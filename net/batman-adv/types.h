/* SPDX-License-Identifier: GPL-2.0 */
/* Copyright (C) 2007-2020  B.A.T.M.A.N. contributors:
 *
 * Marek Lindner, Simon Wunderlich
 */

#ifndef _NET_BATMAN_ADV_TYPES_H_
#define _NET_BATMAN_ADV_TYPES_H_

#ifndef _NET_BATMAN_ADV_MAIN_H_
#error only "main.h" can be included directly
#endif

#include <linux/average.h>
#include <linux/bitops.h>
#include <linux/compiler.h>
#include <linux/if.h>
#include <linux/if_ether.h>
#include <linux/kref.h>
#include <linux/mutex.h>
#include <linux/netdevice.h>
#include <linux/netlink.h>
#include <linux/sched.h> /* for linux/wait.h */
#include <linux/seq_file.h>
#include <linux/skbuff.h>
#include <linux/spinlock.h>
#include <linux/timer.h>
#include <linux/types.h>
#include <linux/wait.h>
#include <linux/workqueue.h>
<<<<<<< HEAD
#include <uapi/linux/batman_adv.h>

#include "packet.h"

struct seq_file;
=======
#include <uapi/linux/batadv_packet.h>
#include <uapi/linux/batman_adv.h>
>>>>>>> 24b8d41d

#ifdef CONFIG_BATMAN_ADV_DAT

/**
 * typedef batadv_dat_addr_t - type used for all DHT addresses
 *
 * If it is changed, BATADV_DAT_ADDR_MAX is changed as well.
 *
 * *Please be careful: batadv_dat_addr_t must be UNSIGNED*
 */
typedef u16 batadv_dat_addr_t;

#endif /* CONFIG_BATMAN_ADV_DAT */

/**
 * enum batadv_dhcp_recipient - dhcp destination
 */
enum batadv_dhcp_recipient {
	/** @BATADV_DHCP_NO: packet is not a dhcp message */
	BATADV_DHCP_NO = 0,

	/** @BATADV_DHCP_TO_SERVER: dhcp message is directed to a server */
	BATADV_DHCP_TO_SERVER,

	/** @BATADV_DHCP_TO_CLIENT: dhcp message is directed to a client */
	BATADV_DHCP_TO_CLIENT,
};

/**
 * BATADV_TT_REMOTE_MASK - bitmask selecting the flags that are sent over the
 *  wire only
 */
#define BATADV_TT_REMOTE_MASK	0x00FF

/**
 * BATADV_TT_SYNC_MASK - bitmask of the flags that need to be kept in sync
 *  among the nodes. These flags are used to compute the global/local CRC
 */
#define BATADV_TT_SYNC_MASK	0x00F0

/**
 * struct batadv_hard_iface_bat_iv - per hard-interface B.A.T.M.A.N. IV data
 */
struct batadv_hard_iface_bat_iv {
	/** @ogm_buff: buffer holding the OGM packet */
	unsigned char *ogm_buff;

	/** @ogm_buff_len: length of the OGM packet buffer */
	int ogm_buff_len;

	/** @ogm_seqno: OGM sequence number - used to identify each OGM */
	atomic_t ogm_seqno;

	/** @ogm_buff_mutex: lock protecting ogm_buff and ogm_buff_len */
	struct mutex ogm_buff_mutex;
};

/**
 * enum batadv_v_hard_iface_flags - interface flags useful to B.A.T.M.A.N. V
 */
enum batadv_v_hard_iface_flags {
	/**
	 * @BATADV_FULL_DUPLEX: tells if the connection over this link is
	 *  full-duplex
	 */
	BATADV_FULL_DUPLEX	= BIT(0),

	/**
	 * @BATADV_WARNING_DEFAULT: tells whether we have warned the user that
	 *  no throughput data is available for this interface and that default
	 *  values are assumed.
	 */
	BATADV_WARNING_DEFAULT	= BIT(1),
};

/**
 * struct batadv_hard_iface_bat_v - per hard-interface B.A.T.M.A.N. V data
 */
struct batadv_hard_iface_bat_v {
	/** @elp_interval: time interval between two ELP transmissions */
	atomic_t elp_interval;

	/** @elp_seqno: current ELP sequence number */
	atomic_t elp_seqno;

	/** @elp_skb: base skb containing the ELP message to send */
	struct sk_buff *elp_skb;

	/** @elp_wq: workqueue used to schedule ELP transmissions */
	struct delayed_work elp_wq;

	/** @aggr_wq: workqueue used to transmit queued OGM packets */
	struct delayed_work aggr_wq;

	/** @aggr_list: queue for to be aggregated OGM packets */
	struct sk_buff_head aggr_list;

	/** @aggr_len: size of the OGM aggregate (excluding ethernet header) */
	unsigned int aggr_len;

	/**
	 * @throughput_override: throughput override to disable link
	 *  auto-detection
	 */
	atomic_t throughput_override;

	/** @flags: interface specific flags */
	u8 flags;
};

/**
 * enum batadv_hard_iface_wifi_flags - Flags describing the wifi configuration
 *  of a batadv_hard_iface
 */
enum batadv_hard_iface_wifi_flags {
	/** @BATADV_HARDIF_WIFI_WEXT_DIRECT: it is a wext wifi device */
	BATADV_HARDIF_WIFI_WEXT_DIRECT = BIT(0),

	/** @BATADV_HARDIF_WIFI_CFG80211_DIRECT: it is a cfg80211 wifi device */
	BATADV_HARDIF_WIFI_CFG80211_DIRECT = BIT(1),

	/**
	 * @BATADV_HARDIF_WIFI_WEXT_INDIRECT: link device is a wext wifi device
	 */
	BATADV_HARDIF_WIFI_WEXT_INDIRECT = BIT(2),

	/**
	 * @BATADV_HARDIF_WIFI_CFG80211_INDIRECT: link device is a cfg80211 wifi
	 * device
	 */
	BATADV_HARDIF_WIFI_CFG80211_INDIRECT = BIT(3),
};

/**
 * struct batadv_hard_iface - network device known to batman-adv
<<<<<<< HEAD
 * @list: list node for batadv_hardif_list
 * @if_num: identificator of the interface
 * @if_status: status of the interface for batman-adv
 * @net_dev: pointer to the net_device
 * @num_bcasts: number of payload re-broadcasts on this interface (ARQ)
 * @hardif_obj: kobject of the per interface sysfs "mesh" directory
 * @refcount: number of contexts the object is used
 * @batman_adv_ptype: packet type describing packets that should be processed by
 *  batman-adv for this interface
 * @soft_iface: the batman-adv interface which uses this network interface
 * @rcu: struct used for freeing in an RCU-safe manner
 * @bat_iv: per hard-interface B.A.T.M.A.N. IV data
 * @bat_v: per hard-interface B.A.T.M.A.N. V data
 * @debug_dir: dentry for nc subdir in batman-adv directory in debugfs
 * @neigh_list: list of unique single hop neighbors via this interface
 * @neigh_list_lock: lock protecting neigh_list
=======
>>>>>>> 24b8d41d
 */
struct batadv_hard_iface {
	/** @list: list node for batadv_hardif_list */
	struct list_head list;

	/** @if_status: status of the interface for batman-adv */
	char if_status;

	/**
	 * @num_bcasts: number of payload re-broadcasts on this interface (ARQ)
	 */
	u8 num_bcasts;

	/**
	 * @wifi_flags: flags whether this is (directly or indirectly) a wifi
	 *  interface
	 */
	u32 wifi_flags;

	/** @net_dev: pointer to the net_device */
	struct net_device *net_dev;

	/** @hardif_obj: kobject of the per interface sysfs "mesh" directory */
	struct kobject *hardif_obj;

	/** @refcount: number of contexts the object is used */
	struct kref refcount;

	/**
	 * @batman_adv_ptype: packet type describing packets that should be
	 * processed by batman-adv for this interface
	 */
	struct packet_type batman_adv_ptype;

	/**
	 * @soft_iface: the batman-adv interface which uses this network
	 *  interface
	 */
	struct net_device *soft_iface;

	/** @rcu: struct used for freeing in an RCU-safe manner */
	struct rcu_head rcu;

	/**
	 * @hop_penalty: penalty which will be applied to the tq-field
	 * of an OGM received via this interface
	 */
	atomic_t hop_penalty;

	/** @bat_iv: per hard-interface B.A.T.M.A.N. IV data */
	struct batadv_hard_iface_bat_iv bat_iv;

#ifdef CONFIG_BATMAN_ADV_BATMAN_V
	/** @bat_v: per hard-interface B.A.T.M.A.N. V data */
	struct batadv_hard_iface_bat_v bat_v;
#endif
<<<<<<< HEAD
=======

#ifdef CONFIG_BATMAN_ADV_DEBUGFS
	/**
	 * @debug_dir: dentry for nc subdir in batman-adv directory in debugfs
	 */
>>>>>>> 24b8d41d
	struct dentry *debug_dir;
#endif

	/**
	 * @neigh_list: list of unique single hop neighbors via this interface
	 */
	struct hlist_head neigh_list;

	/** @neigh_list_lock: lock protecting neigh_list */
	spinlock_t neigh_list_lock;
};

/**
 * struct batadv_orig_ifinfo - B.A.T.M.A.N. IV private orig_ifinfo members
 */
struct batadv_orig_ifinfo_bat_iv {
	/**
	 * @bcast_own: bitfield which counts the number of our OGMs this
	 * orig_node rebroadcasted "back" to us  (relative to last_real_seqno)
	 */
	DECLARE_BITMAP(bcast_own, BATADV_TQ_LOCAL_WINDOW_SIZE);

	/** @bcast_own_sum: sum of bcast_own */
	u8 bcast_own_sum;
};

/**
 * struct batadv_orig_ifinfo - originator info per outgoing interface
 */
struct batadv_orig_ifinfo {
	/** @list: list node for &batadv_orig_node.ifinfo_list */
	struct hlist_node list;

	/** @if_outgoing: pointer to outgoing hard-interface */
	struct batadv_hard_iface *if_outgoing;

	/** @router: router that should be used to reach this originator */
	struct batadv_neigh_node __rcu *router;

	/** @last_real_seqno: last and best known sequence number */
	u32 last_real_seqno;

	/** @last_ttl: ttl of last received packet */
	u8 last_ttl;

	/** @last_seqno_forwarded: seqno of the OGM which was forwarded last */
	u32 last_seqno_forwarded;

	/** @batman_seqno_reset: time when the batman seqno window was reset */
	unsigned long batman_seqno_reset;

	/** @bat_iv: B.A.T.M.A.N. IV private structure */
	struct batadv_orig_ifinfo_bat_iv bat_iv;

	/** @refcount: number of contexts the object is used */
	struct kref refcount;

	/** @rcu: struct used for freeing in an RCU-safe manner */
	struct rcu_head rcu;
};

/**
 * struct batadv_frag_table_entry - head in the fragment buffer table
 */
struct batadv_frag_table_entry {
	/** @fragment_list: head of list with fragments */
	struct hlist_head fragment_list;

	/** @lock: lock to protect the list of fragments */
	spinlock_t lock;

	/** @timestamp: time (jiffie) of last received fragment */
	unsigned long timestamp;

	/** @seqno: sequence number of the fragments in the list */
	u16 seqno;

	/** @size: accumulated size of packets in list */
	u16 size;

	/** @total_size: expected size of the assembled packet */
	u16 total_size;
};

/**
 * struct batadv_frag_list_entry - entry in a list of fragments
 */
struct batadv_frag_list_entry {
	/** @list: list node information */
	struct hlist_node list;

	/** @skb: fragment */
	struct sk_buff *skb;

	/** @no: fragment number in the set */
	u8 no;
};

/**
 * struct batadv_vlan_tt - VLAN specific TT attributes
 */
struct batadv_vlan_tt {
	/** @crc: CRC32 checksum of the entries belonging to this vlan */
	u32 crc;

	/** @num_entries: number of TT entries for this VLAN */
	atomic_t num_entries;
};

/**
 * struct batadv_orig_node_vlan - VLAN specific data per orig_node
 */
struct batadv_orig_node_vlan {
	/** @vid: the VLAN identifier */
	unsigned short vid;

	/** @tt: VLAN specific TT attributes */
	struct batadv_vlan_tt tt;

	/** @list: list node for &batadv_orig_node.vlan_list */
	struct hlist_node list;

	/**
	 * @refcount: number of context where this object is currently in use
	 */
	struct kref refcount;

	/** @rcu: struct used for freeing in a RCU-safe manner */
	struct rcu_head rcu;
};

/**
 * struct batadv_orig_bat_iv - B.A.T.M.A.N. IV private orig_node members
 */
struct batadv_orig_bat_iv {
	/**
	 * @ogm_cnt_lock: lock protecting &batadv_orig_ifinfo_bat_iv.bcast_own,
	 * &batadv_orig_ifinfo_bat_iv.bcast_own_sum,
	 * &batadv_neigh_ifinfo_bat_iv.bat_iv.real_bits and
	 * &batadv_neigh_ifinfo_bat_iv.real_packet_count
	 */
	spinlock_t ogm_cnt_lock;
};

/**
 * struct batadv_orig_node - structure for orig_list maintaining nodes of mesh
 */
struct batadv_orig_node {
	/** @orig: originator ethernet address */
	u8 orig[ETH_ALEN];

	/** @ifinfo_list: list for routers per outgoing interface */
	struct hlist_head ifinfo_list;

	/**
	 * @last_bonding_candidate: pointer to last ifinfo of last used router
	 */
	struct batadv_orig_ifinfo *last_bonding_candidate;

#ifdef CONFIG_BATMAN_ADV_DAT
	/** @dat_addr: address of the orig node in the distributed hash */
	batadv_dat_addr_t dat_addr;
#endif

	/** @last_seen: time when last packet from this node was received */
	unsigned long last_seen;

	/**
	 * @bcast_seqno_reset: time when the broadcast seqno window was reset
	 */
	unsigned long bcast_seqno_reset;

#ifdef CONFIG_BATMAN_ADV_MCAST
	/**
	 * @mcast_handler_lock: synchronizes mcast-capability and -flag changes
	 */
	spinlock_t mcast_handler_lock;

	/** @mcast_flags: multicast flags announced by the orig node */
	u8 mcast_flags;

	/**
	 * @mcast_want_all_unsnoopables_node: a list node for the
	 *  mcast.want_all_unsnoopables list
	 */
	struct hlist_node mcast_want_all_unsnoopables_node;

	/**
	 * @mcast_want_all_ipv4_node: a list node for the mcast.want_all_ipv4
	 *  list
	 */
	struct hlist_node mcast_want_all_ipv4_node;
	/**
	 * @mcast_want_all_ipv6_node: a list node for the mcast.want_all_ipv6
	 *  list
	 */
	struct hlist_node mcast_want_all_ipv6_node;

	/**
	 * @mcast_want_all_rtr4_node: a list node for the mcast.want_all_rtr4
	 *  list
	 */
	struct hlist_node mcast_want_all_rtr4_node;
	/**
	 * @mcast_want_all_rtr6_node: a list node for the mcast.want_all_rtr6
	 *  list
	 */
	struct hlist_node mcast_want_all_rtr6_node;
#endif

	/** @capabilities: announced capabilities of this originator */
	unsigned long capabilities;

	/**
	 * @capa_initialized: bitfield to remember whether a capability was
	 *  initialized
	 */
	unsigned long capa_initialized;

	/** @last_ttvn: last seen translation table version number */
	atomic_t last_ttvn;

	/** @tt_buff: last tt changeset this node received from the orig node */
	unsigned char *tt_buff;

	/**
	 * @tt_buff_len: length of the last tt changeset this node received
	 *  from the orig node
	 */
	s16 tt_buff_len;

	/** @tt_buff_lock: lock that protects tt_buff and tt_buff_len */
	spinlock_t tt_buff_lock;

	/**
	 * @tt_lock: avoids concurrent read from and write to the table. Table
	 *  update is made up of two operations (data structure update and
	 *  metadata -CRC/TTVN-recalculation) and they have to be executed
	 *  atomically in order to avoid another thread to read the
	 *  table/metadata between those.
	 */
	spinlock_t tt_lock;

	/**
	 * @bcast_bits: bitfield containing the info which payload broadcast
	 *  originated from this orig node this host already has seen (relative
	 *  to last_bcast_seqno)
	 */
	DECLARE_BITMAP(bcast_bits, BATADV_TQ_LOCAL_WINDOW_SIZE);

	/**
	 * @last_bcast_seqno: last broadcast sequence number received by this
	 *  host
	 */
	u32 last_bcast_seqno;

	/**
	 * @neigh_list: list of potential next hop neighbor towards this orig
	 *  node
	 */
	struct hlist_head neigh_list;
<<<<<<< HEAD
	/* neigh_list_lock protects: neigh_list, ifinfo_list,
	 * last_bonding_candidate and router
=======

	/**
	 * @neigh_list_lock: lock protecting neigh_list, ifinfo_list,
	 *  last_bonding_candidate and router
>>>>>>> 24b8d41d
	 */
	spinlock_t neigh_list_lock;

	/** @hash_entry: hlist node for &batadv_priv.orig_hash */
	struct hlist_node hash_entry;

	/** @bat_priv: pointer to soft_iface this orig node belongs to */
	struct batadv_priv *bat_priv;

	/** @bcast_seqno_lock: lock protecting bcast_bits & last_bcast_seqno */
	spinlock_t bcast_seqno_lock;

	/** @refcount: number of contexts the object is used */
	struct kref refcount;

	/** @rcu: struct used for freeing in an RCU-safe manner */
	struct rcu_head rcu;

#ifdef CONFIG_BATMAN_ADV_NC
	/** @in_coding_list: list of nodes this orig can hear */
	struct list_head in_coding_list;

	/** @out_coding_list: list of nodes that can hear this orig */
	struct list_head out_coding_list;

	/** @in_coding_list_lock: protects in_coding_list */
	spinlock_t in_coding_list_lock;

	/** @out_coding_list_lock: protects out_coding_list */
	spinlock_t out_coding_list_lock;
#endif

	/** @fragments: array with heads for fragment chains */
	struct batadv_frag_table_entry fragments[BATADV_FRAG_BUFFER_COUNT];

	/**
	 * @vlan_list: a list of orig_node_vlan structs, one per VLAN served by
	 *  the originator represented by this object
	 */
	struct hlist_head vlan_list;

	/** @vlan_list_lock: lock protecting vlan_list */
	spinlock_t vlan_list_lock;

	/** @bat_iv: B.A.T.M.A.N. IV private structure */
	struct batadv_orig_bat_iv bat_iv;
};

/**
 * enum batadv_orig_capabilities - orig node capabilities
 */
enum batadv_orig_capabilities {
	/**
	 * @BATADV_ORIG_CAPA_HAS_DAT: orig node has distributed arp table
	 *  enabled
	 */
	BATADV_ORIG_CAPA_HAS_DAT,

	/** @BATADV_ORIG_CAPA_HAS_NC: orig node has network coding enabled */
	BATADV_ORIG_CAPA_HAS_NC,

	/** @BATADV_ORIG_CAPA_HAS_TT: orig node has tt capability */
	BATADV_ORIG_CAPA_HAS_TT,

	/**
	 * @BATADV_ORIG_CAPA_HAS_MCAST: orig node has some multicast capability
	 *  (= orig node announces a tvlv of type BATADV_TVLV_MCAST)
	 */
	BATADV_ORIG_CAPA_HAS_MCAST,
};

/**
 * struct batadv_gw_node - structure for orig nodes announcing gw capabilities
 */
struct batadv_gw_node {
	/** @list: list node for &batadv_priv_gw.list */
	struct hlist_node list;

	/** @orig_node: pointer to corresponding orig node */
	struct batadv_orig_node *orig_node;

	/** @bandwidth_down: advertised uplink download bandwidth */
	u32 bandwidth_down;

	/** @bandwidth_up: advertised uplink upload bandwidth */
	u32 bandwidth_up;

	/** @refcount: number of contexts the object is used */
	struct kref refcount;

	/** @rcu: struct used for freeing in an RCU-safe manner */
	struct rcu_head rcu;
};

DECLARE_EWMA(throughput, 10, 8)

/**
 * struct batadv_hardif_neigh_node_bat_v - B.A.T.M.A.N. V private neighbor
 *  information
 */
struct batadv_hardif_neigh_node_bat_v {
	/** @throughput: ewma link throughput towards this neighbor */
	struct ewma_throughput throughput;

	/** @elp_interval: time interval between two ELP transmissions */
	u32 elp_interval;

	/** @elp_latest_seqno: latest and best known ELP sequence number */
	u32 elp_latest_seqno;

	/**
	 * @last_unicast_tx: when the last unicast packet has been sent to this
	 *  neighbor
	 */
	unsigned long last_unicast_tx;

	/** @metric_work: work queue callback item for metric update */
	struct work_struct metric_work;
};

/**
 * struct batadv_hardif_neigh_node - unique neighbor per hard-interface
 */
struct batadv_hardif_neigh_node {
	/** @list: list node for &batadv_hard_iface.neigh_list */
	struct hlist_node list;

	/** @addr: the MAC address of the neighboring interface */
	u8 addr[ETH_ALEN];

	/**
	 * @orig: the address of the originator this neighbor node belongs to
	 */
	u8 orig[ETH_ALEN];

	/** @if_incoming: pointer to incoming hard-interface */
	struct batadv_hard_iface *if_incoming;

	/** @last_seen: when last packet via this neighbor was received */
	unsigned long last_seen;

#ifdef CONFIG_BATMAN_ADV_BATMAN_V
	/** @bat_v: B.A.T.M.A.N. V private data */
	struct batadv_hardif_neigh_node_bat_v bat_v;
#endif

	/** @refcount: number of contexts the object is used */
	struct kref refcount;

	/** @rcu: struct used for freeing in a RCU-safe manner */
	struct rcu_head rcu;
};

/**
 * struct batadv_neigh_node - structure for single hops neighbors
 */
struct batadv_neigh_node {
	/** @list: list node for &batadv_orig_node.neigh_list */
	struct hlist_node list;

	/** @orig_node: pointer to corresponding orig_node */
	struct batadv_orig_node *orig_node;

	/** @addr: the MAC address of the neighboring interface */
	u8 addr[ETH_ALEN];

	/** @ifinfo_list: list for routing metrics per outgoing interface */
	struct hlist_head ifinfo_list;

	/** @ifinfo_lock: lock protecting ifinfo_list and its members */
	spinlock_t ifinfo_lock;

	/** @if_incoming: pointer to incoming hard-interface */
	struct batadv_hard_iface *if_incoming;

	/** @last_seen: when last packet via this neighbor was received */
	unsigned long last_seen;

	/** @hardif_neigh: hardif_neigh of this neighbor */
	struct batadv_hardif_neigh_node *hardif_neigh;

	/** @refcount: number of contexts the object is used */
	struct kref refcount;

	/** @rcu: struct used for freeing in an RCU-safe manner */
	struct rcu_head rcu;
};

/**
 * struct batadv_neigh_ifinfo_bat_iv - neighbor information per outgoing
 *  interface for B.A.T.M.A.N. IV
 */
struct batadv_neigh_ifinfo_bat_iv {
	/** @tq_recv: ring buffer of received TQ values from this neigh node */
	u8 tq_recv[BATADV_TQ_GLOBAL_WINDOW_SIZE];

	/** @tq_index: ring buffer index */
	u8 tq_index;

	/**
	 * @tq_avg: averaged tq of all tq values in the ring buffer (tq_recv)
	 */
	u8 tq_avg;

	/**
	 * @real_bits: bitfield containing the number of OGMs received from this
	 *  neigh node (relative to orig_node->last_real_seqno)
	 */
	DECLARE_BITMAP(real_bits, BATADV_TQ_LOCAL_WINDOW_SIZE);

	/** @real_packet_count: counted result of real_bits */
	u8 real_packet_count;
};

/**
 * struct batadv_neigh_ifinfo_bat_v - neighbor information per outgoing
 *  interface for B.A.T.M.A.N. V
 */
struct batadv_neigh_ifinfo_bat_v {
	/**
	 * @throughput: last throughput metric received from originator via this
	 *  neigh
	 */
	u32 throughput;

	/** @last_seqno: last sequence number known for this neighbor */
	u32 last_seqno;
};

/**
 * struct batadv_neigh_ifinfo - neighbor information per outgoing interface
 */
struct batadv_neigh_ifinfo {
	/** @list: list node for &batadv_neigh_node.ifinfo_list */
	struct hlist_node list;

	/** @if_outgoing: pointer to outgoing hard-interface */
	struct batadv_hard_iface *if_outgoing;

	/** @bat_iv: B.A.T.M.A.N. IV private structure */
	struct batadv_neigh_ifinfo_bat_iv bat_iv;

#ifdef CONFIG_BATMAN_ADV_BATMAN_V
	/** @bat_v: B.A.T.M.A.N. V private data */
	struct batadv_neigh_ifinfo_bat_v bat_v;
#endif

	/** @last_ttl: last received ttl from this neigh node */
	u8 last_ttl;

	/** @refcount: number of contexts the object is used */
	struct kref refcount;

	/** @rcu: struct used for freeing in a RCU-safe manner */
	struct rcu_head rcu;
};

#ifdef CONFIG_BATMAN_ADV_BLA

/**
 * struct batadv_bcast_duplist_entry - structure for LAN broadcast suppression
 */
struct batadv_bcast_duplist_entry {
	/** @orig: mac address of orig node originating the broadcast */
	u8 orig[ETH_ALEN];

	/** @crc: crc32 checksum of broadcast payload */
	__be32 crc;

	/** @entrytime: time when the broadcast packet was received */
	unsigned long entrytime;
};
#endif

/**
 * enum batadv_counters - indices for traffic counters
 */
enum batadv_counters {
	/** @BATADV_CNT_TX: transmitted payload traffic packet counter */
	BATADV_CNT_TX,

	/** @BATADV_CNT_TX_BYTES: transmitted payload traffic bytes counter */
	BATADV_CNT_TX_BYTES,

	/**
	 * @BATADV_CNT_TX_DROPPED: dropped transmission payload traffic packet
	 *  counter
	 */
	BATADV_CNT_TX_DROPPED,

	/** @BATADV_CNT_RX: received payload traffic packet counter */
	BATADV_CNT_RX,

	/** @BATADV_CNT_RX_BYTES: received payload traffic bytes counter */
	BATADV_CNT_RX_BYTES,

	/** @BATADV_CNT_FORWARD: forwarded payload traffic packet counter */
	BATADV_CNT_FORWARD,

	/**
	 * @BATADV_CNT_FORWARD_BYTES: forwarded payload traffic bytes counter
	 */
	BATADV_CNT_FORWARD_BYTES,

	/**
	 * @BATADV_CNT_MGMT_TX: transmitted routing protocol traffic packet
	 *  counter
	 */
	BATADV_CNT_MGMT_TX,

	/**
	 * @BATADV_CNT_MGMT_TX_BYTES: transmitted routing protocol traffic bytes
	 *  counter
	 */
	BATADV_CNT_MGMT_TX_BYTES,

	/**
	 * @BATADV_CNT_MGMT_RX: received routing protocol traffic packet counter
	 */
	BATADV_CNT_MGMT_RX,

	/**
	 * @BATADV_CNT_MGMT_RX_BYTES: received routing protocol traffic bytes
	 *  counter
	 */
	BATADV_CNT_MGMT_RX_BYTES,

	/** @BATADV_CNT_FRAG_TX: transmitted fragment traffic packet counter */
	BATADV_CNT_FRAG_TX,

	/**
	 * @BATADV_CNT_FRAG_TX_BYTES: transmitted fragment traffic bytes counter
	 */
	BATADV_CNT_FRAG_TX_BYTES,

	/** @BATADV_CNT_FRAG_RX: received fragment traffic packet counter */
	BATADV_CNT_FRAG_RX,

	/**
	 * @BATADV_CNT_FRAG_RX_BYTES: received fragment traffic bytes counter
	 */
	BATADV_CNT_FRAG_RX_BYTES,

	/** @BATADV_CNT_FRAG_FWD: forwarded fragment traffic packet counter */
	BATADV_CNT_FRAG_FWD,

	/**
	 * @BATADV_CNT_FRAG_FWD_BYTES: forwarded fragment traffic bytes counter
	 */
	BATADV_CNT_FRAG_FWD_BYTES,

	/**
	 * @BATADV_CNT_TT_REQUEST_TX: transmitted tt req traffic packet counter
	 */
	BATADV_CNT_TT_REQUEST_TX,

	/** @BATADV_CNT_TT_REQUEST_RX: received tt req traffic packet counter */
	BATADV_CNT_TT_REQUEST_RX,

	/**
	 * @BATADV_CNT_TT_RESPONSE_TX: transmitted tt resp traffic packet
	 *  counter
	 */
	BATADV_CNT_TT_RESPONSE_TX,

	/**
	 * @BATADV_CNT_TT_RESPONSE_RX: received tt resp traffic packet counter
	 */
	BATADV_CNT_TT_RESPONSE_RX,

	/**
	 * @BATADV_CNT_TT_ROAM_ADV_TX: transmitted tt roam traffic packet
	 *  counter
	 */
	BATADV_CNT_TT_ROAM_ADV_TX,

	/**
	 * @BATADV_CNT_TT_ROAM_ADV_RX: received tt roam traffic packet counter
	 */
	BATADV_CNT_TT_ROAM_ADV_RX,

#ifdef CONFIG_BATMAN_ADV_DAT
	/**
	 * @BATADV_CNT_DAT_GET_TX: transmitted dht GET traffic packet counter
	 */
	BATADV_CNT_DAT_GET_TX,

	/** @BATADV_CNT_DAT_GET_RX: received dht GET traffic packet counter */
	BATADV_CNT_DAT_GET_RX,

	/**
	 * @BATADV_CNT_DAT_PUT_TX: transmitted dht PUT traffic packet counter
	 */
	BATADV_CNT_DAT_PUT_TX,

	/** @BATADV_CNT_DAT_PUT_RX: received dht PUT traffic packet counter */
	BATADV_CNT_DAT_PUT_RX,

	/**
	 * @BATADV_CNT_DAT_CACHED_REPLY_TX: transmitted dat cache reply traffic
	 *  packet counter
	 */
	BATADV_CNT_DAT_CACHED_REPLY_TX,
#endif

#ifdef CONFIG_BATMAN_ADV_NC
	/**
	 * @BATADV_CNT_NC_CODE: transmitted nc-combined traffic packet counter
	 */
	BATADV_CNT_NC_CODE,

	/**
	 * @BATADV_CNT_NC_CODE_BYTES: transmitted nc-combined traffic bytes
	 *  counter
	 */
	BATADV_CNT_NC_CODE_BYTES,

	/**
	 * @BATADV_CNT_NC_RECODE: transmitted nc-recombined traffic packet
	 *  counter
	 */
	BATADV_CNT_NC_RECODE,

	/**
	 * @BATADV_CNT_NC_RECODE_BYTES: transmitted nc-recombined traffic bytes
	 *  counter
	 */
	BATADV_CNT_NC_RECODE_BYTES,

	/**
	 * @BATADV_CNT_NC_BUFFER: counter for packets buffered for later nc
	 *  decoding
	 */
	BATADV_CNT_NC_BUFFER,

	/**
	 * @BATADV_CNT_NC_DECODE: received and nc-decoded traffic packet counter
	 */
	BATADV_CNT_NC_DECODE,

	/**
	 * @BATADV_CNT_NC_DECODE_BYTES: received and nc-decoded traffic bytes
	 *  counter
	 */
	BATADV_CNT_NC_DECODE_BYTES,

	/**
	 * @BATADV_CNT_NC_DECODE_FAILED: received and decode-failed traffic
	 *  packet counter
	 */
	BATADV_CNT_NC_DECODE_FAILED,

	/**
	 * @BATADV_CNT_NC_SNIFFED: counter for nc-decoded packets received in
	 *  promisc mode.
	 */
	BATADV_CNT_NC_SNIFFED,
#endif

	/** @BATADV_CNT_NUM: number of traffic counters */
	BATADV_CNT_NUM,
};

/**
 * struct batadv_priv_tt - per mesh interface translation table data
 */
struct batadv_priv_tt {
	/** @vn: translation table version number */
	atomic_t vn;

	/**
	 * @ogm_append_cnt: counter of number of OGMs containing the local tt
	 *  diff
	 */
	atomic_t ogm_append_cnt;

	/** @local_changes: changes registered in an originator interval */
	atomic_t local_changes;

	/**
	 * @changes_list: tracks tt local changes within an originator interval
	 */
	struct list_head changes_list;

	/** @local_hash: local translation table hash table */
	struct batadv_hashtable *local_hash;

	/** @global_hash: global translation table hash table */
	struct batadv_hashtable *global_hash;

	/** @req_list: list of pending & unanswered tt_requests */
	struct hlist_head req_list;

	/**
	 * @roam_list: list of the last roaming events of each client limiting
	 *  the number of roaming events to avoid route flapping
	 */
	struct list_head roam_list;

	/** @changes_list_lock: lock protecting changes_list */
	spinlock_t changes_list_lock;

	/** @req_list_lock: lock protecting req_list */
	spinlock_t req_list_lock;

	/** @roam_list_lock: lock protecting roam_list */
	spinlock_t roam_list_lock;

	/** @last_changeset: last tt changeset this host has generated */
	unsigned char *last_changeset;

	/**
	 * @last_changeset_len: length of last tt changeset this host has
	 *  generated
	 */
	s16 last_changeset_len;

	/**
	 * @last_changeset_lock: lock protecting last_changeset &
	 *  last_changeset_len
	 */
	spinlock_t last_changeset_lock;

	/**
	 * @commit_lock: prevents from executing a local TT commit while reading
	 *  the local table. The local TT commit is made up of two operations
	 *  (data structure update and metadata -CRC/TTVN- recalculation) and
	 *  they have to be executed atomically in order to avoid another thread
	 *  to read the table/metadata between those.
	 */
	spinlock_t commit_lock;

	/** @work: work queue callback item for translation table purging */
	struct delayed_work work;
};

#ifdef CONFIG_BATMAN_ADV_BLA

/**
<<<<<<< HEAD
 * struct batadv_priv_bla - per mesh interface bridge loope avoidance data
 * @num_requests: number of bla requests in flight
 * @claim_hash: hash table containing mesh nodes this host has claimed
 * @backbone_hash: hash table containing all detected backbone gateways
 * @loopdetect_addr: MAC address used for own loopdetection frames
 * @loopdetect_lasttime: time when the loopdetection frames were sent
 * @loopdetect_next: how many periods to wait for the next loopdetect process
 * @bcast_duplist: recently received broadcast packets array (for broadcast
 *  duplicate suppression)
 * @bcast_duplist_curr: index of last broadcast packet added to bcast_duplist
 * @bcast_duplist_lock: lock protecting bcast_duplist & bcast_duplist_curr
 * @claim_dest: local claim data (e.g. claim group)
 * @work: work queue callback item for cleanups & bla announcements
=======
 * struct batadv_priv_bla - per mesh interface bridge loop avoidance data
>>>>>>> 24b8d41d
 */
struct batadv_priv_bla {
	/** @num_requests: number of bla requests in flight */
	atomic_t num_requests;

	/**
	 * @claim_hash: hash table containing mesh nodes this host has claimed
	 */
	struct batadv_hashtable *claim_hash;

	/**
	 * @backbone_hash: hash table containing all detected backbone gateways
	 */
	struct batadv_hashtable *backbone_hash;
<<<<<<< HEAD
	u8 loopdetect_addr[ETH_ALEN];
	unsigned long loopdetect_lasttime;
	atomic_t loopdetect_next;
=======

	/** @loopdetect_addr: MAC address used for own loopdetection frames */
	u8 loopdetect_addr[ETH_ALEN];

	/**
	 * @loopdetect_lasttime: time when the loopdetection frames were sent
	 */
	unsigned long loopdetect_lasttime;

	/**
	 * @loopdetect_next: how many periods to wait for the next loopdetect
	 *  process
	 */
	atomic_t loopdetect_next;

	/**
	 * @bcast_duplist: recently received broadcast packets array (for
	 *  broadcast duplicate suppression)
	 */
>>>>>>> 24b8d41d
	struct batadv_bcast_duplist_entry bcast_duplist[BATADV_DUPLIST_SIZE];

	/**
	 * @bcast_duplist_curr: index of last broadcast packet added to
	 *  bcast_duplist
	 */
	int bcast_duplist_curr;

	/**
	 * @bcast_duplist_lock: lock protecting bcast_duplist &
	 *  bcast_duplist_curr
	 */
	spinlock_t bcast_duplist_lock;

	/** @claim_dest: local claim data (e.g. claim group) */
	struct batadv_bla_claim_dst claim_dest;

	/** @work: work queue callback item for cleanups & bla announcements */
	struct delayed_work work;
};
#endif

#ifdef CONFIG_BATMAN_ADV_DEBUG

/**
 * struct batadv_priv_debug_log - debug logging data
 */
struct batadv_priv_debug_log {
	/** @log_buff: buffer holding the logs (ring buffer) */
	char log_buff[BATADV_LOG_BUF_LEN];

	/** @log_start: index of next character to read */
	unsigned long log_start;

	/** @log_end: index of next character to write */
	unsigned long log_end;

	/** @lock: lock protecting log_buff, log_start & log_end */
	spinlock_t lock;

	/** @queue_wait: log reader's wait queue */
	wait_queue_head_t queue_wait;
};
#endif

/**
 * struct batadv_priv_gw - per mesh interface gateway data
<<<<<<< HEAD
 * @list: list of available gateway nodes
 * @list_lock: lock protecting gw_list & curr_gw
 * @curr_gw: pointer to currently selected gateway node
 * @mode: gateway operation: off, client or server (see batadv_gw_modes)
 * @sel_class: gateway selection class (applies if gw_mode client)
 * @bandwidth_down: advertised uplink download bandwidth (if gw_mode server)
 * @bandwidth_up: advertised uplink upload bandwidth (if gw_mode server)
 * @reselect: bool indicating a gateway re-selection is in progress
 */
struct batadv_priv_gw {
	struct hlist_head list;
	spinlock_t list_lock; /* protects gw_list & curr_gw */
	struct batadv_gw_node __rcu *curr_gw;  /* rcu protected pointer */
	atomic_t mode;
	atomic_t sel_class;
=======
 */
struct batadv_priv_gw {
	/** @gateway_list: list of available gateway nodes */
	struct hlist_head gateway_list;

	/** @list_lock: lock protecting gateway_list, curr_gw, generation */
	spinlock_t list_lock;

	/** @curr_gw: pointer to currently selected gateway node */
	struct batadv_gw_node __rcu *curr_gw;

	/** @generation: current (generation) sequence number */
	unsigned int generation;

	/**
	 * @mode: gateway operation: off, client or server (see batadv_gw_modes)
	 */
	atomic_t mode;

	/** @sel_class: gateway selection class (applies if gw_mode client) */
	atomic_t sel_class;

	/**
	 * @bandwidth_down: advertised uplink download bandwidth (if gw_mode
	 *  server)
	 */
>>>>>>> 24b8d41d
	atomic_t bandwidth_down;

	/**
	 * @bandwidth_up: advertised uplink upload bandwidth (if gw_mode server)
	 */
	atomic_t bandwidth_up;

	/** @reselect: bool indicating a gateway re-selection is in progress */
	atomic_t reselect;
};

/**
 * struct batadv_priv_tvlv - per mesh interface tvlv data
 */
struct batadv_priv_tvlv {
	/**
	 * @container_list: list of registered tvlv containers to be sent with
	 *  each OGM
	 */
	struct hlist_head container_list;

	/** @handler_list: list of the various tvlv content handlers */
	struct hlist_head handler_list;

	/** @container_list_lock: protects tvlv container list access */
	spinlock_t container_list_lock;

	/** @handler_list_lock: protects handler list access */
	spinlock_t handler_list_lock;
};

#ifdef CONFIG_BATMAN_ADV_DAT

/**
 * struct batadv_priv_dat - per mesh interface DAT private data
 */
struct batadv_priv_dat {
	/** @addr: node DAT address */
	batadv_dat_addr_t addr;

	/** @hash: hashtable representing the local ARP cache */
	struct batadv_hashtable *hash;

	/** @work: work queue callback item for cache purging */
	struct delayed_work work;
};
#endif

#ifdef CONFIG_BATMAN_ADV_MCAST
/**
 * struct batadv_mcast_querier_state - IGMP/MLD querier state when bridged
<<<<<<< HEAD
 * @exists: whether a querier exists in the mesh
 * @shadowing: if a querier exists, whether it is potentially shadowing
 *  multicast listeners (i.e. querier is behind our own bridge segment)
 */
struct batadv_mcast_querier_state {
	bool exists;
	bool shadowing;
=======
 */
struct batadv_mcast_querier_state {
	/** @exists: whether a querier exists in the mesh */
	unsigned char exists:1;

	/**
	 * @shadowing: if a querier exists, whether it is potentially shadowing
	 *  multicast listeners (i.e. querier is behind our own bridge segment)
	 */
	unsigned char shadowing:1;
};

/**
 * struct batadv_mcast_mla_flags - flags for the querier, bridge and tvlv state
 */
struct batadv_mcast_mla_flags {
	/** @querier_ipv4: the current state of an IGMP querier in the mesh */
	struct batadv_mcast_querier_state querier_ipv4;

	/** @querier_ipv6: the current state of an MLD querier in the mesh */
	struct batadv_mcast_querier_state querier_ipv6;

	/** @enabled: whether the multicast tvlv is currently enabled */
	unsigned char enabled:1;

	/** @bridged: whether the soft interface has a bridge on top */
	unsigned char bridged:1;

	/** @tvlv_flags: the flags we have last sent in our mcast tvlv */
	u8 tvlv_flags;
>>>>>>> 24b8d41d
};

/**
 * struct batadv_priv_mcast - per mesh interface mcast data
<<<<<<< HEAD
 * @mla_list: list of multicast addresses we are currently announcing via TT
 * @want_all_unsnoopables_list: a list of orig_nodes wanting all unsnoopable
 *  multicast traffic
 * @want_all_ipv4_list: a list of orig_nodes wanting all IPv4 multicast traffic
 * @want_all_ipv6_list: a list of orig_nodes wanting all IPv6 multicast traffic
 * @querier_ipv4: the current state of an IGMP querier in the mesh
 * @querier_ipv6: the current state of an MLD querier in the mesh
 * @flags: the flags we have last sent in our mcast tvlv
 * @enabled: whether the multicast tvlv is currently enabled
 * @bridged: whether the soft interface has a bridge on top
 * @num_disabled: number of nodes that have no mcast tvlv
 * @num_want_all_unsnoopables: number of nodes wanting unsnoopable IP traffic
 * @num_want_all_ipv4: counter for items in want_all_ipv4_list
 * @num_want_all_ipv6: counter for items in want_all_ipv6_list
 * @want_lists_lock: lock for protecting modifications to mcast want lists
 *  (traversals are rcu-locked)
=======
>>>>>>> 24b8d41d
 */
struct batadv_priv_mcast {
	/**
	 * @mla_list: list of multicast addresses we are currently announcing
	 *  via TT
	 */
	struct hlist_head mla_list; /* see __batadv_mcast_mla_update() */

	/**
	 * @want_all_unsnoopables_list: a list of orig_nodes wanting all
	 *  unsnoopable multicast traffic
	 */
	struct hlist_head want_all_unsnoopables_list;

	/**
	 * @want_all_ipv4_list: a list of orig_nodes wanting all IPv4 multicast
	 *  traffic
	 */
	struct hlist_head want_all_ipv4_list;

	/**
	 * @want_all_ipv6_list: a list of orig_nodes wanting all IPv6 multicast
	 *  traffic
	 */
	struct hlist_head want_all_ipv6_list;
<<<<<<< HEAD
	struct batadv_mcast_querier_state querier_ipv4;
	struct batadv_mcast_querier_state querier_ipv6;
	u8 flags;
	bool enabled;
	bool bridged;
	atomic_t num_disabled;
=======

	/**
	 * @want_all_rtr4_list: a list of orig_nodes wanting all routable IPv4
	 *  multicast traffic
	 */
	struct hlist_head want_all_rtr4_list;

	/**
	 * @want_all_rtr6_list: a list of orig_nodes wanting all routable IPv6
	 *  multicast traffic
	 */
	struct hlist_head want_all_rtr6_list;

	/**
	 * @mla_flags: flags for the querier, bridge and tvlv state
	 */
	struct batadv_mcast_mla_flags mla_flags;

	/**
	 * @mla_lock: a lock protecting mla_list and mla_flags
	 */
	spinlock_t mla_lock;

	/**
	 * @num_want_all_unsnoopables: number of nodes wanting unsnoopable IP
	 *  traffic
	 */
>>>>>>> 24b8d41d
	atomic_t num_want_all_unsnoopables;

	/** @num_want_all_ipv4: counter for items in want_all_ipv4_list */
	atomic_t num_want_all_ipv4;

	/** @num_want_all_ipv6: counter for items in want_all_ipv6_list */
	atomic_t num_want_all_ipv6;

	/** @num_want_all_rtr4: counter for items in want_all_rtr4_list */
	atomic_t num_want_all_rtr4;

	/** @num_want_all_rtr6: counter for items in want_all_rtr6_list */
	atomic_t num_want_all_rtr6;

	/**
	 * @want_lists_lock: lock for protecting modifications to mcasts
	 *  want_all_{unsnoopables,ipv4,ipv6}_list (traversals are rcu-locked)
	 */
	spinlock_t want_lists_lock;

	/** @work: work queue callback item for multicast TT and TVLV updates */
	struct delayed_work work;
};
#endif

/**
 * struct batadv_priv_nc - per mesh interface network coding private data
 */
struct batadv_priv_nc {
	/** @work: work queue callback item for cleanup */
	struct delayed_work work;

#ifdef CONFIG_BATMAN_ADV_DEBUGFS
	/**
	 * @debug_dir: dentry for nc subdir in batman-adv directory in debugfs
	 */
	struct dentry *debug_dir;
#endif

	/**
	 * @min_tq: only consider neighbors for encoding if neigh_tq > min_tq
	 */
	u8 min_tq;

	/**
	 * @max_fwd_delay: maximum packet forward delay to allow coding of
	 *  packets
	 */
	u32 max_fwd_delay;

	/**
	 * @max_buffer_time: buffer time for sniffed packets used to decoding
	 */
	u32 max_buffer_time;

	/**
	 * @timestamp_fwd_flush: timestamp of last forward packet queue flush
	 */
	unsigned long timestamp_fwd_flush;

	/**
	 * @timestamp_sniffed_purge: timestamp of last sniffed packet queue
	 *  purge
	 */
	unsigned long timestamp_sniffed_purge;

	/**
	 * @coding_hash: Hash table used to buffer skbs while waiting for
	 *  another incoming skb to code it with. Skbs are added to the buffer
	 *  just before being forwarded in routing.c
	 */
	struct batadv_hashtable *coding_hash;

	/**
	 * @decoding_hash: Hash table used to buffer skbs that might be needed
	 *  to decode a received coded skb. The buffer is used for 1) skbs
	 *  arriving on the soft-interface; 2) skbs overheard on the
	 *  hard-interface; and 3) skbs forwarded by batman-adv.
	 */
	struct batadv_hashtable *decoding_hash;
};

/**
 * struct batadv_tp_unacked - unacked packet meta-information
<<<<<<< HEAD
 * @seqno: seqno of the unacked packet
 * @len: length of the packet
 * @list: list node for batadv_tp_vars::unacked_list
=======
>>>>>>> 24b8d41d
 *
 * This struct is supposed to represent a buffer unacked packet. However, since
 * the purpose of the TP meter is to count the traffic only, there is no need to
 * store the entire sk_buff, the starting offset and the length are enough
 */
struct batadv_tp_unacked {
<<<<<<< HEAD
	u32 seqno;
	u16 len;
=======
	/** @seqno: seqno of the unacked packet */
	u32 seqno;

	/** @len: length of the packet */
	u16 len;

	/** @list: list node for &batadv_tp_vars.unacked_list */
>>>>>>> 24b8d41d
	struct list_head list;
};

/**
 * enum batadv_tp_meter_role - Modus in tp meter session
<<<<<<< HEAD
 * @BATADV_TP_RECEIVER: Initialized as receiver
 * @BATADV_TP_SENDER: Initialized as sender
 */
enum batadv_tp_meter_role {
	BATADV_TP_RECEIVER,
=======
 */
enum batadv_tp_meter_role {
	/** @BATADV_TP_RECEIVER: Initialized as receiver */
	BATADV_TP_RECEIVER,

	/** @BATADV_TP_SENDER: Initialized as sender */
>>>>>>> 24b8d41d
	BATADV_TP_SENDER
};

/**
 * struct batadv_tp_vars - tp meter private variables per session
<<<<<<< HEAD
 * @list: list node for bat_priv::tp_list
 * @timer: timer for ack (receiver) and retry (sender)
 * @bat_priv: pointer to the mesh object
 * @start_time: start time in jiffies
 * @other_end: mac address of remote
 * @role: receiver/sender modi
 * @sending: sending binary semaphore: 1 if sending, 0 is not
 * @reason: reason for a stopped session
 * @finish_work: work item for the finishing procedure
 * @test_length: test length in milliseconds
 * @session: TP session identifier
 * @icmp_uid: local ICMP "socket" index
 * @dec_cwnd: decimal part of the cwnd used during linear growth
 * @cwnd: current size of the congestion window
 * @cwnd_lock: lock do protect @cwnd & @dec_cwnd
 * @ss_threshold: Slow Start threshold. Once cwnd exceeds this value the
 *  connection switches to the Congestion Avoidance state
 * @last_acked: last acked byte
 * @last_sent: last sent byte, not yet acked
 * @tot_sent: amount of data sent/ACKed so far
 * @dup_acks: duplicate ACKs counter
 * @fast_recovery: true if in Fast Recovery mode
 * @recover: last sent seqno when entering Fast Recovery
 * @rto: sender timeout
 * @srtt: smoothed RTT scaled by 2^3
 * @rttvar: RTT variation scaled by 2^2
 * @more_bytes: waiting queue anchor when waiting for more ack/retry timeout
 * @prerandom_offset: offset inside the prerandom buffer
 * @prerandom_lock: spinlock protecting access to prerandom_offset
 * @last_recv: last in-order received packet
 * @unacked_list: list of unacked packets (meta-info only)
 * @unacked_lock: protect unacked_list
 * @last_recv_time: time time (jiffies) a msg was received
 * @refcount: number of context where the object is used
 * @rcu: struct used for freeing in an RCU-safe manner
 */
struct batadv_tp_vars {
	struct hlist_node list;
	struct timer_list timer;
	struct batadv_priv *bat_priv;
	unsigned long start_time;
	u8 other_end[ETH_ALEN];
	enum batadv_tp_meter_role role;
	atomic_t sending;
	enum batadv_tp_meter_reason reason;
	struct delayed_work finish_work;
	u32 test_length;
	u8 session[2];
	u8 icmp_uid;

	/* sender variables */
	u16 dec_cwnd;
	u32 cwnd;
	spinlock_t cwnd_lock; /* Protects cwnd & dec_cwnd */
	u32 ss_threshold;
	atomic_t last_acked;
	u32 last_sent;
	atomic64_t tot_sent;
	atomic_t dup_acks;
	bool fast_recovery;
	u32 recover;
	u32 rto;
	u32 srtt;
	u32 rttvar;
	wait_queue_head_t more_bytes;
	u32 prerandom_offset;
	spinlock_t prerandom_lock; /* Protects prerandom_offset */

	/* receiver variables */
	u32 last_recv;
	struct list_head unacked_list;
	spinlock_t unacked_lock; /* Protects unacked_list */
	unsigned long last_recv_time;
	struct kref refcount;
=======
 */
struct batadv_tp_vars {
	/** @list: list node for &bat_priv.tp_list */
	struct hlist_node list;

	/** @timer: timer for ack (receiver) and retry (sender) */
	struct timer_list timer;

	/** @bat_priv: pointer to the mesh object */
	struct batadv_priv *bat_priv;

	/** @start_time: start time in jiffies */
	unsigned long start_time;

	/** @other_end: mac address of remote */
	u8 other_end[ETH_ALEN];

	/** @role: receiver/sender modi */
	enum batadv_tp_meter_role role;

	/** @sending: sending binary semaphore: 1 if sending, 0 is not */
	atomic_t sending;

	/** @reason: reason for a stopped session */
	enum batadv_tp_meter_reason reason;

	/** @finish_work: work item for the finishing procedure */
	struct delayed_work finish_work;

	/** @test_length: test length in milliseconds */
	u32 test_length;

	/** @session: TP session identifier */
	u8 session[2];

	/** @icmp_uid: local ICMP "socket" index */
	u8 icmp_uid;

	/* sender variables */

	/** @dec_cwnd: decimal part of the cwnd used during linear growth */
	u16 dec_cwnd;

	/** @cwnd: current size of the congestion window */
	u32 cwnd;

	/** @cwnd_lock: lock do protect @cwnd & @dec_cwnd */
	spinlock_t cwnd_lock;

	/**
	 * @ss_threshold: Slow Start threshold. Once cwnd exceeds this value the
	 *  connection switches to the Congestion Avoidance state
	 */
	u32 ss_threshold;

	/** @last_acked: last acked byte */
	atomic_t last_acked;

	/** @last_sent: last sent byte, not yet acked */
	u32 last_sent;

	/** @tot_sent: amount of data sent/ACKed so far */
	atomic64_t tot_sent;

	/** @dup_acks: duplicate ACKs counter */
	atomic_t dup_acks;

	/** @fast_recovery: true if in Fast Recovery mode */
	unsigned char fast_recovery:1;

	/** @recover: last sent seqno when entering Fast Recovery */
	u32 recover;

	/** @rto: sender timeout */
	u32 rto;

	/** @srtt: smoothed RTT scaled by 2^3 */
	u32 srtt;

	/** @rttvar: RTT variation scaled by 2^2 */
	u32 rttvar;

	/**
	 * @more_bytes: waiting queue anchor when waiting for more ack/retry
	 *  timeout
	 */
	wait_queue_head_t more_bytes;

	/** @prerandom_offset: offset inside the prerandom buffer */
	u32 prerandom_offset;

	/** @prerandom_lock: spinlock protecting access to prerandom_offset */
	spinlock_t prerandom_lock;

	/* receiver variables */

	/** @last_recv: last in-order received packet */
	u32 last_recv;

	/** @unacked_list: list of unacked packets (meta-info only) */
	struct list_head unacked_list;

	/** @unacked_lock: protect unacked_list */
	spinlock_t unacked_lock;

	/** @last_recv_time: time (jiffies) a msg was received */
	unsigned long last_recv_time;

	/** @refcount: number of context where the object is used */
	struct kref refcount;

	/** @rcu: struct used for freeing in an RCU-safe manner */
>>>>>>> 24b8d41d
	struct rcu_head rcu;
};

/**
 * struct batadv_softif_vlan - per VLAN attributes set
 */
struct batadv_softif_vlan {
	/** @bat_priv: pointer to the mesh object */
	struct batadv_priv *bat_priv;

	/** @vid: VLAN identifier */
	unsigned short vid;

	/** @kobj: kobject for sysfs vlan subdirectory */
	struct kobject *kobj;

	/** @ap_isolation: AP isolation state */
	atomic_t ap_isolation;		/* boolean */

	/** @tt: TT private attributes (VLAN specific) */
	struct batadv_vlan_tt tt;

	/** @list: list node for &bat_priv.softif_vlan_list */
	struct hlist_node list;

	/**
	 * @refcount: number of context where this object is currently in use
	 */
	struct kref refcount;

	/** @rcu: struct used for freeing in a RCU-safe manner */
	struct rcu_head rcu;
};

/**
 * struct batadv_priv_bat_v - B.A.T.M.A.N. V per soft-interface private data
 */
struct batadv_priv_bat_v {
	/** @ogm_buff: buffer holding the OGM packet */
	unsigned char *ogm_buff;

	/** @ogm_buff_len: length of the OGM packet buffer */
	int ogm_buff_len;

	/** @ogm_seqno: OGM sequence number - used to identify each OGM */
	atomic_t ogm_seqno;

	/** @ogm_buff_mutex: lock protecting ogm_buff and ogm_buff_len */
	struct mutex ogm_buff_mutex;

	/** @ogm_wq: workqueue used to schedule OGM transmissions */
	struct delayed_work ogm_wq;
};

/**
 * struct batadv_priv - per mesh interface data
<<<<<<< HEAD
 * @mesh_state: current status of the mesh (inactive/active/deactivating)
 * @soft_iface: net device which holds this struct as private data
 * @stats: structure holding the data for the ndo_get_stats() call
 * @bat_counters: mesh internal traffic statistic counters (see batadv_counters)
 * @aggregated_ogms: bool indicating whether OGM aggregation is enabled
 * @bonding: bool indicating whether traffic bonding is enabled
 * @fragmentation: bool indicating whether traffic fragmentation is enabled
 * @packet_size_max: max packet size that can be transmitted via
 *  multiple fragmented skbs or a single frame if fragmentation is disabled
 * @frag_seqno: incremental counter to identify chains of egress fragments
 * @bridge_loop_avoidance: bool indicating whether bridge loop avoidance is
 *  enabled
 * @distributed_arp_table: bool indicating whether distributed ARP table is
 *  enabled
 * @multicast_mode: Enable or disable multicast optimizations on this node's
 *  sender/originating side
 * @orig_interval: OGM broadcast interval in milliseconds
 * @hop_penalty: penalty which will be applied to an OGM's tq-field on every hop
 * @log_level: configured log level (see batadv_dbg_level)
 * @isolation_mark: the skb->mark value used to match packets for AP isolation
 * @isolation_mark_mask: bitmask identifying the bits in skb->mark to be used
 *  for the isolation mark
 * @bcast_seqno: last sent broadcast packet sequence number
 * @bcast_queue_left: number of remaining buffered broadcast packet slots
 * @batman_queue_left: number of remaining OGM packet slots
 * @num_ifaces: number of interfaces assigned to this mesh interface
 * @mesh_obj: kobject for sysfs mesh subdirectory
 * @debug_dir: dentry for debugfs batman-adv subdirectory
 * @forw_bat_list: list of aggregated OGMs that will be forwarded
 * @forw_bcast_list: list of broadcast packets that will be rebroadcasted
 * @tp_list: list of tp sessions
 * @tp_num: number of currently active tp sessions
 * @orig_hash: hash table containing mesh participants (orig nodes)
 * @forw_bat_list_lock: lock protecting forw_bat_list
 * @forw_bcast_list_lock: lock protecting forw_bcast_list
 * @tp_list_lock: spinlock protecting @tp_list
 * @orig_work: work queue callback item for orig node purging
 * @primary_if: one of the hard-interfaces assigned to this mesh interface
 *  becomes the primary interface
 * @algo_ops: routing algorithm used by this mesh interface
 * @softif_vlan_list: a list of softif_vlan structs, one per VLAN created on top
 *  of the mesh interface represented by this object
 * @softif_vlan_list_lock: lock protecting softif_vlan_list
 * @bla: bridge loope avoidance data
 * @debug_log: holding debug logging relevant data
 * @gw: gateway data
 * @tt: translation table data
 * @tvlv: type-version-length-value data
 * @dat: distributed arp table data
 * @mcast: multicast data
 * @network_coding: bool indicating whether network coding is enabled
 * @nc: network coding data
 * @bat_v: B.A.T.M.A.N. V per soft-interface private data
=======
>>>>>>> 24b8d41d
 */
struct batadv_priv {
	/**
	 * @mesh_state: current status of the mesh
	 *  (inactive/active/deactivating)
	 */
	atomic_t mesh_state;

	/** @soft_iface: net device which holds this struct as private data */
	struct net_device *soft_iface;

	/**
	 * @bat_counters: mesh internal traffic statistic counters (see
	 *  batadv_counters)
	 */
	u64 __percpu *bat_counters; /* Per cpu counters */

	/**
	 * @aggregated_ogms: bool indicating whether OGM aggregation is enabled
	 */
	atomic_t aggregated_ogms;

	/** @bonding: bool indicating whether traffic bonding is enabled */
	atomic_t bonding;

	/**
	 * @fragmentation: bool indicating whether traffic fragmentation is
	 *  enabled
	 */
	atomic_t fragmentation;

	/**
	 * @packet_size_max: max packet size that can be transmitted via
	 *  multiple fragmented skbs or a single frame if fragmentation is
	 *  disabled
	 */
	atomic_t packet_size_max;

	/**
	 * @frag_seqno: incremental counter to identify chains of egress
	 *  fragments
	 */
	atomic_t frag_seqno;

#ifdef CONFIG_BATMAN_ADV_BLA
	/**
	 * @bridge_loop_avoidance: bool indicating whether bridge loop
	 *  avoidance is enabled
	 */
	atomic_t bridge_loop_avoidance;
#endif

#ifdef CONFIG_BATMAN_ADV_DAT
	/**
	 * @distributed_arp_table: bool indicating whether distributed ARP table
	 *  is enabled
	 */
	atomic_t distributed_arp_table;
#endif

#ifdef CONFIG_BATMAN_ADV_MCAST
	/**
	 * @multicast_mode: Enable or disable multicast optimizations on this
	 *  node's sender/originating side
	 */
	atomic_t multicast_mode;

	/**
	 * @multicast_fanout: Maximum number of packet copies to generate for a
	 *  multicast-to-unicast conversion
	 */
	atomic_t multicast_fanout;
#endif
<<<<<<< HEAD
=======

	/** @orig_interval: OGM broadcast interval in milliseconds */
>>>>>>> 24b8d41d
	atomic_t orig_interval;

	/**
	 * @hop_penalty: penalty which will be applied to an OGM's tq-field on
	 *  every hop
	 */
	atomic_t hop_penalty;

#ifdef CONFIG_BATMAN_ADV_DEBUG
	/** @log_level: configured log level (see batadv_dbg_level) */
	atomic_t log_level;
#endif

	/**
	 * @isolation_mark: the skb->mark value used to match packets for AP
	 *  isolation
	 */
	u32 isolation_mark;

	/**
	 * @isolation_mark_mask: bitmask identifying the bits in skb->mark to be
	 *  used for the isolation mark
	 */
	u32 isolation_mark_mask;

	/** @bcast_seqno: last sent broadcast packet sequence number */
	atomic_t bcast_seqno;

	/**
	 * @bcast_queue_left: number of remaining buffered broadcast packet
	 *  slots
	 */
	atomic_t bcast_queue_left;

	/** @batman_queue_left: number of remaining OGM packet slots */
	atomic_t batman_queue_left;

	/** @mesh_obj: kobject for sysfs mesh subdirectory */
	struct kobject *mesh_obj;

#ifdef CONFIG_BATMAN_ADV_DEBUGFS
	/** @debug_dir: dentry for debugfs batman-adv subdirectory */
	struct dentry *debug_dir;
#endif

	/** @forw_bat_list: list of aggregated OGMs that will be forwarded */
	struct hlist_head forw_bat_list;

	/**
	 * @forw_bcast_list: list of broadcast packets that will be
	 *  rebroadcasted
	 */
	struct hlist_head forw_bcast_list;
<<<<<<< HEAD
	struct hlist_head tp_list;
	struct batadv_hashtable *orig_hash;
	spinlock_t forw_bat_list_lock; /* protects forw_bat_list */
	spinlock_t forw_bcast_list_lock; /* protects forw_bcast_list */
	spinlock_t tp_list_lock; /* protects tp_list */
	atomic_t tp_num;
	struct delayed_work orig_work;
	struct batadv_hard_iface __rcu *primary_if;  /* rcu protected pointer */
	struct batadv_algo_ops *algo_ops;
=======

	/** @tp_list: list of tp sessions */
	struct hlist_head tp_list;

	/** @tp_num: number of currently active tp sessions */
	struct batadv_hashtable *orig_hash;

	/** @orig_hash: hash table containing mesh participants (orig nodes) */
	spinlock_t forw_bat_list_lock;

	/** @forw_bat_list_lock: lock protecting forw_bat_list */
	spinlock_t forw_bcast_list_lock;

	/** @forw_bcast_list_lock: lock protecting forw_bcast_list */
	spinlock_t tp_list_lock;

	/** @tp_list_lock: spinlock protecting @tp_list */
	atomic_t tp_num;

	/** @orig_work: work queue callback item for orig node purging */
	struct delayed_work orig_work;

	/**
	 * @primary_if: one of the hard-interfaces assigned to this mesh
	 *  interface becomes the primary interface
	 */
	struct batadv_hard_iface __rcu *primary_if;  /* rcu protected pointer */

	/** @algo_ops: routing algorithm used by this mesh interface */
	struct batadv_algo_ops *algo_ops;

	/**
	 * @softif_vlan_list: a list of softif_vlan structs, one per VLAN
	 *  created on top of the mesh interface represented by this object
	 */
>>>>>>> 24b8d41d
	struct hlist_head softif_vlan_list;

	/** @softif_vlan_list_lock: lock protecting softif_vlan_list */
	spinlock_t softif_vlan_list_lock;

#ifdef CONFIG_BATMAN_ADV_BLA
	/** @bla: bridge loop avoidance data */
	struct batadv_priv_bla bla;
#endif

#ifdef CONFIG_BATMAN_ADV_DEBUG
	/** @debug_log: holding debug logging relevant data */
	struct batadv_priv_debug_log *debug_log;
#endif

	/** @gw: gateway data */
	struct batadv_priv_gw gw;

	/** @tt: translation table data */
	struct batadv_priv_tt tt;

	/** @tvlv: type-version-length-value data */
	struct batadv_priv_tvlv tvlv;

#ifdef CONFIG_BATMAN_ADV_DAT
	/** @dat: distributed arp table data */
	struct batadv_priv_dat dat;
#endif

#ifdef CONFIG_BATMAN_ADV_MCAST
	/** @mcast: multicast data */
	struct batadv_priv_mcast mcast;
#endif

#ifdef CONFIG_BATMAN_ADV_NC
	/**
	 * @network_coding: bool indicating whether network coding is enabled
	 */
	atomic_t network_coding;

	/** @nc: network coding data */
	struct batadv_priv_nc nc;
#endif /* CONFIG_BATMAN_ADV_NC */

#ifdef CONFIG_BATMAN_ADV_BATMAN_V
	/** @bat_v: B.A.T.M.A.N. V per soft-interface private data */
	struct batadv_priv_bat_v bat_v;
#endif
};

/**
 * struct batadv_socket_client - layer2 icmp socket client data
 */
struct batadv_socket_client {
	/**
	 * @queue_list: packet queue for packets destined for this socket client
	 */
	struct list_head queue_list;

	/** @queue_len: number of packets in the packet queue (queue_list) */
	unsigned int queue_len;

	/** @index: socket client's index in the batadv_socket_client_hash */
	unsigned char index;

	/** @lock: lock protecting queue_list, queue_len & index */
	spinlock_t lock;

	/** @queue_wait: socket client's wait queue */
	wait_queue_head_t queue_wait;

	/** @bat_priv: pointer to soft_iface this client belongs to */
	struct batadv_priv *bat_priv;
};

/**
 * struct batadv_socket_packet - layer2 icmp packet for socket client
 */
struct batadv_socket_packet {
	/** @list: list node for &batadv_socket_client.queue_list */
	struct list_head list;

	/** @icmp_len: size of the layer2 icmp packet */
	size_t icmp_len;

	/** @icmp_packet: layer2 icmp packet */
	u8 icmp_packet[BATADV_ICMP_MAX_PACKET_SIZE];
};

#ifdef CONFIG_BATMAN_ADV_BLA

/**
 * struct batadv_bla_backbone_gw - batman-adv gateway bridged into the LAN
<<<<<<< HEAD
 * @orig: originator address of backbone node (mac address of primary iface)
 * @vid: vlan id this gateway was detected on
 * @hash_entry: hlist node for batadv_priv_bla::backbone_hash
 * @bat_priv: pointer to soft_iface this backbone gateway belongs to
 * @lasttime: last time we heard of this backbone gw
 * @wait_periods: grace time for bridge forward delays and bla group forming at
 *  bootup phase - no bcast traffic is formwared until it has elapsed
 * @request_sent: if this bool is set to true we are out of sync with this
 *  backbone gateway - no bcast traffic is formwared until the situation was
 *  resolved
 * @crc: crc16 checksum over all claims
 * @crc_lock: lock protecting crc
 * @report_work: work struct for reporting detected loops
 * @refcount: number of contexts the object is used
 * @rcu: struct used for freeing in an RCU-safe manner
=======
>>>>>>> 24b8d41d
 */
struct batadv_bla_backbone_gw {
	/**
	 * @orig: originator address of backbone node (mac address of primary
	 *  iface)
	 */
	u8 orig[ETH_ALEN];

	/** @vid: vlan id this gateway was detected on */
	unsigned short vid;

	/** @hash_entry: hlist node for &batadv_priv_bla.backbone_hash */
	struct hlist_node hash_entry;

	/** @bat_priv: pointer to soft_iface this backbone gateway belongs to */
	struct batadv_priv *bat_priv;

	/** @lasttime: last time we heard of this backbone gw */
	unsigned long lasttime;

	/**
	 * @wait_periods: grace time for bridge forward delays and bla group
	 *  forming at bootup phase - no bcast traffic is formwared until it has
	 *  elapsed
	 */
	atomic_t wait_periods;

	/**
	 * @request_sent: if this bool is set to true we are out of sync with
	 *  this backbone gateway - no bcast traffic is formwared until the
	 *  situation was resolved
	 */
	atomic_t request_sent;

	/** @crc: crc16 checksum over all claims */
	u16 crc;
<<<<<<< HEAD
	spinlock_t crc_lock; /* protects crc */
	struct work_struct report_work;
=======

	/** @crc_lock: lock protecting crc */
	spinlock_t crc_lock;

	/** @report_work: work struct for reporting detected loops */
	struct work_struct report_work;

	/** @refcount: number of contexts the object is used */
>>>>>>> 24b8d41d
	struct kref refcount;

	/** @rcu: struct used for freeing in an RCU-safe manner */
	struct rcu_head rcu;
};

/**
 * struct batadv_bla_claim - claimed non-mesh client structure
<<<<<<< HEAD
 * @addr: mac address of claimed non-mesh client
 * @vid: vlan id this client was detected on
 * @backbone_gw: pointer to backbone gw claiming this client
 * @backbone_lock: lock protecting backbone_gw pointer
 * @lasttime: last time we heard of claim (locals only)
 * @hash_entry: hlist node for batadv_priv_bla::claim_hash
 * @refcount: number of contexts the object is used
 * @rcu: struct used for freeing in an RCU-safe manner
=======
>>>>>>> 24b8d41d
 */
struct batadv_bla_claim {
	/** @addr: mac address of claimed non-mesh client */
	u8 addr[ETH_ALEN];

	/** @vid: vlan id this client was detected on */
	unsigned short vid;

	/** @backbone_gw: pointer to backbone gw claiming this client */
	struct batadv_bla_backbone_gw *backbone_gw;
<<<<<<< HEAD
	spinlock_t backbone_lock; /* protects backbone_gw */
=======

	/** @backbone_lock: lock protecting backbone_gw pointer */
	spinlock_t backbone_lock;

	/** @lasttime: last time we heard of claim (locals only) */
>>>>>>> 24b8d41d
	unsigned long lasttime;

	/** @hash_entry: hlist node for &batadv_priv_bla.claim_hash */
	struct hlist_node hash_entry;

	/** @refcount: number of contexts the object is used */
	struct rcu_head rcu;

	/** @rcu: struct used for freeing in an RCU-safe manner */
	struct kref refcount;
};
#endif

/**
 * struct batadv_tt_common_entry - tt local & tt global common data
 */
struct batadv_tt_common_entry {
	/** @addr: mac address of non-mesh client */
	u8 addr[ETH_ALEN];

	/** @vid: VLAN identifier */
	unsigned short vid;

	/**
	 * @hash_entry: hlist node for &batadv_priv_tt.local_hash or for
	 *  &batadv_priv_tt.global_hash
	 */
	struct hlist_node hash_entry;

	/** @flags: various state handling flags (see batadv_tt_client_flags) */
	u16 flags;

	/** @added_at: timestamp used for purging stale tt common entries */
	unsigned long added_at;

	/** @refcount: number of contexts the object is used */
	struct kref refcount;

	/** @rcu: struct used for freeing in an RCU-safe manner */
	struct rcu_head rcu;
};

/**
 * struct batadv_tt_local_entry - translation table local entry data
 */
struct batadv_tt_local_entry {
	/** @common: general translation table data */
	struct batadv_tt_common_entry common;

	/** @last_seen: timestamp used for purging stale tt local entries */
	unsigned long last_seen;

	/** @vlan: soft-interface vlan of the entry */
	struct batadv_softif_vlan *vlan;
};

/**
 * struct batadv_tt_global_entry - translation table global entry data
 */
struct batadv_tt_global_entry {
	/** @common: general translation table data */
	struct batadv_tt_common_entry common;

	/** @orig_list: list of orig nodes announcing this non-mesh client */
	struct hlist_head orig_list;

	/** @orig_list_count: number of items in the orig_list */
	atomic_t orig_list_count;

	/** @list_lock: lock protecting orig_list */
	spinlock_t list_lock;

	/** @roam_at: time at which TT_GLOBAL_ROAM was set */
	unsigned long roam_at;
};

/**
 * struct batadv_tt_orig_list_entry - orig node announcing a non-mesh client
 */
struct batadv_tt_orig_list_entry {
	/** @orig_node: pointer to orig node announcing this non-mesh client */
	struct batadv_orig_node *orig_node;

	/**
	 * @ttvn: translation table version number which added the non-mesh
	 *  client
	 */
	u8 ttvn;

	/** @flags: per orig entry TT sync flags */
	u8 flags;

	/** @list: list node for &batadv_tt_global_entry.orig_list */
	struct hlist_node list;

	/** @refcount: number of contexts the object is used */
	struct kref refcount;

	/** @rcu: struct used for freeing in an RCU-safe manner */
	struct rcu_head rcu;
};

/**
 * struct batadv_tt_change_node - structure for tt changes occurred
 */
struct batadv_tt_change_node {
	/** @list: list node for &batadv_priv_tt.changes_list */
	struct list_head list;

	/** @change: holds the actual translation table diff data */
	struct batadv_tvlv_tt_change change;
};

/**
 * struct batadv_tt_req_node - data to keep track of the tt requests in flight
<<<<<<< HEAD
 * @addr: mac address address of the originator this request was sent to
 * @issued_at: timestamp used for purging stale tt requests
 * @refcount: number of contexts the object is used by
 * @list: list node for batadv_priv_tt::req_list
=======
>>>>>>> 24b8d41d
 */
struct batadv_tt_req_node {
	/**
	 * @addr: mac address of the originator this request was sent to
	 */
	u8 addr[ETH_ALEN];

	/** @issued_at: timestamp used for purging stale tt requests */
	unsigned long issued_at;
<<<<<<< HEAD
	struct kref refcount;
=======

	/** @refcount: number of contexts the object is used by */
	struct kref refcount;

	/** @list: list node for &batadv_priv_tt.req_list */
>>>>>>> 24b8d41d
	struct hlist_node list;
};

/**
 * struct batadv_tt_roam_node - roaming client data
 */
struct batadv_tt_roam_node {
	/** @addr: mac address of the client in the roaming phase */
	u8 addr[ETH_ALEN];

	/**
	 * @counter: number of allowed roaming events per client within a single
	 * OGM interval (changes are committed with each OGM)
	 */
	atomic_t counter;

	/**
	 * @first_time: timestamp used for purging stale roaming node entries
	 */
	unsigned long first_time;

	/** @list: list node for &batadv_priv_tt.roam_list */
	struct list_head list;
};

/**
 * struct batadv_nc_node - network coding node
 */
struct batadv_nc_node {
	/** @list: next and prev pointer for the list handling */
	struct list_head list;

	/** @addr: the node's mac address */
	u8 addr[ETH_ALEN];

	/** @refcount: number of contexts the object is used by */
	struct kref refcount;

	/** @rcu: struct used for freeing in an RCU-safe manner */
	struct rcu_head rcu;

	/** @orig_node: pointer to corresponding orig node struct */
	struct batadv_orig_node *orig_node;

	/** @last_seen: timestamp of last ogm received from this node */
	unsigned long last_seen;
};

/**
 * struct batadv_nc_path - network coding path
 */
struct batadv_nc_path {
	/** @hash_entry: next and prev pointer for the list handling */
	struct hlist_node hash_entry;

	/** @rcu: struct used for freeing in an RCU-safe manner */
	struct rcu_head rcu;

	/** @refcount: number of contexts the object is used by */
	struct kref refcount;

	/** @packet_list: list of buffered packets for this path */
	struct list_head packet_list;

	/** @packet_list_lock: access lock for packet list */
	spinlock_t packet_list_lock;

	/** @next_hop: next hop (destination) of path */
	u8 next_hop[ETH_ALEN];

	/** @prev_hop: previous hop (source) of path */
	u8 prev_hop[ETH_ALEN];

	/** @last_valid: timestamp for last validation of path */
	unsigned long last_valid;
};

/**
 * struct batadv_nc_packet - network coding packet used when coding and
 *  decoding packets
 */
struct batadv_nc_packet {
	/** @list: next and prev pointer for the list handling */
	struct list_head list;

	/** @packet_id: crc32 checksum of skb data */
	__be32 packet_id;

	/**
	 * @timestamp: field containing the info when the packet was added to
	 *  path
	 */
	unsigned long timestamp;

	/** @neigh_node: pointer to original next hop neighbor of skb */
	struct batadv_neigh_node *neigh_node;

	/** @skb: skb which can be encoded or used for decoding */
	struct sk_buff *skb;

	/** @nc_path: pointer to path this nc packet is attached to */
	struct batadv_nc_path *nc_path;
};

/**
 * struct batadv_skb_cb - control buffer structure used to store private data
 *  relevant to batman-adv in the skb->cb buffer in skbs.
 */
struct batadv_skb_cb {
	/**
	 * @decoded: Marks a skb as decoded, which is checked when searching for
	 *  coding opportunities in network-coding.c
	 */
	unsigned char decoded:1;

	/** @num_bcasts: Counter for broadcast packet retransmissions */
	unsigned char num_bcasts;
};

/**
 * struct batadv_forw_packet - structure for bcast packets to be sent/forwarded
<<<<<<< HEAD
 * @list: list node for batadv_socket_client::queue_list
 * @send_time: execution time for delayed_work (packet sending)
 * @own: bool for locally generated packets (local OGMs are re-scheduled after
 *  sending)
 * @skb: bcast packet's skb buffer
 * @packet_len: size of aggregated OGM packet inside the skb buffer
 * @direct_link_flags: direct link flags for aggregated OGM packets
 * @num_packets: counter for bcast packet retransmission
 * @delayed_work: work queue callback item for packet sending
 * @if_incoming: pointer to incoming hard-iface or primary iface if
 *  locally generated packet
 * @if_outgoing: packet where the packet should be sent to, or NULL if
 *  unspecified
 * @queue_left: The queue (counter) this packet was applied to
=======
>>>>>>> 24b8d41d
 */
struct batadv_forw_packet {
	/**
	 * @list: list node for &batadv_priv.forw.bcast_list and
	 *  &batadv_priv.forw.bat_list
	 */
	struct hlist_node list;

	/** @cleanup_list: list node for purging functions */
	struct hlist_node cleanup_list;

	/** @send_time: execution time for delayed_work (packet sending) */
	unsigned long send_time;

	/**
	 * @own: bool for locally generated packets (local OGMs are re-scheduled
	 * after sending)
	 */
	u8 own;

	/** @skb: bcast packet's skb buffer */
	struct sk_buff *skb;

	/** @packet_len: size of aggregated OGM packet inside the skb buffer */
	u16 packet_len;

	/** @direct_link_flags: direct link flags for aggregated OGM packets */
	u32 direct_link_flags;

	/** @num_packets: counter for aggregated OGMv1 packets */
	u8 num_packets;

	/** @delayed_work: work queue callback item for packet sending */
	struct delayed_work delayed_work;

	/**
	 * @if_incoming: pointer to incoming hard-iface or primary iface if
	 *  locally generated packet
	 */
	struct batadv_hard_iface *if_incoming;

	/**
	 * @if_outgoing: packet where the packet should be sent to, or NULL if
	 *  unspecified
	 */
	struct batadv_hard_iface *if_outgoing;
<<<<<<< HEAD
=======

	/** @queue_left: The queue (counter) this packet was applied to */
>>>>>>> 24b8d41d
	atomic_t *queue_left;
};

/**
 * struct batadv_algo_iface_ops - mesh algorithm callbacks (interface specific)
<<<<<<< HEAD
 * @activate: start routing mechanisms when hard-interface is brought up
 *  (optional)
 * @enable: init routing info when hard-interface is enabled
 * @disable: de-init routing info when hard-interface is disabled
 * @update_mac: (re-)init mac addresses of the protocol information
 *  belonging to this hard-interface
 * @primary_set: called when primary interface is selected / changed
 */
struct batadv_algo_iface_ops {
	void (*activate)(struct batadv_hard_iface *hard_iface);
	int (*enable)(struct batadv_hard_iface *hard_iface);
	void (*disable)(struct batadv_hard_iface *hard_iface);
	void (*update_mac)(struct batadv_hard_iface *hard_iface);
=======
 */
struct batadv_algo_iface_ops {
	/**
	 * @activate: start routing mechanisms when hard-interface is brought up
	 *  (optional)
	 */
	void (*activate)(struct batadv_hard_iface *hard_iface);

	/** @enable: init routing info when hard-interface is enabled */
	int (*enable)(struct batadv_hard_iface *hard_iface);

	/** @enabled: notification when hard-interface was enabled (optional) */
	void (*enabled)(struct batadv_hard_iface *hard_iface);

	/** @disable: de-init routing info when hard-interface is disabled */
	void (*disable)(struct batadv_hard_iface *hard_iface);

	/**
	 * @update_mac: (re-)init mac addresses of the protocol information
	 *  belonging to this hard-interface
	 */
	void (*update_mac)(struct batadv_hard_iface *hard_iface);

	/** @primary_set: called when primary interface is selected / changed */
>>>>>>> 24b8d41d
	void (*primary_set)(struct batadv_hard_iface *hard_iface);
};

/**
 * struct batadv_algo_neigh_ops - mesh algorithm callbacks (neighbour specific)
<<<<<<< HEAD
 * @hardif_init: called on creation of single hop entry
 *  (optional)
 * @cmp: compare the metrics of two neighbors for their respective outgoing
 *  interfaces
 * @is_similar_or_better: check if neigh1 is equally similar or better than
 *  neigh2 for their respective outgoing interface from the metric prospective
 * @print: print the single hop neighbor list (optional)
 * @dump: dump neighbors to a netlink socket (optional)
 */
struct batadv_algo_neigh_ops {
	void (*hardif_init)(struct batadv_hardif_neigh_node *neigh);
=======
 */
struct batadv_algo_neigh_ops {
	/** @hardif_init: called on creation of single hop entry (optional) */
	void (*hardif_init)(struct batadv_hardif_neigh_node *neigh);

	/**
	 * @cmp: compare the metrics of two neighbors for their respective
	 *  outgoing interfaces
	 */
>>>>>>> 24b8d41d
	int (*cmp)(struct batadv_neigh_node *neigh1,
		   struct batadv_hard_iface *if_outgoing1,
		   struct batadv_neigh_node *neigh2,
		   struct batadv_hard_iface *if_outgoing2);
<<<<<<< HEAD
=======

	/**
	 * @is_similar_or_better: check if neigh1 is equally similar or better
	 *  than neigh2 for their respective outgoing interface from the metric
	 *  prospective
	 */
>>>>>>> 24b8d41d
	bool (*is_similar_or_better)(struct batadv_neigh_node *neigh1,
				     struct batadv_hard_iface *if_outgoing1,
				     struct batadv_neigh_node *neigh2,
				     struct batadv_hard_iface *if_outgoing2);
<<<<<<< HEAD
#ifdef CONFIG_BATMAN_ADV_DEBUGFS
	void (*print)(struct batadv_priv *priv, struct seq_file *seq);
#endif
=======

#ifdef CONFIG_BATMAN_ADV_DEBUGFS
	/** @print: print the single hop neighbor list (optional) */
	void (*print)(struct batadv_priv *priv, struct seq_file *seq);
#endif

	/** @dump: dump neighbors to a netlink socket (optional) */
>>>>>>> 24b8d41d
	void (*dump)(struct sk_buff *msg, struct netlink_callback *cb,
		     struct batadv_priv *priv,
		     struct batadv_hard_iface *hard_iface);
};

/**
 * struct batadv_algo_orig_ops - mesh algorithm callbacks (originator specific)
<<<<<<< HEAD
 * @free: free the resources allocated by the routing algorithm for an orig_node
 *  object (optional)
 * @add_if: ask the routing algorithm to apply the needed changes to the
 *  orig_node due to a new hard-interface being added into the mesh (optional)
 * @del_if: ask the routing algorithm to apply the needed changes to the
 *  orig_node due to an hard-interface being removed from the mesh (optional)
 * @print: print the originator table (optional)
 * @dump: dump originators to a netlink socket (optional)
 */
struct batadv_algo_orig_ops {
	void (*free)(struct batadv_orig_node *orig_node);
	int (*add_if)(struct batadv_orig_node *orig_node, int max_if_num);
	int (*del_if)(struct batadv_orig_node *orig_node, int max_if_num,
		      int del_if_num);
#ifdef CONFIG_BATMAN_ADV_DEBUGFS
	void (*print)(struct batadv_priv *priv, struct seq_file *seq,
		      struct batadv_hard_iface *hard_iface);
#endif
=======
 */
struct batadv_algo_orig_ops {
#ifdef CONFIG_BATMAN_ADV_DEBUGFS
	/** @print: print the originator table (optional) */
	void (*print)(struct batadv_priv *priv, struct seq_file *seq,
		      struct batadv_hard_iface *hard_iface);
#endif

	/** @dump: dump originators to a netlink socket (optional) */
>>>>>>> 24b8d41d
	void (*dump)(struct sk_buff *msg, struct netlink_callback *cb,
		     struct batadv_priv *priv,
		     struct batadv_hard_iface *hard_iface);
};

/**
 * struct batadv_algo_gw_ops - mesh algorithm callbacks (GW specific)
<<<<<<< HEAD
 * @store_sel_class: parse and stores a new GW selection class (optional)
 * @show_sel_class: prints the current GW selection class (optional)
 * @get_best_gw_node: select the best GW from the list of available nodes
 *  (optional)
 * @is_eligible: check if a newly discovered GW is a potential candidate for
 *  the election as best GW (optional)
 * @print: print the gateway table (optional)
 * @dump: dump gateways to a netlink socket (optional)
 */
struct batadv_algo_gw_ops {
	ssize_t (*store_sel_class)(struct batadv_priv *bat_priv, char *buff,
				   size_t count);
	ssize_t (*show_sel_class)(struct batadv_priv *bat_priv, char *buff);
	struct batadv_gw_node *(*get_best_gw_node)
		(struct batadv_priv *bat_priv);
	bool (*is_eligible)(struct batadv_priv *bat_priv,
			    struct batadv_orig_node *curr_gw_orig,
			    struct batadv_orig_node *orig_node);
#ifdef CONFIG_BATMAN_ADV_DEBUGFS
	void (*print)(struct batadv_priv *bat_priv, struct seq_file *seq);
#endif
=======
 */
struct batadv_algo_gw_ops {
	/** @init_sel_class: initialize GW selection class (optional) */
	void (*init_sel_class)(struct batadv_priv *bat_priv);

	/**
	 * @store_sel_class: parse and stores a new GW selection class
	 *  (optional)
	 */
	ssize_t (*store_sel_class)(struct batadv_priv *bat_priv, char *buff,
				   size_t count);

	/** @show_sel_class: prints the current GW selection class (optional) */
	ssize_t (*show_sel_class)(struct batadv_priv *bat_priv, char *buff);

	/**
	 * @get_best_gw_node: select the best GW from the list of available
	 *  nodes (optional)
	 */
	struct batadv_gw_node *(*get_best_gw_node)
		(struct batadv_priv *bat_priv);

	/**
	 * @is_eligible: check if a newly discovered GW is a potential candidate
	 *  for the election as best GW (optional)
	 */
	bool (*is_eligible)(struct batadv_priv *bat_priv,
			    struct batadv_orig_node *curr_gw_orig,
			    struct batadv_orig_node *orig_node);

#ifdef CONFIG_BATMAN_ADV_DEBUGFS
	/** @print: print the gateway table (optional) */
	void (*print)(struct batadv_priv *bat_priv, struct seq_file *seq);
#endif

	/** @dump: dump gateways to a netlink socket (optional) */
>>>>>>> 24b8d41d
	void (*dump)(struct sk_buff *msg, struct netlink_callback *cb,
		     struct batadv_priv *priv);
};

/**
 * struct batadv_algo_ops - mesh algorithm callbacks
<<<<<<< HEAD
 * @list: list node for the batadv_algo_list
 * @name: name of the algorithm
 * @iface: callbacks related to interface handling
 * @neigh: callbacks related to neighbors handling
 * @orig: callbacks related to originators handling
 * @gw: callbacks related to GW mode
=======
>>>>>>> 24b8d41d
 */
struct batadv_algo_ops {
	/** @list: list node for the batadv_algo_list */
	struct hlist_node list;

	/** @name: name of the algorithm */
	char *name;
<<<<<<< HEAD
	struct batadv_algo_iface_ops iface;
	struct batadv_algo_neigh_ops neigh;
	struct batadv_algo_orig_ops orig;
=======

	/** @iface: callbacks related to interface handling */
	struct batadv_algo_iface_ops iface;

	/** @neigh: callbacks related to neighbors handling */
	struct batadv_algo_neigh_ops neigh;

	/** @orig: callbacks related to originators handling */
	struct batadv_algo_orig_ops orig;

	/** @gw: callbacks related to GW mode */
>>>>>>> 24b8d41d
	struct batadv_algo_gw_ops gw;
};

/**
 * struct batadv_dat_entry - it is a single entry of batman-adv ARP backend. It
 * is used to stored ARP entries needed for the global DAT cache
 */
struct batadv_dat_entry {
	/** @ip: the IPv4 corresponding to this DAT/ARP entry */
	__be32 ip;

	/** @mac_addr: the MAC address associated to the stored IPv4 */
	u8 mac_addr[ETH_ALEN];

	/** @vid: the vlan ID associated to this entry */
	unsigned short vid;

	/**
	 * @last_update: time in jiffies when this entry was refreshed last time
	 */
	unsigned long last_update;

	/** @hash_entry: hlist node for &batadv_priv_dat.hash */
	struct hlist_node hash_entry;

	/** @refcount: number of contexts the object is used */
	struct kref refcount;

	/** @rcu: struct used for freeing in an RCU-safe manner */
	struct rcu_head rcu;
};

/**
 * struct batadv_hw_addr - a list entry for a MAC address
 */
struct batadv_hw_addr {
	/** @list: list node for the linking of entries */
	struct hlist_node list;

	/** @addr: the MAC address of this list entry */
	unsigned char addr[ETH_ALEN];
};

/**
 * struct batadv_dat_candidate - candidate destination for DAT operations
 */
struct batadv_dat_candidate {
	/**
	 * @type: the type of the selected candidate. It can one of the
	 *  following:
	 *	  - BATADV_DAT_CANDIDATE_NOT_FOUND
	 *	  - BATADV_DAT_CANDIDATE_ORIG
	 */
	int type;

	/**
	 * @orig_node: if type is BATADV_DAT_CANDIDATE_ORIG this field points to
	 * the corresponding originator node structure
	 */
	struct batadv_orig_node *orig_node;
};

/**
 * struct batadv_tvlv_container - container for tvlv appended to OGMs
 */
struct batadv_tvlv_container {
	/** @list: hlist node for &batadv_priv_tvlv.container_list */
	struct hlist_node list;

	/** @tvlv_hdr: tvlv header information needed to construct the tvlv */
	struct batadv_tvlv_hdr tvlv_hdr;

	/** @refcount: number of contexts the object is used */
	struct kref refcount;
};

/**
 * struct batadv_tvlv_handler - handler for specific tvlv type and version
 */
struct batadv_tvlv_handler {
	/** @list: hlist node for &batadv_priv_tvlv.handler_list */
	struct hlist_node list;

	/**
	 * @ogm_handler: handler callback which is given the tvlv payload to
	 *  process on incoming OGM packets
	 */
	void (*ogm_handler)(struct batadv_priv *bat_priv,
			    struct batadv_orig_node *orig,
			    u8 flags, void *tvlv_value, u16 tvlv_value_len);

	/**
	 * @unicast_handler: handler callback which is given the tvlv payload to
	 *  process on incoming unicast tvlv packets
	 */
	int (*unicast_handler)(struct batadv_priv *bat_priv,
			       u8 *src, u8 *dst,
			       void *tvlv_value, u16 tvlv_value_len);

	/** @type: tvlv type this handler feels responsible for */
	u8 type;

	/** @version: tvlv version this handler feels responsible for */
	u8 version;

	/** @flags: tvlv handler flags */
	u8 flags;

	/** @refcount: number of contexts the object is used */
	struct kref refcount;

	/** @rcu: struct used for freeing in an RCU-safe manner */
	struct rcu_head rcu;
};

/**
 * enum batadv_tvlv_handler_flags - tvlv handler flags definitions
 */
enum batadv_tvlv_handler_flags {
	/**
	 * @BATADV_TVLV_HANDLER_OGM_CIFNOTFND: tvlv ogm processing function
	 *  will call this handler even if its type was not found (with no data)
	 */
	BATADV_TVLV_HANDLER_OGM_CIFNOTFND = BIT(1),

	/**
	 * @BATADV_TVLV_HANDLER_OGM_CALLED: interval tvlv handling flag - the
	 *  API marks a handler as being called, so it won't be called if the
	 *  BATADV_TVLV_HANDLER_OGM_CIFNOTFND flag was set
	 */
	BATADV_TVLV_HANDLER_OGM_CALLED = BIT(2),
};

/**
 * struct batadv_store_mesh_work - Work queue item to detach add/del interface
 *  from sysfs locks
<<<<<<< HEAD
 * @net_dev: netdevice to add/remove to/from batman-adv soft-interface
 * @soft_iface_name: name of soft-interface to modify
 * @work: work queue item
 */
struct batadv_store_mesh_work {
	struct net_device *net_dev;
	char soft_iface_name[IFNAMSIZ];
=======
 */
struct batadv_store_mesh_work {
	/**
	 * @net_dev: netdevice to add/remove to/from batman-adv soft-interface
	 */
	struct net_device *net_dev;

	/** @soft_iface_name: name of soft-interface to modify */
	char soft_iface_name[IFNAMSIZ];

	/** @work: work queue item */
>>>>>>> 24b8d41d
	struct work_struct work;
};

#endif /* _NET_BATMAN_ADV_TYPES_H_ */<|MERGE_RESOLUTION|>--- conflicted
+++ resolved
@@ -28,16 +28,8 @@
 #include <linux/types.h>
 #include <linux/wait.h>
 #include <linux/workqueue.h>
-<<<<<<< HEAD
-#include <uapi/linux/batman_adv.h>
-
-#include "packet.h"
-
-struct seq_file;
-=======
 #include <uapi/linux/batadv_packet.h>
 #include <uapi/linux/batman_adv.h>
->>>>>>> 24b8d41d
 
 #ifdef CONFIG_BATMAN_ADV_DAT
 
@@ -173,25 +165,6 @@
 
 /**
  * struct batadv_hard_iface - network device known to batman-adv
-<<<<<<< HEAD
- * @list: list node for batadv_hardif_list
- * @if_num: identificator of the interface
- * @if_status: status of the interface for batman-adv
- * @net_dev: pointer to the net_device
- * @num_bcasts: number of payload re-broadcasts on this interface (ARQ)
- * @hardif_obj: kobject of the per interface sysfs "mesh" directory
- * @refcount: number of contexts the object is used
- * @batman_adv_ptype: packet type describing packets that should be processed by
- *  batman-adv for this interface
- * @soft_iface: the batman-adv interface which uses this network interface
- * @rcu: struct used for freeing in an RCU-safe manner
- * @bat_iv: per hard-interface B.A.T.M.A.N. IV data
- * @bat_v: per hard-interface B.A.T.M.A.N. V data
- * @debug_dir: dentry for nc subdir in batman-adv directory in debugfs
- * @neigh_list: list of unique single hop neighbors via this interface
- * @neigh_list_lock: lock protecting neigh_list
-=======
->>>>>>> 24b8d41d
  */
 struct batadv_hard_iface {
 	/** @list: list node for batadv_hardif_list */
@@ -248,14 +221,11 @@
 	/** @bat_v: per hard-interface B.A.T.M.A.N. V data */
 	struct batadv_hard_iface_bat_v bat_v;
 #endif
-<<<<<<< HEAD
-=======
 
 #ifdef CONFIG_BATMAN_ADV_DEBUGFS
 	/**
 	 * @debug_dir: dentry for nc subdir in batman-adv directory in debugfs
 	 */
->>>>>>> 24b8d41d
 	struct dentry *debug_dir;
 #endif
 
@@ -517,15 +487,10 @@
 	 *  node
 	 */
 	struct hlist_head neigh_list;
-<<<<<<< HEAD
-	/* neigh_list_lock protects: neigh_list, ifinfo_list,
-	 * last_bonding_candidate and router
-=======
 
 	/**
 	 * @neigh_list_lock: lock protecting neigh_list, ifinfo_list,
 	 *  last_bonding_candidate and router
->>>>>>> 24b8d41d
 	 */
 	spinlock_t neigh_list_lock;
 
@@ -1065,23 +1030,7 @@
 #ifdef CONFIG_BATMAN_ADV_BLA
 
 /**
-<<<<<<< HEAD
- * struct batadv_priv_bla - per mesh interface bridge loope avoidance data
- * @num_requests: number of bla requests in flight
- * @claim_hash: hash table containing mesh nodes this host has claimed
- * @backbone_hash: hash table containing all detected backbone gateways
- * @loopdetect_addr: MAC address used for own loopdetection frames
- * @loopdetect_lasttime: time when the loopdetection frames were sent
- * @loopdetect_next: how many periods to wait for the next loopdetect process
- * @bcast_duplist: recently received broadcast packets array (for broadcast
- *  duplicate suppression)
- * @bcast_duplist_curr: index of last broadcast packet added to bcast_duplist
- * @bcast_duplist_lock: lock protecting bcast_duplist & bcast_duplist_curr
- * @claim_dest: local claim data (e.g. claim group)
- * @work: work queue callback item for cleanups & bla announcements
-=======
  * struct batadv_priv_bla - per mesh interface bridge loop avoidance data
->>>>>>> 24b8d41d
  */
 struct batadv_priv_bla {
 	/** @num_requests: number of bla requests in flight */
@@ -1096,11 +1045,6 @@
 	 * @backbone_hash: hash table containing all detected backbone gateways
 	 */
 	struct batadv_hashtable *backbone_hash;
-<<<<<<< HEAD
-	u8 loopdetect_addr[ETH_ALEN];
-	unsigned long loopdetect_lasttime;
-	atomic_t loopdetect_next;
-=======
 
 	/** @loopdetect_addr: MAC address used for own loopdetection frames */
 	u8 loopdetect_addr[ETH_ALEN];
@@ -1120,7 +1064,6 @@
 	 * @bcast_duplist: recently received broadcast packets array (for
 	 *  broadcast duplicate suppression)
 	 */
->>>>>>> 24b8d41d
 	struct batadv_bcast_duplist_entry bcast_duplist[BATADV_DUPLIST_SIZE];
 
 	/**
@@ -1168,23 +1111,6 @@
 
 /**
  * struct batadv_priv_gw - per mesh interface gateway data
-<<<<<<< HEAD
- * @list: list of available gateway nodes
- * @list_lock: lock protecting gw_list & curr_gw
- * @curr_gw: pointer to currently selected gateway node
- * @mode: gateway operation: off, client or server (see batadv_gw_modes)
- * @sel_class: gateway selection class (applies if gw_mode client)
- * @bandwidth_down: advertised uplink download bandwidth (if gw_mode server)
- * @bandwidth_up: advertised uplink upload bandwidth (if gw_mode server)
- * @reselect: bool indicating a gateway re-selection is in progress
- */
-struct batadv_priv_gw {
-	struct hlist_head list;
-	spinlock_t list_lock; /* protects gw_list & curr_gw */
-	struct batadv_gw_node __rcu *curr_gw;  /* rcu protected pointer */
-	atomic_t mode;
-	atomic_t sel_class;
-=======
  */
 struct batadv_priv_gw {
 	/** @gateway_list: list of available gateway nodes */
@@ -1211,7 +1137,6 @@
 	 * @bandwidth_down: advertised uplink download bandwidth (if gw_mode
 	 *  server)
 	 */
->>>>>>> 24b8d41d
 	atomic_t bandwidth_down;
 
 	/**
@@ -1263,15 +1188,6 @@
 #ifdef CONFIG_BATMAN_ADV_MCAST
 /**
  * struct batadv_mcast_querier_state - IGMP/MLD querier state when bridged
-<<<<<<< HEAD
- * @exists: whether a querier exists in the mesh
- * @shadowing: if a querier exists, whether it is potentially shadowing
- *  multicast listeners (i.e. querier is behind our own bridge segment)
- */
-struct batadv_mcast_querier_state {
-	bool exists;
-	bool shadowing;
-=======
  */
 struct batadv_mcast_querier_state {
 	/** @exists: whether a querier exists in the mesh */
@@ -1302,30 +1218,10 @@
 
 	/** @tvlv_flags: the flags we have last sent in our mcast tvlv */
 	u8 tvlv_flags;
->>>>>>> 24b8d41d
 };
 
 /**
  * struct batadv_priv_mcast - per mesh interface mcast data
-<<<<<<< HEAD
- * @mla_list: list of multicast addresses we are currently announcing via TT
- * @want_all_unsnoopables_list: a list of orig_nodes wanting all unsnoopable
- *  multicast traffic
- * @want_all_ipv4_list: a list of orig_nodes wanting all IPv4 multicast traffic
- * @want_all_ipv6_list: a list of orig_nodes wanting all IPv6 multicast traffic
- * @querier_ipv4: the current state of an IGMP querier in the mesh
- * @querier_ipv6: the current state of an MLD querier in the mesh
- * @flags: the flags we have last sent in our mcast tvlv
- * @enabled: whether the multicast tvlv is currently enabled
- * @bridged: whether the soft interface has a bridge on top
- * @num_disabled: number of nodes that have no mcast tvlv
- * @num_want_all_unsnoopables: number of nodes wanting unsnoopable IP traffic
- * @num_want_all_ipv4: counter for items in want_all_ipv4_list
- * @num_want_all_ipv6: counter for items in want_all_ipv6_list
- * @want_lists_lock: lock for protecting modifications to mcast want lists
- *  (traversals are rcu-locked)
-=======
->>>>>>> 24b8d41d
  */
 struct batadv_priv_mcast {
 	/**
@@ -1351,14 +1247,6 @@
 	 *  traffic
 	 */
 	struct hlist_head want_all_ipv6_list;
-<<<<<<< HEAD
-	struct batadv_mcast_querier_state querier_ipv4;
-	struct batadv_mcast_querier_state querier_ipv6;
-	u8 flags;
-	bool enabled;
-	bool bridged;
-	atomic_t num_disabled;
-=======
 
 	/**
 	 * @want_all_rtr4_list: a list of orig_nodes wanting all routable IPv4
@@ -1386,7 +1274,6 @@
 	 * @num_want_all_unsnoopables: number of nodes wanting unsnoopable IP
 	 *  traffic
 	 */
->>>>>>> 24b8d41d
 	atomic_t num_want_all_unsnoopables;
 
 	/** @num_want_all_ipv4: counter for items in want_all_ipv4_list */
@@ -1471,22 +1358,12 @@
 
 /**
  * struct batadv_tp_unacked - unacked packet meta-information
-<<<<<<< HEAD
- * @seqno: seqno of the unacked packet
- * @len: length of the packet
- * @list: list node for batadv_tp_vars::unacked_list
-=======
->>>>>>> 24b8d41d
  *
  * This struct is supposed to represent a buffer unacked packet. However, since
  * the purpose of the TP meter is to count the traffic only, there is no need to
  * store the entire sk_buff, the starting offset and the length are enough
  */
 struct batadv_tp_unacked {
-<<<<<<< HEAD
-	u32 seqno;
-	u16 len;
-=======
 	/** @seqno: seqno of the unacked packet */
 	u32 seqno;
 
@@ -1494,107 +1371,22 @@
 	u16 len;
 
 	/** @list: list node for &batadv_tp_vars.unacked_list */
->>>>>>> 24b8d41d
 	struct list_head list;
 };
 
 /**
  * enum batadv_tp_meter_role - Modus in tp meter session
-<<<<<<< HEAD
- * @BATADV_TP_RECEIVER: Initialized as receiver
- * @BATADV_TP_SENDER: Initialized as sender
- */
-enum batadv_tp_meter_role {
-	BATADV_TP_RECEIVER,
-=======
  */
 enum batadv_tp_meter_role {
 	/** @BATADV_TP_RECEIVER: Initialized as receiver */
 	BATADV_TP_RECEIVER,
 
 	/** @BATADV_TP_SENDER: Initialized as sender */
->>>>>>> 24b8d41d
 	BATADV_TP_SENDER
 };
 
 /**
  * struct batadv_tp_vars - tp meter private variables per session
-<<<<<<< HEAD
- * @list: list node for bat_priv::tp_list
- * @timer: timer for ack (receiver) and retry (sender)
- * @bat_priv: pointer to the mesh object
- * @start_time: start time in jiffies
- * @other_end: mac address of remote
- * @role: receiver/sender modi
- * @sending: sending binary semaphore: 1 if sending, 0 is not
- * @reason: reason for a stopped session
- * @finish_work: work item for the finishing procedure
- * @test_length: test length in milliseconds
- * @session: TP session identifier
- * @icmp_uid: local ICMP "socket" index
- * @dec_cwnd: decimal part of the cwnd used during linear growth
- * @cwnd: current size of the congestion window
- * @cwnd_lock: lock do protect @cwnd & @dec_cwnd
- * @ss_threshold: Slow Start threshold. Once cwnd exceeds this value the
- *  connection switches to the Congestion Avoidance state
- * @last_acked: last acked byte
- * @last_sent: last sent byte, not yet acked
- * @tot_sent: amount of data sent/ACKed so far
- * @dup_acks: duplicate ACKs counter
- * @fast_recovery: true if in Fast Recovery mode
- * @recover: last sent seqno when entering Fast Recovery
- * @rto: sender timeout
- * @srtt: smoothed RTT scaled by 2^3
- * @rttvar: RTT variation scaled by 2^2
- * @more_bytes: waiting queue anchor when waiting for more ack/retry timeout
- * @prerandom_offset: offset inside the prerandom buffer
- * @prerandom_lock: spinlock protecting access to prerandom_offset
- * @last_recv: last in-order received packet
- * @unacked_list: list of unacked packets (meta-info only)
- * @unacked_lock: protect unacked_list
- * @last_recv_time: time time (jiffies) a msg was received
- * @refcount: number of context where the object is used
- * @rcu: struct used for freeing in an RCU-safe manner
- */
-struct batadv_tp_vars {
-	struct hlist_node list;
-	struct timer_list timer;
-	struct batadv_priv *bat_priv;
-	unsigned long start_time;
-	u8 other_end[ETH_ALEN];
-	enum batadv_tp_meter_role role;
-	atomic_t sending;
-	enum batadv_tp_meter_reason reason;
-	struct delayed_work finish_work;
-	u32 test_length;
-	u8 session[2];
-	u8 icmp_uid;
-
-	/* sender variables */
-	u16 dec_cwnd;
-	u32 cwnd;
-	spinlock_t cwnd_lock; /* Protects cwnd & dec_cwnd */
-	u32 ss_threshold;
-	atomic_t last_acked;
-	u32 last_sent;
-	atomic64_t tot_sent;
-	atomic_t dup_acks;
-	bool fast_recovery;
-	u32 recover;
-	u32 rto;
-	u32 srtt;
-	u32 rttvar;
-	wait_queue_head_t more_bytes;
-	u32 prerandom_offset;
-	spinlock_t prerandom_lock; /* Protects prerandom_offset */
-
-	/* receiver variables */
-	u32 last_recv;
-	struct list_head unacked_list;
-	spinlock_t unacked_lock; /* Protects unacked_list */
-	unsigned long last_recv_time;
-	struct kref refcount;
-=======
  */
 struct batadv_tp_vars {
 	/** @list: list node for &bat_priv.tp_list */
@@ -1707,7 +1499,6 @@
 	struct kref refcount;
 
 	/** @rcu: struct used for freeing in an RCU-safe manner */
->>>>>>> 24b8d41d
 	struct rcu_head rcu;
 };
 
@@ -1764,62 +1555,6 @@
 
 /**
  * struct batadv_priv - per mesh interface data
-<<<<<<< HEAD
- * @mesh_state: current status of the mesh (inactive/active/deactivating)
- * @soft_iface: net device which holds this struct as private data
- * @stats: structure holding the data for the ndo_get_stats() call
- * @bat_counters: mesh internal traffic statistic counters (see batadv_counters)
- * @aggregated_ogms: bool indicating whether OGM aggregation is enabled
- * @bonding: bool indicating whether traffic bonding is enabled
- * @fragmentation: bool indicating whether traffic fragmentation is enabled
- * @packet_size_max: max packet size that can be transmitted via
- *  multiple fragmented skbs or a single frame if fragmentation is disabled
- * @frag_seqno: incremental counter to identify chains of egress fragments
- * @bridge_loop_avoidance: bool indicating whether bridge loop avoidance is
- *  enabled
- * @distributed_arp_table: bool indicating whether distributed ARP table is
- *  enabled
- * @multicast_mode: Enable or disable multicast optimizations on this node's
- *  sender/originating side
- * @orig_interval: OGM broadcast interval in milliseconds
- * @hop_penalty: penalty which will be applied to an OGM's tq-field on every hop
- * @log_level: configured log level (see batadv_dbg_level)
- * @isolation_mark: the skb->mark value used to match packets for AP isolation
- * @isolation_mark_mask: bitmask identifying the bits in skb->mark to be used
- *  for the isolation mark
- * @bcast_seqno: last sent broadcast packet sequence number
- * @bcast_queue_left: number of remaining buffered broadcast packet slots
- * @batman_queue_left: number of remaining OGM packet slots
- * @num_ifaces: number of interfaces assigned to this mesh interface
- * @mesh_obj: kobject for sysfs mesh subdirectory
- * @debug_dir: dentry for debugfs batman-adv subdirectory
- * @forw_bat_list: list of aggregated OGMs that will be forwarded
- * @forw_bcast_list: list of broadcast packets that will be rebroadcasted
- * @tp_list: list of tp sessions
- * @tp_num: number of currently active tp sessions
- * @orig_hash: hash table containing mesh participants (orig nodes)
- * @forw_bat_list_lock: lock protecting forw_bat_list
- * @forw_bcast_list_lock: lock protecting forw_bcast_list
- * @tp_list_lock: spinlock protecting @tp_list
- * @orig_work: work queue callback item for orig node purging
- * @primary_if: one of the hard-interfaces assigned to this mesh interface
- *  becomes the primary interface
- * @algo_ops: routing algorithm used by this mesh interface
- * @softif_vlan_list: a list of softif_vlan structs, one per VLAN created on top
- *  of the mesh interface represented by this object
- * @softif_vlan_list_lock: lock protecting softif_vlan_list
- * @bla: bridge loope avoidance data
- * @debug_log: holding debug logging relevant data
- * @gw: gateway data
- * @tt: translation table data
- * @tvlv: type-version-length-value data
- * @dat: distributed arp table data
- * @mcast: multicast data
- * @network_coding: bool indicating whether network coding is enabled
- * @nc: network coding data
- * @bat_v: B.A.T.M.A.N. V per soft-interface private data
-=======
->>>>>>> 24b8d41d
  */
 struct batadv_priv {
 	/**
@@ -1893,11 +1628,8 @@
 	 */
 	atomic_t multicast_fanout;
 #endif
-<<<<<<< HEAD
-=======
 
 	/** @orig_interval: OGM broadcast interval in milliseconds */
->>>>>>> 24b8d41d
 	atomic_t orig_interval;
 
 	/**
@@ -1951,17 +1683,6 @@
 	 *  rebroadcasted
 	 */
 	struct hlist_head forw_bcast_list;
-<<<<<<< HEAD
-	struct hlist_head tp_list;
-	struct batadv_hashtable *orig_hash;
-	spinlock_t forw_bat_list_lock; /* protects forw_bat_list */
-	spinlock_t forw_bcast_list_lock; /* protects forw_bcast_list */
-	spinlock_t tp_list_lock; /* protects tp_list */
-	atomic_t tp_num;
-	struct delayed_work orig_work;
-	struct batadv_hard_iface __rcu *primary_if;  /* rcu protected pointer */
-	struct batadv_algo_ops *algo_ops;
-=======
 
 	/** @tp_list: list of tp sessions */
 	struct hlist_head tp_list;
@@ -1997,7 +1718,6 @@
 	 * @softif_vlan_list: a list of softif_vlan structs, one per VLAN
 	 *  created on top of the mesh interface represented by this object
 	 */
->>>>>>> 24b8d41d
 	struct hlist_head softif_vlan_list;
 
 	/** @softif_vlan_list_lock: lock protecting softif_vlan_list */
@@ -2091,24 +1811,6 @@
 
 /**
  * struct batadv_bla_backbone_gw - batman-adv gateway bridged into the LAN
-<<<<<<< HEAD
- * @orig: originator address of backbone node (mac address of primary iface)
- * @vid: vlan id this gateway was detected on
- * @hash_entry: hlist node for batadv_priv_bla::backbone_hash
- * @bat_priv: pointer to soft_iface this backbone gateway belongs to
- * @lasttime: last time we heard of this backbone gw
- * @wait_periods: grace time for bridge forward delays and bla group forming at
- *  bootup phase - no bcast traffic is formwared until it has elapsed
- * @request_sent: if this bool is set to true we are out of sync with this
- *  backbone gateway - no bcast traffic is formwared until the situation was
- *  resolved
- * @crc: crc16 checksum over all claims
- * @crc_lock: lock protecting crc
- * @report_work: work struct for reporting detected loops
- * @refcount: number of contexts the object is used
- * @rcu: struct used for freeing in an RCU-safe manner
-=======
->>>>>>> 24b8d41d
  */
 struct batadv_bla_backbone_gw {
 	/**
@@ -2145,10 +1847,6 @@
 
 	/** @crc: crc16 checksum over all claims */
 	u16 crc;
-<<<<<<< HEAD
-	spinlock_t crc_lock; /* protects crc */
-	struct work_struct report_work;
-=======
 
 	/** @crc_lock: lock protecting crc */
 	spinlock_t crc_lock;
@@ -2157,7 +1855,6 @@
 	struct work_struct report_work;
 
 	/** @refcount: number of contexts the object is used */
->>>>>>> 24b8d41d
 	struct kref refcount;
 
 	/** @rcu: struct used for freeing in an RCU-safe manner */
@@ -2166,17 +1863,6 @@
 
 /**
  * struct batadv_bla_claim - claimed non-mesh client structure
-<<<<<<< HEAD
- * @addr: mac address of claimed non-mesh client
- * @vid: vlan id this client was detected on
- * @backbone_gw: pointer to backbone gw claiming this client
- * @backbone_lock: lock protecting backbone_gw pointer
- * @lasttime: last time we heard of claim (locals only)
- * @hash_entry: hlist node for batadv_priv_bla::claim_hash
- * @refcount: number of contexts the object is used
- * @rcu: struct used for freeing in an RCU-safe manner
-=======
->>>>>>> 24b8d41d
  */
 struct batadv_bla_claim {
 	/** @addr: mac address of claimed non-mesh client */
@@ -2187,15 +1873,11 @@
 
 	/** @backbone_gw: pointer to backbone gw claiming this client */
 	struct batadv_bla_backbone_gw *backbone_gw;
-<<<<<<< HEAD
-	spinlock_t backbone_lock; /* protects backbone_gw */
-=======
 
 	/** @backbone_lock: lock protecting backbone_gw pointer */
 	spinlock_t backbone_lock;
 
 	/** @lasttime: last time we heard of claim (locals only) */
->>>>>>> 24b8d41d
 	unsigned long lasttime;
 
 	/** @hash_entry: hlist node for &batadv_priv_bla.claim_hash */
@@ -2311,13 +1993,6 @@
 
 /**
  * struct batadv_tt_req_node - data to keep track of the tt requests in flight
-<<<<<<< HEAD
- * @addr: mac address address of the originator this request was sent to
- * @issued_at: timestamp used for purging stale tt requests
- * @refcount: number of contexts the object is used by
- * @list: list node for batadv_priv_tt::req_list
-=======
->>>>>>> 24b8d41d
  */
 struct batadv_tt_req_node {
 	/**
@@ -2327,15 +2002,11 @@
 
 	/** @issued_at: timestamp used for purging stale tt requests */
 	unsigned long issued_at;
-<<<<<<< HEAD
-	struct kref refcount;
-=======
 
 	/** @refcount: number of contexts the object is used by */
 	struct kref refcount;
 
 	/** @list: list node for &batadv_priv_tt.req_list */
->>>>>>> 24b8d41d
 	struct hlist_node list;
 };
 
@@ -2457,23 +2128,6 @@
 
 /**
  * struct batadv_forw_packet - structure for bcast packets to be sent/forwarded
-<<<<<<< HEAD
- * @list: list node for batadv_socket_client::queue_list
- * @send_time: execution time for delayed_work (packet sending)
- * @own: bool for locally generated packets (local OGMs are re-scheduled after
- *  sending)
- * @skb: bcast packet's skb buffer
- * @packet_len: size of aggregated OGM packet inside the skb buffer
- * @direct_link_flags: direct link flags for aggregated OGM packets
- * @num_packets: counter for bcast packet retransmission
- * @delayed_work: work queue callback item for packet sending
- * @if_incoming: pointer to incoming hard-iface or primary iface if
- *  locally generated packet
- * @if_outgoing: packet where the packet should be sent to, or NULL if
- *  unspecified
- * @queue_left: The queue (counter) this packet was applied to
-=======
->>>>>>> 24b8d41d
  */
 struct batadv_forw_packet {
 	/**
@@ -2520,31 +2174,13 @@
 	 *  unspecified
 	 */
 	struct batadv_hard_iface *if_outgoing;
-<<<<<<< HEAD
-=======
 
 	/** @queue_left: The queue (counter) this packet was applied to */
->>>>>>> 24b8d41d
 	atomic_t *queue_left;
 };
 
 /**
  * struct batadv_algo_iface_ops - mesh algorithm callbacks (interface specific)
-<<<<<<< HEAD
- * @activate: start routing mechanisms when hard-interface is brought up
- *  (optional)
- * @enable: init routing info when hard-interface is enabled
- * @disable: de-init routing info when hard-interface is disabled
- * @update_mac: (re-)init mac addresses of the protocol information
- *  belonging to this hard-interface
- * @primary_set: called when primary interface is selected / changed
- */
-struct batadv_algo_iface_ops {
-	void (*activate)(struct batadv_hard_iface *hard_iface);
-	int (*enable)(struct batadv_hard_iface *hard_iface);
-	void (*disable)(struct batadv_hard_iface *hard_iface);
-	void (*update_mac)(struct batadv_hard_iface *hard_iface);
-=======
  */
 struct batadv_algo_iface_ops {
 	/**
@@ -2569,25 +2205,11 @@
 	void (*update_mac)(struct batadv_hard_iface *hard_iface);
 
 	/** @primary_set: called when primary interface is selected / changed */
->>>>>>> 24b8d41d
 	void (*primary_set)(struct batadv_hard_iface *hard_iface);
 };
 
 /**
  * struct batadv_algo_neigh_ops - mesh algorithm callbacks (neighbour specific)
-<<<<<<< HEAD
- * @hardif_init: called on creation of single hop entry
- *  (optional)
- * @cmp: compare the metrics of two neighbors for their respective outgoing
- *  interfaces
- * @is_similar_or_better: check if neigh1 is equally similar or better than
- *  neigh2 for their respective outgoing interface from the metric prospective
- * @print: print the single hop neighbor list (optional)
- * @dump: dump neighbors to a netlink socket (optional)
- */
-struct batadv_algo_neigh_ops {
-	void (*hardif_init)(struct batadv_hardif_neigh_node *neigh);
-=======
  */
 struct batadv_algo_neigh_ops {
 	/** @hardif_init: called on creation of single hop entry (optional) */
@@ -2597,29 +2219,20 @@
 	 * @cmp: compare the metrics of two neighbors for their respective
 	 *  outgoing interfaces
 	 */
->>>>>>> 24b8d41d
 	int (*cmp)(struct batadv_neigh_node *neigh1,
 		   struct batadv_hard_iface *if_outgoing1,
 		   struct batadv_neigh_node *neigh2,
 		   struct batadv_hard_iface *if_outgoing2);
-<<<<<<< HEAD
-=======
 
 	/**
 	 * @is_similar_or_better: check if neigh1 is equally similar or better
 	 *  than neigh2 for their respective outgoing interface from the metric
 	 *  prospective
 	 */
->>>>>>> 24b8d41d
 	bool (*is_similar_or_better)(struct batadv_neigh_node *neigh1,
 				     struct batadv_hard_iface *if_outgoing1,
 				     struct batadv_neigh_node *neigh2,
 				     struct batadv_hard_iface *if_outgoing2);
-<<<<<<< HEAD
-#ifdef CONFIG_BATMAN_ADV_DEBUGFS
-	void (*print)(struct batadv_priv *priv, struct seq_file *seq);
-#endif
-=======
 
 #ifdef CONFIG_BATMAN_ADV_DEBUGFS
 	/** @print: print the single hop neighbor list (optional) */
@@ -2627,7 +2240,6 @@
 #endif
 
 	/** @dump: dump neighbors to a netlink socket (optional) */
->>>>>>> 24b8d41d
 	void (*dump)(struct sk_buff *msg, struct netlink_callback *cb,
 		     struct batadv_priv *priv,
 		     struct batadv_hard_iface *hard_iface);
@@ -2635,26 +2247,6 @@
 
 /**
  * struct batadv_algo_orig_ops - mesh algorithm callbacks (originator specific)
-<<<<<<< HEAD
- * @free: free the resources allocated by the routing algorithm for an orig_node
- *  object (optional)
- * @add_if: ask the routing algorithm to apply the needed changes to the
- *  orig_node due to a new hard-interface being added into the mesh (optional)
- * @del_if: ask the routing algorithm to apply the needed changes to the
- *  orig_node due to an hard-interface being removed from the mesh (optional)
- * @print: print the originator table (optional)
- * @dump: dump originators to a netlink socket (optional)
- */
-struct batadv_algo_orig_ops {
-	void (*free)(struct batadv_orig_node *orig_node);
-	int (*add_if)(struct batadv_orig_node *orig_node, int max_if_num);
-	int (*del_if)(struct batadv_orig_node *orig_node, int max_if_num,
-		      int del_if_num);
-#ifdef CONFIG_BATMAN_ADV_DEBUGFS
-	void (*print)(struct batadv_priv *priv, struct seq_file *seq,
-		      struct batadv_hard_iface *hard_iface);
-#endif
-=======
  */
 struct batadv_algo_orig_ops {
 #ifdef CONFIG_BATMAN_ADV_DEBUGFS
@@ -2664,7 +2256,6 @@
 #endif
 
 	/** @dump: dump originators to a netlink socket (optional) */
->>>>>>> 24b8d41d
 	void (*dump)(struct sk_buff *msg, struct netlink_callback *cb,
 		     struct batadv_priv *priv,
 		     struct batadv_hard_iface *hard_iface);
@@ -2672,58 +2263,35 @@
 
 /**
  * struct batadv_algo_gw_ops - mesh algorithm callbacks (GW specific)
-<<<<<<< HEAD
- * @store_sel_class: parse and stores a new GW selection class (optional)
- * @show_sel_class: prints the current GW selection class (optional)
- * @get_best_gw_node: select the best GW from the list of available nodes
- *  (optional)
- * @is_eligible: check if a newly discovered GW is a potential candidate for
- *  the election as best GW (optional)
- * @print: print the gateway table (optional)
- * @dump: dump gateways to a netlink socket (optional)
  */
 struct batadv_algo_gw_ops {
+	/** @init_sel_class: initialize GW selection class (optional) */
+	void (*init_sel_class)(struct batadv_priv *bat_priv);
+
+	/**
+	 * @store_sel_class: parse and stores a new GW selection class
+	 *  (optional)
+	 */
 	ssize_t (*store_sel_class)(struct batadv_priv *bat_priv, char *buff,
 				   size_t count);
+
+	/** @show_sel_class: prints the current GW selection class (optional) */
 	ssize_t (*show_sel_class)(struct batadv_priv *bat_priv, char *buff);
+
+	/**
+	 * @get_best_gw_node: select the best GW from the list of available
+	 *  nodes (optional)
+	 */
 	struct batadv_gw_node *(*get_best_gw_node)
 		(struct batadv_priv *bat_priv);
+
+	/**
+	 * @is_eligible: check if a newly discovered GW is a potential candidate
+	 *  for the election as best GW (optional)
+	 */
 	bool (*is_eligible)(struct batadv_priv *bat_priv,
 			    struct batadv_orig_node *curr_gw_orig,
 			    struct batadv_orig_node *orig_node);
-#ifdef CONFIG_BATMAN_ADV_DEBUGFS
-	void (*print)(struct batadv_priv *bat_priv, struct seq_file *seq);
-#endif
-=======
- */
-struct batadv_algo_gw_ops {
-	/** @init_sel_class: initialize GW selection class (optional) */
-	void (*init_sel_class)(struct batadv_priv *bat_priv);
-
-	/**
-	 * @store_sel_class: parse and stores a new GW selection class
-	 *  (optional)
-	 */
-	ssize_t (*store_sel_class)(struct batadv_priv *bat_priv, char *buff,
-				   size_t count);
-
-	/** @show_sel_class: prints the current GW selection class (optional) */
-	ssize_t (*show_sel_class)(struct batadv_priv *bat_priv, char *buff);
-
-	/**
-	 * @get_best_gw_node: select the best GW from the list of available
-	 *  nodes (optional)
-	 */
-	struct batadv_gw_node *(*get_best_gw_node)
-		(struct batadv_priv *bat_priv);
-
-	/**
-	 * @is_eligible: check if a newly discovered GW is a potential candidate
-	 *  for the election as best GW (optional)
-	 */
-	bool (*is_eligible)(struct batadv_priv *bat_priv,
-			    struct batadv_orig_node *curr_gw_orig,
-			    struct batadv_orig_node *orig_node);
 
 #ifdef CONFIG_BATMAN_ADV_DEBUGFS
 	/** @print: print the gateway table (optional) */
@@ -2731,22 +2299,12 @@
 #endif
 
 	/** @dump: dump gateways to a netlink socket (optional) */
->>>>>>> 24b8d41d
 	void (*dump)(struct sk_buff *msg, struct netlink_callback *cb,
 		     struct batadv_priv *priv);
 };
 
 /**
  * struct batadv_algo_ops - mesh algorithm callbacks
-<<<<<<< HEAD
- * @list: list node for the batadv_algo_list
- * @name: name of the algorithm
- * @iface: callbacks related to interface handling
- * @neigh: callbacks related to neighbors handling
- * @orig: callbacks related to originators handling
- * @gw: callbacks related to GW mode
-=======
->>>>>>> 24b8d41d
  */
 struct batadv_algo_ops {
 	/** @list: list node for the batadv_algo_list */
@@ -2754,11 +2312,6 @@
 
 	/** @name: name of the algorithm */
 	char *name;
-<<<<<<< HEAD
-	struct batadv_algo_iface_ops iface;
-	struct batadv_algo_neigh_ops neigh;
-	struct batadv_algo_orig_ops orig;
-=======
 
 	/** @iface: callbacks related to interface handling */
 	struct batadv_algo_iface_ops iface;
@@ -2770,7 +2323,6 @@
 	struct batadv_algo_orig_ops orig;
 
 	/** @gw: callbacks related to GW mode */
->>>>>>> 24b8d41d
 	struct batadv_algo_gw_ops gw;
 };
 
@@ -2907,15 +2459,6 @@
 /**
  * struct batadv_store_mesh_work - Work queue item to detach add/del interface
  *  from sysfs locks
-<<<<<<< HEAD
- * @net_dev: netdevice to add/remove to/from batman-adv soft-interface
- * @soft_iface_name: name of soft-interface to modify
- * @work: work queue item
- */
-struct batadv_store_mesh_work {
-	struct net_device *net_dev;
-	char soft_iface_name[IFNAMSIZ];
-=======
  */
 struct batadv_store_mesh_work {
 	/**
@@ -2927,7 +2470,6 @@
 	char soft_iface_name[IFNAMSIZ];
 
 	/** @work: work queue item */
->>>>>>> 24b8d41d
 	struct work_struct work;
 };
 
