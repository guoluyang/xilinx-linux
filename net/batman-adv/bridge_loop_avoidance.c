// SPDX-License-Identifier: GPL-2.0
/* Copyright (C) 2011-2020  B.A.T.M.A.N. contributors:
 *
 * Simon Wunderlich
 */

#include "bridge_loop_avoidance.h"
#include "main.h"

#include <linux/atomic.h>
#include <linux/byteorder/generic.h>
#include <linux/compiler.h>
#include <linux/crc16.h>
#include <linux/errno.h>
#include <linux/etherdevice.h>
#include <linux/gfp.h>
#include <linux/if_arp.h>
#include <linux/if_ether.h>
#include <linux/if_vlan.h>
#include <linux/jhash.h>
#include <linux/jiffies.h>
#include <linux/kernel.h>
#include <linux/kref.h>
#include <linux/list.h>
#include <linux/lockdep.h>
#include <linux/netdevice.h>
#include <linux/netlink.h>
<<<<<<< HEAD
=======
#include <linux/preempt.h>
>>>>>>> 24b8d41d
#include <linux/rculist.h>
#include <linux/rcupdate.h>
#include <linux/seq_file.h>
#include <linux/skbuff.h>
#include <linux/slab.h>
#include <linux/spinlock.h>
#include <linux/stddef.h>
#include <linux/string.h>
#include <linux/workqueue.h>
#include <net/arp.h>
#include <net/genetlink.h>
#include <net/netlink.h>
#include <net/sock.h>
<<<<<<< HEAD
=======
#include <uapi/linux/batadv_packet.h>
>>>>>>> 24b8d41d
#include <uapi/linux/batman_adv.h>

#include "hard-interface.h"
#include "hash.h"
#include "log.h"
#include "netlink.h"
#include "originator.h"
<<<<<<< HEAD
#include "packet.h"
#include "soft-interface.h"
#include "sysfs.h"
=======
#include "soft-interface.h"
>>>>>>> 24b8d41d
#include "translation-table.h"

static const u8 batadv_announce_mac[4] = {0x43, 0x05, 0x43, 0x05};

static void batadv_bla_periodic_work(struct work_struct *work);
static void
batadv_bla_send_announce(struct batadv_priv *bat_priv,
			 struct batadv_bla_backbone_gw *backbone_gw);

/**
 * batadv_choose_claim() - choose the right bucket for a claim.
 * @data: data to hash
 * @size: size of the hash table
 *
 * Return: the hash index of the claim
 */
static inline u32 batadv_choose_claim(const void *data, u32 size)
{
	struct batadv_bla_claim *claim = (struct batadv_bla_claim *)data;
	u32 hash = 0;

	hash = jhash(&claim->addr, sizeof(claim->addr), hash);
	hash = jhash(&claim->vid, sizeof(claim->vid), hash);

	return hash % size;
}

/**
 * batadv_choose_backbone_gw() - choose the right bucket for a backbone gateway.
 * @data: data to hash
 * @size: size of the hash table
 *
 * Return: the hash index of the backbone gateway
 */
static inline u32 batadv_choose_backbone_gw(const void *data, u32 size)
{
	const struct batadv_bla_backbone_gw *gw;
	u32 hash = 0;

	gw = (struct batadv_bla_backbone_gw *)data;
	hash = jhash(&gw->orig, sizeof(gw->orig), hash);
	hash = jhash(&gw->vid, sizeof(gw->vid), hash);

	return hash % size;
}

/**
 * batadv_compare_backbone_gw() - compare address and vid of two backbone gws
 * @node: list node of the first entry to compare
 * @data2: pointer to the second backbone gateway
 *
 * Return: true if the backbones have the same data, false otherwise
 */
static bool batadv_compare_backbone_gw(const struct hlist_node *node,
				       const void *data2)
{
	const void *data1 = container_of(node, struct batadv_bla_backbone_gw,
					 hash_entry);
	const struct batadv_bla_backbone_gw *gw1 = data1;
	const struct batadv_bla_backbone_gw *gw2 = data2;

	if (!batadv_compare_eth(gw1->orig, gw2->orig))
		return false;

	if (gw1->vid != gw2->vid)
		return false;

	return true;
}

/**
<<<<<<< HEAD
 * batadv_compare_claim - compare address and vid of two claims
=======
 * batadv_compare_claim() - compare address and vid of two claims
>>>>>>> 24b8d41d
 * @node: list node of the first entry to compare
 * @data2: pointer to the second claims
 *
 * Return: true if the claim have the same data, 0 otherwise
 */
static bool batadv_compare_claim(const struct hlist_node *node,
				 const void *data2)
{
	const void *data1 = container_of(node, struct batadv_bla_claim,
					 hash_entry);
	const struct batadv_bla_claim *cl1 = data1;
	const struct batadv_bla_claim *cl2 = data2;

	if (!batadv_compare_eth(cl1->addr, cl2->addr))
		return false;

	if (cl1->vid != cl2->vid)
		return false;

	return true;
}

/**
 * batadv_backbone_gw_release() - release backbone gw from lists and queue for
 *  free after rcu grace period
 * @ref: kref pointer of the backbone gw
 */
static void batadv_backbone_gw_release(struct kref *ref)
{
	struct batadv_bla_backbone_gw *backbone_gw;

	backbone_gw = container_of(ref, struct batadv_bla_backbone_gw,
				   refcount);

	kfree_rcu(backbone_gw, rcu);
}

/**
 * batadv_backbone_gw_put() - decrement the backbone gw refcounter and possibly
 *  release it
 * @backbone_gw: backbone gateway to be free'd
 */
static void batadv_backbone_gw_put(struct batadv_bla_backbone_gw *backbone_gw)
{
	kref_put(&backbone_gw->refcount, batadv_backbone_gw_release);
}

/**
 * batadv_claim_release() - release claim from lists and queue for free after
 *  rcu grace period
 * @ref: kref pointer of the claim
 */
static void batadv_claim_release(struct kref *ref)
{
	struct batadv_bla_claim *claim;
	struct batadv_bla_backbone_gw *old_backbone_gw;

	claim = container_of(ref, struct batadv_bla_claim, refcount);

	spin_lock_bh(&claim->backbone_lock);
	old_backbone_gw = claim->backbone_gw;
	claim->backbone_gw = NULL;
	spin_unlock_bh(&claim->backbone_lock);

	spin_lock_bh(&old_backbone_gw->crc_lock);
	old_backbone_gw->crc ^= crc16(0, claim->addr, ETH_ALEN);
	spin_unlock_bh(&old_backbone_gw->crc_lock);

	batadv_backbone_gw_put(old_backbone_gw);

	kfree_rcu(claim, rcu);
}

/**
 * batadv_claim_put() - decrement the claim refcounter and possibly release it
 * @claim: claim to be free'd
 */
static void batadv_claim_put(struct batadv_bla_claim *claim)
{
	kref_put(&claim->refcount, batadv_claim_release);
}

/**
 * batadv_claim_hash_find() - looks for a claim in the claim hash
 * @bat_priv: the bat priv with all the soft interface information
 * @data: search data (may be local/static data)
 *
 * Return: claim if found or NULL otherwise.
 */
static struct batadv_bla_claim *
batadv_claim_hash_find(struct batadv_priv *bat_priv,
		       struct batadv_bla_claim *data)
{
	struct batadv_hashtable *hash = bat_priv->bla.claim_hash;
	struct hlist_head *head;
	struct batadv_bla_claim *claim;
	struct batadv_bla_claim *claim_tmp = NULL;
	int index;

	if (!hash)
		return NULL;

	index = batadv_choose_claim(data, hash->size);
	head = &hash->table[index];

	rcu_read_lock();
	hlist_for_each_entry_rcu(claim, head, hash_entry) {
		if (!batadv_compare_claim(&claim->hash_entry, data))
			continue;

		if (!kref_get_unless_zero(&claim->refcount))
			continue;

		claim_tmp = claim;
		break;
	}
	rcu_read_unlock();

	return claim_tmp;
}

/**
 * batadv_backbone_hash_find() - looks for a backbone gateway in the hash
 * @bat_priv: the bat priv with all the soft interface information
 * @addr: the address of the originator
 * @vid: the VLAN ID
 *
 * Return: backbone gateway if found or NULL otherwise
 */
static struct batadv_bla_backbone_gw *
batadv_backbone_hash_find(struct batadv_priv *bat_priv, u8 *addr,
			  unsigned short vid)
{
	struct batadv_hashtable *hash = bat_priv->bla.backbone_hash;
	struct hlist_head *head;
	struct batadv_bla_backbone_gw search_entry, *backbone_gw;
	struct batadv_bla_backbone_gw *backbone_gw_tmp = NULL;
	int index;

	if (!hash)
		return NULL;

	ether_addr_copy(search_entry.orig, addr);
	search_entry.vid = vid;

	index = batadv_choose_backbone_gw(&search_entry, hash->size);
	head = &hash->table[index];

	rcu_read_lock();
	hlist_for_each_entry_rcu(backbone_gw, head, hash_entry) {
		if (!batadv_compare_backbone_gw(&backbone_gw->hash_entry,
						&search_entry))
			continue;

		if (!kref_get_unless_zero(&backbone_gw->refcount))
			continue;

		backbone_gw_tmp = backbone_gw;
		break;
	}
	rcu_read_unlock();

	return backbone_gw_tmp;
}

/**
 * batadv_bla_del_backbone_claims() - delete all claims for a backbone
 * @backbone_gw: backbone gateway where the claims should be removed
 */
static void
batadv_bla_del_backbone_claims(struct batadv_bla_backbone_gw *backbone_gw)
{
	struct batadv_hashtable *hash;
	struct hlist_node *node_tmp;
	struct hlist_head *head;
	struct batadv_bla_claim *claim;
	int i;
	spinlock_t *list_lock;	/* protects write access to the hash lists */

	hash = backbone_gw->bat_priv->bla.claim_hash;
	if (!hash)
		return;

	for (i = 0; i < hash->size; i++) {
		head = &hash->table[i];
		list_lock = &hash->list_locks[i];

		spin_lock_bh(list_lock);
		hlist_for_each_entry_safe(claim, node_tmp,
					  head, hash_entry) {
			if (claim->backbone_gw != backbone_gw)
				continue;

			batadv_claim_put(claim);
			hlist_del_rcu(&claim->hash_entry);
		}
		spin_unlock_bh(list_lock);
	}

	/* all claims gone, initialize CRC */
	spin_lock_bh(&backbone_gw->crc_lock);
	backbone_gw->crc = BATADV_BLA_CRC_INIT;
	spin_unlock_bh(&backbone_gw->crc_lock);
}

/**
 * batadv_bla_send_claim() - sends a claim frame according to the provided info
 * @bat_priv: the bat priv with all the soft interface information
 * @mac: the mac address to be announced within the claim
 * @vid: the VLAN ID
 * @claimtype: the type of the claim (CLAIM, UNCLAIM, ANNOUNCE, ...)
 */
static void batadv_bla_send_claim(struct batadv_priv *bat_priv, u8 *mac,
				  unsigned short vid, int claimtype)
{
	struct sk_buff *skb;
	struct ethhdr *ethhdr;
	struct batadv_hard_iface *primary_if;
	struct net_device *soft_iface;
	u8 *hw_src;
	struct batadv_bla_claim_dst local_claim_dest;
	__be32 zeroip = 0;

	primary_if = batadv_primary_if_get_selected(bat_priv);
	if (!primary_if)
		return;

	memcpy(&local_claim_dest, &bat_priv->bla.claim_dest,
	       sizeof(local_claim_dest));
	local_claim_dest.type = claimtype;

	soft_iface = primary_if->soft_iface;

	skb = arp_create(ARPOP_REPLY, ETH_P_ARP,
			 /* IP DST: 0.0.0.0 */
			 zeroip,
			 primary_if->soft_iface,
			 /* IP SRC: 0.0.0.0 */
			 zeroip,
			 /* Ethernet DST: Broadcast */
			 NULL,
			 /* Ethernet SRC/HW SRC:  originator mac */
			 primary_if->net_dev->dev_addr,
			 /* HW DST: FF:43:05:XX:YY:YY
			  * with XX   = claim type
			  * and YY:YY = group id
			  */
			 (u8 *)&local_claim_dest);

	if (!skb)
		goto out;

	ethhdr = (struct ethhdr *)skb->data;
	hw_src = (u8 *)ethhdr + ETH_HLEN + sizeof(struct arphdr);

	/* now we pretend that the client would have sent this ... */
	switch (claimtype) {
	case BATADV_CLAIM_TYPE_CLAIM:
		/* normal claim frame
		 * set Ethernet SRC to the clients mac
		 */
		ether_addr_copy(ethhdr->h_source, mac);
		batadv_dbg(BATADV_DBG_BLA, bat_priv,
			   "%s(): CLAIM %pM on vid %d\n", __func__, mac,
			   batadv_print_vid(vid));
		break;
	case BATADV_CLAIM_TYPE_UNCLAIM:
		/* unclaim frame
		 * set HW SRC to the clients mac
		 */
		ether_addr_copy(hw_src, mac);
		batadv_dbg(BATADV_DBG_BLA, bat_priv,
			   "%s(): UNCLAIM %pM on vid %d\n", __func__, mac,
			   batadv_print_vid(vid));
		break;
	case BATADV_CLAIM_TYPE_ANNOUNCE:
		/* announcement frame
		 * set HW SRC to the special mac containg the crc
		 */
		ether_addr_copy(hw_src, mac);
		batadv_dbg(BATADV_DBG_BLA, bat_priv,
			   "%s(): ANNOUNCE of %pM on vid %d\n", __func__,
			   ethhdr->h_source, batadv_print_vid(vid));
		break;
	case BATADV_CLAIM_TYPE_REQUEST:
		/* request frame
		 * set HW SRC and header destination to the receiving backbone
		 * gws mac
		 */
		ether_addr_copy(hw_src, mac);
		ether_addr_copy(ethhdr->h_dest, mac);
		batadv_dbg(BATADV_DBG_BLA, bat_priv,
			   "%s(): REQUEST of %pM to %pM on vid %d\n", __func__,
			   ethhdr->h_source, ethhdr->h_dest,
			   batadv_print_vid(vid));
		break;
	case BATADV_CLAIM_TYPE_LOOPDETECT:
		ether_addr_copy(ethhdr->h_source, mac);
		batadv_dbg(BATADV_DBG_BLA, bat_priv,
			   "%s(): LOOPDETECT of %pM to %pM on vid %d\n",
			   __func__, ethhdr->h_source, ethhdr->h_dest,
			   batadv_print_vid(vid));

		break;
	case BATADV_CLAIM_TYPE_LOOPDETECT:
		ether_addr_copy(ethhdr->h_source, mac);
		batadv_dbg(BATADV_DBG_BLA, bat_priv,
			   "bla_send_claim(): LOOPDETECT of %pM to %pM on vid %d\n",
			   ethhdr->h_source, ethhdr->h_dest,
			   BATADV_PRINT_VID(vid));

		break;
	}

	if (vid & BATADV_VLAN_HAS_TAG) {
		skb = vlan_insert_tag(skb, htons(ETH_P_8021Q),
				      vid & VLAN_VID_MASK);
		if (!skb)
			goto out;
	}

	skb_reset_mac_header(skb);
	skb->protocol = eth_type_trans(skb, soft_iface);
	batadv_inc_counter(bat_priv, BATADV_CNT_RX);
	batadv_add_counter(bat_priv, BATADV_CNT_RX_BYTES,
			   skb->len + ETH_HLEN);

	if (in_interrupt())
		netif_rx(skb);
	else
		netif_rx_ni(skb);
out:
	if (primary_if)
		batadv_hardif_put(primary_if);
}

/**
<<<<<<< HEAD
 * batadv_bla_loopdetect_report - worker for reporting the loop
=======
 * batadv_bla_loopdetect_report() - worker for reporting the loop
>>>>>>> 24b8d41d
 * @work: work queue item
 *
 * Throws an uevent, as the loopdetect check function can't do that itself
 * since the kernel may sleep while throwing uevents.
 */
static void batadv_bla_loopdetect_report(struct work_struct *work)
{
	struct batadv_bla_backbone_gw *backbone_gw;
	struct batadv_priv *bat_priv;
	char vid_str[6] = { '\0' };

	backbone_gw = container_of(work, struct batadv_bla_backbone_gw,
				   report_work);
	bat_priv = backbone_gw->bat_priv;

	batadv_info(bat_priv->soft_iface,
		    "Possible loop on VLAN %d detected which can't be handled by BLA - please check your network setup!\n",
<<<<<<< HEAD
		    BATADV_PRINT_VID(backbone_gw->vid));
	snprintf(vid_str, sizeof(vid_str), "%d",
		 BATADV_PRINT_VID(backbone_gw->vid));
=======
		    batadv_print_vid(backbone_gw->vid));
	snprintf(vid_str, sizeof(vid_str), "%d",
		 batadv_print_vid(backbone_gw->vid));
>>>>>>> 24b8d41d
	vid_str[sizeof(vid_str) - 1] = 0;

	batadv_throw_uevent(bat_priv, BATADV_UEV_BLA, BATADV_UEV_LOOPDETECT,
			    vid_str);

	batadv_backbone_gw_put(backbone_gw);
}

/**
<<<<<<< HEAD
 * batadv_bla_get_backbone_gw - finds or creates a backbone gateway
=======
 * batadv_bla_get_backbone_gw() - finds or creates a backbone gateway
>>>>>>> 24b8d41d
 * @bat_priv: the bat priv with all the soft interface information
 * @orig: the mac address of the originator
 * @vid: the VLAN ID
 * @own_backbone: set if the requested backbone is local
 *
 * Return: the (possibly created) backbone gateway or NULL on error
 */
static struct batadv_bla_backbone_gw *
batadv_bla_get_backbone_gw(struct batadv_priv *bat_priv, u8 *orig,
			   unsigned short vid, bool own_backbone)
{
	struct batadv_bla_backbone_gw *entry;
	struct batadv_orig_node *orig_node;
	int hash_added;

	entry = batadv_backbone_hash_find(bat_priv, orig, vid);

	if (entry)
		return entry;

	batadv_dbg(BATADV_DBG_BLA, bat_priv,
		   "%s(): not found (%pM, %d), creating new entry\n", __func__,
		   orig, batadv_print_vid(vid));

	entry = kzalloc(sizeof(*entry), GFP_ATOMIC);
	if (!entry)
		return NULL;

	entry->vid = vid;
	entry->lasttime = jiffies;
	entry->crc = BATADV_BLA_CRC_INIT;
	entry->bat_priv = bat_priv;
	spin_lock_init(&entry->crc_lock);
	atomic_set(&entry->request_sent, 0);
	atomic_set(&entry->wait_periods, 0);
	ether_addr_copy(entry->orig, orig);
	INIT_WORK(&entry->report_work, batadv_bla_loopdetect_report);
	kref_init(&entry->refcount);

	kref_get(&entry->refcount);
	hash_added = batadv_hash_add(bat_priv->bla.backbone_hash,
				     batadv_compare_backbone_gw,
				     batadv_choose_backbone_gw, entry,
				     &entry->hash_entry);

	if (unlikely(hash_added != 0)) {
		/* hash failed, free the structure */
		kfree(entry);
		return NULL;
	}

	/* this is a gateway now, remove any TT entry on this VLAN */
	orig_node = batadv_orig_hash_find(bat_priv, orig);
	if (orig_node) {
		batadv_tt_global_del_orig(bat_priv, orig_node, vid,
					  "became a backbone gateway");
		batadv_orig_node_put(orig_node);
	}

	if (own_backbone) {
		batadv_bla_send_announce(bat_priv, entry);

		/* this will be decreased in the worker thread */
		atomic_inc(&entry->request_sent);
		atomic_set(&entry->wait_periods, BATADV_BLA_WAIT_PERIODS);
		atomic_inc(&bat_priv->bla.num_requests);
	}

	return entry;
}

/**
 * batadv_bla_update_own_backbone_gw() - updates the own backbone gw for a VLAN
 * @bat_priv: the bat priv with all the soft interface information
 * @primary_if: the selected primary interface
 * @vid: VLAN identifier
 *
 * update or add the own backbone gw to make sure we announce
 * where we receive other backbone gws
 */
static void
batadv_bla_update_own_backbone_gw(struct batadv_priv *bat_priv,
				  struct batadv_hard_iface *primary_if,
				  unsigned short vid)
{
	struct batadv_bla_backbone_gw *backbone_gw;

	backbone_gw = batadv_bla_get_backbone_gw(bat_priv,
						 primary_if->net_dev->dev_addr,
						 vid, true);
	if (unlikely(!backbone_gw))
		return;

	backbone_gw->lasttime = jiffies;
	batadv_backbone_gw_put(backbone_gw);
}

/**
 * batadv_bla_answer_request() - answer a bla request by sending own claims
 * @bat_priv: the bat priv with all the soft interface information
 * @primary_if: interface where the request came on
 * @vid: the vid where the request came on
 *
 * Repeat all of our own claims, and finally send an ANNOUNCE frame
 * to allow the requester another check if the CRC is correct now.
 */
static void batadv_bla_answer_request(struct batadv_priv *bat_priv,
				      struct batadv_hard_iface *primary_if,
				      unsigned short vid)
{
	struct hlist_head *head;
	struct batadv_hashtable *hash;
	struct batadv_bla_claim *claim;
	struct batadv_bla_backbone_gw *backbone_gw;
	int i;

	batadv_dbg(BATADV_DBG_BLA, bat_priv,
		   "%s(): received a claim request, send all of our own claims again\n",
		   __func__);

	backbone_gw = batadv_backbone_hash_find(bat_priv,
						primary_if->net_dev->dev_addr,
						vid);
	if (!backbone_gw)
		return;

	hash = bat_priv->bla.claim_hash;
	for (i = 0; i < hash->size; i++) {
		head = &hash->table[i];

		rcu_read_lock();
		hlist_for_each_entry_rcu(claim, head, hash_entry) {
			/* only own claims are interesting */
			if (claim->backbone_gw != backbone_gw)
				continue;

			batadv_bla_send_claim(bat_priv, claim->addr, claim->vid,
					      BATADV_CLAIM_TYPE_CLAIM);
		}
		rcu_read_unlock();
	}

	/* finally, send an announcement frame */
	batadv_bla_send_announce(bat_priv, backbone_gw);
	batadv_backbone_gw_put(backbone_gw);
}

/**
 * batadv_bla_send_request() - send a request to repeat claims
 * @backbone_gw: the backbone gateway from whom we are out of sync
 *
 * When the crc is wrong, ask the backbone gateway for a full table update.
 * After the request, it will repeat all of his own claims and finally
 * send an announcement claim with which we can check again.
 */
static void batadv_bla_send_request(struct batadv_bla_backbone_gw *backbone_gw)
{
	/* first, remove all old entries */
	batadv_bla_del_backbone_claims(backbone_gw);

	batadv_dbg(BATADV_DBG_BLA, backbone_gw->bat_priv,
		   "Sending REQUEST to %pM\n", backbone_gw->orig);

	/* send request */
	batadv_bla_send_claim(backbone_gw->bat_priv, backbone_gw->orig,
			      backbone_gw->vid, BATADV_CLAIM_TYPE_REQUEST);

	/* no local broadcasts should be sent or received, for now. */
	if (!atomic_read(&backbone_gw->request_sent)) {
		atomic_inc(&backbone_gw->bat_priv->bla.num_requests);
		atomic_set(&backbone_gw->request_sent, 1);
	}
}

/**
 * batadv_bla_send_announce() - Send an announcement frame
 * @bat_priv: the bat priv with all the soft interface information
 * @backbone_gw: our backbone gateway which should be announced
 */
static void batadv_bla_send_announce(struct batadv_priv *bat_priv,
				     struct batadv_bla_backbone_gw *backbone_gw)
{
	u8 mac[ETH_ALEN];
	__be16 crc;

	memcpy(mac, batadv_announce_mac, 4);
	spin_lock_bh(&backbone_gw->crc_lock);
	crc = htons(backbone_gw->crc);
	spin_unlock_bh(&backbone_gw->crc_lock);
	memcpy(&mac[4], &crc, 2);

	batadv_bla_send_claim(bat_priv, mac, backbone_gw->vid,
			      BATADV_CLAIM_TYPE_ANNOUNCE);
}

/**
 * batadv_bla_add_claim() - Adds a claim in the claim hash
 * @bat_priv: the bat priv with all the soft interface information
 * @mac: the mac address of the claim
 * @vid: the VLAN ID of the frame
 * @backbone_gw: the backbone gateway which claims it
 */
static void batadv_bla_add_claim(struct batadv_priv *bat_priv,
				 const u8 *mac, const unsigned short vid,
				 struct batadv_bla_backbone_gw *backbone_gw)
{
	struct batadv_bla_backbone_gw *old_backbone_gw;
	struct batadv_bla_claim *claim;
	struct batadv_bla_claim search_claim;
	bool remove_crc = false;
	int hash_added;

	ether_addr_copy(search_claim.addr, mac);
	search_claim.vid = vid;
	claim = batadv_claim_hash_find(bat_priv, &search_claim);

	/* create a new claim entry if it does not exist yet. */
	if (!claim) {
		claim = kzalloc(sizeof(*claim), GFP_ATOMIC);
		if (!claim)
			return;

		ether_addr_copy(claim->addr, mac);
		spin_lock_init(&claim->backbone_lock);
		claim->vid = vid;
		claim->lasttime = jiffies;
		kref_get(&backbone_gw->refcount);
		claim->backbone_gw = backbone_gw;
		kref_init(&claim->refcount);

		batadv_dbg(BATADV_DBG_BLA, bat_priv,
<<<<<<< HEAD
			   "bla_add_claim(): adding new entry %pM, vid %d to hash ...\n",
			   mac, BATADV_PRINT_VID(vid));
=======
			   "%s(): adding new entry %pM, vid %d to hash ...\n",
			   __func__, mac, batadv_print_vid(vid));
>>>>>>> 24b8d41d

		kref_get(&claim->refcount);
		hash_added = batadv_hash_add(bat_priv->bla.claim_hash,
					     batadv_compare_claim,
					     batadv_choose_claim, claim,
					     &claim->hash_entry);

		if (unlikely(hash_added != 0)) {
			/* only local changes happened. */
			kfree(claim);
			return;
		}
	} else {
		claim->lasttime = jiffies;
		if (claim->backbone_gw == backbone_gw)
			/* no need to register a new backbone */
			goto claim_free_ref;

		batadv_dbg(BATADV_DBG_BLA, bat_priv,
			   "%s(): changing ownership for %pM, vid %d to gw %pM\n",
			   __func__, mac, batadv_print_vid(vid),
			   backbone_gw->orig);

		remove_crc = true;
	}

	/* replace backbone_gw atomically and adjust reference counters */
	spin_lock_bh(&claim->backbone_lock);
	old_backbone_gw = claim->backbone_gw;
	kref_get(&backbone_gw->refcount);
	claim->backbone_gw = backbone_gw;
	spin_unlock_bh(&claim->backbone_lock);

	if (remove_crc) {
		/* remove claim address from old backbone_gw */
		spin_lock_bh(&old_backbone_gw->crc_lock);
		old_backbone_gw->crc ^= crc16(0, claim->addr, ETH_ALEN);
		spin_unlock_bh(&old_backbone_gw->crc_lock);
	}

	batadv_backbone_gw_put(old_backbone_gw);

	/* add claim address to new backbone_gw */
	spin_lock_bh(&backbone_gw->crc_lock);
	backbone_gw->crc ^= crc16(0, claim->addr, ETH_ALEN);
	spin_unlock_bh(&backbone_gw->crc_lock);
	backbone_gw->lasttime = jiffies;

claim_free_ref:
	batadv_claim_put(claim);
}

/**
<<<<<<< HEAD
 * batadv_bla_claim_get_backbone_gw - Get valid reference for backbone_gw of
=======
 * batadv_bla_claim_get_backbone_gw() - Get valid reference for backbone_gw of
>>>>>>> 24b8d41d
 *  claim
 * @claim: claim whose backbone_gw should be returned
 *
 * Return: valid reference to claim::backbone_gw
 */
static struct batadv_bla_backbone_gw *
batadv_bla_claim_get_backbone_gw(struct batadv_bla_claim *claim)
{
	struct batadv_bla_backbone_gw *backbone_gw;

	spin_lock_bh(&claim->backbone_lock);
	backbone_gw = claim->backbone_gw;
	kref_get(&backbone_gw->refcount);
	spin_unlock_bh(&claim->backbone_lock);

	return backbone_gw;
}

/**
<<<<<<< HEAD
 * batadv_bla_del_claim - delete a claim from the claim hash
=======
 * batadv_bla_del_claim() - delete a claim from the claim hash
>>>>>>> 24b8d41d
 * @bat_priv: the bat priv with all the soft interface information
 * @mac: mac address of the claim to be removed
 * @vid: VLAN id for the claim to be removed
 */
static void batadv_bla_del_claim(struct batadv_priv *bat_priv,
				 const u8 *mac, const unsigned short vid)
{
	struct batadv_bla_claim search_claim, *claim;
	struct batadv_bla_claim *claim_removed_entry;
	struct hlist_node *claim_removed_node;

	ether_addr_copy(search_claim.addr, mac);
	search_claim.vid = vid;
	claim = batadv_claim_hash_find(bat_priv, &search_claim);
	if (!claim)
		return;

	batadv_dbg(BATADV_DBG_BLA, bat_priv, "%s(): %pM, vid %d\n", __func__,
		   mac, batadv_print_vid(vid));

	claim_removed_node = batadv_hash_remove(bat_priv->bla.claim_hash,
						batadv_compare_claim,
						batadv_choose_claim, claim);
	if (!claim_removed_node)
		goto free_claim;

<<<<<<< HEAD
=======
	/* reference from the hash is gone */
	claim_removed_entry = hlist_entry(claim_removed_node,
					  struct batadv_bla_claim, hash_entry);
	batadv_claim_put(claim_removed_entry);

free_claim:
>>>>>>> 24b8d41d
	/* don't need the reference from hash_find() anymore */
	batadv_claim_put(claim);
}

/**
 * batadv_handle_announce() - check for ANNOUNCE frame
 * @bat_priv: the bat priv with all the soft interface information
 * @an_addr: announcement mac address (ARP Sender HW address)
 * @backbone_addr: originator address of the sender (Ethernet source MAC)
 * @vid: the VLAN ID of the frame
 *
 * Return: true if handled
 */
static bool batadv_handle_announce(struct batadv_priv *bat_priv, u8 *an_addr,
				   u8 *backbone_addr, unsigned short vid)
{
	struct batadv_bla_backbone_gw *backbone_gw;
	u16 backbone_crc, crc;

	if (memcmp(an_addr, batadv_announce_mac, 4) != 0)
		return false;

	backbone_gw = batadv_bla_get_backbone_gw(bat_priv, backbone_addr, vid,
						 false);

	if (unlikely(!backbone_gw))
		return true;

	/* handle as ANNOUNCE frame */
	backbone_gw->lasttime = jiffies;
	crc = ntohs(*((__force __be16 *)(&an_addr[4])));

	batadv_dbg(BATADV_DBG_BLA, bat_priv,
		   "%s(): ANNOUNCE vid %d (sent by %pM)... CRC = %#.4x\n",
		   __func__, batadv_print_vid(vid), backbone_gw->orig, crc);

	spin_lock_bh(&backbone_gw->crc_lock);
	backbone_crc = backbone_gw->crc;
	spin_unlock_bh(&backbone_gw->crc_lock);

	if (backbone_crc != crc) {
		batadv_dbg(BATADV_DBG_BLA, backbone_gw->bat_priv,
			   "%s(): CRC FAILED for %pM/%d (my = %#.4x, sent = %#.4x)\n",
			   __func__, backbone_gw->orig,
			   batadv_print_vid(backbone_gw->vid),
			   backbone_crc, crc);

		batadv_bla_send_request(backbone_gw);
	} else {
		/* if we have sent a request and the crc was OK,
		 * we can allow traffic again.
		 */
		if (atomic_read(&backbone_gw->request_sent)) {
			atomic_dec(&backbone_gw->bat_priv->bla.num_requests);
			atomic_set(&backbone_gw->request_sent, 0);
		}
	}

	batadv_backbone_gw_put(backbone_gw);
	return true;
}

/**
 * batadv_handle_request() - check for REQUEST frame
 * @bat_priv: the bat priv with all the soft interface information
 * @primary_if: the primary hard interface of this batman soft interface
 * @backbone_addr: backbone address to be requested (ARP sender HW MAC)
 * @ethhdr: ethernet header of a packet
 * @vid: the VLAN ID of the frame
 *
 * Return: true if handled
 */
static bool batadv_handle_request(struct batadv_priv *bat_priv,
				  struct batadv_hard_iface *primary_if,
				  u8 *backbone_addr, struct ethhdr *ethhdr,
				  unsigned short vid)
{
	/* check for REQUEST frame */
	if (!batadv_compare_eth(backbone_addr, ethhdr->h_dest))
		return false;

	/* sanity check, this should not happen on a normal switch,
	 * we ignore it in this case.
	 */
	if (!batadv_compare_eth(ethhdr->h_dest, primary_if->net_dev->dev_addr))
		return true;

	batadv_dbg(BATADV_DBG_BLA, bat_priv,
		   "%s(): REQUEST vid %d (sent by %pM)...\n",
		   __func__, batadv_print_vid(vid), ethhdr->h_source);

	batadv_bla_answer_request(bat_priv, primary_if, vid);
	return true;
}

/**
 * batadv_handle_unclaim() - check for UNCLAIM frame
 * @bat_priv: the bat priv with all the soft interface information
 * @primary_if: the primary hard interface of this batman soft interface
 * @backbone_addr: originator address of the backbone (Ethernet source)
 * @claim_addr: Client to be unclaimed (ARP sender HW MAC)
 * @vid: the VLAN ID of the frame
 *
 * Return: true if handled
 */
static bool batadv_handle_unclaim(struct batadv_priv *bat_priv,
				  struct batadv_hard_iface *primary_if,
				  u8 *backbone_addr, u8 *claim_addr,
				  unsigned short vid)
{
	struct batadv_bla_backbone_gw *backbone_gw;

	/* unclaim in any case if it is our own */
	if (primary_if && batadv_compare_eth(backbone_addr,
					     primary_if->net_dev->dev_addr))
		batadv_bla_send_claim(bat_priv, claim_addr, vid,
				      BATADV_CLAIM_TYPE_UNCLAIM);

	backbone_gw = batadv_backbone_hash_find(bat_priv, backbone_addr, vid);

	if (!backbone_gw)
		return true;

	/* this must be an UNCLAIM frame */
	batadv_dbg(BATADV_DBG_BLA, bat_priv,
		   "%s(): UNCLAIM %pM on vid %d (sent by %pM)...\n", __func__,
		   claim_addr, batadv_print_vid(vid), backbone_gw->orig);

	batadv_bla_del_claim(bat_priv, claim_addr, vid);
	batadv_backbone_gw_put(backbone_gw);
	return true;
}

/**
 * batadv_handle_claim() - check for CLAIM frame
 * @bat_priv: the bat priv with all the soft interface information
 * @primary_if: the primary hard interface of this batman soft interface
 * @backbone_addr: originator address of the backbone (Ethernet Source)
 * @claim_addr: client mac address to be claimed (ARP sender HW MAC)
 * @vid: the VLAN ID of the frame
 *
 * Return: true if handled
 */
static bool batadv_handle_claim(struct batadv_priv *bat_priv,
				struct batadv_hard_iface *primary_if,
				u8 *backbone_addr, u8 *claim_addr,
				unsigned short vid)
{
	struct batadv_bla_backbone_gw *backbone_gw;

	/* register the gateway if not yet available, and add the claim. */

	backbone_gw = batadv_bla_get_backbone_gw(bat_priv, backbone_addr, vid,
						 false);

	if (unlikely(!backbone_gw))
		return true;

	/* this must be a CLAIM frame */
	batadv_bla_add_claim(bat_priv, claim_addr, vid, backbone_gw);
	if (batadv_compare_eth(backbone_addr, primary_if->net_dev->dev_addr))
		batadv_bla_send_claim(bat_priv, claim_addr, vid,
				      BATADV_CLAIM_TYPE_CLAIM);

	/* TODO: we could call something like tt_local_del() here. */

	batadv_backbone_gw_put(backbone_gw);
	return true;
}

/**
 * batadv_check_claim_group() - check for claim group membership
 * @bat_priv: the bat priv with all the soft interface information
 * @primary_if: the primary interface of this batman interface
 * @hw_src: the Hardware source in the ARP Header
 * @hw_dst: the Hardware destination in the ARP Header
 * @ethhdr: pointer to the Ethernet header of the claim frame
 *
 * checks if it is a claim packet and if it's on the same group.
 * This function also applies the group ID of the sender
 * if it is in the same mesh.
 *
 * Return:
 *	2  - if it is a claim packet and on the same group
 *	1  - if is a claim packet from another group
 *	0  - if it is not a claim packet
 */
static int batadv_check_claim_group(struct batadv_priv *bat_priv,
				    struct batadv_hard_iface *primary_if,
				    u8 *hw_src, u8 *hw_dst,
				    struct ethhdr *ethhdr)
{
	u8 *backbone_addr;
	struct batadv_orig_node *orig_node;
	struct batadv_bla_claim_dst *bla_dst, *bla_dst_own;

	bla_dst = (struct batadv_bla_claim_dst *)hw_dst;
	bla_dst_own = &bat_priv->bla.claim_dest;

	/* if announcement packet, use the source,
	 * otherwise assume it is in the hw_src
	 */
	switch (bla_dst->type) {
	case BATADV_CLAIM_TYPE_CLAIM:
		backbone_addr = hw_src;
		break;
	case BATADV_CLAIM_TYPE_REQUEST:
	case BATADV_CLAIM_TYPE_ANNOUNCE:
	case BATADV_CLAIM_TYPE_UNCLAIM:
		backbone_addr = ethhdr->h_source;
		break;
	default:
		return 0;
	}

	/* don't accept claim frames from ourselves */
	if (batadv_compare_eth(backbone_addr, primary_if->net_dev->dev_addr))
		return 0;

	/* if its already the same group, it is fine. */
	if (bla_dst->group == bla_dst_own->group)
		return 2;

	/* lets see if this originator is in our mesh */
	orig_node = batadv_orig_hash_find(bat_priv, backbone_addr);

	/* dont accept claims from gateways which are not in
	 * the same mesh or group.
	 */
	if (!orig_node)
		return 1;

	/* if our mesh friends mac is bigger, use it for ourselves. */
	if (ntohs(bla_dst->group) > ntohs(bla_dst_own->group)) {
		batadv_dbg(BATADV_DBG_BLA, bat_priv,
			   "taking other backbones claim group: %#.4x\n",
			   ntohs(bla_dst->group));
		bla_dst_own->group = bla_dst->group;
	}

	batadv_orig_node_put(orig_node);

	return 2;
}

/**
 * batadv_bla_process_claim() - Check if this is a claim frame, and process it
 * @bat_priv: the bat priv with all the soft interface information
 * @primary_if: the primary hard interface of this batman soft interface
 * @skb: the frame to be checked
 *
 * Return: true if it was a claim frame, otherwise return false to
 * tell the callee that it can use the frame on its own.
 */
static bool batadv_bla_process_claim(struct batadv_priv *bat_priv,
				     struct batadv_hard_iface *primary_if,
				     struct sk_buff *skb)
{
	struct batadv_bla_claim_dst *bla_dst, *bla_dst_own;
	u8 *hw_src, *hw_dst;
	struct vlan_hdr *vhdr, vhdr_buf;
	struct ethhdr *ethhdr;
	struct arphdr *arphdr;
	unsigned short vid;
	int vlan_depth = 0;
	__be16 proto;
	int headlen;
	int ret;

	vid = batadv_get_vid(skb, 0);
	ethhdr = eth_hdr(skb);

	proto = ethhdr->h_proto;
	headlen = ETH_HLEN;
	if (vid & BATADV_VLAN_HAS_TAG) {
		/* Traverse the VLAN/Ethertypes.
		 *
		 * At this point it is known that the first protocol is a VLAN
		 * header, so start checking at the encapsulated protocol.
		 *
		 * The depth of the VLAN headers is recorded to drop BLA claim
		 * frames encapsulated into multiple VLAN headers (QinQ).
		 */
		do {
			vhdr = skb_header_pointer(skb, headlen, VLAN_HLEN,
						  &vhdr_buf);
			if (!vhdr)
				return false;

			proto = vhdr->h_vlan_encapsulated_proto;
			headlen += VLAN_HLEN;
			vlan_depth++;
		} while (proto == htons(ETH_P_8021Q));
	}

	if (proto != htons(ETH_P_ARP))
		return false; /* not a claim frame */

	/* this must be a ARP frame. check if it is a claim. */

	if (unlikely(!pskb_may_pull(skb, headlen + arp_hdr_len(skb->dev))))
		return false;

	/* pskb_may_pull() may have modified the pointers, get ethhdr again */
	ethhdr = eth_hdr(skb);
	arphdr = (struct arphdr *)((u8 *)ethhdr + headlen);

	/* Check whether the ARP frame carries a valid
	 * IP information
	 */
	if (arphdr->ar_hrd != htons(ARPHRD_ETHER))
		return false;
	if (arphdr->ar_pro != htons(ETH_P_IP))
		return false;
	if (arphdr->ar_hln != ETH_ALEN)
		return false;
	if (arphdr->ar_pln != 4)
		return false;

	hw_src = (u8 *)arphdr + sizeof(struct arphdr);
	hw_dst = hw_src + ETH_ALEN + 4;
	bla_dst = (struct batadv_bla_claim_dst *)hw_dst;
	bla_dst_own = &bat_priv->bla.claim_dest;

	/* check if it is a claim frame in general */
	if (memcmp(bla_dst->magic, bla_dst_own->magic,
		   sizeof(bla_dst->magic)) != 0)
		return false;

	/* check if there is a claim frame encapsulated deeper in (QinQ) and
	 * drop that, as this is not supported by BLA but should also not be
	 * sent via the mesh.
	 */
	if (vlan_depth > 1)
		return true;

	/* Let the loopdetect frames on the mesh in any case. */
	if (bla_dst->type == BATADV_CLAIM_TYPE_LOOPDETECT)
		return false;

	/* check if it is a claim frame. */
	ret = batadv_check_claim_group(bat_priv, primary_if, hw_src, hw_dst,
				       ethhdr);
	if (ret == 1)
		batadv_dbg(BATADV_DBG_BLA, bat_priv,
			   "%s(): received a claim frame from another group. From: %pM on vid %d ...(hw_src %pM, hw_dst %pM)\n",
			   __func__, ethhdr->h_source, batadv_print_vid(vid),
			   hw_src, hw_dst);

	if (ret < 2)
		return !!ret;

	/* become a backbone gw ourselves on this vlan if not happened yet */
	batadv_bla_update_own_backbone_gw(bat_priv, primary_if, vid);

	/* check for the different types of claim frames ... */
	switch (bla_dst->type) {
	case BATADV_CLAIM_TYPE_CLAIM:
		if (batadv_handle_claim(bat_priv, primary_if, hw_src,
					ethhdr->h_source, vid))
			return true;
		break;
	case BATADV_CLAIM_TYPE_UNCLAIM:
		if (batadv_handle_unclaim(bat_priv, primary_if,
					  ethhdr->h_source, hw_src, vid))
			return true;
		break;

	case BATADV_CLAIM_TYPE_ANNOUNCE:
		if (batadv_handle_announce(bat_priv, hw_src, ethhdr->h_source,
					   vid))
			return true;
		break;
	case BATADV_CLAIM_TYPE_REQUEST:
		if (batadv_handle_request(bat_priv, primary_if, hw_src, ethhdr,
					  vid))
			return true;
		break;
	}

	batadv_dbg(BATADV_DBG_BLA, bat_priv,
<<<<<<< HEAD
		   "bla_process_claim(): ERROR - this looks like a claim frame, but is useless. eth src %pM on vid %d ...(hw_src %pM, hw_dst %pM)\n",
		   ethhdr->h_source, BATADV_PRINT_VID(vid), hw_src, hw_dst);
=======
		   "%s(): ERROR - this looks like a claim frame, but is useless. eth src %pM on vid %d ...(hw_src %pM, hw_dst %pM)\n",
		   __func__, ethhdr->h_source, batadv_print_vid(vid), hw_src,
		   hw_dst);
>>>>>>> 24b8d41d
	return true;
}

/**
 * batadv_bla_purge_backbone_gw() - Remove backbone gateways after a timeout or
 *  immediately
 * @bat_priv: the bat priv with all the soft interface information
 * @now: whether the whole hash shall be wiped now
 *
 * Check when we last heard from other nodes, and remove them in case of
 * a time out, or clean all backbone gws if now is set.
 */
static void batadv_bla_purge_backbone_gw(struct batadv_priv *bat_priv, int now)
{
	struct batadv_bla_backbone_gw *backbone_gw;
	struct hlist_node *node_tmp;
	struct hlist_head *head;
	struct batadv_hashtable *hash;
	spinlock_t *list_lock;	/* protects write access to the hash lists */
	int i;

	hash = bat_priv->bla.backbone_hash;
	if (!hash)
		return;

	for (i = 0; i < hash->size; i++) {
		head = &hash->table[i];
		list_lock = &hash->list_locks[i];

		spin_lock_bh(list_lock);
		hlist_for_each_entry_safe(backbone_gw, node_tmp,
					  head, hash_entry) {
			if (now)
				goto purge_now;
			if (!batadv_has_timed_out(backbone_gw->lasttime,
						  BATADV_BLA_BACKBONE_TIMEOUT))
				continue;

			batadv_dbg(BATADV_DBG_BLA, backbone_gw->bat_priv,
				   "%s(): backbone gw %pM timed out\n",
				   __func__, backbone_gw->orig);

purge_now:
			/* don't wait for the pending request anymore */
			if (atomic_read(&backbone_gw->request_sent))
				atomic_dec(&bat_priv->bla.num_requests);

			batadv_bla_del_backbone_claims(backbone_gw);

			hlist_del_rcu(&backbone_gw->hash_entry);
			batadv_backbone_gw_put(backbone_gw);
		}
		spin_unlock_bh(list_lock);
	}
}

/**
 * batadv_bla_purge_claims() - Remove claims after a timeout or immediately
 * @bat_priv: the bat priv with all the soft interface information
 * @primary_if: the selected primary interface, may be NULL if now is set
 * @now: whether the whole hash shall be wiped now
 *
 * Check when we heard last time from our own claims, and remove them in case of
 * a time out, or clean all claims if now is set
 */
static void batadv_bla_purge_claims(struct batadv_priv *bat_priv,
				    struct batadv_hard_iface *primary_if,
				    int now)
{
	struct batadv_bla_backbone_gw *backbone_gw;
	struct batadv_bla_claim *claim;
	struct hlist_head *head;
	struct batadv_hashtable *hash;
	int i;

	hash = bat_priv->bla.claim_hash;
	if (!hash)
		return;

	for (i = 0; i < hash->size; i++) {
		head = &hash->table[i];

		rcu_read_lock();
		hlist_for_each_entry_rcu(claim, head, hash_entry) {
			backbone_gw = batadv_bla_claim_get_backbone_gw(claim);
			if (now)
				goto purge_now;

			if (!batadv_compare_eth(backbone_gw->orig,
						primary_if->net_dev->dev_addr))
				goto skip;

			if (!batadv_has_timed_out(claim->lasttime,
						  BATADV_BLA_CLAIM_TIMEOUT))
				goto skip;

			batadv_dbg(BATADV_DBG_BLA, bat_priv,
				   "%s(): timed out.\n", __func__);

purge_now:
			batadv_dbg(BATADV_DBG_BLA, bat_priv,
				   "%s(): %pM, vid %d\n", __func__,
				   claim->addr, claim->vid);

			batadv_handle_unclaim(bat_priv, primary_if,
					      backbone_gw->orig,
					      claim->addr, claim->vid);
skip:
			batadv_backbone_gw_put(backbone_gw);
		}
		rcu_read_unlock();
	}
}

/**
 * batadv_bla_update_orig_address() - Update the backbone gateways when the own
 *  originator address changes
 * @bat_priv: the bat priv with all the soft interface information
 * @primary_if: the new selected primary_if
 * @oldif: the old primary interface, may be NULL
 */
void batadv_bla_update_orig_address(struct batadv_priv *bat_priv,
				    struct batadv_hard_iface *primary_if,
				    struct batadv_hard_iface *oldif)
{
	struct batadv_bla_backbone_gw *backbone_gw;
	struct hlist_head *head;
	struct batadv_hashtable *hash;
	__be16 group;
	int i;

	/* reset bridge loop avoidance group id */
	group = htons(crc16(0, primary_if->net_dev->dev_addr, ETH_ALEN));
	bat_priv->bla.claim_dest.group = group;

	/* purge everything when bridge loop avoidance is turned off */
	if (!atomic_read(&bat_priv->bridge_loop_avoidance))
		oldif = NULL;

	if (!oldif) {
		batadv_bla_purge_claims(bat_priv, NULL, 1);
		batadv_bla_purge_backbone_gw(bat_priv, 1);
		return;
	}

	hash = bat_priv->bla.backbone_hash;
	if (!hash)
		return;

	for (i = 0; i < hash->size; i++) {
		head = &hash->table[i];

		rcu_read_lock();
		hlist_for_each_entry_rcu(backbone_gw, head, hash_entry) {
			/* own orig still holds the old value. */
			if (!batadv_compare_eth(backbone_gw->orig,
						oldif->net_dev->dev_addr))
				continue;

			ether_addr_copy(backbone_gw->orig,
					primary_if->net_dev->dev_addr);
			/* send an announce frame so others will ask for our
			 * claims and update their tables.
			 */
			batadv_bla_send_announce(bat_priv, backbone_gw);
		}
		rcu_read_unlock();
	}
}

/**
<<<<<<< HEAD
 * batadv_bla_send_loopdetect - send a loopdetect frame
=======
 * batadv_bla_send_loopdetect() - send a loopdetect frame
>>>>>>> 24b8d41d
 * @bat_priv: the bat priv with all the soft interface information
 * @backbone_gw: the backbone gateway for which a loop should be detected
 *
 * To detect loops that the bridge loop avoidance can't handle, send a loop
 * detection packet on the backbone. Unlike other BLA frames, this frame will
 * be allowed on the mesh by other nodes. If it is received on the mesh, this
 * indicates that there is a loop.
 */
static void
batadv_bla_send_loopdetect(struct batadv_priv *bat_priv,
			   struct batadv_bla_backbone_gw *backbone_gw)
{
	batadv_dbg(BATADV_DBG_BLA, bat_priv, "Send loopdetect frame for vid %d\n",
		   backbone_gw->vid);
	batadv_bla_send_claim(bat_priv, bat_priv->bla.loopdetect_addr,
			      backbone_gw->vid, BATADV_CLAIM_TYPE_LOOPDETECT);
}

/**
<<<<<<< HEAD
 * batadv_bla_status_update - purge bla interfaces if necessary
=======
 * batadv_bla_status_update() - purge bla interfaces if necessary
>>>>>>> 24b8d41d
 * @net_dev: the soft interface net device
 */
void batadv_bla_status_update(struct net_device *net_dev)
{
	struct batadv_priv *bat_priv = netdev_priv(net_dev);
	struct batadv_hard_iface *primary_if;

	primary_if = batadv_primary_if_get_selected(bat_priv);
	if (!primary_if)
		return;

	/* this function already purges everything when bla is disabled,
	 * so just call that one.
	 */
	batadv_bla_update_orig_address(bat_priv, primary_if, primary_if);
	batadv_hardif_put(primary_if);
}

/**
 * batadv_bla_periodic_work() - performs periodic bla work
 * @work: kernel work struct
 *
 * periodic work to do:
 *  * purge structures when they are too old
 *  * send announcements
 */
static void batadv_bla_periodic_work(struct work_struct *work)
{
	struct delayed_work *delayed_work;
	struct batadv_priv *bat_priv;
	struct batadv_priv_bla *priv_bla;
	struct hlist_head *head;
	struct batadv_bla_backbone_gw *backbone_gw;
	struct batadv_hashtable *hash;
	struct batadv_hard_iface *primary_if;
	bool send_loopdetect = false;
	int i;

	delayed_work = to_delayed_work(work);
	priv_bla = container_of(delayed_work, struct batadv_priv_bla, work);
	bat_priv = container_of(priv_bla, struct batadv_priv, bla);
	primary_if = batadv_primary_if_get_selected(bat_priv);
	if (!primary_if)
		goto out;

	batadv_bla_purge_claims(bat_priv, primary_if, 0);
	batadv_bla_purge_backbone_gw(bat_priv, 0);

	if (!atomic_read(&bat_priv->bridge_loop_avoidance))
		goto out;

	if (atomic_dec_and_test(&bat_priv->bla.loopdetect_next)) {
		/* set a new random mac address for the next bridge loop
		 * detection frames. Set the locally administered bit to avoid
		 * collisions with users mac addresses.
		 */
<<<<<<< HEAD
		random_ether_addr(bat_priv->bla.loopdetect_addr);
=======
		eth_random_addr(bat_priv->bla.loopdetect_addr);
>>>>>>> 24b8d41d
		bat_priv->bla.loopdetect_addr[0] = 0xba;
		bat_priv->bla.loopdetect_addr[1] = 0xbe;
		bat_priv->bla.loopdetect_lasttime = jiffies;
		atomic_set(&bat_priv->bla.loopdetect_next,
			   BATADV_BLA_LOOPDETECT_PERIODS);

		/* mark for sending loop detect on all VLANs */
		send_loopdetect = true;
	}

	hash = bat_priv->bla.backbone_hash;
	if (!hash)
		goto out;

	for (i = 0; i < hash->size; i++) {
		head = &hash->table[i];

		rcu_read_lock();
		hlist_for_each_entry_rcu(backbone_gw, head, hash_entry) {
			if (!batadv_compare_eth(backbone_gw->orig,
						primary_if->net_dev->dev_addr))
				continue;

			backbone_gw->lasttime = jiffies;

			batadv_bla_send_announce(bat_priv, backbone_gw);
			if (send_loopdetect)
				batadv_bla_send_loopdetect(bat_priv,
							   backbone_gw);

			/* request_sent is only set after creation to avoid
			 * problems when we are not yet known as backbone gw
			 * in the backbone.
			 *
			 * We can reset this now after we waited some periods
			 * to give bridge forward delays and bla group forming
			 * some grace time.
			 */

			if (atomic_read(&backbone_gw->request_sent) == 0)
				continue;

			if (!atomic_dec_and_test(&backbone_gw->wait_periods))
				continue;

			atomic_dec(&backbone_gw->bat_priv->bla.num_requests);
			atomic_set(&backbone_gw->request_sent, 0);
		}
		rcu_read_unlock();
	}
out:
	if (primary_if)
		batadv_hardif_put(primary_if);

	queue_delayed_work(batadv_event_workqueue, &bat_priv->bla.work,
			   msecs_to_jiffies(BATADV_BLA_PERIOD_LENGTH));
}

/* The hash for claim and backbone hash receive the same key because they
 * are getting initialized by hash_new with the same key. Reinitializing
 * them with to different keys to allow nested locking without generating
 * lockdep warnings
 */
static struct lock_class_key batadv_claim_hash_lock_class_key;
static struct lock_class_key batadv_backbone_hash_lock_class_key;

/**
 * batadv_bla_init() - initialize all bla structures
 * @bat_priv: the bat priv with all the soft interface information
 *
 * Return: 0 on success, < 0 on error.
 */
int batadv_bla_init(struct batadv_priv *bat_priv)
{
	int i;
	u8 claim_dest[ETH_ALEN] = {0xff, 0x43, 0x05, 0x00, 0x00, 0x00};
	struct batadv_hard_iface *primary_if;
	u16 crc;
	unsigned long entrytime;

	spin_lock_init(&bat_priv->bla.bcast_duplist_lock);

	batadv_dbg(BATADV_DBG_BLA, bat_priv, "bla hash registering\n");

	/* setting claim destination address */
	memcpy(&bat_priv->bla.claim_dest.magic, claim_dest, 3);
	bat_priv->bla.claim_dest.type = 0;
	primary_if = batadv_primary_if_get_selected(bat_priv);
	if (primary_if) {
		crc = crc16(0, primary_if->net_dev->dev_addr, ETH_ALEN);
		bat_priv->bla.claim_dest.group = htons(crc);
		batadv_hardif_put(primary_if);
	} else {
		bat_priv->bla.claim_dest.group = 0; /* will be set later */
	}

	/* initialize the duplicate list */
	entrytime = jiffies - msecs_to_jiffies(BATADV_DUPLIST_TIMEOUT);
	for (i = 0; i < BATADV_DUPLIST_SIZE; i++)
		bat_priv->bla.bcast_duplist[i].entrytime = entrytime;
	bat_priv->bla.bcast_duplist_curr = 0;

	atomic_set(&bat_priv->bla.loopdetect_next,
		   BATADV_BLA_LOOPDETECT_PERIODS);

	if (bat_priv->bla.claim_hash)
		return 0;

	bat_priv->bla.claim_hash = batadv_hash_new(128);
	bat_priv->bla.backbone_hash = batadv_hash_new(32);

	if (!bat_priv->bla.claim_hash || !bat_priv->bla.backbone_hash)
		return -ENOMEM;

	batadv_hash_set_lock_class(bat_priv->bla.claim_hash,
				   &batadv_claim_hash_lock_class_key);
	batadv_hash_set_lock_class(bat_priv->bla.backbone_hash,
				   &batadv_backbone_hash_lock_class_key);

	batadv_dbg(BATADV_DBG_BLA, bat_priv, "bla hashes initialized\n");

	INIT_DELAYED_WORK(&bat_priv->bla.work, batadv_bla_periodic_work);

	queue_delayed_work(batadv_event_workqueue, &bat_priv->bla.work,
			   msecs_to_jiffies(BATADV_BLA_PERIOD_LENGTH));
	return 0;
}

/**
 * batadv_bla_check_duplist() - Check if a frame is in the broadcast dup.
 * @bat_priv: the bat priv with all the soft interface information
 * @skb: contains the multicast packet to be checked
 * @payload_ptr: pointer to position inside the head buffer of the skb
 *  marking the start of the data to be CRC'ed
 * @orig: originator mac address, NULL if unknown
 *
 * Check if it is on our broadcast list. Another gateway might have sent the
 * same packet because it is connected to the same backbone, so we have to
 * remove this duplicate.
 *
 * This is performed by checking the CRC, which will tell us
 * with a good chance that it is the same packet. If it is furthermore
 * sent by another host, drop it. We allow equal packets from
 * the same host however as this might be intended.
 *
 * Return: true if a packet is in the duplicate list, false otherwise.
 */
<<<<<<< HEAD
bool batadv_bla_check_bcast_duplist(struct batadv_priv *bat_priv,
				    struct sk_buff *skb)
{
	int i, curr;
	__be32 crc;
	struct batadv_bcast_packet *bcast_packet;
	struct batadv_bcast_duplist_entry *entry;
	bool ret = false;

	bcast_packet = (struct batadv_bcast_packet *)skb->data;
=======
static bool batadv_bla_check_duplist(struct batadv_priv *bat_priv,
				     struct sk_buff *skb, u8 *payload_ptr,
				     const u8 *orig)
{
	struct batadv_bcast_duplist_entry *entry;
	bool ret = false;
	int i, curr;
	__be32 crc;
>>>>>>> 24b8d41d

	/* calculate the crc ... */
	crc = batadv_skb_crc32(skb, payload_ptr);

	spin_lock_bh(&bat_priv->bla.bcast_duplist_lock);

	for (i = 0; i < BATADV_DUPLIST_SIZE; i++) {
		curr = (bat_priv->bla.bcast_duplist_curr + i);
		curr %= BATADV_DUPLIST_SIZE;
		entry = &bat_priv->bla.bcast_duplist[curr];

		/* we can stop searching if the entry is too old ;
		 * later entries will be even older
		 */
		if (batadv_has_timed_out(entry->entrytime,
					 BATADV_DUPLIST_TIMEOUT))
			break;

		if (entry->crc != crc)
			continue;

		/* are the originators both known and not anonymous? */
		if (orig && !is_zero_ether_addr(orig) &&
		    !is_zero_ether_addr(entry->orig)) {
			/* If known, check if the new frame came from
			 * the same originator:
			 * We are safe to take identical frames from the
			 * same orig, if known, as multiplications in
			 * the mesh are detected via the (orig, seqno) pair.
			 * So we can be a bit more liberal here and allow
			 * identical frames from the same orig which the source
			 * host might have sent multiple times on purpose.
			 */
			if (batadv_compare_eth(entry->orig, orig))
				continue;
		}

		/* this entry seems to match: same crc, not too old,
		 * and from another gw. therefore return true to forbid it.
		 */
		ret = true;
		goto out;
	}
	/* not found, add a new entry (overwrite the oldest entry)
	 * and allow it, its the first occurrence.
	 */
	curr = (bat_priv->bla.bcast_duplist_curr + BATADV_DUPLIST_SIZE - 1);
	curr %= BATADV_DUPLIST_SIZE;
	entry = &bat_priv->bla.bcast_duplist[curr];
	entry->crc = crc;
	entry->entrytime = jiffies;

	/* known originator */
	if (orig)
		ether_addr_copy(entry->orig, orig);
	/* anonymous originator */
	else
		eth_zero_addr(entry->orig);

	bat_priv->bla.bcast_duplist_curr = curr;

out:
	spin_unlock_bh(&bat_priv->bla.bcast_duplist_lock);

	return ret;
}

/**
 * batadv_bla_check_ucast_duplist() - Check if a frame is in the broadcast dup.
 * @bat_priv: the bat priv with all the soft interface information
 * @skb: contains the multicast packet to be checked, decapsulated from a
 *  unicast_packet
 *
 * Check if it is on our broadcast list. Another gateway might have sent the
 * same packet because it is connected to the same backbone, so we have to
 * remove this duplicate.
 *
 * Return: true if a packet is in the duplicate list, false otherwise.
 */
static bool batadv_bla_check_ucast_duplist(struct batadv_priv *bat_priv,
					   struct sk_buff *skb)
{
	return batadv_bla_check_duplist(bat_priv, skb, (u8 *)skb->data, NULL);
}

/**
 * batadv_bla_check_bcast_duplist() - Check if a frame is in the broadcast dup.
 * @bat_priv: the bat priv with all the soft interface information
 * @skb: contains the bcast_packet to be checked
 *
 * Check if it is on our broadcast list. Another gateway might have sent the
 * same packet because it is connected to the same backbone, so we have to
 * remove this duplicate.
 *
 * Return: true if a packet is in the duplicate list, false otherwise.
 */
bool batadv_bla_check_bcast_duplist(struct batadv_priv *bat_priv,
				    struct sk_buff *skb)
{
	struct batadv_bcast_packet *bcast_packet;
	u8 *payload_ptr;

	bcast_packet = (struct batadv_bcast_packet *)skb->data;
	payload_ptr = (u8 *)(bcast_packet + 1);

	return batadv_bla_check_duplist(bat_priv, skb, payload_ptr,
					bcast_packet->orig);
}

/**
 * batadv_bla_is_backbone_gw_orig() - Check if the originator is a gateway for
 *  the VLAN identified by vid.
 * @bat_priv: the bat priv with all the soft interface information
 * @orig: originator mac address
 * @vid: VLAN identifier
 *
 * Return: true if orig is a backbone for this vid, false otherwise.
 */
bool batadv_bla_is_backbone_gw_orig(struct batadv_priv *bat_priv, u8 *orig,
				    unsigned short vid)
{
	struct batadv_hashtable *hash = bat_priv->bla.backbone_hash;
	struct hlist_head *head;
	struct batadv_bla_backbone_gw *backbone_gw;
	int i;

	if (!atomic_read(&bat_priv->bridge_loop_avoidance))
		return false;

	if (!hash)
		return false;

	for (i = 0; i < hash->size; i++) {
		head = &hash->table[i];

		rcu_read_lock();
		hlist_for_each_entry_rcu(backbone_gw, head, hash_entry) {
			if (batadv_compare_eth(backbone_gw->orig, orig) &&
			    backbone_gw->vid == vid) {
				rcu_read_unlock();
				return true;
			}
		}
		rcu_read_unlock();
	}

	return false;
}

/**
 * batadv_bla_is_backbone_gw() - check if originator is a backbone gw for a VLAN
 * @skb: the frame to be checked
 * @orig_node: the orig_node of the frame
 * @hdr_size: maximum length of the frame
 *
 * Return: true if the orig_node is also a gateway on the soft interface,
 * otherwise it returns false.
 */
bool batadv_bla_is_backbone_gw(struct sk_buff *skb,
			       struct batadv_orig_node *orig_node, int hdr_size)
{
	struct batadv_bla_backbone_gw *backbone_gw;
	unsigned short vid;

	if (!atomic_read(&orig_node->bat_priv->bridge_loop_avoidance))
		return false;

	/* first, find out the vid. */
	if (!pskb_may_pull(skb, hdr_size + ETH_HLEN))
		return false;

	vid = batadv_get_vid(skb, hdr_size);

	/* see if this originator is a backbone gw for this VLAN */
	backbone_gw = batadv_backbone_hash_find(orig_node->bat_priv,
						orig_node->orig, vid);
	if (!backbone_gw)
		return false;

	batadv_backbone_gw_put(backbone_gw);
	return true;
}

/**
<<<<<<< HEAD
 * batadv_bla_free - free all bla structures
=======
 * batadv_bla_free() - free all bla structures
>>>>>>> 24b8d41d
 * @bat_priv: the bat priv with all the soft interface information
 *
 * for softinterface free or module unload
 */
void batadv_bla_free(struct batadv_priv *bat_priv)
{
	struct batadv_hard_iface *primary_if;

	cancel_delayed_work_sync(&bat_priv->bla.work);
	primary_if = batadv_primary_if_get_selected(bat_priv);

	if (bat_priv->bla.claim_hash) {
		batadv_bla_purge_claims(bat_priv, primary_if, 1);
		batadv_hash_destroy(bat_priv->bla.claim_hash);
		bat_priv->bla.claim_hash = NULL;
	}
	if (bat_priv->bla.backbone_hash) {
		batadv_bla_purge_backbone_gw(bat_priv, 1);
		batadv_hash_destroy(bat_priv->bla.backbone_hash);
		bat_priv->bla.backbone_hash = NULL;
	}
	if (primary_if)
		batadv_hardif_put(primary_if);
}

/**
<<<<<<< HEAD
 * batadv_bla_loopdetect_check - check and handle a detected loop
=======
 * batadv_bla_loopdetect_check() - check and handle a detected loop
>>>>>>> 24b8d41d
 * @bat_priv: the bat priv with all the soft interface information
 * @skb: the packet to check
 * @primary_if: interface where the request came on
 * @vid: the VLAN ID of the frame
 *
 * Checks if this packet is a loop detect frame which has been sent by us,
<<<<<<< HEAD
 * throw an uevent and log the event if that is the case.
=======
 * throws an uevent and logs the event if that is the case.
>>>>>>> 24b8d41d
 *
 * Return: true if it is a loop detect frame which is to be dropped, false
 * otherwise.
 */
static bool
batadv_bla_loopdetect_check(struct batadv_priv *bat_priv, struct sk_buff *skb,
			    struct batadv_hard_iface *primary_if,
			    unsigned short vid)
{
	struct batadv_bla_backbone_gw *backbone_gw;
	struct ethhdr *ethhdr;
<<<<<<< HEAD
=======
	bool ret;
>>>>>>> 24b8d41d

	ethhdr = eth_hdr(skb);

	/* Only check for the MAC address and skip more checks here for
	 * performance reasons - this function is on the hotpath, after all.
	 */
	if (!batadv_compare_eth(ethhdr->h_source,
				bat_priv->bla.loopdetect_addr))
		return false;

	/* If the packet came too late, don't forward it on the mesh
	 * but don't consider that as loop. It might be a coincidence.
	 */
	if (batadv_has_timed_out(bat_priv->bla.loopdetect_lasttime,
				 BATADV_BLA_LOOPDETECT_TIMEOUT))
		return true;

	backbone_gw = batadv_bla_get_backbone_gw(bat_priv,
						 primary_if->net_dev->dev_addr,
						 vid, true);
	if (unlikely(!backbone_gw))
		return true;

<<<<<<< HEAD
	queue_work(batadv_event_workqueue, &backbone_gw->report_work);
	/* backbone_gw is unreferenced in the report work function function */
=======
	ret = queue_work(batadv_event_workqueue, &backbone_gw->report_work);

	/* backbone_gw is unreferenced in the report work function
	 * if queue_work() call was successful
	 */
	if (!ret)
		batadv_backbone_gw_put(backbone_gw);
>>>>>>> 24b8d41d

	return true;
}

/**
<<<<<<< HEAD
 * batadv_bla_rx - check packets coming from the mesh.
=======
 * batadv_bla_rx() - check packets coming from the mesh.
>>>>>>> 24b8d41d
 * @bat_priv: the bat priv with all the soft interface information
 * @skb: the frame to be checked
 * @vid: the VLAN ID of the frame
 * @packet_type: the batman packet type this frame came in
 *
 * batadv_bla_rx avoidance checks if:
 *  * we have to race for a claim
 *  * if the frame is allowed on the LAN
 *
 * In these cases, the skb is further handled by this function
 *
 * Return: true if handled, otherwise it returns false and the caller shall
 * further process the skb.
 */
bool batadv_bla_rx(struct batadv_priv *bat_priv, struct sk_buff *skb,
<<<<<<< HEAD
		   unsigned short vid, bool is_bcast)
=======
		   unsigned short vid, int packet_type)
>>>>>>> 24b8d41d
{
	struct batadv_bla_backbone_gw *backbone_gw;
	struct ethhdr *ethhdr;
	struct batadv_bla_claim search_claim, *claim = NULL;
	struct batadv_hard_iface *primary_if;
	bool own_claim;
	bool ret;

	ethhdr = eth_hdr(skb);

	primary_if = batadv_primary_if_get_selected(bat_priv);
	if (!primary_if)
		goto handled;

	if (!atomic_read(&bat_priv->bridge_loop_avoidance))
		goto allow;

	if (batadv_bla_loopdetect_check(bat_priv, skb, primary_if, vid))
		goto handled;

	if (unlikely(atomic_read(&bat_priv->bla.num_requests)))
		/* don't allow multicast packets while requests are in flight */
		if (is_multicast_ether_addr(ethhdr->h_dest))
			/* Both broadcast flooding or multicast-via-unicasts
			 * delivery might send to multiple backbone gateways
			 * sharing the same LAN and therefore need to coordinate
			 * which backbone gateway forwards into the LAN,
			 * by claiming the payload source address.
			 *
			 * Broadcast flooding and multicast-via-unicasts
			 * delivery use the following two batman packet types.
			 * Note: explicitly exclude BATADV_UNICAST_4ADDR,
			 * as the DHCP gateway feature will send explicitly
			 * to only one BLA gateway, so the claiming process
			 * should be avoided there.
			 */
			if (packet_type == BATADV_BCAST ||
			    packet_type == BATADV_UNICAST)
				goto handled;

	/* potential duplicates from foreign BLA backbone gateways via
	 * multicast-in-unicast packets
	 */
	if (is_multicast_ether_addr(ethhdr->h_dest) &&
	    packet_type == BATADV_UNICAST &&
	    batadv_bla_check_ucast_duplist(bat_priv, skb))
		goto handled;

	ether_addr_copy(search_claim.addr, ethhdr->h_source);
	search_claim.vid = vid;
	claim = batadv_claim_hash_find(bat_priv, &search_claim);

	if (!claim) {
		/* possible optimization: race for a claim */
		/* No claim exists yet, claim it for us!
		 */

		batadv_dbg(BATADV_DBG_BLA, bat_priv,
			   "%s(): Unclaimed MAC %pM found. Claim it. Local: %s\n",
			   __func__, ethhdr->h_source,
			   batadv_is_my_client(bat_priv,
					       ethhdr->h_source, vid) ?
			   "yes" : "no");
		batadv_handle_claim(bat_priv, primary_if,
				    primary_if->net_dev->dev_addr,
				    ethhdr->h_source, vid);
		goto allow;
	}

	/* if it is our own claim ... */
	backbone_gw = batadv_bla_claim_get_backbone_gw(claim);
	own_claim = batadv_compare_eth(backbone_gw->orig,
				       primary_if->net_dev->dev_addr);
	batadv_backbone_gw_put(backbone_gw);

	if (own_claim) {
		/* ... allow it in any case */
		claim->lasttime = jiffies;
		goto allow;
	}

	/* if it is a multicast ... */
	if (is_multicast_ether_addr(ethhdr->h_dest) &&
	    (packet_type == BATADV_BCAST || packet_type == BATADV_UNICAST)) {
		/* ... drop it. the responsible gateway is in charge.
		 *
		 * We need to check packet type because with the gateway
		 * feature, broadcasts (like DHCP requests) may be sent
		 * using a unicast 4 address packet type. See comment above.
		 */
		goto handled;
	} else {
		/* seems the client considers us as its best gateway.
		 * send a claim and update the claim table
		 * immediately.
		 */
		batadv_handle_claim(bat_priv, primary_if,
				    primary_if->net_dev->dev_addr,
				    ethhdr->h_source, vid);
		goto allow;
	}
allow:
	batadv_bla_update_own_backbone_gw(bat_priv, primary_if, vid);
	ret = false;
	goto out;

handled:
	kfree_skb(skb);
	ret = true;

out:
	if (primary_if)
		batadv_hardif_put(primary_if);
	if (claim)
		batadv_claim_put(claim);
	return ret;
}

/**
 * batadv_bla_tx() - check packets going into the mesh
 * @bat_priv: the bat priv with all the soft interface information
 * @skb: the frame to be checked
 * @vid: the VLAN ID of the frame
 *
 * batadv_bla_tx checks if:
 *  * a claim was received which has to be processed
 *  * the frame is allowed on the mesh
 *
 * in these cases, the skb is further handled by this function.
 *
 * This call might reallocate skb data.
 *
 * Return: true if handled, otherwise it returns false and the caller shall
 * further process the skb.
 */
bool batadv_bla_tx(struct batadv_priv *bat_priv, struct sk_buff *skb,
		   unsigned short vid)
{
	struct ethhdr *ethhdr;
	struct batadv_bla_claim search_claim, *claim = NULL;
	struct batadv_bla_backbone_gw *backbone_gw;
	struct batadv_hard_iface *primary_if;
	bool client_roamed;
	bool ret = false;

	primary_if = batadv_primary_if_get_selected(bat_priv);
	if (!primary_if)
		goto out;

	if (!atomic_read(&bat_priv->bridge_loop_avoidance))
		goto allow;

	if (batadv_bla_process_claim(bat_priv, primary_if, skb))
		goto handled;

	ethhdr = eth_hdr(skb);

	if (unlikely(atomic_read(&bat_priv->bla.num_requests)))
		/* don't allow broadcasts while requests are in flight */
		if (is_multicast_ether_addr(ethhdr->h_dest))
			goto handled;

	ether_addr_copy(search_claim.addr, ethhdr->h_source);
	search_claim.vid = vid;

	claim = batadv_claim_hash_find(bat_priv, &search_claim);

	/* if no claim exists, allow it. */
	if (!claim)
		goto allow;

	/* check if we are responsible. */
	backbone_gw = batadv_bla_claim_get_backbone_gw(claim);
	client_roamed = batadv_compare_eth(backbone_gw->orig,
					   primary_if->net_dev->dev_addr);
	batadv_backbone_gw_put(backbone_gw);

	if (client_roamed) {
		/* if yes, the client has roamed and we have
		 * to unclaim it.
		 */
		if (batadv_has_timed_out(claim->lasttime, 100)) {
			/* only unclaim if the last claim entry is
			 * older than 100 ms to make sure we really
			 * have a roaming client here.
			 */
			batadv_dbg(BATADV_DBG_BLA, bat_priv, "%s(): Roaming client %pM detected. Unclaim it.\n",
				   __func__, ethhdr->h_source);
			batadv_handle_unclaim(bat_priv, primary_if,
					      primary_if->net_dev->dev_addr,
					      ethhdr->h_source, vid);
			goto allow;
		} else {
			batadv_dbg(BATADV_DBG_BLA, bat_priv, "%s(): Race for claim %pM detected. Drop packet.\n",
				   __func__, ethhdr->h_source);
			goto handled;
		}
	}

	/* check if it is a multicast/broadcast frame */
	if (is_multicast_ether_addr(ethhdr->h_dest)) {
		/* drop it. the responsible gateway has forwarded it into
		 * the backbone network.
		 */
		goto handled;
	} else {
		/* we must allow it. at least if we are
		 * responsible for the DESTINATION.
		 */
		goto allow;
	}
allow:
	batadv_bla_update_own_backbone_gw(bat_priv, primary_if, vid);
	ret = false;
	goto out;
handled:
	ret = true;
out:
	if (primary_if)
		batadv_hardif_put(primary_if);
	if (claim)
		batadv_claim_put(claim);
	return ret;
}

#ifdef CONFIG_BATMAN_ADV_DEBUGFS
/**
 * batadv_bla_claim_table_seq_print_text() - print the claim table in a seq file
 * @seq: seq file to print on
 * @offset: not used
 *
 * Return: always 0
 */
int batadv_bla_claim_table_seq_print_text(struct seq_file *seq, void *offset)
{
	struct net_device *net_dev = (struct net_device *)seq->private;
	struct batadv_priv *bat_priv = netdev_priv(net_dev);
	struct batadv_hashtable *hash = bat_priv->bla.claim_hash;
	struct batadv_bla_backbone_gw *backbone_gw;
	struct batadv_bla_claim *claim;
	struct batadv_hard_iface *primary_if;
	struct hlist_head *head;
	u16 backbone_crc;
	u32 i;
	bool is_own;
	u8 *primary_addr;

	primary_if = batadv_seq_print_text_primary_if_get(seq);
	if (!primary_if)
		goto out;

	primary_addr = primary_if->net_dev->dev_addr;
	seq_printf(seq,
		   "Claims announced for the mesh %s (orig %pM, group id %#.4x)\n",
		   net_dev->name, primary_addr,
		   ntohs(bat_priv->bla.claim_dest.group));
	seq_puts(seq,
		 "   Client               VID      Originator        [o] (CRC   )\n");
	for (i = 0; i < hash->size; i++) {
		head = &hash->table[i];

		rcu_read_lock();
		hlist_for_each_entry_rcu(claim, head, hash_entry) {
			backbone_gw = batadv_bla_claim_get_backbone_gw(claim);

			is_own = batadv_compare_eth(backbone_gw->orig,
						    primary_addr);

			spin_lock_bh(&backbone_gw->crc_lock);
			backbone_crc = backbone_gw->crc;
			spin_unlock_bh(&backbone_gw->crc_lock);
			seq_printf(seq, " * %pM on %5d by %pM [%c] (%#.4x)\n",
<<<<<<< HEAD
				   claim->addr, BATADV_PRINT_VID(claim->vid),
=======
				   claim->addr, batadv_print_vid(claim->vid),
>>>>>>> 24b8d41d
				   backbone_gw->orig,
				   (is_own ? 'x' : ' '),
				   backbone_crc);

			batadv_backbone_gw_put(backbone_gw);
		}
		rcu_read_unlock();
	}
out:
	if (primary_if)
		batadv_hardif_put(primary_if);
	return 0;
}
#endif

/**
<<<<<<< HEAD
 * batadv_bla_claim_dump_entry - dump one entry of the claim table
 * to a netlink socket
 * @msg: buffer for the message
 * @portid: netlink port
 * @seq: Sequence number of netlink message
=======
 * batadv_bla_claim_dump_entry() - dump one entry of the claim table
 * to a netlink socket
 * @msg: buffer for the message
 * @portid: netlink port
 * @cb: Control block containing additional options
>>>>>>> 24b8d41d
 * @primary_if: primary interface
 * @claim: entry to dump
 *
 * Return: 0 or error code.
 */
static int
<<<<<<< HEAD
batadv_bla_claim_dump_entry(struct sk_buff *msg, u32 portid, u32 seq,
=======
batadv_bla_claim_dump_entry(struct sk_buff *msg, u32 portid,
			    struct netlink_callback *cb,
>>>>>>> 24b8d41d
			    struct batadv_hard_iface *primary_if,
			    struct batadv_bla_claim *claim)
{
	u8 *primary_addr = primary_if->net_dev->dev_addr;
	u16 backbone_crc;
	bool is_own;
	void *hdr;
	int ret = -EINVAL;

<<<<<<< HEAD
	hdr = genlmsg_put(msg, portid, seq, &batadv_netlink_family,
			  NLM_F_MULTI, BATADV_CMD_GET_BLA_CLAIM);
=======
	hdr = genlmsg_put(msg, portid, cb->nlh->nlmsg_seq,
			  &batadv_netlink_family, NLM_F_MULTI,
			  BATADV_CMD_GET_BLA_CLAIM);
>>>>>>> 24b8d41d
	if (!hdr) {
		ret = -ENOBUFS;
		goto out;
	}

<<<<<<< HEAD
=======
	genl_dump_check_consistent(cb, hdr);

>>>>>>> 24b8d41d
	is_own = batadv_compare_eth(claim->backbone_gw->orig,
				    primary_addr);

	spin_lock_bh(&claim->backbone_gw->crc_lock);
	backbone_crc = claim->backbone_gw->crc;
	spin_unlock_bh(&claim->backbone_gw->crc_lock);

	if (is_own)
		if (nla_put_flag(msg, BATADV_ATTR_BLA_OWN)) {
			genlmsg_cancel(msg, hdr);
			goto out;
		}

	if (nla_put(msg, BATADV_ATTR_BLA_ADDRESS, ETH_ALEN, claim->addr) ||
	    nla_put_u16(msg, BATADV_ATTR_BLA_VID, claim->vid) ||
	    nla_put(msg, BATADV_ATTR_BLA_BACKBONE, ETH_ALEN,
		    claim->backbone_gw->orig) ||
	    nla_put_u16(msg, BATADV_ATTR_BLA_CRC,
			backbone_crc)) {
		genlmsg_cancel(msg, hdr);
		goto out;
	}

	genlmsg_end(msg, hdr);
	ret = 0;

out:
	return ret;
}

/**
<<<<<<< HEAD
 * batadv_bla_claim_dump_bucket - dump one bucket of the claim table
 * to a netlink socket
 * @msg: buffer for the message
 * @portid: netlink port
 * @seq: Sequence number of netlink message
 * @primary_if: primary interface
 * @head: bucket to dump
=======
 * batadv_bla_claim_dump_bucket() - dump one bucket of the claim table
 * to a netlink socket
 * @msg: buffer for the message
 * @portid: netlink port
 * @cb: Control block containing additional options
 * @primary_if: primary interface
 * @hash: hash to dump
 * @bucket: bucket index to dump
>>>>>>> 24b8d41d
 * @idx_skip: How many entries to skip
 *
 * Return: always 0.
 */
static int
<<<<<<< HEAD
batadv_bla_claim_dump_bucket(struct sk_buff *msg, u32 portid, u32 seq,
			     struct batadv_hard_iface *primary_if,
			     struct hlist_head *head, int *idx_skip)
{
	struct batadv_bla_claim *claim;
	int idx = 0;

	rcu_read_lock();
	hlist_for_each_entry_rcu(claim, head, hash_entry) {
		if (idx++ < *idx_skip)
			continue;
		if (batadv_bla_claim_dump_entry(msg, portid, seq,
						primary_if, claim)) {
=======
batadv_bla_claim_dump_bucket(struct sk_buff *msg, u32 portid,
			     struct netlink_callback *cb,
			     struct batadv_hard_iface *primary_if,
			     struct batadv_hashtable *hash, unsigned int bucket,
			     int *idx_skip)
{
	struct batadv_bla_claim *claim;
	int idx = 0;
	int ret = 0;

	spin_lock_bh(&hash->list_locks[bucket]);
	cb->seq = atomic_read(&hash->generation) << 1 | 1;

	hlist_for_each_entry(claim, &hash->table[bucket], hash_entry) {
		if (idx++ < *idx_skip)
			continue;

		ret = batadv_bla_claim_dump_entry(msg, portid, cb,
						  primary_if, claim);
		if (ret) {
>>>>>>> 24b8d41d
			*idx_skip = idx - 1;
			goto unlock;
		}
	}

<<<<<<< HEAD
	*idx_skip = idx;
unlock:
	rcu_read_unlock();
	return 0;
}

/**
 * batadv_bla_claim_dump - dump claim table to a netlink socket
=======
	*idx_skip = 0;
unlock:
	spin_unlock_bh(&hash->list_locks[bucket]);
	return ret;
}

/**
 * batadv_bla_claim_dump() - dump claim table to a netlink socket
>>>>>>> 24b8d41d
 * @msg: buffer for the message
 * @cb: callback structure containing arguments
 *
 * Return: message length.
 */
int batadv_bla_claim_dump(struct sk_buff *msg, struct netlink_callback *cb)
{
	struct batadv_hard_iface *primary_if = NULL;
	int portid = NETLINK_CB(cb->skb).portid;
	struct net *net = sock_net(cb->skb->sk);
	struct net_device *soft_iface;
	struct batadv_hashtable *hash;
	struct batadv_priv *bat_priv;
	int bucket = cb->args[0];
<<<<<<< HEAD
	struct hlist_head *head;
=======
>>>>>>> 24b8d41d
	int idx = cb->args[1];
	int ifindex;
	int ret = 0;

	ifindex = batadv_netlink_get_ifindex(cb->nlh,
					     BATADV_ATTR_MESH_IFINDEX);
	if (!ifindex)
		return -EINVAL;

	soft_iface = dev_get_by_index(net, ifindex);
	if (!soft_iface || !batadv_softif_is_valid(soft_iface)) {
		ret = -ENODEV;
		goto out;
	}

	bat_priv = netdev_priv(soft_iface);
	hash = bat_priv->bla.claim_hash;

	primary_if = batadv_primary_if_get_selected(bat_priv);
	if (!primary_if || primary_if->if_status != BATADV_IF_ACTIVE) {
		ret = -ENOENT;
		goto out;
	}

	while (bucket < hash->size) {
<<<<<<< HEAD
		head = &hash->table[bucket];

		if (batadv_bla_claim_dump_bucket(msg, portid,
						 cb->nlh->nlmsg_seq,
						 primary_if, head, &idx))
=======
		if (batadv_bla_claim_dump_bucket(msg, portid, cb, primary_if,
						 hash, bucket, &idx))
>>>>>>> 24b8d41d
			break;
		bucket++;
	}

	cb->args[0] = bucket;
	cb->args[1] = idx;

	ret = msg->len;

out:
	if (primary_if)
		batadv_hardif_put(primary_if);

	if (soft_iface)
		dev_put(soft_iface);

	return ret;
}

#ifdef CONFIG_BATMAN_ADV_DEBUGFS
/**
 * batadv_bla_backbone_table_seq_print_text() - print the backbone table in a
 *  seq file
 * @seq: seq file to print on
 * @offset: not used
 *
 * Return: always 0
 */
int batadv_bla_backbone_table_seq_print_text(struct seq_file *seq, void *offset)
{
	struct net_device *net_dev = (struct net_device *)seq->private;
	struct batadv_priv *bat_priv = netdev_priv(net_dev);
	struct batadv_hashtable *hash = bat_priv->bla.backbone_hash;
	struct batadv_bla_backbone_gw *backbone_gw;
	struct batadv_hard_iface *primary_if;
	struct hlist_head *head;
	int secs, msecs;
	u16 backbone_crc;
	u32 i;
	bool is_own;
	u8 *primary_addr;

	primary_if = batadv_seq_print_text_primary_if_get(seq);
	if (!primary_if)
		goto out;

	primary_addr = primary_if->net_dev->dev_addr;
	seq_printf(seq,
		   "Backbones announced for the mesh %s (orig %pM, group id %#.4x)\n",
		   net_dev->name, primary_addr,
		   ntohs(bat_priv->bla.claim_dest.group));
	seq_puts(seq, "   Originator           VID   last seen (CRC   )\n");
	for (i = 0; i < hash->size; i++) {
		head = &hash->table[i];

		rcu_read_lock();
		hlist_for_each_entry_rcu(backbone_gw, head, hash_entry) {
			msecs = jiffies_to_msecs(jiffies -
						 backbone_gw->lasttime);
			secs = msecs / 1000;
			msecs = msecs % 1000;

			is_own = batadv_compare_eth(backbone_gw->orig,
						    primary_addr);
			if (is_own)
				continue;

			spin_lock_bh(&backbone_gw->crc_lock);
			backbone_crc = backbone_gw->crc;
			spin_unlock_bh(&backbone_gw->crc_lock);

			seq_printf(seq, " * %pM on %5d %4i.%03is (%#.4x)\n",
				   backbone_gw->orig,
				   batadv_print_vid(backbone_gw->vid), secs,
				   msecs, backbone_crc);
		}
		rcu_read_unlock();
	}
out:
	if (primary_if)
		batadv_hardif_put(primary_if);
	return 0;
}
#endif

/**
<<<<<<< HEAD
 * batadv_bla_backbone_dump_entry - dump one entry of the backbone table
 * to a netlink socket
 * @msg: buffer for the message
 * @portid: netlink port
 * @seq: Sequence number of netlink message
=======
 * batadv_bla_backbone_dump_entry() - dump one entry of the backbone table to a
 *  netlink socket
 * @msg: buffer for the message
 * @portid: netlink port
 * @cb: Control block containing additional options
>>>>>>> 24b8d41d
 * @primary_if: primary interface
 * @backbone_gw: entry to dump
 *
 * Return: 0 or error code.
 */
static int
<<<<<<< HEAD
batadv_bla_backbone_dump_entry(struct sk_buff *msg, u32 portid, u32 seq,
=======
batadv_bla_backbone_dump_entry(struct sk_buff *msg, u32 portid,
			       struct netlink_callback *cb,
>>>>>>> 24b8d41d
			       struct batadv_hard_iface *primary_if,
			       struct batadv_bla_backbone_gw *backbone_gw)
{
	u8 *primary_addr = primary_if->net_dev->dev_addr;
	u16 backbone_crc;
	bool is_own;
	int msecs;
	void *hdr;
	int ret = -EINVAL;

<<<<<<< HEAD
	hdr = genlmsg_put(msg, portid, seq, &batadv_netlink_family,
			  NLM_F_MULTI, BATADV_CMD_GET_BLA_BACKBONE);
=======
	hdr = genlmsg_put(msg, portid, cb->nlh->nlmsg_seq,
			  &batadv_netlink_family, NLM_F_MULTI,
			  BATADV_CMD_GET_BLA_BACKBONE);
>>>>>>> 24b8d41d
	if (!hdr) {
		ret = -ENOBUFS;
		goto out;
	}

<<<<<<< HEAD
=======
	genl_dump_check_consistent(cb, hdr);

>>>>>>> 24b8d41d
	is_own = batadv_compare_eth(backbone_gw->orig, primary_addr);

	spin_lock_bh(&backbone_gw->crc_lock);
	backbone_crc = backbone_gw->crc;
	spin_unlock_bh(&backbone_gw->crc_lock);

	msecs = jiffies_to_msecs(jiffies - backbone_gw->lasttime);

	if (is_own)
		if (nla_put_flag(msg, BATADV_ATTR_BLA_OWN)) {
			genlmsg_cancel(msg, hdr);
			goto out;
		}

	if (nla_put(msg, BATADV_ATTR_BLA_BACKBONE, ETH_ALEN,
		    backbone_gw->orig) ||
	    nla_put_u16(msg, BATADV_ATTR_BLA_VID, backbone_gw->vid) ||
	    nla_put_u16(msg, BATADV_ATTR_BLA_CRC,
			backbone_crc) ||
	    nla_put_u32(msg, BATADV_ATTR_LAST_SEEN_MSECS, msecs)) {
		genlmsg_cancel(msg, hdr);
		goto out;
	}

	genlmsg_end(msg, hdr);
	ret = 0;

out:
	return ret;
}

/**
<<<<<<< HEAD
 * batadv_bla_backbone_dump_bucket - dump one bucket of the backbone table
 * to a netlink socket
 * @msg: buffer for the message
 * @portid: netlink port
 * @seq: Sequence number of netlink message
 * @primary_if: primary interface
 * @head: bucket to dump
=======
 * batadv_bla_backbone_dump_bucket() - dump one bucket of the backbone table to
 *  a netlink socket
 * @msg: buffer for the message
 * @portid: netlink port
 * @cb: Control block containing additional options
 * @primary_if: primary interface
 * @hash: hash to dump
 * @bucket: bucket index to dump
>>>>>>> 24b8d41d
 * @idx_skip: How many entries to skip
 *
 * Return: always 0.
 */
static int
<<<<<<< HEAD
batadv_bla_backbone_dump_bucket(struct sk_buff *msg, u32 portid, u32 seq,
				struct batadv_hard_iface *primary_if,
				struct hlist_head *head, int *idx_skip)
{
	struct batadv_bla_backbone_gw *backbone_gw;
	int idx = 0;

	rcu_read_lock();
	hlist_for_each_entry_rcu(backbone_gw, head, hash_entry) {
		if (idx++ < *idx_skip)
			continue;
		if (batadv_bla_backbone_dump_entry(msg, portid, seq,
						   primary_if, backbone_gw)) {
=======
batadv_bla_backbone_dump_bucket(struct sk_buff *msg, u32 portid,
				struct netlink_callback *cb,
				struct batadv_hard_iface *primary_if,
				struct batadv_hashtable *hash,
				unsigned int bucket, int *idx_skip)
{
	struct batadv_bla_backbone_gw *backbone_gw;
	int idx = 0;
	int ret = 0;

	spin_lock_bh(&hash->list_locks[bucket]);
	cb->seq = atomic_read(&hash->generation) << 1 | 1;

	hlist_for_each_entry(backbone_gw, &hash->table[bucket], hash_entry) {
		if (idx++ < *idx_skip)
			continue;

		ret = batadv_bla_backbone_dump_entry(msg, portid, cb,
						     primary_if, backbone_gw);
		if (ret) {
>>>>>>> 24b8d41d
			*idx_skip = idx - 1;
			goto unlock;
		}
	}

<<<<<<< HEAD
	*idx_skip = idx;
unlock:
	rcu_read_unlock();
	return 0;
}

/**
 * batadv_bla_backbone_dump - dump backbone table to a netlink socket
=======
	*idx_skip = 0;
unlock:
	spin_unlock_bh(&hash->list_locks[bucket]);
	return ret;
}

/**
 * batadv_bla_backbone_dump() - dump backbone table to a netlink socket
>>>>>>> 24b8d41d
 * @msg: buffer for the message
 * @cb: callback structure containing arguments
 *
 * Return: message length.
 */
int batadv_bla_backbone_dump(struct sk_buff *msg, struct netlink_callback *cb)
{
	struct batadv_hard_iface *primary_if = NULL;
	int portid = NETLINK_CB(cb->skb).portid;
	struct net *net = sock_net(cb->skb->sk);
	struct net_device *soft_iface;
	struct batadv_hashtable *hash;
	struct batadv_priv *bat_priv;
	int bucket = cb->args[0];
<<<<<<< HEAD
	struct hlist_head *head;
=======
>>>>>>> 24b8d41d
	int idx = cb->args[1];
	int ifindex;
	int ret = 0;

	ifindex = batadv_netlink_get_ifindex(cb->nlh,
					     BATADV_ATTR_MESH_IFINDEX);
	if (!ifindex)
		return -EINVAL;

	soft_iface = dev_get_by_index(net, ifindex);
	if (!soft_iface || !batadv_softif_is_valid(soft_iface)) {
		ret = -ENODEV;
		goto out;
	}

	bat_priv = netdev_priv(soft_iface);
	hash = bat_priv->bla.backbone_hash;

	primary_if = batadv_primary_if_get_selected(bat_priv);
	if (!primary_if || primary_if->if_status != BATADV_IF_ACTIVE) {
		ret = -ENOENT;
		goto out;
	}

	while (bucket < hash->size) {
<<<<<<< HEAD
		head = &hash->table[bucket];

		if (batadv_bla_backbone_dump_bucket(msg, portid,
						    cb->nlh->nlmsg_seq,
						    primary_if, head, &idx))
=======
		if (batadv_bla_backbone_dump_bucket(msg, portid, cb, primary_if,
						    hash, bucket, &idx))
>>>>>>> 24b8d41d
			break;
		bucket++;
	}

	cb->args[0] = bucket;
	cb->args[1] = idx;

	ret = msg->len;

out:
	if (primary_if)
		batadv_hardif_put(primary_if);

	if (soft_iface)
		dev_put(soft_iface);

	return ret;
<<<<<<< HEAD
}
=======
}

#ifdef CONFIG_BATMAN_ADV_DAT
/**
 * batadv_bla_check_claim() - check if address is claimed
 *
 * @bat_priv: the bat priv with all the soft interface information
 * @addr: mac address of which the claim status is checked
 * @vid: the VLAN ID
 *
 * addr is checked if this address is claimed by the local device itself.
 *
 * Return: true if bla is disabled or the mac is claimed by the device,
 * false if the device addr is already claimed by another gateway
 */
bool batadv_bla_check_claim(struct batadv_priv *bat_priv,
			    u8 *addr, unsigned short vid)
{
	struct batadv_bla_claim search_claim;
	struct batadv_bla_claim *claim = NULL;
	struct batadv_hard_iface *primary_if = NULL;
	bool ret = true;

	if (!atomic_read(&bat_priv->bridge_loop_avoidance))
		return ret;

	primary_if = batadv_primary_if_get_selected(bat_priv);
	if (!primary_if)
		return ret;

	/* First look if the mac address is claimed */
	ether_addr_copy(search_claim.addr, addr);
	search_claim.vid = vid;

	claim = batadv_claim_hash_find(bat_priv, &search_claim);

	/* If there is a claim and we are not owner of the claim,
	 * return false.
	 */
	if (claim) {
		if (!batadv_compare_eth(claim->backbone_gw->orig,
					primary_if->net_dev->dev_addr))
			ret = false;
		batadv_claim_put(claim);
	}

	batadv_hardif_put(primary_if);
	return ret;
}
#endif
>>>>>>> 24b8d41d
<|MERGE_RESOLUTION|>--- conflicted
+++ resolved
@@ -25,10 +25,7 @@
 #include <linux/lockdep.h>
 #include <linux/netdevice.h>
 #include <linux/netlink.h>
-<<<<<<< HEAD
-=======
 #include <linux/preempt.h>
->>>>>>> 24b8d41d
 #include <linux/rculist.h>
 #include <linux/rcupdate.h>
 #include <linux/seq_file.h>
@@ -42,10 +39,7 @@
 #include <net/genetlink.h>
 #include <net/netlink.h>
 #include <net/sock.h>
-<<<<<<< HEAD
-=======
 #include <uapi/linux/batadv_packet.h>
->>>>>>> 24b8d41d
 #include <uapi/linux/batman_adv.h>
 
 #include "hard-interface.h"
@@ -53,13 +47,7 @@
 #include "log.h"
 #include "netlink.h"
 #include "originator.h"
-<<<<<<< HEAD
-#include "packet.h"
 #include "soft-interface.h"
-#include "sysfs.h"
-=======
-#include "soft-interface.h"
->>>>>>> 24b8d41d
 #include "translation-table.h"
 
 static const u8 batadv_announce_mac[4] = {0x43, 0x05, 0x43, 0x05};
@@ -131,11 +119,7 @@
 }
 
 /**
-<<<<<<< HEAD
- * batadv_compare_claim - compare address and vid of two claims
-=======
  * batadv_compare_claim() - compare address and vid of two claims
->>>>>>> 24b8d41d
  * @node: list node of the first entry to compare
  * @data2: pointer to the second claims
  *
@@ -440,14 +424,6 @@
 			   batadv_print_vid(vid));
 
 		break;
-	case BATADV_CLAIM_TYPE_LOOPDETECT:
-		ether_addr_copy(ethhdr->h_source, mac);
-		batadv_dbg(BATADV_DBG_BLA, bat_priv,
-			   "bla_send_claim(): LOOPDETECT of %pM to %pM on vid %d\n",
-			   ethhdr->h_source, ethhdr->h_dest,
-			   BATADV_PRINT_VID(vid));
-
-		break;
 	}
 
 	if (vid & BATADV_VLAN_HAS_TAG) {
@@ -473,11 +449,7 @@
 }
 
 /**
-<<<<<<< HEAD
- * batadv_bla_loopdetect_report - worker for reporting the loop
-=======
  * batadv_bla_loopdetect_report() - worker for reporting the loop
->>>>>>> 24b8d41d
  * @work: work queue item
  *
  * Throws an uevent, as the loopdetect check function can't do that itself
@@ -495,15 +467,9 @@
 
 	batadv_info(bat_priv->soft_iface,
 		    "Possible loop on VLAN %d detected which can't be handled by BLA - please check your network setup!\n",
-<<<<<<< HEAD
-		    BATADV_PRINT_VID(backbone_gw->vid));
-	snprintf(vid_str, sizeof(vid_str), "%d",
-		 BATADV_PRINT_VID(backbone_gw->vid));
-=======
 		    batadv_print_vid(backbone_gw->vid));
 	snprintf(vid_str, sizeof(vid_str), "%d",
 		 batadv_print_vid(backbone_gw->vid));
->>>>>>> 24b8d41d
 	vid_str[sizeof(vid_str) - 1] = 0;
 
 	batadv_throw_uevent(bat_priv, BATADV_UEV_BLA, BATADV_UEV_LOOPDETECT,
@@ -513,11 +479,7 @@
 }
 
 /**
-<<<<<<< HEAD
- * batadv_bla_get_backbone_gw - finds or creates a backbone gateway
-=======
  * batadv_bla_get_backbone_gw() - finds or creates a backbone gateway
->>>>>>> 24b8d41d
  * @bat_priv: the bat priv with all the soft interface information
  * @orig: the mac address of the originator
  * @vid: the VLAN ID
@@ -749,13 +711,8 @@
 		kref_init(&claim->refcount);
 
 		batadv_dbg(BATADV_DBG_BLA, bat_priv,
-<<<<<<< HEAD
-			   "bla_add_claim(): adding new entry %pM, vid %d to hash ...\n",
-			   mac, BATADV_PRINT_VID(vid));
-=======
 			   "%s(): adding new entry %pM, vid %d to hash ...\n",
 			   __func__, mac, batadv_print_vid(vid));
->>>>>>> 24b8d41d
 
 		kref_get(&claim->refcount);
 		hash_added = batadv_hash_add(bat_priv->bla.claim_hash,
@@ -809,11 +766,7 @@
 }
 
 /**
-<<<<<<< HEAD
- * batadv_bla_claim_get_backbone_gw - Get valid reference for backbone_gw of
-=======
  * batadv_bla_claim_get_backbone_gw() - Get valid reference for backbone_gw of
->>>>>>> 24b8d41d
  *  claim
  * @claim: claim whose backbone_gw should be returned
  *
@@ -833,11 +786,7 @@
 }
 
 /**
-<<<<<<< HEAD
- * batadv_bla_del_claim - delete a claim from the claim hash
-=======
  * batadv_bla_del_claim() - delete a claim from the claim hash
->>>>>>> 24b8d41d
  * @bat_priv: the bat priv with all the soft interface information
  * @mac: mac address of the claim to be removed
  * @vid: VLAN id for the claim to be removed
@@ -864,15 +813,12 @@
 	if (!claim_removed_node)
 		goto free_claim;
 
-<<<<<<< HEAD
-=======
 	/* reference from the hash is gone */
 	claim_removed_entry = hlist_entry(claim_removed_node,
 					  struct batadv_bla_claim, hash_entry);
 	batadv_claim_put(claim_removed_entry);
 
 free_claim:
->>>>>>> 24b8d41d
 	/* don't need the reference from hash_find() anymore */
 	batadv_claim_put(claim);
 }
@@ -1254,14 +1200,9 @@
 	}
 
 	batadv_dbg(BATADV_DBG_BLA, bat_priv,
-<<<<<<< HEAD
-		   "bla_process_claim(): ERROR - this looks like a claim frame, but is useless. eth src %pM on vid %d ...(hw_src %pM, hw_dst %pM)\n",
-		   ethhdr->h_source, BATADV_PRINT_VID(vid), hw_src, hw_dst);
-=======
 		   "%s(): ERROR - this looks like a claim frame, but is useless. eth src %pM on vid %d ...(hw_src %pM, hw_dst %pM)\n",
 		   __func__, ethhdr->h_source, batadv_print_vid(vid), hw_src,
 		   hw_dst);
->>>>>>> 24b8d41d
 	return true;
 }
 
@@ -1433,11 +1374,7 @@
 }
 
 /**
-<<<<<<< HEAD
- * batadv_bla_send_loopdetect - send a loopdetect frame
-=======
  * batadv_bla_send_loopdetect() - send a loopdetect frame
->>>>>>> 24b8d41d
  * @bat_priv: the bat priv with all the soft interface information
  * @backbone_gw: the backbone gateway for which a loop should be detected
  *
@@ -1457,11 +1394,7 @@
 }
 
 /**
-<<<<<<< HEAD
- * batadv_bla_status_update - purge bla interfaces if necessary
-=======
  * batadv_bla_status_update() - purge bla interfaces if necessary
->>>>>>> 24b8d41d
  * @net_dev: the soft interface net device
  */
 void batadv_bla_status_update(struct net_device *net_dev)
@@ -1518,11 +1451,7 @@
 		 * detection frames. Set the locally administered bit to avoid
 		 * collisions with users mac addresses.
 		 */
-<<<<<<< HEAD
-		random_ether_addr(bat_priv->bla.loopdetect_addr);
-=======
 		eth_random_addr(bat_priv->bla.loopdetect_addr);
->>>>>>> 24b8d41d
 		bat_priv->bla.loopdetect_addr[0] = 0xba;
 		bat_priv->bla.loopdetect_addr[1] = 0xbe;
 		bat_priv->bla.loopdetect_lasttime = jiffies;
@@ -1670,18 +1599,6 @@
  *
  * Return: true if a packet is in the duplicate list, false otherwise.
  */
-<<<<<<< HEAD
-bool batadv_bla_check_bcast_duplist(struct batadv_priv *bat_priv,
-				    struct sk_buff *skb)
-{
-	int i, curr;
-	__be32 crc;
-	struct batadv_bcast_packet *bcast_packet;
-	struct batadv_bcast_duplist_entry *entry;
-	bool ret = false;
-
-	bcast_packet = (struct batadv_bcast_packet *)skb->data;
-=======
 static bool batadv_bla_check_duplist(struct batadv_priv *bat_priv,
 				     struct sk_buff *skb, u8 *payload_ptr,
 				     const u8 *orig)
@@ -1690,7 +1607,6 @@
 	bool ret = false;
 	int i, curr;
 	__be32 crc;
->>>>>>> 24b8d41d
 
 	/* calculate the crc ... */
 	crc = batadv_skb_crc32(skb, payload_ptr);
@@ -1875,11 +1791,7 @@
 }
 
 /**
-<<<<<<< HEAD
- * batadv_bla_free - free all bla structures
-=======
  * batadv_bla_free() - free all bla structures
->>>>>>> 24b8d41d
  * @bat_priv: the bat priv with all the soft interface information
  *
  * for softinterface free or module unload
@@ -1906,22 +1818,14 @@
 }
 
 /**
-<<<<<<< HEAD
- * batadv_bla_loopdetect_check - check and handle a detected loop
-=======
  * batadv_bla_loopdetect_check() - check and handle a detected loop
->>>>>>> 24b8d41d
  * @bat_priv: the bat priv with all the soft interface information
  * @skb: the packet to check
  * @primary_if: interface where the request came on
  * @vid: the VLAN ID of the frame
  *
  * Checks if this packet is a loop detect frame which has been sent by us,
-<<<<<<< HEAD
- * throw an uevent and log the event if that is the case.
-=======
  * throws an uevent and logs the event if that is the case.
->>>>>>> 24b8d41d
  *
  * Return: true if it is a loop detect frame which is to be dropped, false
  * otherwise.
@@ -1933,10 +1837,7 @@
 {
 	struct batadv_bla_backbone_gw *backbone_gw;
 	struct ethhdr *ethhdr;
-<<<<<<< HEAD
-=======
 	bool ret;
->>>>>>> 24b8d41d
 
 	ethhdr = eth_hdr(skb);
 
@@ -1960,10 +1861,6 @@
 	if (unlikely(!backbone_gw))
 		return true;
 
-<<<<<<< HEAD
-	queue_work(batadv_event_workqueue, &backbone_gw->report_work);
-	/* backbone_gw is unreferenced in the report work function function */
-=======
 	ret = queue_work(batadv_event_workqueue, &backbone_gw->report_work);
 
 	/* backbone_gw is unreferenced in the report work function
@@ -1971,17 +1868,12 @@
 	 */
 	if (!ret)
 		batadv_backbone_gw_put(backbone_gw);
->>>>>>> 24b8d41d
 
 	return true;
 }
 
 /**
-<<<<<<< HEAD
- * batadv_bla_rx - check packets coming from the mesh.
-=======
  * batadv_bla_rx() - check packets coming from the mesh.
->>>>>>> 24b8d41d
  * @bat_priv: the bat priv with all the soft interface information
  * @skb: the frame to be checked
  * @vid: the VLAN ID of the frame
@@ -1997,11 +1889,7 @@
  * further process the skb.
  */
 bool batadv_bla_rx(struct batadv_priv *bat_priv, struct sk_buff *skb,
-<<<<<<< HEAD
-		   unsigned short vid, bool is_bcast)
-=======
 		   unsigned short vid, int packet_type)
->>>>>>> 24b8d41d
 {
 	struct batadv_bla_backbone_gw *backbone_gw;
 	struct ethhdr *ethhdr;
@@ -2274,11 +2162,7 @@
 			backbone_crc = backbone_gw->crc;
 			spin_unlock_bh(&backbone_gw->crc_lock);
 			seq_printf(seq, " * %pM on %5d by %pM [%c] (%#.4x)\n",
-<<<<<<< HEAD
-				   claim->addr, BATADV_PRINT_VID(claim->vid),
-=======
 				   claim->addr, batadv_print_vid(claim->vid),
->>>>>>> 24b8d41d
 				   backbone_gw->orig,
 				   (is_own ? 'x' : ' '),
 				   backbone_crc);
@@ -2295,31 +2179,19 @@
 #endif
 
 /**
-<<<<<<< HEAD
- * batadv_bla_claim_dump_entry - dump one entry of the claim table
- * to a netlink socket
- * @msg: buffer for the message
- * @portid: netlink port
- * @seq: Sequence number of netlink message
-=======
  * batadv_bla_claim_dump_entry() - dump one entry of the claim table
  * to a netlink socket
  * @msg: buffer for the message
  * @portid: netlink port
  * @cb: Control block containing additional options
->>>>>>> 24b8d41d
  * @primary_if: primary interface
  * @claim: entry to dump
  *
  * Return: 0 or error code.
  */
 static int
-<<<<<<< HEAD
-batadv_bla_claim_dump_entry(struct sk_buff *msg, u32 portid, u32 seq,
-=======
 batadv_bla_claim_dump_entry(struct sk_buff *msg, u32 portid,
 			    struct netlink_callback *cb,
->>>>>>> 24b8d41d
 			    struct batadv_hard_iface *primary_if,
 			    struct batadv_bla_claim *claim)
 {
@@ -2329,24 +2201,16 @@
 	void *hdr;
 	int ret = -EINVAL;
 
-<<<<<<< HEAD
-	hdr = genlmsg_put(msg, portid, seq, &batadv_netlink_family,
-			  NLM_F_MULTI, BATADV_CMD_GET_BLA_CLAIM);
-=======
 	hdr = genlmsg_put(msg, portid, cb->nlh->nlmsg_seq,
 			  &batadv_netlink_family, NLM_F_MULTI,
 			  BATADV_CMD_GET_BLA_CLAIM);
->>>>>>> 24b8d41d
 	if (!hdr) {
 		ret = -ENOBUFS;
 		goto out;
 	}
 
-<<<<<<< HEAD
-=======
 	genl_dump_check_consistent(cb, hdr);
 
->>>>>>> 24b8d41d
 	is_own = batadv_compare_eth(claim->backbone_gw->orig,
 				    primary_addr);
 
@@ -2378,15 +2242,6 @@
 }
 
 /**
-<<<<<<< HEAD
- * batadv_bla_claim_dump_bucket - dump one bucket of the claim table
- * to a netlink socket
- * @msg: buffer for the message
- * @portid: netlink port
- * @seq: Sequence number of netlink message
- * @primary_if: primary interface
- * @head: bucket to dump
-=======
  * batadv_bla_claim_dump_bucket() - dump one bucket of the claim table
  * to a netlink socket
  * @msg: buffer for the message
@@ -2395,27 +2250,11 @@
  * @primary_if: primary interface
  * @hash: hash to dump
  * @bucket: bucket index to dump
->>>>>>> 24b8d41d
  * @idx_skip: How many entries to skip
  *
  * Return: always 0.
  */
 static int
-<<<<<<< HEAD
-batadv_bla_claim_dump_bucket(struct sk_buff *msg, u32 portid, u32 seq,
-			     struct batadv_hard_iface *primary_if,
-			     struct hlist_head *head, int *idx_skip)
-{
-	struct batadv_bla_claim *claim;
-	int idx = 0;
-
-	rcu_read_lock();
-	hlist_for_each_entry_rcu(claim, head, hash_entry) {
-		if (idx++ < *idx_skip)
-			continue;
-		if (batadv_bla_claim_dump_entry(msg, portid, seq,
-						primary_if, claim)) {
-=======
 batadv_bla_claim_dump_bucket(struct sk_buff *msg, u32 portid,
 			     struct netlink_callback *cb,
 			     struct batadv_hard_iface *primary_if,
@@ -2436,22 +2275,11 @@
 		ret = batadv_bla_claim_dump_entry(msg, portid, cb,
 						  primary_if, claim);
 		if (ret) {
->>>>>>> 24b8d41d
 			*idx_skip = idx - 1;
 			goto unlock;
 		}
 	}
 
-<<<<<<< HEAD
-	*idx_skip = idx;
-unlock:
-	rcu_read_unlock();
-	return 0;
-}
-
-/**
- * batadv_bla_claim_dump - dump claim table to a netlink socket
-=======
 	*idx_skip = 0;
 unlock:
 	spin_unlock_bh(&hash->list_locks[bucket]);
@@ -2460,7 +2288,6 @@
 
 /**
  * batadv_bla_claim_dump() - dump claim table to a netlink socket
->>>>>>> 24b8d41d
  * @msg: buffer for the message
  * @cb: callback structure containing arguments
  *
@@ -2475,10 +2302,6 @@
 	struct batadv_hashtable *hash;
 	struct batadv_priv *bat_priv;
 	int bucket = cb->args[0];
-<<<<<<< HEAD
-	struct hlist_head *head;
-=======
->>>>>>> 24b8d41d
 	int idx = cb->args[1];
 	int ifindex;
 	int ret = 0;
@@ -2504,16 +2327,8 @@
 	}
 
 	while (bucket < hash->size) {
-<<<<<<< HEAD
-		head = &hash->table[bucket];
-
-		if (batadv_bla_claim_dump_bucket(msg, portid,
-						 cb->nlh->nlmsg_seq,
-						 primary_if, head, &idx))
-=======
 		if (batadv_bla_claim_dump_bucket(msg, portid, cb, primary_if,
 						 hash, bucket, &idx))
->>>>>>> 24b8d41d
 			break;
 		bucket++;
 	}
@@ -2600,31 +2415,19 @@
 #endif
 
 /**
-<<<<<<< HEAD
- * batadv_bla_backbone_dump_entry - dump one entry of the backbone table
- * to a netlink socket
- * @msg: buffer for the message
- * @portid: netlink port
- * @seq: Sequence number of netlink message
-=======
  * batadv_bla_backbone_dump_entry() - dump one entry of the backbone table to a
  *  netlink socket
  * @msg: buffer for the message
  * @portid: netlink port
  * @cb: Control block containing additional options
->>>>>>> 24b8d41d
  * @primary_if: primary interface
  * @backbone_gw: entry to dump
  *
  * Return: 0 or error code.
  */
 static int
-<<<<<<< HEAD
-batadv_bla_backbone_dump_entry(struct sk_buff *msg, u32 portid, u32 seq,
-=======
 batadv_bla_backbone_dump_entry(struct sk_buff *msg, u32 portid,
 			       struct netlink_callback *cb,
->>>>>>> 24b8d41d
 			       struct batadv_hard_iface *primary_if,
 			       struct batadv_bla_backbone_gw *backbone_gw)
 {
@@ -2635,24 +2438,16 @@
 	void *hdr;
 	int ret = -EINVAL;
 
-<<<<<<< HEAD
-	hdr = genlmsg_put(msg, portid, seq, &batadv_netlink_family,
-			  NLM_F_MULTI, BATADV_CMD_GET_BLA_BACKBONE);
-=======
 	hdr = genlmsg_put(msg, portid, cb->nlh->nlmsg_seq,
 			  &batadv_netlink_family, NLM_F_MULTI,
 			  BATADV_CMD_GET_BLA_BACKBONE);
->>>>>>> 24b8d41d
 	if (!hdr) {
 		ret = -ENOBUFS;
 		goto out;
 	}
 
-<<<<<<< HEAD
-=======
 	genl_dump_check_consistent(cb, hdr);
 
->>>>>>> 24b8d41d
 	is_own = batadv_compare_eth(backbone_gw->orig, primary_addr);
 
 	spin_lock_bh(&backbone_gw->crc_lock);
@@ -2685,15 +2480,6 @@
 }
 
 /**
-<<<<<<< HEAD
- * batadv_bla_backbone_dump_bucket - dump one bucket of the backbone table
- * to a netlink socket
- * @msg: buffer for the message
- * @portid: netlink port
- * @seq: Sequence number of netlink message
- * @primary_if: primary interface
- * @head: bucket to dump
-=======
  * batadv_bla_backbone_dump_bucket() - dump one bucket of the backbone table to
  *  a netlink socket
  * @msg: buffer for the message
@@ -2702,27 +2488,11 @@
  * @primary_if: primary interface
  * @hash: hash to dump
  * @bucket: bucket index to dump
->>>>>>> 24b8d41d
  * @idx_skip: How many entries to skip
  *
  * Return: always 0.
  */
 static int
-<<<<<<< HEAD
-batadv_bla_backbone_dump_bucket(struct sk_buff *msg, u32 portid, u32 seq,
-				struct batadv_hard_iface *primary_if,
-				struct hlist_head *head, int *idx_skip)
-{
-	struct batadv_bla_backbone_gw *backbone_gw;
-	int idx = 0;
-
-	rcu_read_lock();
-	hlist_for_each_entry_rcu(backbone_gw, head, hash_entry) {
-		if (idx++ < *idx_skip)
-			continue;
-		if (batadv_bla_backbone_dump_entry(msg, portid, seq,
-						   primary_if, backbone_gw)) {
-=======
 batadv_bla_backbone_dump_bucket(struct sk_buff *msg, u32 portid,
 				struct netlink_callback *cb,
 				struct batadv_hard_iface *primary_if,
@@ -2743,22 +2513,11 @@
 		ret = batadv_bla_backbone_dump_entry(msg, portid, cb,
 						     primary_if, backbone_gw);
 		if (ret) {
->>>>>>> 24b8d41d
 			*idx_skip = idx - 1;
 			goto unlock;
 		}
 	}
 
-<<<<<<< HEAD
-	*idx_skip = idx;
-unlock:
-	rcu_read_unlock();
-	return 0;
-}
-
-/**
- * batadv_bla_backbone_dump - dump backbone table to a netlink socket
-=======
 	*idx_skip = 0;
 unlock:
 	spin_unlock_bh(&hash->list_locks[bucket]);
@@ -2767,7 +2526,6 @@
 
 /**
  * batadv_bla_backbone_dump() - dump backbone table to a netlink socket
->>>>>>> 24b8d41d
  * @msg: buffer for the message
  * @cb: callback structure containing arguments
  *
@@ -2782,10 +2540,6 @@
 	struct batadv_hashtable *hash;
 	struct batadv_priv *bat_priv;
 	int bucket = cb->args[0];
-<<<<<<< HEAD
-	struct hlist_head *head;
-=======
->>>>>>> 24b8d41d
 	int idx = cb->args[1];
 	int ifindex;
 	int ret = 0;
@@ -2811,16 +2565,8 @@
 	}
 
 	while (bucket < hash->size) {
-<<<<<<< HEAD
-		head = &hash->table[bucket];
-
-		if (batadv_bla_backbone_dump_bucket(msg, portid,
-						    cb->nlh->nlmsg_seq,
-						    primary_if, head, &idx))
-=======
 		if (batadv_bla_backbone_dump_bucket(msg, portid, cb, primary_if,
 						    hash, bucket, &idx))
->>>>>>> 24b8d41d
 			break;
 		bucket++;
 	}
@@ -2838,9 +2584,6 @@
 		dev_put(soft_iface);
 
 	return ret;
-<<<<<<< HEAD
-}
-=======
 }
 
 #ifdef CONFIG_BATMAN_ADV_DAT
@@ -2890,5 +2633,4 @@
 	batadv_hardif_put(primary_if);
 	return ret;
 }
-#endif
->>>>>>> 24b8d41d
+#endif