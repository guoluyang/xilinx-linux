--- conflicted
+++ resolved
@@ -40,20 +40,13 @@
 #include <net/genetlink.h>
 #include <net/netlink.h>
 #include <net/sock.h>
-<<<<<<< HEAD
-=======
 #include <uapi/linux/batadv_packet.h>
->>>>>>> 24b8d41d
 #include <uapi/linux/batman_adv.h>
 
 #include "bridge_loop_avoidance.h"
 #include "hard-interface.h"
 #include "hash.h"
 #include "log.h"
-<<<<<<< HEAD
-#include "multicast.h"
-=======
->>>>>>> 24b8d41d
 #include "netlink.h"
 #include "originator.h"
 #include "soft-interface.h"
@@ -217,11 +210,7 @@
 }
 
 /**
-<<<<<<< HEAD
- * batadv_tt_local_entry_free_rcu - free the tt_local_entry
-=======
  * batadv_tt_local_entry_free_rcu() - free the tt_local_entry
->>>>>>> 24b8d41d
  * @rcu: rcu pointer of the tt_local_entry
  */
 static void batadv_tt_local_entry_free_rcu(struct rcu_head *rcu)
@@ -235,11 +224,7 @@
 }
 
 /**
-<<<<<<< HEAD
- * batadv_tt_local_entry_release - release tt_local_entry from lists and queue
-=======
  * batadv_tt_local_entry_release() - release tt_local_entry from lists and queue
->>>>>>> 24b8d41d
  *  for free after rcu grace period
  * @ref: kref pointer of the nc_node
  */
@@ -268,11 +253,7 @@
 }
 
 /**
-<<<<<<< HEAD
- * batadv_tt_global_entry_free_rcu - free the tt_global_entry
-=======
  * batadv_tt_global_entry_free_rcu() - free the tt_global_entry
->>>>>>> 24b8d41d
  * @rcu: rcu pointer of the tt_global_entry
  */
 static void batadv_tt_global_entry_free_rcu(struct rcu_head *rcu)
@@ -286,13 +267,8 @@
 }
 
 /**
-<<<<<<< HEAD
- * batadv_tt_global_entry_release - release tt_global_entry from lists and queue
- *  for free after rcu grace period
-=======
  * batadv_tt_global_entry_release() - release tt_global_entry from lists and
  *  queue for free after rcu grace period
->>>>>>> 24b8d41d
  * @ref: kref pointer of the nc_node
  */
 static void batadv_tt_global_entry_release(struct kref *ref)
@@ -441,11 +417,7 @@
 }
 
 /**
-<<<<<<< HEAD
- * batadv_tt_orig_list_entry_free_rcu - free the orig_entry
-=======
  * batadv_tt_orig_list_entry_free_rcu() - free the orig_entry
->>>>>>> 24b8d41d
  * @rcu: rcu pointer of the orig_entry
  */
 static void batadv_tt_orig_list_entry_free_rcu(struct rcu_head *rcu)
@@ -458,11 +430,7 @@
 }
 
 /**
-<<<<<<< HEAD
- * batadv_tt_orig_list_entry_release - release tt orig entry from lists and
-=======
  * batadv_tt_orig_list_entry_release() - release tt orig entry from lists and
->>>>>>> 24b8d41d
  *  queue for free after rcu grace period
  * @ref: kref pointer of the tt orig entry
  */
@@ -690,12 +658,9 @@
 
 	if (ifindex != BATADV_NULL_IFINDEX)
 		in_dev = dev_get_by_index(net, ifindex);
-<<<<<<< HEAD
-=======
 
 	if (in_dev)
 		in_hardif = batadv_hardif_get_by_netdev(in_dev);
->>>>>>> 24b8d41d
 
 	tt_local = batadv_tt_local_hash_find(bat_priv, addr, vid);
 
@@ -752,11 +717,7 @@
 	if (!vlan) {
 		net_ratelimited_function(batadv_info, soft_iface,
 					 "adding TT local entry %pM to non-existent VLAN %d\n",
-<<<<<<< HEAD
-					 addr, BATADV_PRINT_VID(vid));
-=======
 					 addr, batadv_print_vid(vid));
->>>>>>> 24b8d41d
 		kmem_cache_free(batadv_tl_cache, tt_local);
 		tt_local = NULL;
 		goto out;
@@ -1102,8 +1063,6 @@
 }
 
 #ifdef CONFIG_BATMAN_ADV_DEBUGFS
-<<<<<<< HEAD
-=======
 
 /**
  * batadv_tt_local_seq_print_text() - Print the local tt table in a seq file
@@ -1112,7 +1071,6 @@
  *
  * Return: always 0
  */
->>>>>>> 24b8d41d
 int batadv_tt_local_seq_print_text(struct seq_file *seq, void *offset)
 {
 	struct net_device *net_dev = (struct net_device *)seq->private;
@@ -1183,29 +1141,18 @@
 #endif
 
 /**
-<<<<<<< HEAD
- * batadv_tt_local_dump_entry - Dump one TT local entry into a message
- * @msg :Netlink message to dump into
- * @portid: Port making netlink request
- * @seq: Sequence number of netlink message
-=======
  * batadv_tt_local_dump_entry() - Dump one TT local entry into a message
  * @msg :Netlink message to dump into
  * @portid: Port making netlink request
  * @cb: Control block containing additional options
->>>>>>> 24b8d41d
  * @bat_priv: The bat priv with all the soft interface information
  * @common: tt local & tt global common data
  *
  * Return: Error code, or 0 on success
  */
 static int
-<<<<<<< HEAD
-batadv_tt_local_dump_entry(struct sk_buff *msg, u32 portid, u32 seq,
-=======
 batadv_tt_local_dump_entry(struct sk_buff *msg, u32 portid,
 			   struct netlink_callback *cb,
->>>>>>> 24b8d41d
 			   struct batadv_priv *bat_priv,
 			   struct batadv_tt_common_entry *common)
 {
@@ -1226,22 +1173,14 @@
 
 	batadv_softif_vlan_put(vlan);
 
-<<<<<<< HEAD
-	hdr = genlmsg_put(msg, portid, seq, &batadv_netlink_family,
-			  NLM_F_MULTI,
-=======
 	hdr = genlmsg_put(msg, portid, cb->nlh->nlmsg_seq,
 			  &batadv_netlink_family,  NLM_F_MULTI,
->>>>>>> 24b8d41d
 			  BATADV_CMD_GET_TRANSTABLE_LOCAL);
 	if (!hdr)
 		return -ENOBUFS;
 
-<<<<<<< HEAD
-=======
 	genl_dump_check_consistent(cb, hdr);
 
->>>>>>> 24b8d41d
 	if (nla_put(msg, BATADV_ATTR_TT_ADDRESS, ETH_ALEN, common->addr) ||
 	    nla_put_u32(msg, BATADV_ATTR_TT_CRC32, crc) ||
 	    nla_put_u16(msg, BATADV_ATTR_TT_VID, common->vid) ||
@@ -1261,14 +1200,6 @@
 }
 
 /**
-<<<<<<< HEAD
- * batadv_tt_local_dump_bucket - Dump one TT local bucket into a message
- * @msg: Netlink message to dump into
- * @portid: Port making netlink request
- * @seq: Sequence number of netlink message
- * @bat_priv: The bat priv with all the soft interface information
- * @head: Pointer to the list containing the local tt entries
-=======
  * batadv_tt_local_dump_bucket() - Dump one TT local bucket into a message
  * @msg: Netlink message to dump into
  * @portid: Port making netlink request
@@ -1276,37 +1207,20 @@
  * @bat_priv: The bat priv with all the soft interface information
  * @hash: hash to dump
  * @bucket: bucket index to dump
->>>>>>> 24b8d41d
  * @idx_s: Number of entries to skip
  *
  * Return: Error code, or 0 on success
  */
 static int
-<<<<<<< HEAD
-batadv_tt_local_dump_bucket(struct sk_buff *msg, u32 portid, u32 seq,
-			    struct batadv_priv *bat_priv,
-			    struct hlist_head *head, int *idx_s)
-=======
 batadv_tt_local_dump_bucket(struct sk_buff *msg, u32 portid,
 			    struct netlink_callback *cb,
 			    struct batadv_priv *bat_priv,
 			    struct batadv_hashtable *hash, unsigned int bucket,
 			    int *idx_s)
->>>>>>> 24b8d41d
 {
 	struct batadv_tt_common_entry *common;
 	int idx = 0;
 
-<<<<<<< HEAD
-	rcu_read_lock();
-	hlist_for_each_entry_rcu(common, head, hash_entry) {
-		if (idx++ < *idx_s)
-			continue;
-
-		if (batadv_tt_local_dump_entry(msg, portid, seq, bat_priv,
-					       common)) {
-			rcu_read_unlock();
-=======
 	spin_lock_bh(&hash->list_locks[bucket]);
 	cb->seq = atomic_read(&hash->generation) << 1 | 1;
 
@@ -1317,27 +1231,18 @@
 		if (batadv_tt_local_dump_entry(msg, portid, cb, bat_priv,
 					       common)) {
 			spin_unlock_bh(&hash->list_locks[bucket]);
->>>>>>> 24b8d41d
 			*idx_s = idx - 1;
 			return -EMSGSIZE;
 		}
 	}
-<<<<<<< HEAD
-	rcu_read_unlock();
-=======
 	spin_unlock_bh(&hash->list_locks[bucket]);
->>>>>>> 24b8d41d
 
 	*idx_s = 0;
 	return 0;
 }
 
 /**
-<<<<<<< HEAD
- * batadv_tt_local_dump - Dump TT local entries into a message
-=======
  * batadv_tt_local_dump() - Dump TT local entries into a message
->>>>>>> 24b8d41d
  * @msg: Netlink message to dump into
  * @cb: Parameters from query
  *
@@ -1350,10 +1255,6 @@
 	struct batadv_priv *bat_priv;
 	struct batadv_hard_iface *primary_if = NULL;
 	struct batadv_hashtable *hash;
-<<<<<<< HEAD
-	struct hlist_head *head;
-=======
->>>>>>> 24b8d41d
 	int ret;
 	int ifindex;
 	int bucket = cb->args[0];
@@ -1381,15 +1282,8 @@
 	hash = bat_priv->tt.local_hash;
 
 	while (bucket < hash->size) {
-<<<<<<< HEAD
-		head = &hash->table[bucket];
-
-		if (batadv_tt_local_dump_bucket(msg, portid, cb->nlh->nlmsg_seq,
-						bat_priv, head, &idx))
-=======
 		if (batadv_tt_local_dump_bucket(msg, portid, cb, bat_priv,
 						hash, bucket, &idx))
->>>>>>> 24b8d41d
 			break;
 
 		bucket++;
@@ -1751,10 +1645,6 @@
 	orig_entry->flags = flags;
 	kref_init(&orig_entry->refcount);
 
-<<<<<<< HEAD
-	spin_lock_bh(&tt_global->list_lock);
-=======
->>>>>>> 24b8d41d
 	kref_get(&orig_entry->refcount);
 	hlist_add_head_rcu(&orig_entry->list,
 			   &tt_global->orig_list);
@@ -2123,11 +2013,7 @@
 #endif
 
 /**
-<<<<<<< HEAD
- * batadv_tt_global_dump_subentry - Dump all TT local entries into a message
-=======
  * batadv_tt_global_dump_subentry() - Dump all TT local entries into a message
->>>>>>> 24b8d41d
  * @msg: Netlink message to dump into
  * @portid: Port making netlink request
  * @seq: Sequence number of netlink message
@@ -2143,10 +2029,7 @@
 			       struct batadv_tt_orig_list_entry *orig,
 			       bool best)
 {
-<<<<<<< HEAD
-=======
 	u16 flags = (common->flags & (~BATADV_TT_SYNC_MASK)) | orig->flags;
->>>>>>> 24b8d41d
 	void *hdr;
 	struct batadv_orig_node_vlan *vlan;
 	u8 last_ttvn;
@@ -2176,11 +2059,7 @@
 	    nla_put_u8(msg, BATADV_ATTR_TT_LAST_TTVN, last_ttvn) ||
 	    nla_put_u32(msg, BATADV_ATTR_TT_CRC32, crc) ||
 	    nla_put_u16(msg, BATADV_ATTR_TT_VID, common->vid) ||
-<<<<<<< HEAD
-	    nla_put_u32(msg, BATADV_ATTR_TT_FLAGS, common->flags))
-=======
 	    nla_put_u32(msg, BATADV_ATTR_TT_FLAGS, flags))
->>>>>>> 24b8d41d
 		goto nla_put_failure;
 
 	if (best && nla_put_flag(msg, BATADV_ATTR_FLAG_BEST))
@@ -2195,11 +2074,7 @@
 }
 
 /**
-<<<<<<< HEAD
- * batadv_tt_global_dump_entry - Dump one TT global entry into a message
-=======
  * batadv_tt_global_dump_entry() - Dump one TT global entry into a message
->>>>>>> 24b8d41d
  * @msg: Netlink message to dump into
  * @portid: Port making netlink request
  * @seq: Sequence number of netlink message
@@ -2244,11 +2119,7 @@
 }
 
 /**
-<<<<<<< HEAD
- * batadv_tt_global_dump_bucket - Dump one TT local bucket into a message
-=======
  * batadv_tt_global_dump_bucket() - Dump one TT local bucket into a message
->>>>>>> 24b8d41d
  * @msg: Netlink message to dump into
  * @portid: Port making netlink request
  * @seq: Sequence number of netlink message
@@ -2287,11 +2158,7 @@
 }
 
 /**
-<<<<<<< HEAD
- * batadv_tt_global_dump -  Dump TT global entries into a message
-=======
  * batadv_tt_global_dump() -  Dump TT global entries into a message
->>>>>>> 24b8d41d
  * @msg: Netlink message to dump into
  * @cb: Parameters from query
  *
@@ -2930,11 +2797,7 @@
 }
 
 /**
-<<<<<<< HEAD
- * batadv_tt_req_node_release - free tt_req node entry
-=======
  * batadv_tt_req_node_release() - free tt_req node entry
->>>>>>> 24b8d41d
  * @ref: kref pointer of the tt req_node entry
  */
 static void batadv_tt_req_node_release(struct kref *ref)
@@ -2947,11 +2810,7 @@
 }
 
 /**
-<<<<<<< HEAD
- * batadv_tt_req_node_put - decrement the tt_req_node refcounter and
-=======
  * batadv_tt_req_node_put() - decrement the tt_req_node refcounter and
->>>>>>> 24b8d41d
  *  possibly release it
  * @tt_req_node: tt_req_node to be free'd
  */
@@ -3060,25 +2919,14 @@
  *
  * Return: true if the entry is a valid, false otherwise.
  */
-<<<<<<< HEAD
-static bool batadv_tt_local_valid(const void *entry_ptr, const void *data_ptr)
-=======
 static bool batadv_tt_local_valid(const void *entry_ptr,
 				  const void *data_ptr,
 				  u8 *flags)
->>>>>>> 24b8d41d
 {
 	const struct batadv_tt_common_entry *tt_common_entry = entry_ptr;
 
 	if (tt_common_entry->flags & BATADV_TT_CLIENT_NEW)
 		return false;
-<<<<<<< HEAD
-	return true;
-}
-
-static bool batadv_tt_global_valid(const void *entry_ptr,
-				   const void *data_ptr)
-=======
 
 	if (flags)
 		*flags = tt_common_entry->flags;
@@ -3101,7 +2949,6 @@
 static bool batadv_tt_global_valid(const void *entry_ptr,
 				   const void *data_ptr,
 				   u8 *flags)
->>>>>>> 24b8d41d
 {
 	const struct batadv_tt_common_entry *tt_common_entry = entry_ptr;
 	const struct batadv_tt_global_entry *tt_global_entry;
@@ -3136,12 +2983,8 @@
 				    struct batadv_hashtable *hash,
 				    void *tvlv_buff, u16 tt_len,
 				    bool (*valid_cb)(const void *,
-<<<<<<< HEAD
-						     const void *),
-=======
 						     const void *,
 						     u8 *flags),
->>>>>>> 24b8d41d
 				    void *cb_data)
 {
 	struct batadv_tt_common_entry *tt_common_entry;
@@ -4605,11 +4448,7 @@
 }
 
 /**
-<<<<<<< HEAD
- * batadv_tt_cache_init - Initialize tt memory object cache
-=======
  * batadv_tt_cache_init() - Initialize tt memory object cache
->>>>>>> 24b8d41d
  *
  * Return: 0 on success or negative error number in case of failure.
  */
@@ -4678,11 +4517,7 @@
 }
 
 /**
-<<<<<<< HEAD
- * batadv_tt_cache_destroy - Destroy tt memory object cache
-=======
  * batadv_tt_cache_destroy() - Destroy tt memory object cache
->>>>>>> 24b8d41d
  */
 void batadv_tt_cache_destroy(void)
 {
