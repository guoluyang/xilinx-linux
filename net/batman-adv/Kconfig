--- conflicted
+++ resolved
@@ -70,11 +70,7 @@
 config BATMAN_ADV_MCAST
 	bool "Multicast optimisation"
 	depends on BATMAN_ADV && INET && !(BRIDGE=m && BATMAN_ADV=y)
-<<<<<<< HEAD
-	default n
-=======
 	default y
->>>>>>> 24b8d41d
 	help
 	  This option enables the multicast optimisation which aims to
 	  reduce the air overhead while improving the reliability of
@@ -82,21 +78,6 @@
 
 config BATMAN_ADV_DEBUGFS
 	bool "batman-adv debugfs entries"
-<<<<<<< HEAD
-	depends on BATMAN_ADV
-	depends on DEBUG_FS
-	default y
-	help
-	  Enable this to export routing related debug tables via debugfs.
-	  The information for each soft-interface and used hard-interface can be
-	  found under batman_adv/
-
-	  If unsure, say Y.
-
-config BATMAN_ADV_DEBUG
-	bool "B.A.T.M.A.N. debugging"
-	depends on BATMAN_ADV_DEBUGFS
-=======
 	depends on BATMAN_ADV
 	depends on DEBUG_FS
 	help
@@ -109,7 +90,6 @@
 config BATMAN_ADV_DEBUG
 	bool "B.A.T.M.A.N. debugging"
 	depends on BATMAN_ADV
->>>>>>> 24b8d41d
 	help
 	  This is an option for use by developers; most people should
 	  say N here. This enables compilation of support for
