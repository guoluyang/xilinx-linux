--- conflicted
+++ resolved
@@ -18,15 +18,9 @@
 #include <linux/types.h>
 #include <net/net_namespace.h>
 
-<<<<<<< HEAD
-struct net_device;
-struct net;
-
-=======
 /**
  * enum batadv_hard_if_state - State of a hard interface
  */
->>>>>>> 24b8d41d
 enum batadv_hard_if_state {
 	/**
 	 * @BATADV_IF_NOT_IN_USE: interface is not used as slave interface of a
