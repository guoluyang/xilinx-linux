--- conflicted
+++ resolved
@@ -353,12 +353,8 @@
 		goto out;
 
 	skb_reserve(hard_iface->bat_v.elp_skb, ETH_HLEN + NET_IP_ALIGN);
-<<<<<<< HEAD
-	elp_buff = skb_put(hard_iface->bat_v.elp_skb, BATADV_ELP_HLEN);
-=======
 	elp_buff = skb_put_zero(hard_iface->bat_v.elp_skb,
 				BATADV_ELP_HLEN + tvlv_padding);
->>>>>>> 24b8d41d
 	elp_packet = (struct batadv_elp_packet *)elp_buff;
 
 	elp_packet->packet_type = BATADV_ELP;
@@ -399,11 +395,7 @@
 }
 
 /**
-<<<<<<< HEAD
- * batadv_v_elp_iface_activate - update the ELP buffer belonging to the given
-=======
  * batadv_v_elp_iface_activate() - update the ELP buffer belonging to the given
->>>>>>> 24b8d41d
  *  hard-interface
  * @primary_iface: the new primary interface
  * @hard_iface: interface holding the to-be-updated buffer
@@ -424,11 +416,7 @@
 }
 
 /**
-<<<<<<< HEAD
- * batadv_v_elp_primary_iface_set - change internal data to reflect the new
-=======
  * batadv_v_elp_primary_iface_set() - change internal data to reflect the new
->>>>>>> 24b8d41d
  *  primary interface
  * @primary_iface: the new primary interface
  */
@@ -536,11 +524,7 @@
 	 * that does not have B.A.T.M.A.N. V ELP enabled ?
 	 */
 	if (strcmp(bat_priv->algo_ops->name, "BATMAN_V") != 0)
-<<<<<<< HEAD
-		return NET_RX_DROP;
-=======
 		goto free_skb;
->>>>>>> 24b8d41d
 
 	elp_packet = (struct batadv_elp_packet *)skb->data;
 
