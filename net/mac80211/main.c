// SPDX-License-Identifier: GPL-2.0-only
/*
 * Copyright 2002-2005, Instant802 Networks, Inc.
 * Copyright 2005-2006, Devicescape Software, Inc.
 * Copyright 2006-2007	Jiri Benc <jbenc@suse.cz>
 * Copyright 2013-2014  Intel Mobile Communications GmbH
 * Copyright (C) 2017     Intel Deutschland GmbH
 * Copyright (C) 2018 - 2019 Intel Corporation
 */

#include <net/mac80211.h>
#include <linux/module.h>
#include <linux/fips.h>
#include <linux/init.h>
#include <linux/netdevice.h>
#include <linux/types.h>
#include <linux/slab.h>
#include <linux/skbuff.h>
#include <linux/etherdevice.h>
#include <linux/if_arp.h>
#include <linux/rtnetlink.h>
#include <linux/bitmap.h>
#include <linux/inetdevice.h>
#include <net/net_namespace.h>
#include <net/cfg80211.h>
#include <net/addrconf.h>

#include "ieee80211_i.h"
#include "driver-ops.h"
#include "rate.h"
#include "mesh.h"
#include "wep.h"
#include "led.h"
#include "debugfs.h"

void ieee80211_configure_filter(struct ieee80211_local *local)
{
	u64 mc;
	unsigned int changed_flags;
	unsigned int new_flags = 0;

	if (atomic_read(&local->iff_allmultis))
		new_flags |= FIF_ALLMULTI;

	if (local->monitors || test_bit(SCAN_SW_SCANNING, &local->scanning) ||
	    test_bit(SCAN_ONCHANNEL_SCANNING, &local->scanning))
		new_flags |= FIF_BCN_PRBRESP_PROMISC;

	if (local->fif_probe_req || local->probe_req_reg)
		new_flags |= FIF_PROBE_REQ;

	if (local->fif_fcsfail)
		new_flags |= FIF_FCSFAIL;

	if (local->fif_plcpfail)
		new_flags |= FIF_PLCPFAIL;

	if (local->fif_control)
		new_flags |= FIF_CONTROL;

	if (local->fif_other_bss)
		new_flags |= FIF_OTHER_BSS;

	if (local->fif_pspoll)
		new_flags |= FIF_PSPOLL;

	if (local->rx_mcast_action_reg)
		new_flags |= FIF_MCAST_ACTION;

	spin_lock_bh(&local->filter_lock);
	changed_flags = local->filter_flags ^ new_flags;

	mc = drv_prepare_multicast(local, &local->mc_list);
	spin_unlock_bh(&local->filter_lock);

	/* be a bit nasty */
	new_flags |= (1<<31);

	drv_configure_filter(local, changed_flags, &new_flags, mc);

	WARN_ON(new_flags & (1<<31));

	local->filter_flags = new_flags & ~(1<<31);
}

static void ieee80211_reconfig_filter(struct work_struct *work)
{
	struct ieee80211_local *local =
		container_of(work, struct ieee80211_local, reconfig_filter);

	ieee80211_configure_filter(local);
}

static u32 ieee80211_hw_conf_chan(struct ieee80211_local *local)
{
	struct ieee80211_sub_if_data *sdata;
	struct cfg80211_chan_def chandef = {};
	u32 changed = 0;
	int power;
	u32 offchannel_flag;

	offchannel_flag = local->hw.conf.flags & IEEE80211_CONF_OFFCHANNEL;

	if (local->scan_chandef.chan) {
		chandef = local->scan_chandef;
	} else if (local->tmp_channel) {
		chandef.chan = local->tmp_channel;
		chandef.width = NL80211_CHAN_WIDTH_20_NOHT;
		chandef.center_freq1 = chandef.chan->center_freq;
		chandef.freq1_offset = chandef.chan->freq_offset;
	} else
		chandef = local->_oper_chandef;

	WARN(!cfg80211_chandef_valid(&chandef),
	     "control:%d.%03d MHz width:%d center: %d.%03d/%d MHz",
	     chandef.chan->center_freq, chandef.chan->freq_offset,
	     chandef.width, chandef.center_freq1, chandef.freq1_offset,
	     chandef.center_freq2);

	if (!cfg80211_chandef_identical(&chandef, &local->_oper_chandef))
		local->hw.conf.flags |= IEEE80211_CONF_OFFCHANNEL;
	else
		local->hw.conf.flags &= ~IEEE80211_CONF_OFFCHANNEL;

	offchannel_flag ^= local->hw.conf.flags & IEEE80211_CONF_OFFCHANNEL;

	if (offchannel_flag ||
	    !cfg80211_chandef_identical(&local->hw.conf.chandef,
					&local->_oper_chandef)) {
		local->hw.conf.chandef = chandef;
		changed |= IEEE80211_CONF_CHANGE_CHANNEL;
	}

	if (!conf_is_ht(&local->hw.conf)) {
		/*
		 * mac80211.h documents that this is only valid
		 * when the channel is set to an HT type, and
		 * that otherwise STATIC is used.
		 */
		local->hw.conf.smps_mode = IEEE80211_SMPS_STATIC;
	} else if (local->hw.conf.smps_mode != local->smps_mode) {
		local->hw.conf.smps_mode = local->smps_mode;
		changed |= IEEE80211_CONF_CHANGE_SMPS;
	}

	power = ieee80211_chandef_max_power(&chandef);

	rcu_read_lock();
	list_for_each_entry_rcu(sdata, &local->interfaces, list) {
		if (!rcu_access_pointer(sdata->vif.chanctx_conf))
			continue;
		if (sdata->vif.type == NL80211_IFTYPE_AP_VLAN)
			continue;
		if (sdata->vif.bss_conf.txpower == INT_MIN)
			continue;
		power = min(power, sdata->vif.bss_conf.txpower);
	}
	rcu_read_unlock();

	if (local->hw.conf.power_level != power) {
		changed |= IEEE80211_CONF_CHANGE_POWER;
		local->hw.conf.power_level = power;
	}

	return changed;
}

int ieee80211_hw_config(struct ieee80211_local *local, u32 changed)
{
	int ret = 0;

	might_sleep();

	if (!local->use_chanctx)
		changed |= ieee80211_hw_conf_chan(local);
	else
		changed &= ~(IEEE80211_CONF_CHANGE_CHANNEL |
			     IEEE80211_CONF_CHANGE_POWER);

	if (changed && local->open_count) {
		ret = drv_config(local, changed);
		/*
		 * Goal:
		 * HW reconfiguration should never fail, the driver has told
		 * us what it can support so it should live up to that promise.
		 *
		 * Current status:
		 * rfkill is not integrated with mac80211 and a
		 * configuration command can thus fail if hardware rfkill
		 * is enabled
		 *
		 * FIXME: integrate rfkill with mac80211 and then add this
		 * WARN_ON() back
		 *
		 */
		/* WARN_ON(ret); */
	}

	return ret;
}

void ieee80211_bss_info_change_notify(struct ieee80211_sub_if_data *sdata,
				      u32 changed)
{
	struct ieee80211_local *local = sdata->local;

	if (!changed || sdata->vif.type == NL80211_IFTYPE_AP_VLAN)
		return;

	drv_bss_info_changed(local, sdata, &sdata->vif.bss_conf, changed);
}

u32 ieee80211_reset_erp_info(struct ieee80211_sub_if_data *sdata)
{
	sdata->vif.bss_conf.use_cts_prot = false;
	sdata->vif.bss_conf.use_short_preamble = false;
	sdata->vif.bss_conf.use_short_slot = false;
	return BSS_CHANGED_ERP_CTS_PROT |
	       BSS_CHANGED_ERP_PREAMBLE |
	       BSS_CHANGED_ERP_SLOT;
}

static void ieee80211_tasklet_handler(unsigned long data)
{
	struct ieee80211_local *local = (struct ieee80211_local *) data;
	struct sk_buff *skb;

	while ((skb = skb_dequeue(&local->skb_queue)) ||
	       (skb = skb_dequeue(&local->skb_queue_unreliable))) {
		switch (skb->pkt_type) {
		case IEEE80211_RX_MSG:
			/* Clear skb->pkt_type in order to not confuse kernel
			 * netstack. */
			skb->pkt_type = 0;
			ieee80211_rx(&local->hw, skb);
			break;
		case IEEE80211_TX_STATUS_MSG:
			skb->pkt_type = 0;
			ieee80211_tx_status(&local->hw, skb);
			break;
		default:
			WARN(1, "mac80211: Packet is of unknown type %d\n",
			     skb->pkt_type);
			dev_kfree_skb(skb);
			break;
		}
	}
}

static void ieee80211_restart_work(struct work_struct *work)
{
	struct ieee80211_local *local =
		container_of(work, struct ieee80211_local, restart_work);
	struct ieee80211_sub_if_data *sdata;

	/* wait for scan work complete */
	flush_workqueue(local->workqueue);
	flush_work(&local->sched_scan_stopped_work);

	WARN(test_bit(SCAN_HW_SCANNING, &local->scanning),
	     "%s called with hardware scan in progress\n", __func__);

	flush_work(&local->radar_detected_work);
	rtnl_lock();
	list_for_each_entry(sdata, &local->interfaces, list) {
		/*
		 * XXX: there may be more work for other vif types and even
		 * for station mode: a good thing would be to run most of
		 * the iface type's dependent _stop (ieee80211_mg_stop,
		 * ieee80211_ibss_stop) etc...
		 * For now, fix only the specific bug that was seen: race
		 * between csa_connection_drop_work and us.
		 */
		if (sdata->vif.type == NL80211_IFTYPE_STATION) {
			/*
			 * This worker is scheduled from the iface worker that
			 * runs on mac80211's workqueue, so we can't be
			 * scheduling this worker after the cancel right here.
			 * The exception is ieee80211_chswitch_done.
			 * Then we can have a race...
			 */
			cancel_work_sync(&sdata->u.mgd.csa_connection_drop_work);
		}
		flush_delayed_work(&sdata->dec_tailroom_needed_wk);
	}
	ieee80211_scan_cancel(local);

	/* make sure any new ROC will consider local->in_reconfig */
	flush_delayed_work(&local->roc_work);
	flush_work(&local->hw_roc_done);

	/* wait for all packet processing to be done */
	synchronize_net();

	ieee80211_reconfig(local);
	rtnl_unlock();
}

void ieee80211_restart_hw(struct ieee80211_hw *hw)
{
	struct ieee80211_local *local = hw_to_local(hw);

	trace_api_restart_hw(local);

	wiphy_info(hw->wiphy,
		   "Hardware restart was requested\n");

	/* use this reason, ieee80211_reconfig will unblock it */
	ieee80211_stop_queues_by_reason(hw, IEEE80211_MAX_QUEUE_MAP,
					IEEE80211_QUEUE_STOP_REASON_SUSPEND,
					false);

	/*
	 * Stop all Rx during the reconfig. We don't want state changes
	 * or driver callbacks while this is in progress.
	 */
	local->in_reconfig = true;
	barrier();

	queue_work(system_freezable_wq, &local->restart_work);
}
EXPORT_SYMBOL(ieee80211_restart_hw);

#ifdef CONFIG_INET
static int ieee80211_ifa_changed(struct notifier_block *nb,
				 unsigned long data, void *arg)
{
	struct in_ifaddr *ifa = arg;
	struct ieee80211_local *local =
		container_of(nb, struct ieee80211_local,
			     ifa_notifier);
	struct net_device *ndev = ifa->ifa_dev->dev;
	struct wireless_dev *wdev = ndev->ieee80211_ptr;
	struct in_device *idev;
	struct ieee80211_sub_if_data *sdata;
	struct ieee80211_bss_conf *bss_conf;
	struct ieee80211_if_managed *ifmgd;
	int c = 0;

	/* Make sure it's our interface that got changed */
	if (!wdev)
		return NOTIFY_DONE;

	if (wdev->wiphy != local->hw.wiphy)
		return NOTIFY_DONE;

	sdata = IEEE80211_DEV_TO_SUB_IF(ndev);
	bss_conf = &sdata->vif.bss_conf;

	/* ARP filtering is only supported in managed mode */
	if (sdata->vif.type != NL80211_IFTYPE_STATION)
		return NOTIFY_DONE;

	idev = __in_dev_get_rtnl(sdata->dev);
	if (!idev)
		return NOTIFY_DONE;

	ifmgd = &sdata->u.mgd;
	sdata_lock(sdata);

	/* Copy the addresses to the bss_conf list */
	ifa = rtnl_dereference(idev->ifa_list);
	while (ifa) {
		if (c < IEEE80211_BSS_ARP_ADDR_LIST_LEN)
			bss_conf->arp_addr_list[c] = ifa->ifa_address;
		ifa = rtnl_dereference(ifa->ifa_next);
		c++;
	}

	bss_conf->arp_addr_cnt = c;

	/* Configure driver only if associated (which also implies it is up) */
	if (ifmgd->associated)
		ieee80211_bss_info_change_notify(sdata,
						 BSS_CHANGED_ARP_FILTER);

	sdata_unlock(sdata);

	return NOTIFY_OK;
}
#endif

#if IS_ENABLED(CONFIG_IPV6)
static int ieee80211_ifa6_changed(struct notifier_block *nb,
				  unsigned long data, void *arg)
{
	struct inet6_ifaddr *ifa = (struct inet6_ifaddr *)arg;
	struct inet6_dev *idev = ifa->idev;
	struct net_device *ndev = ifa->idev->dev;
	struct ieee80211_local *local =
		container_of(nb, struct ieee80211_local, ifa6_notifier);
	struct wireless_dev *wdev = ndev->ieee80211_ptr;
	struct ieee80211_sub_if_data *sdata;

	/* Make sure it's our interface that got changed */
	if (!wdev || wdev->wiphy != local->hw.wiphy)
		return NOTIFY_DONE;

	sdata = IEEE80211_DEV_TO_SUB_IF(ndev);

	/*
	 * For now only support station mode. This is mostly because
	 * doing AP would have to handle AP_VLAN in some way ...
	 */
	if (sdata->vif.type != NL80211_IFTYPE_STATION)
		return NOTIFY_DONE;

	drv_ipv6_addr_change(local, sdata, idev);

	return NOTIFY_OK;
}
#endif

/* There isn't a lot of sense in it, but you can transmit anything you like */
static const struct ieee80211_txrx_stypes
ieee80211_default_mgmt_stypes[NUM_NL80211_IFTYPES] = {
	[NL80211_IFTYPE_ADHOC] = {
		.tx = 0xffff,
		.rx = BIT(IEEE80211_STYPE_ACTION >> 4) |
			BIT(IEEE80211_STYPE_AUTH >> 4) |
			BIT(IEEE80211_STYPE_DEAUTH >> 4) |
			BIT(IEEE80211_STYPE_PROBE_REQ >> 4),
	},
	[NL80211_IFTYPE_STATION] = {
		.tx = 0xffff,
		/*
		 * To support Pre Association Security Negotiation (PASN) while
		 * already associated to one AP, allow user space to register to
		 * Rx authentication frames, so that the user space logic would
		 * be able to receive/handle authentication frames from a
		 * different AP as part of PASN.
		 * It is expected that user space would intelligently register
		 * for Rx authentication frames, i.e., only when PASN is used
		 * and configure a match filter only for PASN authentication
		 * algorithm, as otherwise the MLME functionality of mac80211
		 * would be broken.
		 */
		.rx = BIT(IEEE80211_STYPE_ACTION >> 4) |
			BIT(IEEE80211_STYPE_AUTH >> 4) |
			BIT(IEEE80211_STYPE_PROBE_REQ >> 4),
	},
	[NL80211_IFTYPE_AP] = {
		.tx = 0xffff,
		.rx = BIT(IEEE80211_STYPE_ASSOC_REQ >> 4) |
			BIT(IEEE80211_STYPE_REASSOC_REQ >> 4) |
			BIT(IEEE80211_STYPE_PROBE_REQ >> 4) |
			BIT(IEEE80211_STYPE_DISASSOC >> 4) |
			BIT(IEEE80211_STYPE_AUTH >> 4) |
			BIT(IEEE80211_STYPE_DEAUTH >> 4) |
			BIT(IEEE80211_STYPE_ACTION >> 4),
	},
	[NL80211_IFTYPE_AP_VLAN] = {
		/* copy AP */
		.tx = 0xffff,
		.rx = BIT(IEEE80211_STYPE_ASSOC_REQ >> 4) |
			BIT(IEEE80211_STYPE_REASSOC_REQ >> 4) |
			BIT(IEEE80211_STYPE_PROBE_REQ >> 4) |
			BIT(IEEE80211_STYPE_DISASSOC >> 4) |
			BIT(IEEE80211_STYPE_AUTH >> 4) |
			BIT(IEEE80211_STYPE_DEAUTH >> 4) |
			BIT(IEEE80211_STYPE_ACTION >> 4),
	},
	[NL80211_IFTYPE_P2P_CLIENT] = {
		.tx = 0xffff,
		.rx = BIT(IEEE80211_STYPE_ACTION >> 4) |
			BIT(IEEE80211_STYPE_PROBE_REQ >> 4),
	},
	[NL80211_IFTYPE_P2P_GO] = {
		.tx = 0xffff,
		.rx = BIT(IEEE80211_STYPE_ASSOC_REQ >> 4) |
			BIT(IEEE80211_STYPE_REASSOC_REQ >> 4) |
			BIT(IEEE80211_STYPE_PROBE_REQ >> 4) |
			BIT(IEEE80211_STYPE_DISASSOC >> 4) |
			BIT(IEEE80211_STYPE_AUTH >> 4) |
			BIT(IEEE80211_STYPE_DEAUTH >> 4) |
			BIT(IEEE80211_STYPE_ACTION >> 4),
	},
	[NL80211_IFTYPE_MESH_POINT] = {
		.tx = 0xffff,
		.rx = BIT(IEEE80211_STYPE_ACTION >> 4) |
			BIT(IEEE80211_STYPE_AUTH >> 4) |
			BIT(IEEE80211_STYPE_DEAUTH >> 4),
	},
	[NL80211_IFTYPE_P2P_DEVICE] = {
		.tx = 0xffff,
		.rx = BIT(IEEE80211_STYPE_ACTION >> 4) |
			BIT(IEEE80211_STYPE_PROBE_REQ >> 4),
	},
};

static const struct ieee80211_ht_cap mac80211_ht_capa_mod_mask = {
	.ampdu_params_info = IEEE80211_HT_AMPDU_PARM_FACTOR |
			     IEEE80211_HT_AMPDU_PARM_DENSITY,

	.cap_info = cpu_to_le16(IEEE80211_HT_CAP_SUP_WIDTH_20_40 |
				IEEE80211_HT_CAP_MAX_AMSDU |
				IEEE80211_HT_CAP_SGI_20 |
				IEEE80211_HT_CAP_SGI_40 |
				IEEE80211_HT_CAP_TX_STBC |
				IEEE80211_HT_CAP_RX_STBC |
				IEEE80211_HT_CAP_LDPC_CODING |
				IEEE80211_HT_CAP_40MHZ_INTOLERANT),
	.mcs = {
		.rx_mask = { 0xff, 0xff, 0xff, 0xff, 0xff,
			     0xff, 0xff, 0xff, 0xff, 0xff, },
	},
};

static const struct ieee80211_vht_cap mac80211_vht_capa_mod_mask = {
	.vht_cap_info =
		cpu_to_le32(IEEE80211_VHT_CAP_RXLDPC |
			    IEEE80211_VHT_CAP_SHORT_GI_80 |
			    IEEE80211_VHT_CAP_SHORT_GI_160 |
			    IEEE80211_VHT_CAP_RXSTBC_MASK |
			    IEEE80211_VHT_CAP_TXSTBC |
			    IEEE80211_VHT_CAP_SU_BEAMFORMER_CAPABLE |
			    IEEE80211_VHT_CAP_SU_BEAMFORMEE_CAPABLE |
			    IEEE80211_VHT_CAP_TX_ANTENNA_PATTERN |
			    IEEE80211_VHT_CAP_RX_ANTENNA_PATTERN |
			    IEEE80211_VHT_CAP_MAX_A_MPDU_LENGTH_EXPONENT_MASK),
	.supp_mcs = {
		.rx_mcs_map = cpu_to_le16(~0),
		.tx_mcs_map = cpu_to_le16(~0),
	},
};

struct ieee80211_hw *ieee80211_alloc_hw_nm(size_t priv_data_len,
					   const struct ieee80211_ops *ops,
					   const char *requested_name)
{
	struct ieee80211_local *local;
	int priv_size, i;
	struct wiphy *wiphy;
	bool use_chanctx;

	if (WARN_ON(!ops->tx || !ops->start || !ops->stop || !ops->config ||
		    !ops->add_interface || !ops->remove_interface ||
		    !ops->configure_filter))
		return NULL;

	if (WARN_ON(ops->sta_state && (ops->sta_add || ops->sta_remove)))
		return NULL;

	/* check all or no channel context operations exist */
	i = !!ops->add_chanctx + !!ops->remove_chanctx +
	    !!ops->change_chanctx + !!ops->assign_vif_chanctx +
	    !!ops->unassign_vif_chanctx;
	if (WARN_ON(i != 0 && i != 5))
		return NULL;
	use_chanctx = i == 5;

	/* Ensure 32-byte alignment of our private data and hw private data.
	 * We use the wiphy priv data for both our ieee80211_local and for
	 * the driver's private data
	 *
	 * In memory it'll be like this:
	 *
	 * +-------------------------+
	 * | struct wiphy	    |
	 * +-------------------------+
	 * | struct ieee80211_local  |
	 * +-------------------------+
	 * | driver's private data   |
	 * +-------------------------+
	 *
	 */
	priv_size = ALIGN(sizeof(*local), NETDEV_ALIGN) + priv_data_len;

	wiphy = wiphy_new_nm(&mac80211_config_ops, priv_size, requested_name);

	if (!wiphy)
		return NULL;

	wiphy->mgmt_stypes = ieee80211_default_mgmt_stypes;

	wiphy->privid = mac80211_wiphy_privid;

	wiphy->flags |= WIPHY_FLAG_NETNS_OK |
			WIPHY_FLAG_4ADDR_AP |
			WIPHY_FLAG_4ADDR_STATION |
			WIPHY_FLAG_REPORTS_OBSS |
			WIPHY_FLAG_OFFCHAN_TX;

	if (!use_chanctx || ops->remain_on_channel)
		wiphy->flags |= WIPHY_FLAG_HAS_REMAIN_ON_CHANNEL;

	wiphy->features |= NL80211_FEATURE_SK_TX_STATUS |
			   NL80211_FEATURE_SAE |
			   NL80211_FEATURE_HT_IBSS |
			   NL80211_FEATURE_VIF_TXPOWER |
			   NL80211_FEATURE_MAC_ON_CREATE |
			   NL80211_FEATURE_USERSPACE_MPM |
			   NL80211_FEATURE_FULL_AP_CLIENT_STATE;
	wiphy_ext_feature_set(wiphy, NL80211_EXT_FEATURE_FILS_STA);
	wiphy_ext_feature_set(wiphy,
			      NL80211_EXT_FEATURE_CONTROL_PORT_OVER_NL80211);
	wiphy_ext_feature_set(wiphy,
			      NL80211_EXT_FEATURE_CONTROL_PORT_NO_PREAUTH);
	wiphy_ext_feature_set(wiphy,
			      NL80211_EXT_FEATURE_CONTROL_PORT_OVER_NL80211_TX_STATUS);
	wiphy_ext_feature_set(wiphy,
			      NL80211_EXT_FEATURE_SCAN_FREQ_KHZ);

	if (!ops->hw_scan) {
		wiphy->features |= NL80211_FEATURE_LOW_PRIORITY_SCAN |
				   NL80211_FEATURE_AP_SCAN;
		/*
		 * if the driver behaves correctly using the probe request
		 * (template) from mac80211, then both of these should be
		 * supported even with hw scan - but let drivers opt in.
		 */
		wiphy_ext_feature_set(wiphy,
				      NL80211_EXT_FEATURE_SCAN_RANDOM_SN);
		wiphy_ext_feature_set(wiphy,
				      NL80211_EXT_FEATURE_SCAN_MIN_PREQ_CONTENT);
	}

	if (!ops->set_key)
		wiphy->flags |= WIPHY_FLAG_IBSS_RSN;

<<<<<<< HEAD
=======
	if (ops->wake_tx_queue)
		wiphy_ext_feature_set(wiphy, NL80211_EXT_FEATURE_TXQS);

>>>>>>> 24b8d41d
	wiphy_ext_feature_set(wiphy, NL80211_EXT_FEATURE_RRM);

	wiphy->bss_priv_size = sizeof(struct ieee80211_bss);

	local = wiphy_priv(wiphy);

	if (sta_info_init(local))
		goto err_free;

	local->hw.wiphy = wiphy;

	local->hw.priv = (char *)local + ALIGN(sizeof(*local), NETDEV_ALIGN);

	local->ops = ops;
	local->use_chanctx = use_chanctx;

	/*
	 * We need a bit of data queued to build aggregates properly, so
	 * instruct the TCP stack to allow more than a single ms of data
	 * to be queued in the stack. The value is a bit-shift of 1
	 * second, so 7 is ~8ms of queued data. Only affects local TCP
	 * sockets.
	 * This is the default, anyhow - drivers may need to override it
	 * for local reasons (longer buffers, longer completion time, or
	 * similar).
	 */
	local->hw.tx_sk_pacing_shift = 7;

	/* set up some defaults */
	local->hw.queues = 1;
	local->hw.max_rates = 1;
	local->hw.max_report_rates = 0;
	local->hw.max_rx_aggregation_subframes = IEEE80211_MAX_AMPDU_BUF_HT;
	local->hw.max_tx_aggregation_subframes = IEEE80211_MAX_AMPDU_BUF_HT;
	local->hw.offchannel_tx_hw_queue = IEEE80211_INVAL_HW_QUEUE;
	local->hw.conf.long_frame_max_tx_count = wiphy->retry_long;
	local->hw.conf.short_frame_max_tx_count = wiphy->retry_short;
	local->hw.radiotap_mcs_details = IEEE80211_RADIOTAP_MCS_HAVE_MCS |
					 IEEE80211_RADIOTAP_MCS_HAVE_GI |
					 IEEE80211_RADIOTAP_MCS_HAVE_BW;
	local->hw.radiotap_vht_details = IEEE80211_RADIOTAP_VHT_KNOWN_GI |
					 IEEE80211_RADIOTAP_VHT_KNOWN_BANDWIDTH;
	local->hw.uapsd_queues = IEEE80211_DEFAULT_UAPSD_QUEUES;
	local->hw.uapsd_max_sp_len = IEEE80211_DEFAULT_MAX_SP_LEN;
	local->hw.max_mtu = IEEE80211_MAX_DATA_LEN;
	local->user_power_level = IEEE80211_UNSET_POWER_LEVEL;
	wiphy->ht_capa_mod_mask = &mac80211_ht_capa_mod_mask;
	wiphy->vht_capa_mod_mask = &mac80211_vht_capa_mod_mask;

	local->ext_capa[7] = WLAN_EXT_CAPA8_OPMODE_NOTIF;

	wiphy->extended_capabilities = local->ext_capa;
	wiphy->extended_capabilities_mask = local->ext_capa;
	wiphy->extended_capabilities_len =
		ARRAY_SIZE(local->ext_capa);

	INIT_LIST_HEAD(&local->interfaces);
	INIT_LIST_HEAD(&local->mon_list);

	__hw_addr_init(&local->mc_list);

	mutex_init(&local->iflist_mtx);
	mutex_init(&local->mtx);

	mutex_init(&local->key_mtx);
	spin_lock_init(&local->filter_lock);
	spin_lock_init(&local->rx_path_lock);
	spin_lock_init(&local->queue_stop_reason_lock);

	for (i = 0; i < IEEE80211_NUM_ACS; i++) {
		INIT_LIST_HEAD(&local->active_txqs[i]);
		spin_lock_init(&local->active_txq_lock[i]);
		local->aql_txq_limit_low[i] = IEEE80211_DEFAULT_AQL_TXQ_LIMIT_L;
		local->aql_txq_limit_high[i] =
			IEEE80211_DEFAULT_AQL_TXQ_LIMIT_H;
	}

	local->airtime_flags = AIRTIME_USE_TX | AIRTIME_USE_RX;
	local->aql_threshold = IEEE80211_AQL_THRESHOLD;
	atomic_set(&local->aql_total_pending_airtime, 0);

	INIT_LIST_HEAD(&local->chanctx_list);
	mutex_init(&local->chanctx_mtx);

	INIT_DELAYED_WORK(&local->scan_work, ieee80211_scan_work);

	INIT_WORK(&local->restart_work, ieee80211_restart_work);

	INIT_WORK(&local->radar_detected_work,
		  ieee80211_dfs_radar_detected_work);

	INIT_WORK(&local->reconfig_filter, ieee80211_reconfig_filter);
	local->smps_mode = IEEE80211_SMPS_OFF;

	INIT_WORK(&local->dynamic_ps_enable_work,
		  ieee80211_dynamic_ps_enable_work);
	INIT_WORK(&local->dynamic_ps_disable_work,
		  ieee80211_dynamic_ps_disable_work);
	timer_setup(&local->dynamic_ps_timer, ieee80211_dynamic_ps_timer, 0);

	INIT_WORK(&local->sched_scan_stopped_work,
		  ieee80211_sched_scan_stopped_work);

	INIT_WORK(&local->tdls_chsw_work, ieee80211_tdls_chsw_work);

	spin_lock_init(&local->ack_status_lock);
	idr_init(&local->ack_status_frames);

	for (i = 0; i < IEEE80211_MAX_QUEUES; i++) {
		skb_queue_head_init(&local->pending[i]);
		atomic_set(&local->agg_queue_stop[i], 0);
	}
	tasklet_init(&local->tx_pending_tasklet, ieee80211_tx_pending,
		     (unsigned long)local);

	if (ops->wake_tx_queue)
		tasklet_init(&local->wake_txqs_tasklet, ieee80211_wake_txqs,
			     (unsigned long)local);

	tasklet_init(&local->tasklet,
		     ieee80211_tasklet_handler,
		     (unsigned long) local);

	skb_queue_head_init(&local->skb_queue);
	skb_queue_head_init(&local->skb_queue_unreliable);
	skb_queue_head_init(&local->skb_queue_tdls_chsw);

	ieee80211_alloc_led_names(local);

	ieee80211_roc_setup(local);

	local->hw.radiotap_timestamp.units_pos = -1;
	local->hw.radiotap_timestamp.accuracy = -1;

	return &local->hw;
 err_free:
	wiphy_free(wiphy);
	return NULL;
}
EXPORT_SYMBOL(ieee80211_alloc_hw_nm);

static int ieee80211_init_cipher_suites(struct ieee80211_local *local)
{
	bool have_wep = !fips_enabled; /* FIPS does not permit the use of RC4 */
	bool have_mfp = ieee80211_hw_check(&local->hw, MFP_CAPABLE);
	int n_suites = 0, r = 0, w = 0;
	u32 *suites;
	static const u32 cipher_suites[] = {
		/* keep WEP first, it may be removed below */
		WLAN_CIPHER_SUITE_WEP40,
		WLAN_CIPHER_SUITE_WEP104,
		WLAN_CIPHER_SUITE_TKIP,
		WLAN_CIPHER_SUITE_CCMP,
		WLAN_CIPHER_SUITE_CCMP_256,
		WLAN_CIPHER_SUITE_GCMP,
		WLAN_CIPHER_SUITE_GCMP_256,

		/* keep last -- depends on hw flags! */
		WLAN_CIPHER_SUITE_AES_CMAC,
		WLAN_CIPHER_SUITE_BIP_CMAC_256,
		WLAN_CIPHER_SUITE_BIP_GMAC_128,
		WLAN_CIPHER_SUITE_BIP_GMAC_256,
	};

	if (ieee80211_hw_check(&local->hw, SW_CRYPTO_CONTROL) ||
	    local->hw.wiphy->cipher_suites) {
		/* If the driver advertises, or doesn't support SW crypto,
		 * we only need to remove WEP if necessary.
		 */
		if (have_wep)
			return 0;

		/* well if it has _no_ ciphers ... fine */
		if (!local->hw.wiphy->n_cipher_suites)
			return 0;

		/* Driver provides cipher suites, but we need to exclude WEP */
		suites = kmemdup(local->hw.wiphy->cipher_suites,
				 sizeof(u32) * local->hw.wiphy->n_cipher_suites,
				 GFP_KERNEL);
		if (!suites)
			return -ENOMEM;

		for (r = 0; r < local->hw.wiphy->n_cipher_suites; r++) {
			u32 suite = local->hw.wiphy->cipher_suites[r];

			if (suite == WLAN_CIPHER_SUITE_WEP40 ||
			    suite == WLAN_CIPHER_SUITE_WEP104)
				continue;
			suites[w++] = suite;
		}
	} else if (!local->hw.cipher_schemes) {
		/* If the driver doesn't have cipher schemes, there's nothing
		 * else to do other than assign the (software supported and
		 * perhaps offloaded) cipher suites.
		 */
		local->hw.wiphy->cipher_suites = cipher_suites;
		local->hw.wiphy->n_cipher_suites = ARRAY_SIZE(cipher_suites);

		if (!have_mfp)
			local->hw.wiphy->n_cipher_suites -= 4;

		if (!have_wep) {
			local->hw.wiphy->cipher_suites += 2;
			local->hw.wiphy->n_cipher_suites -= 2;
		}

		/* not dynamically allocated, so just return */
		return 0;
	} else {
		const struct ieee80211_cipher_scheme *cs;

		cs = local->hw.cipher_schemes;

		/* Driver specifies cipher schemes only (but not cipher suites
		 * including the schemes)
		 *
		 * We start counting ciphers defined by schemes, TKIP, CCMP,
		 * CCMP-256, GCMP, and GCMP-256
		 */
		n_suites = local->hw.n_cipher_schemes + 5;

		/* check if we have WEP40 and WEP104 */
		if (have_wep)
			n_suites += 2;

		/* check if we have AES_CMAC, BIP-CMAC-256, BIP-GMAC-128,
		 * BIP-GMAC-256
		 */
		if (have_mfp)
			n_suites += 4;

		suites = kmalloc_array(n_suites, sizeof(u32), GFP_KERNEL);
		if (!suites)
			return -ENOMEM;

		suites[w++] = WLAN_CIPHER_SUITE_CCMP;
		suites[w++] = WLAN_CIPHER_SUITE_CCMP_256;
		suites[w++] = WLAN_CIPHER_SUITE_TKIP;
		suites[w++] = WLAN_CIPHER_SUITE_GCMP;
		suites[w++] = WLAN_CIPHER_SUITE_GCMP_256;

		if (have_wep) {
			suites[w++] = WLAN_CIPHER_SUITE_WEP40;
			suites[w++] = WLAN_CIPHER_SUITE_WEP104;
		}

		if (have_mfp) {
			suites[w++] = WLAN_CIPHER_SUITE_AES_CMAC;
			suites[w++] = WLAN_CIPHER_SUITE_BIP_CMAC_256;
			suites[w++] = WLAN_CIPHER_SUITE_BIP_GMAC_128;
			suites[w++] = WLAN_CIPHER_SUITE_BIP_GMAC_256;
		}

		for (r = 0; r < local->hw.n_cipher_schemes; r++) {
			suites[w++] = cs[r].cipher;
			if (WARN_ON(cs[r].pn_len > IEEE80211_MAX_PN_LEN)) {
				kfree(suites);
				return -EINVAL;
			}
		}
	}

	local->hw.wiphy->cipher_suites = suites;
	local->hw.wiphy->n_cipher_suites = w;
	local->wiphy_ciphers_allocated = true;

	return 0;
}

int ieee80211_register_hw(struct ieee80211_hw *hw)
{
	struct ieee80211_local *local = hw_to_local(hw);
	int result, i;
	enum nl80211_band band;
	int channels, max_bitrates;
	bool supp_ht, supp_vht, supp_he;
	struct cfg80211_chan_def dflt_chandef = {};

	if (ieee80211_hw_check(hw, QUEUE_CONTROL) &&
	    (local->hw.offchannel_tx_hw_queue == IEEE80211_INVAL_HW_QUEUE ||
	     local->hw.offchannel_tx_hw_queue >= local->hw.queues))
		return -EINVAL;

	if ((hw->wiphy->features & NL80211_FEATURE_TDLS_CHANNEL_SWITCH) &&
	    (!local->ops->tdls_channel_switch ||
	     !local->ops->tdls_cancel_channel_switch ||
	     !local->ops->tdls_recv_channel_switch))
		return -EOPNOTSUPP;

<<<<<<< HEAD
=======
	if (WARN_ON(ieee80211_hw_check(hw, SUPPORTS_TX_FRAG) &&
		    !local->ops->set_frag_threshold))
		return -EINVAL;

>>>>>>> 24b8d41d
	if (WARN_ON(local->hw.wiphy->interface_modes &
			BIT(NL80211_IFTYPE_NAN) &&
		    (!local->ops->start_nan || !local->ops->stop_nan)))
		return -EINVAL;

#ifdef CONFIG_PM
	if (hw->wiphy->wowlan && (!local->ops->suspend || !local->ops->resume))
		return -EINVAL;
#endif

	if (!local->use_chanctx) {
		for (i = 0; i < local->hw.wiphy->n_iface_combinations; i++) {
			const struct ieee80211_iface_combination *comb;

			comb = &local->hw.wiphy->iface_combinations[i];

			if (comb->num_different_channels > 1)
				return -EINVAL;
		}
	} else {
		/*
		 * WDS is currently prohibited when channel contexts are used
		 * because there's no clear definition of which channel WDS
		 * type interfaces use
		 */
		if (local->hw.wiphy->interface_modes & BIT(NL80211_IFTYPE_WDS))
			return -EINVAL;

		/* DFS is not supported with multi-channel combinations yet */
		for (i = 0; i < local->hw.wiphy->n_iface_combinations; i++) {
			const struct ieee80211_iface_combination *comb;

			comb = &local->hw.wiphy->iface_combinations[i];

			if (comb->radar_detect_widths &&
			    comb->num_different_channels > 1)
				return -EINVAL;
		}
	}

	/* Only HW csum features are currently compatible with mac80211 */
<<<<<<< HEAD
	feature_whitelist = NETIF_F_IP_CSUM | NETIF_F_IPV6_CSUM |
			    NETIF_F_HW_CSUM | NETIF_F_SG | NETIF_F_HIGHDMA |
			    NETIF_F_GSO_SOFTWARE | NETIF_F_RXCSUM;
	if (WARN_ON(hw->netdev_features & ~feature_whitelist))
=======
	if (WARN_ON(hw->netdev_features & ~MAC80211_SUPPORTED_FEATURES))
>>>>>>> 24b8d41d
		return -EINVAL;

	if (hw->max_report_rates == 0)
		hw->max_report_rates = hw->max_rates;

	local->rx_chains = 1;

	/*
	 * generic code guarantees at least one band,
	 * set this very early because much code assumes
	 * that hw.conf.channel is assigned
	 */
	channels = 0;
	max_bitrates = 0;
	supp_ht = false;
	supp_vht = false;
<<<<<<< HEAD
=======
	supp_he = false;
>>>>>>> 24b8d41d
	for (band = 0; band < NUM_NL80211_BANDS; band++) {
		struct ieee80211_supported_band *sband;

		sband = local->hw.wiphy->bands[band];
		if (!sband)
			continue;

		if (!dflt_chandef.chan) {
			cfg80211_chandef_create(&dflt_chandef,
						&sband->channels[0],
						NL80211_CHAN_NO_HT);
			/* init channel we're on */
			if (!local->use_chanctx && !local->_oper_chandef.chan) {
				local->hw.conf.chandef = dflt_chandef;
				local->_oper_chandef = dflt_chandef;
			}
			local->monitor_chandef = dflt_chandef;
		}

		channels += sband->n_channels;

		if (max_bitrates < sband->n_bitrates)
			max_bitrates = sband->n_bitrates;
		supp_ht = supp_ht || sband->ht_cap.ht_supported;
		supp_vht = supp_vht || sband->vht_cap.vht_supported;

		if (!supp_he)
			supp_he = !!ieee80211_get_he_sta_cap(sband);

		/* HT, VHT, HE require QoS, thus >= 4 queues */
		if (WARN_ON(local->hw.queues < IEEE80211_NUM_ACS &&
			    (supp_ht || supp_vht || supp_he)))
			return -EINVAL;

		if (!sband->ht_cap.ht_supported)
			continue;

		/* TODO: consider VHT for RX chains, hopefully it's the same */
		local->rx_chains =
			max(ieee80211_mcs_to_chains(&sband->ht_cap.mcs),
			    local->rx_chains);

		/* no need to mask, SM_PS_DISABLED has all bits set */
		sband->ht_cap.cap |= WLAN_HT_CAP_SM_PS_DISABLED <<
			             IEEE80211_HT_CAP_SM_PS_SHIFT;
	}

	/* if low-level driver supports AP, we also support VLAN.
	 * drivers advertising SW_CRYPTO_CONTROL should enable AP_VLAN
	 * based on their support to transmit SW encrypted packets.
	 */
	if (local->hw.wiphy->interface_modes & BIT(NL80211_IFTYPE_AP) &&
	    !ieee80211_hw_check(&local->hw, SW_CRYPTO_CONTROL)) {
		hw->wiphy->interface_modes |= BIT(NL80211_IFTYPE_AP_VLAN);
		hw->wiphy->software_iftypes |= BIT(NL80211_IFTYPE_AP_VLAN);
	}

	/* mac80211 always supports monitor */
	hw->wiphy->interface_modes |= BIT(NL80211_IFTYPE_MONITOR);
	hw->wiphy->software_iftypes |= BIT(NL80211_IFTYPE_MONITOR);

	/* mac80211 doesn't support more than one IBSS interface right now */
	for (i = 0; i < hw->wiphy->n_iface_combinations; i++) {
		const struct ieee80211_iface_combination *c;
		int j;

		c = &hw->wiphy->iface_combinations[i];

		for (j = 0; j < c->n_limits; j++)
			if ((c->limits[j].types & BIT(NL80211_IFTYPE_ADHOC)) &&
			    c->limits[j].max > 1)
				return -EINVAL;
	}

	local->int_scan_req = kzalloc(sizeof(*local->int_scan_req) +
				      sizeof(void *) * channels, GFP_KERNEL);
	if (!local->int_scan_req)
		return -ENOMEM;

	for (band = 0; band < NUM_NL80211_BANDS; band++) {
		if (!local->hw.wiphy->bands[band])
			continue;
		local->int_scan_req->rates[band] = (u32) -1;
	}

#ifndef CONFIG_MAC80211_MESH
	/* mesh depends on Kconfig, but drivers should set it if they want */
	local->hw.wiphy->interface_modes &= ~BIT(NL80211_IFTYPE_MESH_POINT);
#endif

	/* if the underlying driver supports mesh, mac80211 will (at least)
	 * provide routing of mesh authentication frames to userspace */
	if (local->hw.wiphy->interface_modes & BIT(NL80211_IFTYPE_MESH_POINT))
		local->hw.wiphy->flags |= WIPHY_FLAG_MESH_AUTH;

	/* mac80211 supports control port protocol changing */
	local->hw.wiphy->flags |= WIPHY_FLAG_CONTROL_PORT_PROTOCOL;

	if (ieee80211_hw_check(&local->hw, SIGNAL_DBM)) {
		local->hw.wiphy->signal_type = CFG80211_SIGNAL_TYPE_MBM;
	} else if (ieee80211_hw_check(&local->hw, SIGNAL_UNSPEC)) {
		local->hw.wiphy->signal_type = CFG80211_SIGNAL_TYPE_UNSPEC;
		if (hw->max_signal <= 0) {
			result = -EINVAL;
			goto fail_workqueue;
		}
	}

	/* Mac80211 and therefore all drivers using SW crypto only
	 * are able to handle PTK rekeys and Extended Key ID.
	 */
	if (!local->ops->set_key) {
		wiphy_ext_feature_set(local->hw.wiphy,
				      NL80211_EXT_FEATURE_CAN_REPLACE_PTK0);
		wiphy_ext_feature_set(local->hw.wiphy,
				      NL80211_EXT_FEATURE_EXT_KEY_ID);
	}

	if (local->hw.wiphy->interface_modes & BIT(NL80211_IFTYPE_ADHOC))
		wiphy_ext_feature_set(local->hw.wiphy,
				      NL80211_EXT_FEATURE_DEL_IBSS_STA);

	/*
	 * Calculate scan IE length -- we need this to alloc
	 * memory and to subtract from the driver limit. It
	 * includes the DS Params, (extended) supported rates, and HT
	 * information -- SSID is the driver's responsibility.
	 */
	local->scan_ies_len = 4 + max_bitrates /* (ext) supp rates */ +
		3 /* DS Params */;
	if (supp_ht)
		local->scan_ies_len += 2 + sizeof(struct ieee80211_ht_cap);

	if (supp_vht)
		local->scan_ies_len +=
			2 + sizeof(struct ieee80211_vht_cap);

	/* HE cap element is variable in size - set len to allow max size */
	/*
	 * TODO: 1 is added at the end of the calculation to accommodate for
	 *	the temporary placing of the HE capabilities IE under EXT.
	 *	Remove it once it is placed in the final place.
	 */
	if (supp_he)
		local->scan_ies_len +=
			2 + sizeof(struct ieee80211_he_cap_elem) +
			sizeof(struct ieee80211_he_mcs_nss_supp) +
			IEEE80211_HE_PPE_THRES_MAX_LEN + 1;

	if (!local->ops->hw_scan) {
		/* For hw_scan, driver needs to set these up. */
		local->hw.wiphy->max_scan_ssids = 4;
		local->hw.wiphy->max_scan_ie_len = IEEE80211_MAX_DATA_LEN;
	}

	/*
	 * If the driver supports any scan IEs, then assume the
	 * limit includes the IEs mac80211 will add, otherwise
	 * leave it at zero and let the driver sort it out; we
	 * still pass our IEs to the driver but userspace will
	 * not be allowed to in that case.
	 */
	if (local->hw.wiphy->max_scan_ie_len)
		local->hw.wiphy->max_scan_ie_len -= local->scan_ies_len;

	WARN_ON(!ieee80211_cs_list_valid(local->hw.cipher_schemes,
					 local->hw.n_cipher_schemes));

	result = ieee80211_init_cipher_suites(local);
	if (result < 0)
		goto fail_workqueue;

	if (!local->ops->remain_on_channel)
		local->hw.wiphy->max_remain_on_channel_duration = 5000;

	/* mac80211 based drivers don't support internal TDLS setup */
	if (local->hw.wiphy->flags & WIPHY_FLAG_SUPPORTS_TDLS)
		local->hw.wiphy->flags |= WIPHY_FLAG_TDLS_EXTERNAL_SETUP;

	/* mac80211 supports eCSA, if the driver supports STA CSA at all */
	if (ieee80211_hw_check(&local->hw, CHANCTX_STA_CSA))
		local->ext_capa[0] |= WLAN_EXT_CAPA1_EXT_CHANNEL_SWITCHING;

	/* mac80211 supports multi BSSID, if the driver supports it */
	if (ieee80211_hw_check(&local->hw, SUPPORTS_MULTI_BSSID)) {
		local->hw.wiphy->support_mbssid = true;
		if (ieee80211_hw_check(&local->hw,
				       SUPPORTS_ONLY_HE_MULTI_BSSID))
			local->hw.wiphy->support_only_he_mbssid = true;
		else
			local->ext_capa[2] |=
				WLAN_EXT_CAPA3_MULTI_BSSID_SUPPORT;
	}

	local->hw.wiphy->max_num_csa_counters = IEEE80211_MAX_CNTDWN_COUNTERS_NUM;

	/*
	 * We use the number of queues for feature tests (QoS, HT) internally
	 * so restrict them appropriately.
	 */
	if (hw->queues > IEEE80211_MAX_QUEUES)
		hw->queues = IEEE80211_MAX_QUEUES;

	local->workqueue =
		alloc_ordered_workqueue("%s", 0, wiphy_name(local->hw.wiphy));
	if (!local->workqueue) {
		result = -ENOMEM;
		goto fail_workqueue;
	}

	/*
	 * The hardware needs headroom for sending the frame,
	 * and we need some headroom for passing the frame to monitor
	 * interfaces, but never both at the same time.
	 */
	local->tx_headroom = max_t(unsigned int , local->hw.extra_tx_headroom,
				   IEEE80211_TX_STATUS_HEADROOM);

	/*
	 * if the driver doesn't specify a max listen interval we
	 * use 5 which should be a safe default
	 */
	if (local->hw.max_listen_interval == 0)
		local->hw.max_listen_interval = 5;

	local->hw.conf.listen_interval = local->hw.max_listen_interval;

	local->dynamic_ps_forced_timeout = -1;

	if (!local->hw.max_nan_de_entries)
		local->hw.max_nan_de_entries = IEEE80211_MAX_NAN_INSTANCE_ID;

	if (!local->hw.weight_multiplier)
		local->hw.weight_multiplier = 1;

	ieee80211_wep_init(local);

	local->hw.conf.flags = IEEE80211_CONF_IDLE;

	ieee80211_led_init(local);

	result = ieee80211_txq_setup_flows(local);
	if (result)
		goto fail_flows;

	rtnl_lock();
	result = ieee80211_init_rate_ctrl_alg(local,
					      hw->rate_control_algorithm);
	rtnl_unlock();
	if (result < 0) {
		wiphy_debug(local->hw.wiphy,
			    "Failed to initialize rate control algorithm\n");
		goto fail_rate;
	}

	if (local->rate_ctrl) {
		clear_bit(IEEE80211_HW_SUPPORTS_VHT_EXT_NSS_BW, hw->flags);
		if (local->rate_ctrl->ops->capa & RATE_CTRL_CAPA_VHT_EXT_NSS_BW)
			ieee80211_hw_set(hw, SUPPORTS_VHT_EXT_NSS_BW);
	}

	/*
	 * If the VHT capabilities don't have IEEE80211_VHT_EXT_NSS_BW_CAPABLE,
	 * or have it when we don't, copy the sband structure and set/clear it.
	 * This is necessary because rate scaling algorithms could be switched
	 * and have different support values.
	 * Print a message so that in the common case the reallocation can be
	 * avoided.
	 */
	BUILD_BUG_ON(NUM_NL80211_BANDS > 8 * sizeof(local->sband_allocated));
	for (band = 0; band < NUM_NL80211_BANDS; band++) {
		struct ieee80211_supported_band *sband;
		bool local_cap, ie_cap;

		local_cap = ieee80211_hw_check(hw, SUPPORTS_VHT_EXT_NSS_BW);

		sband = local->hw.wiphy->bands[band];
		if (!sband || !sband->vht_cap.vht_supported)
			continue;

		ie_cap = !!(sband->vht_cap.vht_mcs.tx_highest &
			    cpu_to_le16(IEEE80211_VHT_EXT_NSS_BW_CAPABLE));

		if (local_cap == ie_cap)
			continue;

		sband = kmemdup(sband, sizeof(*sband), GFP_KERNEL);
		if (!sband) {
			result = -ENOMEM;
			goto fail_rate;
		}

		wiphy_dbg(hw->wiphy, "copying sband (band %d) due to VHT EXT NSS BW flag\n",
			  band);

		sband->vht_cap.vht_mcs.tx_highest ^=
			cpu_to_le16(IEEE80211_VHT_EXT_NSS_BW_CAPABLE);

		local->hw.wiphy->bands[band] = sband;
		local->sband_allocated |= BIT(band);
	}

	result = wiphy_register(local->hw.wiphy);
	if (result < 0)
		goto fail_wiphy_register;

	debugfs_hw_add(local);
	rate_control_add_debugfs(local);

	rtnl_lock();

	/* add one default STA interface if supported */
	if (local->hw.wiphy->interface_modes & BIT(NL80211_IFTYPE_STATION) &&
	    !ieee80211_hw_check(hw, NO_AUTO_VIF)) {
		struct vif_params params = {0};

		result = ieee80211_if_add(local, "wlan%d", NET_NAME_ENUM, NULL,
					  NL80211_IFTYPE_STATION, &params);
		if (result)
			wiphy_warn(local->hw.wiphy,
				   "Failed to add default virtual iface\n");
	}

	rtnl_unlock();

	result = ieee80211_txq_setup_flows(local);
	if (result)
		goto fail_flows;

#ifdef CONFIG_INET
	local->ifa_notifier.notifier_call = ieee80211_ifa_changed;
	result = register_inetaddr_notifier(&local->ifa_notifier);
	if (result)
		goto fail_ifa;
#endif

#if IS_ENABLED(CONFIG_IPV6)
	local->ifa6_notifier.notifier_call = ieee80211_ifa6_changed;
	result = register_inet6addr_notifier(&local->ifa6_notifier);
	if (result)
		goto fail_ifa6;
#endif

	return 0;

#if IS_ENABLED(CONFIG_IPV6)
 fail_ifa6:
#ifdef CONFIG_INET
	unregister_inetaddr_notifier(&local->ifa_notifier);
#endif
#endif
#if defined(CONFIG_INET) || defined(CONFIG_IPV6)
 fail_ifa:
#endif
<<<<<<< HEAD
	ieee80211_txq_teardown_flows(local);
 fail_flows:
=======
	wiphy_unregister(local->hw.wiphy);
 fail_wiphy_register:
>>>>>>> 24b8d41d
	rtnl_lock();
	rate_control_deinitialize(local);
	ieee80211_remove_interfaces(local);
	rtnl_unlock();
 fail_rate:
 fail_flows:
	ieee80211_led_exit(local);
	destroy_workqueue(local->workqueue);
 fail_workqueue:
	if (local->wiphy_ciphers_allocated)
		kfree(local->hw.wiphy->cipher_suites);
	kfree(local->int_scan_req);
	return result;
}
EXPORT_SYMBOL(ieee80211_register_hw);

void ieee80211_unregister_hw(struct ieee80211_hw *hw)
{
	struct ieee80211_local *local = hw_to_local(hw);

	tasklet_kill(&local->tx_pending_tasklet);
	tasklet_kill(&local->tasklet);

#ifdef CONFIG_INET
	unregister_inetaddr_notifier(&local->ifa_notifier);
#endif
#if IS_ENABLED(CONFIG_IPV6)
	unregister_inet6addr_notifier(&local->ifa6_notifier);
#endif

	rtnl_lock();

	/*
	 * At this point, interface list manipulations are fine
	 * because the driver cannot be handing us frames any
	 * more and the tasklet is killed.
	 */
	ieee80211_remove_interfaces(local);

	rtnl_unlock();

	cancel_delayed_work_sync(&local->roc_work);
	cancel_work_sync(&local->restart_work);
	cancel_work_sync(&local->reconfig_filter);
	cancel_work_sync(&local->tdls_chsw_work);
	flush_work(&local->sched_scan_stopped_work);
	flush_work(&local->radar_detected_work);

	ieee80211_clear_tx_pending(local);
	rate_control_deinitialize(local);

	if (skb_queue_len(&local->skb_queue) ||
	    skb_queue_len(&local->skb_queue_unreliable))
		wiphy_warn(local->hw.wiphy, "skb_queue not empty\n");
	skb_queue_purge(&local->skb_queue);
	skb_queue_purge(&local->skb_queue_unreliable);
	skb_queue_purge(&local->skb_queue_tdls_chsw);
	ieee80211_txq_teardown_flows(local);

	wiphy_unregister(local->hw.wiphy);
	destroy_workqueue(local->workqueue);
	ieee80211_led_exit(local);
	kfree(local->int_scan_req);
}
EXPORT_SYMBOL(ieee80211_unregister_hw);

static int ieee80211_free_ack_frame(int id, void *p, void *data)
{
	WARN_ONCE(1, "Have pending ack frames!\n");
	kfree_skb(p);
	return 0;
}

void ieee80211_free_hw(struct ieee80211_hw *hw)
{
	struct ieee80211_local *local = hw_to_local(hw);
	enum nl80211_band band;

	mutex_destroy(&local->iflist_mtx);
	mutex_destroy(&local->mtx);

	if (local->wiphy_ciphers_allocated)
		kfree(local->hw.wiphy->cipher_suites);

	idr_for_each(&local->ack_status_frames,
		     ieee80211_free_ack_frame, NULL);
	idr_destroy(&local->ack_status_frames);

	sta_info_stop(local);

	ieee80211_free_led_names(local);

	for (band = 0; band < NUM_NL80211_BANDS; band++) {
		if (!(local->sband_allocated & BIT(band)))
			continue;
		kfree(local->hw.wiphy->bands[band]);
	}

	wiphy_free(local->hw.wiphy);
}
EXPORT_SYMBOL(ieee80211_free_hw);

static int __init ieee80211_init(void)
{
	struct sk_buff *skb;
	int ret;

	BUILD_BUG_ON(sizeof(struct ieee80211_tx_info) > sizeof(skb->cb));
	BUILD_BUG_ON(offsetof(struct ieee80211_tx_info, driver_data) +
		     IEEE80211_TX_INFO_DRIVER_DATA_SIZE > sizeof(skb->cb));

	ret = rc80211_minstrel_init();
	if (ret)
		return ret;

	ret = ieee80211_iface_init();
	if (ret)
		goto err_netdev;

	return 0;
 err_netdev:
	rc80211_minstrel_exit();

	return ret;
}

static void __exit ieee80211_exit(void)
{
	rc80211_minstrel_exit();

	ieee80211s_stop();

	ieee80211_iface_exit();

	rcu_barrier();
}


subsys_initcall(ieee80211_init);
module_exit(ieee80211_exit);

MODULE_DESCRIPTION("IEEE 802.11 subsystem");
MODULE_LICENSE("GPL");<|MERGE_RESOLUTION|>--- conflicted
+++ resolved
@@ -618,12 +618,9 @@
 	if (!ops->set_key)
 		wiphy->flags |= WIPHY_FLAG_IBSS_RSN;
 
-<<<<<<< HEAD
-=======
 	if (ops->wake_tx_queue)
 		wiphy_ext_feature_set(wiphy, NL80211_EXT_FEATURE_TXQS);
 
->>>>>>> 24b8d41d
 	wiphy_ext_feature_set(wiphy, NL80211_EXT_FEATURE_RRM);
 
 	wiphy->bss_priv_size = sizeof(struct ieee80211_bss);
@@ -914,13 +911,10 @@
 	     !local->ops->tdls_recv_channel_switch))
 		return -EOPNOTSUPP;
 
-<<<<<<< HEAD
-=======
 	if (WARN_ON(ieee80211_hw_check(hw, SUPPORTS_TX_FRAG) &&
 		    !local->ops->set_frag_threshold))
 		return -EINVAL;
 
->>>>>>> 24b8d41d
 	if (WARN_ON(local->hw.wiphy->interface_modes &
 			BIT(NL80211_IFTYPE_NAN) &&
 		    (!local->ops->start_nan || !local->ops->stop_nan)))
@@ -962,14 +956,7 @@
 	}
 
 	/* Only HW csum features are currently compatible with mac80211 */
-<<<<<<< HEAD
-	feature_whitelist = NETIF_F_IP_CSUM | NETIF_F_IPV6_CSUM |
-			    NETIF_F_HW_CSUM | NETIF_F_SG | NETIF_F_HIGHDMA |
-			    NETIF_F_GSO_SOFTWARE | NETIF_F_RXCSUM;
-	if (WARN_ON(hw->netdev_features & ~feature_whitelist))
-=======
 	if (WARN_ON(hw->netdev_features & ~MAC80211_SUPPORTED_FEATURES))
->>>>>>> 24b8d41d
 		return -EINVAL;
 
 	if (hw->max_report_rates == 0)
@@ -986,10 +973,7 @@
 	max_bitrates = 0;
 	supp_ht = false;
 	supp_vht = false;
-<<<<<<< HEAD
-=======
 	supp_he = false;
->>>>>>> 24b8d41d
 	for (band = 0; band < NUM_NL80211_BANDS; band++) {
 		struct ieee80211_supported_band *sband;
 
@@ -1315,10 +1299,6 @@
 
 	rtnl_unlock();
 
-	result = ieee80211_txq_setup_flows(local);
-	if (result)
-		goto fail_flows;
-
 #ifdef CONFIG_INET
 	local->ifa_notifier.notifier_call = ieee80211_ifa_changed;
 	result = register_inetaddr_notifier(&local->ifa_notifier);
@@ -1344,13 +1324,8 @@
 #if defined(CONFIG_INET) || defined(CONFIG_IPV6)
  fail_ifa:
 #endif
-<<<<<<< HEAD
-	ieee80211_txq_teardown_flows(local);
- fail_flows:
-=======
 	wiphy_unregister(local->hw.wiphy);
  fail_wiphy_register:
->>>>>>> 24b8d41d
 	rtnl_lock();
 	rate_control_deinitialize(local);
 	ieee80211_remove_interfaces(local);
@@ -1408,7 +1383,6 @@
 	skb_queue_purge(&local->skb_queue);
 	skb_queue_purge(&local->skb_queue_unreliable);
 	skb_queue_purge(&local->skb_queue_tdls_chsw);
-	ieee80211_txq_teardown_flows(local);
 
 	wiphy_unregister(local->hw.wiphy);
 	destroy_workqueue(local->workqueue);
