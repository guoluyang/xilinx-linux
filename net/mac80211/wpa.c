// SPDX-License-Identifier: GPL-2.0-only
/*
 * Copyright 2002-2004, Instant802 Networks, Inc.
 * Copyright 2008, Jouni Malinen <j@w1.fi>
 * Copyright (C) 2016-2017 Intel Deutschland GmbH
 */

#include <linux/netdevice.h>
#include <linux/types.h>
#include <linux/skbuff.h>
#include <linux/compiler.h>
#include <linux/ieee80211.h>
#include <linux/gfp.h>
#include <asm/unaligned.h>
#include <net/mac80211.h>
#include <crypto/aes.h>
#include <crypto/algapi.h>

#include "ieee80211_i.h"
#include "michael.h"
#include "tkip.h"
#include "aes_ccm.h"
#include "aes_cmac.h"
#include "aes_gmac.h"
#include "aes_gcm.h"
#include "wpa.h"

ieee80211_tx_result
ieee80211_tx_h_michael_mic_add(struct ieee80211_tx_data *tx)
{
	u8 *data, *key, *mic;
	size_t data_len;
	unsigned int hdrlen;
	struct ieee80211_hdr *hdr;
	struct sk_buff *skb = tx->skb;
	struct ieee80211_tx_info *info = IEEE80211_SKB_CB(skb);
	int tail;

	hdr = (struct ieee80211_hdr *)skb->data;
	if (!tx->key || tx->key->conf.cipher != WLAN_CIPHER_SUITE_TKIP ||
	    skb->len < 24 || !ieee80211_is_data_present(hdr->frame_control))
		return TX_CONTINUE;

	hdrlen = ieee80211_hdrlen(hdr->frame_control);
	if (skb->len < hdrlen)
		return TX_DROP;

	data = skb->data + hdrlen;
	data_len = skb->len - hdrlen;

	if (unlikely(info->flags & IEEE80211_TX_INTFL_TKIP_MIC_FAILURE)) {
		/* Need to use software crypto for the test */
		info->control.hw_key = NULL;
	}

	if (info->control.hw_key &&
	    (info->flags & IEEE80211_TX_CTL_DONTFRAG ||
	     ieee80211_hw_check(&tx->local->hw, SUPPORTS_TX_FRAG)) &&
	    !(tx->key->conf.flags & (IEEE80211_KEY_FLAG_GENERATE_MMIC |
				     IEEE80211_KEY_FLAG_PUT_MIC_SPACE))) {
		/* hwaccel - with no need for SW-generated MMIC or MIC space */
		return TX_CONTINUE;
	}

	tail = MICHAEL_MIC_LEN;
	if (!info->control.hw_key)
		tail += IEEE80211_TKIP_ICV_LEN;

	if (WARN(skb_tailroom(skb) < tail ||
		 skb_headroom(skb) < IEEE80211_TKIP_IV_LEN,
		 "mmic: not enough head/tail (%d/%d,%d/%d)\n",
		 skb_headroom(skb), IEEE80211_TKIP_IV_LEN,
		 skb_tailroom(skb), tail))
		return TX_DROP;

	mic = skb_put(skb, MICHAEL_MIC_LEN);

	if (tx->key->conf.flags & IEEE80211_KEY_FLAG_PUT_MIC_SPACE) {
		/* Zeroed MIC can help with debug */
		memset(mic, 0, MICHAEL_MIC_LEN);
		return TX_CONTINUE;
	}

	key = &tx->key->conf.key[NL80211_TKIP_DATA_OFFSET_TX_MIC_KEY];
	michael_mic(key, hdr, data, data_len, mic);
	if (unlikely(info->flags & IEEE80211_TX_INTFL_TKIP_MIC_FAILURE))
		mic[0]++;

	return TX_CONTINUE;
}


ieee80211_rx_result
ieee80211_rx_h_michael_mic_verify(struct ieee80211_rx_data *rx)
{
	u8 *data, *key = NULL;
	size_t data_len;
	unsigned int hdrlen;
	u8 mic[MICHAEL_MIC_LEN];
	struct sk_buff *skb = rx->skb;
	struct ieee80211_rx_status *status = IEEE80211_SKB_RXCB(skb);
	struct ieee80211_hdr *hdr = (struct ieee80211_hdr *)skb->data;

	/*
	 * it makes no sense to check for MIC errors on anything other
	 * than data frames.
	 */
	if (!ieee80211_is_data_present(hdr->frame_control))
		return RX_CONTINUE;

	/*
	 * No way to verify the MIC if the hardware stripped it or
	 * the IV with the key index. In this case we have solely rely
	 * on the driver to set RX_FLAG_MMIC_ERROR in the event of a
	 * MIC failure report.
	 */
	if (status->flag & (RX_FLAG_MMIC_STRIPPED | RX_FLAG_IV_STRIPPED)) {
		if (status->flag & RX_FLAG_MMIC_ERROR)
			goto mic_fail_no_key;

		if (!(status->flag & RX_FLAG_IV_STRIPPED) && rx->key &&
		    rx->key->conf.cipher == WLAN_CIPHER_SUITE_TKIP)
			goto update_iv;

		return RX_CONTINUE;
	}

	/*
	 * Some hardware seems to generate Michael MIC failure reports; even
	 * though, the frame was not encrypted with TKIP and therefore has no
	 * MIC. Ignore the flag them to avoid triggering countermeasures.
	 */
	if (!rx->key || rx->key->conf.cipher != WLAN_CIPHER_SUITE_TKIP ||
	    !(status->flag & RX_FLAG_DECRYPTED))
		return RX_CONTINUE;

	if (rx->sdata->vif.type == NL80211_IFTYPE_AP && rx->key->conf.keyidx) {
		/*
		 * APs with pairwise keys should never receive Michael MIC
		 * errors for non-zero keyidx because these are reserved for
		 * group keys and only the AP is sending real multicast
		 * frames in the BSS.
		 */
		return RX_DROP_UNUSABLE;
	}

	if (status->flag & RX_FLAG_MMIC_ERROR)
		goto mic_fail;

	hdrlen = ieee80211_hdrlen(hdr->frame_control);
	if (skb->len < hdrlen + MICHAEL_MIC_LEN)
		return RX_DROP_UNUSABLE;

	if (skb_linearize(rx->skb))
		return RX_DROP_UNUSABLE;
	hdr = (void *)skb->data;

	data = skb->data + hdrlen;
	data_len = skb->len - hdrlen - MICHAEL_MIC_LEN;
	key = &rx->key->conf.key[NL80211_TKIP_DATA_OFFSET_RX_MIC_KEY];
	michael_mic(key, hdr, data, data_len, mic);
	if (crypto_memneq(mic, data + data_len, MICHAEL_MIC_LEN))
		goto mic_fail;

	/* remove Michael MIC from payload */
	skb_trim(skb, skb->len - MICHAEL_MIC_LEN);

update_iv:
	/* update IV in key information to be able to detect replays */
	rx->key->u.tkip.rx[rx->security_idx].iv32 = rx->tkip_iv32;
	rx->key->u.tkip.rx[rx->security_idx].iv16 = rx->tkip_iv16;

	return RX_CONTINUE;

mic_fail:
	rx->key->u.tkip.mic_failures++;

mic_fail_no_key:
	/*
	 * In some cases the key can be unset - e.g. a multicast packet, in
	 * a driver that supports HW encryption. Send up the key idx only if
	 * the key is set.
	 */
	cfg80211_michael_mic_failure(rx->sdata->dev, hdr->addr2,
				     is_multicast_ether_addr(hdr->addr1) ?
				     NL80211_KEYTYPE_GROUP :
				     NL80211_KEYTYPE_PAIRWISE,
				     rx->key ? rx->key->conf.keyidx : -1,
				     NULL, GFP_ATOMIC);
	return RX_DROP_UNUSABLE;
}

static int tkip_encrypt_skb(struct ieee80211_tx_data *tx, struct sk_buff *skb)
{
	struct ieee80211_hdr *hdr = (struct ieee80211_hdr *) skb->data;
	struct ieee80211_key *key = tx->key;
	struct ieee80211_tx_info *info = IEEE80211_SKB_CB(skb);
	unsigned int hdrlen;
	int len, tail;
	u64 pn;
	u8 *pos;

	if (info->control.hw_key &&
	    !(info->control.hw_key->flags & IEEE80211_KEY_FLAG_GENERATE_IV) &&
	    !(info->control.hw_key->flags & IEEE80211_KEY_FLAG_PUT_IV_SPACE)) {
		/* hwaccel - with no need for software-generated IV */
		return 0;
	}

	hdrlen = ieee80211_hdrlen(hdr->frame_control);
	len = skb->len - hdrlen;

	if (info->control.hw_key)
		tail = 0;
	else
		tail = IEEE80211_TKIP_ICV_LEN;

	if (WARN_ON(skb_tailroom(skb) < tail ||
		    skb_headroom(skb) < IEEE80211_TKIP_IV_LEN))
		return -1;

	pos = skb_push(skb, IEEE80211_TKIP_IV_LEN);
	memmove(pos, pos + IEEE80211_TKIP_IV_LEN, hdrlen);
	pos += hdrlen;

	/* the HW only needs room for the IV, but not the actual IV */
	if (info->control.hw_key &&
	    (info->control.hw_key->flags & IEEE80211_KEY_FLAG_PUT_IV_SPACE))
		return 0;

	/* Increase IV for the frame */
	pn = atomic64_inc_return(&key->conf.tx_pn);
	pos = ieee80211_tkip_add_iv(pos, &key->conf, pn);

	/* hwaccel - with software IV */
	if (info->control.hw_key)
		return 0;

	/* Add room for ICV */
	skb_put(skb, IEEE80211_TKIP_ICV_LEN);

	return ieee80211_tkip_encrypt_data(&tx->local->wep_tx_ctx,
					   key, skb, pos, len);
}


ieee80211_tx_result
ieee80211_crypto_tkip_encrypt(struct ieee80211_tx_data *tx)
{
	struct sk_buff *skb;

	ieee80211_tx_set_protected(tx);

	skb_queue_walk(&tx->skbs, skb) {
		if (tkip_encrypt_skb(tx, skb) < 0)
			return TX_DROP;
	}

	return TX_CONTINUE;
}


ieee80211_rx_result
ieee80211_crypto_tkip_decrypt(struct ieee80211_rx_data *rx)
{
	struct ieee80211_hdr *hdr = (struct ieee80211_hdr *) rx->skb->data;
	int hdrlen, res, hwaccel = 0;
	struct ieee80211_key *key = rx->key;
	struct sk_buff *skb = rx->skb;
	struct ieee80211_rx_status *status = IEEE80211_SKB_RXCB(skb);

	hdrlen = ieee80211_hdrlen(hdr->frame_control);

	if (!ieee80211_is_data(hdr->frame_control))
		return RX_CONTINUE;

	if (!rx->sta || skb->len - hdrlen < 12)
		return RX_DROP_UNUSABLE;

	/* it may be possible to optimize this a bit more */
	if (skb_linearize(rx->skb))
		return RX_DROP_UNUSABLE;
	hdr = (void *)skb->data;

	/*
	 * Let TKIP code verify IV, but skip decryption.
	 * In the case where hardware checks the IV as well,
	 * we don't even get here, see ieee80211_rx_h_decrypt()
	 */
	if (status->flag & RX_FLAG_DECRYPTED)
		hwaccel = 1;

	res = ieee80211_tkip_decrypt_data(&rx->local->wep_rx_ctx,
					  key, skb->data + hdrlen,
					  skb->len - hdrlen, rx->sta->sta.addr,
					  hdr->addr1, hwaccel, rx->security_idx,
					  &rx->tkip_iv32,
					  &rx->tkip_iv16);
	if (res != TKIP_DECRYPT_OK)
		return RX_DROP_UNUSABLE;

	/* Trim ICV */
	if (!(status->flag & RX_FLAG_ICV_STRIPPED))
		skb_trim(skb, skb->len - IEEE80211_TKIP_ICV_LEN);

	/* Remove IV */
	memmove(skb->data + IEEE80211_TKIP_IV_LEN, skb->data, hdrlen);
	skb_pull(skb, IEEE80211_TKIP_IV_LEN);

	return RX_CONTINUE;
}


static void ccmp_special_blocks(struct sk_buff *skb, u8 *pn, u8 *b_0, u8 *aad)
{
	__le16 mask_fc;
	int a4_included, mgmt;
	u8 qos_tid;
	u16 len_a;
	unsigned int hdrlen;
	struct ieee80211_hdr *hdr = (struct ieee80211_hdr *)skb->data;

	/*
	 * Mask FC: zero subtype b4 b5 b6 (if not mgmt)
	 * Retry, PwrMgt, MoreData; set Protected
	 */
	mgmt = ieee80211_is_mgmt(hdr->frame_control);
	mask_fc = hdr->frame_control;
	mask_fc &= ~cpu_to_le16(IEEE80211_FCTL_RETRY |
				IEEE80211_FCTL_PM | IEEE80211_FCTL_MOREDATA);
	if (!mgmt)
		mask_fc &= ~cpu_to_le16(0x0070);
	mask_fc |= cpu_to_le16(IEEE80211_FCTL_PROTECTED);

	hdrlen = ieee80211_hdrlen(hdr->frame_control);
	len_a = hdrlen - 2;
	a4_included = ieee80211_has_a4(hdr->frame_control);

	if (ieee80211_is_data_qos(hdr->frame_control))
		qos_tid = ieee80211_get_tid(hdr);
	else
		qos_tid = 0;

	/* In CCM, the initial vectors (IV) used for CTR mode encryption and CBC
	 * mode authentication are not allowed to collide, yet both are derived
	 * from this vector b_0. We only set L := 1 here to indicate that the
	 * data size can be represented in (L+1) bytes. The CCM layer will take
	 * care of storing the data length in the top (L+1) bytes and setting
	 * and clearing the other bits as is required to derive the two IVs.
	 */
	b_0[0] = 0x1;

	/* Nonce: Nonce Flags | A2 | PN
	 * Nonce Flags: Priority (b0..b3) | Management (b4) | Reserved (b5..b7)
	 */
	b_0[1] = qos_tid | (mgmt << 4);
	memcpy(&b_0[2], hdr->addr2, ETH_ALEN);
	memcpy(&b_0[8], pn, IEEE80211_CCMP_PN_LEN);

	/* AAD (extra authenticate-only data) / masked 802.11 header
	 * FC | A1 | A2 | A3 | SC | [A4] | [QC] */
	put_unaligned_be16(len_a, &aad[0]);
	put_unaligned(mask_fc, (__le16 *)&aad[2]);
	memcpy(&aad[4], &hdr->addr1, 3 * ETH_ALEN);

	/* Mask Seq#, leave Frag# */
	aad[22] = *((u8 *) &hdr->seq_ctrl) & 0x0f;
	aad[23] = 0;

	if (a4_included) {
		memcpy(&aad[24], hdr->addr4, ETH_ALEN);
		aad[30] = qos_tid;
		aad[31] = 0;
	} else {
		memset(&aad[24], 0, ETH_ALEN + IEEE80211_QOS_CTL_LEN);
		aad[24] = qos_tid;
	}
}


static inline void ccmp_pn2hdr(u8 *hdr, u8 *pn, int key_id)
{
	hdr[0] = pn[5];
	hdr[1] = pn[4];
	hdr[2] = 0;
	hdr[3] = 0x20 | (key_id << 6);
	hdr[4] = pn[3];
	hdr[5] = pn[2];
	hdr[6] = pn[1];
	hdr[7] = pn[0];
}


static inline void ccmp_hdr2pn(u8 *pn, u8 *hdr)
{
	pn[0] = hdr[7];
	pn[1] = hdr[6];
	pn[2] = hdr[5];
	pn[3] = hdr[4];
	pn[4] = hdr[1];
	pn[5] = hdr[0];
}


static int ccmp_encrypt_skb(struct ieee80211_tx_data *tx, struct sk_buff *skb,
			    unsigned int mic_len)
{
	struct ieee80211_hdr *hdr = (struct ieee80211_hdr *) skb->data;
	struct ieee80211_key *key = tx->key;
	struct ieee80211_tx_info *info = IEEE80211_SKB_CB(skb);
	int hdrlen, len, tail;
	u8 *pos;
	u8 pn[6];
	u64 pn64;
	u8 aad[CCM_AAD_LEN];
	u8 b_0[AES_BLOCK_SIZE];

	if (info->control.hw_key &&
	    !(info->control.hw_key->flags & IEEE80211_KEY_FLAG_GENERATE_IV) &&
	    !(info->control.hw_key->flags & IEEE80211_KEY_FLAG_PUT_IV_SPACE) &&
	    !((info->control.hw_key->flags &
	       IEEE80211_KEY_FLAG_GENERATE_IV_MGMT) &&
	      ieee80211_is_mgmt(hdr->frame_control))) {
		/*
		 * hwaccel has no need for preallocated room for CCMP
		 * header or MIC fields
		 */
		return 0;
	}

	hdrlen = ieee80211_hdrlen(hdr->frame_control);
	len = skb->len - hdrlen;

	if (info->control.hw_key)
		tail = 0;
	else
		tail = mic_len;

	if (WARN_ON(skb_tailroom(skb) < tail ||
		    skb_headroom(skb) < IEEE80211_CCMP_HDR_LEN))
		return -1;

	pos = skb_push(skb, IEEE80211_CCMP_HDR_LEN);
	memmove(pos, pos + IEEE80211_CCMP_HDR_LEN, hdrlen);

	/* the HW only needs room for the IV, but not the actual IV */
	if (info->control.hw_key &&
	    (info->control.hw_key->flags & IEEE80211_KEY_FLAG_PUT_IV_SPACE))
		return 0;

	hdr = (struct ieee80211_hdr *) pos;
	pos += hdrlen;

	pn64 = atomic64_inc_return(&key->conf.tx_pn);

	pn[5] = pn64;
	pn[4] = pn64 >> 8;
	pn[3] = pn64 >> 16;
	pn[2] = pn64 >> 24;
	pn[1] = pn64 >> 32;
	pn[0] = pn64 >> 40;

	ccmp_pn2hdr(pos, pn, key->conf.keyidx);

	/* hwaccel - with software CCMP header */
	if (info->control.hw_key)
		return 0;

	pos += IEEE80211_CCMP_HDR_LEN;
	ccmp_special_blocks(skb, pn, b_0, aad);
	return ieee80211_aes_ccm_encrypt(key->u.ccmp.tfm, b_0, aad, pos, len,
<<<<<<< HEAD
					 skb_put(skb, mic_len), mic_len);
=======
					 skb_put(skb, mic_len));
>>>>>>> 24b8d41d
}


ieee80211_tx_result
ieee80211_crypto_ccmp_encrypt(struct ieee80211_tx_data *tx,
			      unsigned int mic_len)
{
	struct sk_buff *skb;

	ieee80211_tx_set_protected(tx);

	skb_queue_walk(&tx->skbs, skb) {
		if (ccmp_encrypt_skb(tx, skb, mic_len) < 0)
			return TX_DROP;
	}

	return TX_CONTINUE;
}


ieee80211_rx_result
ieee80211_crypto_ccmp_decrypt(struct ieee80211_rx_data *rx,
			      unsigned int mic_len)
{
	struct ieee80211_hdr *hdr = (struct ieee80211_hdr *)rx->skb->data;
	int hdrlen;
	struct ieee80211_key *key = rx->key;
	struct sk_buff *skb = rx->skb;
	struct ieee80211_rx_status *status = IEEE80211_SKB_RXCB(skb);
	u8 pn[IEEE80211_CCMP_PN_LEN];
	int data_len;
	int queue;

	hdrlen = ieee80211_hdrlen(hdr->frame_control);

	if (!ieee80211_is_data(hdr->frame_control) &&
	    !ieee80211_is_robust_mgmt_frame(skb))
		return RX_CONTINUE;

	if (status->flag & RX_FLAG_DECRYPTED) {
		if (!pskb_may_pull(rx->skb, hdrlen + IEEE80211_CCMP_HDR_LEN))
			return RX_DROP_UNUSABLE;
		if (status->flag & RX_FLAG_MIC_STRIPPED)
			mic_len = 0;
	} else {
		if (skb_linearize(rx->skb))
			return RX_DROP_UNUSABLE;
	}

	data_len = skb->len - hdrlen - IEEE80211_CCMP_HDR_LEN - mic_len;
	if (!rx->sta || data_len < 0)
		return RX_DROP_UNUSABLE;

	if (!(status->flag & RX_FLAG_PN_VALIDATED)) {
		int res;

		ccmp_hdr2pn(pn, skb->data + hdrlen);

		queue = rx->security_idx;

		res = memcmp(pn, key->u.ccmp.rx_pn[queue],
			     IEEE80211_CCMP_PN_LEN);
		if (res < 0 ||
		    (!res && !(status->flag & RX_FLAG_ALLOW_SAME_PN))) {
			key->u.ccmp.replays++;
			return RX_DROP_UNUSABLE;
		}

		if (!(status->flag & RX_FLAG_DECRYPTED)) {
			u8 aad[2 * AES_BLOCK_SIZE];
			u8 b_0[AES_BLOCK_SIZE];
			/* hardware didn't decrypt/verify MIC */
			ccmp_special_blocks(skb, pn, b_0, aad);

			if (ieee80211_aes_ccm_decrypt(
				    key->u.ccmp.tfm, b_0, aad,
				    skb->data + hdrlen + IEEE80211_CCMP_HDR_LEN,
				    data_len,
				    skb->data + skb->len - mic_len))
				return RX_DROP_UNUSABLE;
		}

		memcpy(key->u.ccmp.rx_pn[queue], pn, IEEE80211_CCMP_PN_LEN);
	}

	/* Remove CCMP header and MIC */
	if (pskb_trim(skb, skb->len - mic_len))
		return RX_DROP_UNUSABLE;
	memmove(skb->data + IEEE80211_CCMP_HDR_LEN, skb->data, hdrlen);
	skb_pull(skb, IEEE80211_CCMP_HDR_LEN);

	return RX_CONTINUE;
}

static void gcmp_special_blocks(struct sk_buff *skb, u8 *pn, u8 *j_0, u8 *aad)
{
	__le16 mask_fc;
	u8 qos_tid;
	struct ieee80211_hdr *hdr = (struct ieee80211_hdr *)skb->data;

	memcpy(j_0, hdr->addr2, ETH_ALEN);
	memcpy(&j_0[ETH_ALEN], pn, IEEE80211_GCMP_PN_LEN);
	j_0[13] = 0;
	j_0[14] = 0;
	j_0[AES_BLOCK_SIZE - 1] = 0x01;

	/* AAD (extra authenticate-only data) / masked 802.11 header
	 * FC | A1 | A2 | A3 | SC | [A4] | [QC]
	 */
	put_unaligned_be16(ieee80211_hdrlen(hdr->frame_control) - 2, &aad[0]);
	/* Mask FC: zero subtype b4 b5 b6 (if not mgmt)
	 * Retry, PwrMgt, MoreData; set Protected
	 */
	mask_fc = hdr->frame_control;
	mask_fc &= ~cpu_to_le16(IEEE80211_FCTL_RETRY |
				IEEE80211_FCTL_PM | IEEE80211_FCTL_MOREDATA);
	if (!ieee80211_is_mgmt(hdr->frame_control))
		mask_fc &= ~cpu_to_le16(0x0070);
	mask_fc |= cpu_to_le16(IEEE80211_FCTL_PROTECTED);

	put_unaligned(mask_fc, (__le16 *)&aad[2]);
	memcpy(&aad[4], &hdr->addr1, 3 * ETH_ALEN);

	/* Mask Seq#, leave Frag# */
	aad[22] = *((u8 *)&hdr->seq_ctrl) & 0x0f;
	aad[23] = 0;

	if (ieee80211_is_data_qos(hdr->frame_control))
		qos_tid = ieee80211_get_tid(hdr);
	else
		qos_tid = 0;

	if (ieee80211_has_a4(hdr->frame_control)) {
		memcpy(&aad[24], hdr->addr4, ETH_ALEN);
		aad[30] = qos_tid;
		aad[31] = 0;
	} else {
		memset(&aad[24], 0, ETH_ALEN + IEEE80211_QOS_CTL_LEN);
		aad[24] = qos_tid;
	}
}

static inline void gcmp_pn2hdr(u8 *hdr, const u8 *pn, int key_id)
{
	hdr[0] = pn[5];
	hdr[1] = pn[4];
	hdr[2] = 0;
	hdr[3] = 0x20 | (key_id << 6);
	hdr[4] = pn[3];
	hdr[5] = pn[2];
	hdr[6] = pn[1];
	hdr[7] = pn[0];
}

static inline void gcmp_hdr2pn(u8 *pn, const u8 *hdr)
{
	pn[0] = hdr[7];
	pn[1] = hdr[6];
	pn[2] = hdr[5];
	pn[3] = hdr[4];
	pn[4] = hdr[1];
	pn[5] = hdr[0];
}

static int gcmp_encrypt_skb(struct ieee80211_tx_data *tx, struct sk_buff *skb)
{
	struct ieee80211_hdr *hdr = (struct ieee80211_hdr *)skb->data;
	struct ieee80211_key *key = tx->key;
	struct ieee80211_tx_info *info = IEEE80211_SKB_CB(skb);
	int hdrlen, len, tail;
	u8 *pos;
	u8 pn[6];
	u64 pn64;
	u8 aad[GCM_AAD_LEN];
	u8 j_0[AES_BLOCK_SIZE];

	if (info->control.hw_key &&
	    !(info->control.hw_key->flags & IEEE80211_KEY_FLAG_GENERATE_IV) &&
	    !(info->control.hw_key->flags & IEEE80211_KEY_FLAG_PUT_IV_SPACE) &&
	    !((info->control.hw_key->flags &
	       IEEE80211_KEY_FLAG_GENERATE_IV_MGMT) &&
	      ieee80211_is_mgmt(hdr->frame_control))) {
		/* hwaccel has no need for preallocated room for GCMP
		 * header or MIC fields
		 */
		return 0;
	}

	hdrlen = ieee80211_hdrlen(hdr->frame_control);
	len = skb->len - hdrlen;

	if (info->control.hw_key)
		tail = 0;
	else
		tail = IEEE80211_GCMP_MIC_LEN;

	if (WARN_ON(skb_tailroom(skb) < tail ||
		    skb_headroom(skb) < IEEE80211_GCMP_HDR_LEN))
		return -1;

	pos = skb_push(skb, IEEE80211_GCMP_HDR_LEN);
	memmove(pos, pos + IEEE80211_GCMP_HDR_LEN, hdrlen);
	skb_set_network_header(skb, skb_network_offset(skb) +
				    IEEE80211_GCMP_HDR_LEN);

	/* the HW only needs room for the IV, but not the actual IV */
	if (info->control.hw_key &&
	    (info->control.hw_key->flags & IEEE80211_KEY_FLAG_PUT_IV_SPACE))
		return 0;

	hdr = (struct ieee80211_hdr *)pos;
	pos += hdrlen;

	pn64 = atomic64_inc_return(&key->conf.tx_pn);

	pn[5] = pn64;
	pn[4] = pn64 >> 8;
	pn[3] = pn64 >> 16;
	pn[2] = pn64 >> 24;
	pn[1] = pn64 >> 32;
	pn[0] = pn64 >> 40;

	gcmp_pn2hdr(pos, pn, key->conf.keyidx);

	/* hwaccel - with software GCMP header */
	if (info->control.hw_key)
		return 0;

	pos += IEEE80211_GCMP_HDR_LEN;
	gcmp_special_blocks(skb, pn, j_0, aad);
	return ieee80211_aes_gcm_encrypt(key->u.gcmp.tfm, j_0, aad, pos, len,
					 skb_put(skb, IEEE80211_GCMP_MIC_LEN));
}

ieee80211_tx_result
ieee80211_crypto_gcmp_encrypt(struct ieee80211_tx_data *tx)
{
	struct sk_buff *skb;

	ieee80211_tx_set_protected(tx);

	skb_queue_walk(&tx->skbs, skb) {
		if (gcmp_encrypt_skb(tx, skb) < 0)
			return TX_DROP;
	}

	return TX_CONTINUE;
}

ieee80211_rx_result
ieee80211_crypto_gcmp_decrypt(struct ieee80211_rx_data *rx)
{
	struct ieee80211_hdr *hdr = (struct ieee80211_hdr *)rx->skb->data;
	int hdrlen;
	struct ieee80211_key *key = rx->key;
	struct sk_buff *skb = rx->skb;
	struct ieee80211_rx_status *status = IEEE80211_SKB_RXCB(skb);
	u8 pn[IEEE80211_GCMP_PN_LEN];
	int data_len, queue, mic_len = IEEE80211_GCMP_MIC_LEN;

	hdrlen = ieee80211_hdrlen(hdr->frame_control);

	if (!ieee80211_is_data(hdr->frame_control) &&
	    !ieee80211_is_robust_mgmt_frame(skb))
		return RX_CONTINUE;

	if (status->flag & RX_FLAG_DECRYPTED) {
		if (!pskb_may_pull(rx->skb, hdrlen + IEEE80211_GCMP_HDR_LEN))
			return RX_DROP_UNUSABLE;
		if (status->flag & RX_FLAG_MIC_STRIPPED)
			mic_len = 0;
	} else {
		if (skb_linearize(rx->skb))
			return RX_DROP_UNUSABLE;
	}

	data_len = skb->len - hdrlen - IEEE80211_GCMP_HDR_LEN - mic_len;
	if (!rx->sta || data_len < 0)
		return RX_DROP_UNUSABLE;

	if (!(status->flag & RX_FLAG_PN_VALIDATED)) {
		int res;

		gcmp_hdr2pn(pn, skb->data + hdrlen);

		queue = rx->security_idx;

		res = memcmp(pn, key->u.gcmp.rx_pn[queue],
			     IEEE80211_GCMP_PN_LEN);
		if (res < 0 ||
		    (!res && !(status->flag & RX_FLAG_ALLOW_SAME_PN))) {
			key->u.gcmp.replays++;
			return RX_DROP_UNUSABLE;
		}

		if (!(status->flag & RX_FLAG_DECRYPTED)) {
			u8 aad[2 * AES_BLOCK_SIZE];
			u8 j_0[AES_BLOCK_SIZE];
			/* hardware didn't decrypt/verify MIC */
			gcmp_special_blocks(skb, pn, j_0, aad);

			if (ieee80211_aes_gcm_decrypt(
				    key->u.gcmp.tfm, j_0, aad,
				    skb->data + hdrlen + IEEE80211_GCMP_HDR_LEN,
				    data_len,
				    skb->data + skb->len -
				    IEEE80211_GCMP_MIC_LEN))
				return RX_DROP_UNUSABLE;
		}

		memcpy(key->u.gcmp.rx_pn[queue], pn, IEEE80211_GCMP_PN_LEN);
	}

	/* Remove GCMP header and MIC */
	if (pskb_trim(skb, skb->len - mic_len))
		return RX_DROP_UNUSABLE;
	memmove(skb->data + IEEE80211_GCMP_HDR_LEN, skb->data, hdrlen);
	skb_pull(skb, IEEE80211_GCMP_HDR_LEN);

	return RX_CONTINUE;
}

static ieee80211_tx_result
ieee80211_crypto_cs_encrypt(struct ieee80211_tx_data *tx,
			    struct sk_buff *skb)
{
	struct ieee80211_hdr *hdr = (struct ieee80211_hdr *)skb->data;
	struct ieee80211_key *key = tx->key;
	struct ieee80211_tx_info *info = IEEE80211_SKB_CB(skb);
	int hdrlen;
	u8 *pos, iv_len = key->conf.iv_len;

	if (info->control.hw_key &&
	    !(info->control.hw_key->flags & IEEE80211_KEY_FLAG_PUT_IV_SPACE)) {
		/* hwaccel has no need for preallocated head room */
		return TX_CONTINUE;
	}

	if (unlikely(skb_headroom(skb) < iv_len &&
		     pskb_expand_head(skb, iv_len, 0, GFP_ATOMIC)))
		return TX_DROP;

	hdrlen = ieee80211_hdrlen(hdr->frame_control);

	pos = skb_push(skb, iv_len);
	memmove(pos, pos + iv_len, hdrlen);

	return TX_CONTINUE;
}

static inline int ieee80211_crypto_cs_pn_compare(u8 *pn1, u8 *pn2, int len)
{
	int i;

	/* pn is little endian */
	for (i = len - 1; i >= 0; i--) {
		if (pn1[i] < pn2[i])
			return -1;
		else if (pn1[i] > pn2[i])
			return 1;
	}

	return 0;
}

static ieee80211_rx_result
ieee80211_crypto_cs_decrypt(struct ieee80211_rx_data *rx)
{
	struct ieee80211_key *key = rx->key;
	struct ieee80211_hdr *hdr = (struct ieee80211_hdr *)rx->skb->data;
	const struct ieee80211_cipher_scheme *cs = NULL;
	int hdrlen = ieee80211_hdrlen(hdr->frame_control);
	struct ieee80211_rx_status *status = IEEE80211_SKB_RXCB(rx->skb);
	int data_len;
	u8 *rx_pn;
	u8 *skb_pn;
	u8 qos_tid;

	if (!rx->sta || !rx->sta->cipher_scheme ||
	    !(status->flag & RX_FLAG_DECRYPTED))
		return RX_DROP_UNUSABLE;

	if (!ieee80211_is_data(hdr->frame_control))
		return RX_CONTINUE;

	cs = rx->sta->cipher_scheme;

	data_len = rx->skb->len - hdrlen - cs->hdr_len;

	if (data_len < 0)
		return RX_DROP_UNUSABLE;

	if (ieee80211_is_data_qos(hdr->frame_control))
		qos_tid = ieee80211_get_tid(hdr);
	else
		qos_tid = 0;

	if (skb_linearize(rx->skb))
		return RX_DROP_UNUSABLE;

	hdr = (struct ieee80211_hdr *)rx->skb->data;

	rx_pn = key->u.gen.rx_pn[qos_tid];
	skb_pn = rx->skb->data + hdrlen + cs->pn_off;

	if (ieee80211_crypto_cs_pn_compare(skb_pn, rx_pn, cs->pn_len) <= 0)
		return RX_DROP_UNUSABLE;

	memcpy(rx_pn, skb_pn, cs->pn_len);

	/* remove security header and MIC */
	if (pskb_trim(rx->skb, rx->skb->len - cs->mic_len))
		return RX_DROP_UNUSABLE;

	memmove(rx->skb->data + cs->hdr_len, rx->skb->data, hdrlen);
	skb_pull(rx->skb, cs->hdr_len);

	return RX_CONTINUE;
}

static void bip_aad(struct sk_buff *skb, u8 *aad)
{
	__le16 mask_fc;
	struct ieee80211_hdr *hdr = (struct ieee80211_hdr *) skb->data;

	/* BIP AAD: FC(masked) || A1 || A2 || A3 */

	/* FC type/subtype */
	/* Mask FC Retry, PwrMgt, MoreData flags to zero */
	mask_fc = hdr->frame_control;
	mask_fc &= ~cpu_to_le16(IEEE80211_FCTL_RETRY | IEEE80211_FCTL_PM |
				IEEE80211_FCTL_MOREDATA);
	put_unaligned(mask_fc, (__le16 *) &aad[0]);
	/* A1 || A2 || A3 */
	memcpy(aad + 2, &hdr->addr1, 3 * ETH_ALEN);
}


static inline void bip_ipn_set64(u8 *d, u64 pn)
{
	*d++ = pn;
	*d++ = pn >> 8;
	*d++ = pn >> 16;
	*d++ = pn >> 24;
	*d++ = pn >> 32;
	*d = pn >> 40;
}

static inline void bip_ipn_swap(u8 *d, const u8 *s)
{
	*d++ = s[5];
	*d++ = s[4];
	*d++ = s[3];
	*d++ = s[2];
	*d++ = s[1];
	*d = s[0];
}


ieee80211_tx_result
ieee80211_crypto_aes_cmac_encrypt(struct ieee80211_tx_data *tx)
{
	struct sk_buff *skb;
	struct ieee80211_tx_info *info;
	struct ieee80211_key *key = tx->key;
	struct ieee80211_mmie *mmie;
	u8 aad[20];
	u64 pn64;

	if (WARN_ON(skb_queue_len(&tx->skbs) != 1))
		return TX_DROP;

	skb = skb_peek(&tx->skbs);

	info = IEEE80211_SKB_CB(skb);

	if (info->control.hw_key &&
	    !(key->conf.flags & IEEE80211_KEY_FLAG_GENERATE_MMIE))
		return TX_CONTINUE;

	if (WARN_ON(skb_tailroom(skb) < sizeof(*mmie)))
		return TX_DROP;

	mmie = skb_put(skb, sizeof(*mmie));
	mmie->element_id = WLAN_EID_MMIE;
	mmie->length = sizeof(*mmie) - 2;
	mmie->key_id = cpu_to_le16(key->conf.keyidx);

	/* PN = PN + 1 */
	pn64 = atomic64_inc_return(&key->conf.tx_pn);

	bip_ipn_set64(mmie->sequence_number, pn64);

	if (info->control.hw_key)
		return TX_CONTINUE;

	bip_aad(skb, aad);

	/*
	 * MIC = AES-128-CMAC(IGTK, AAD || Management Frame Body || MMIE, 64)
	 */
	ieee80211_aes_cmac(key->u.aes_cmac.tfm, aad,
			   skb->data + 24, skb->len - 24, mmie->mic);

	return TX_CONTINUE;
}

ieee80211_tx_result
ieee80211_crypto_aes_cmac_256_encrypt(struct ieee80211_tx_data *tx)
{
	struct sk_buff *skb;
	struct ieee80211_tx_info *info;
	struct ieee80211_key *key = tx->key;
	struct ieee80211_mmie_16 *mmie;
	u8 aad[20];
	u64 pn64;

	if (WARN_ON(skb_queue_len(&tx->skbs) != 1))
		return TX_DROP;

	skb = skb_peek(&tx->skbs);

	info = IEEE80211_SKB_CB(skb);

	if (info->control.hw_key)
		return TX_CONTINUE;

	if (WARN_ON(skb_tailroom(skb) < sizeof(*mmie)))
		return TX_DROP;

	mmie = skb_put(skb, sizeof(*mmie));
	mmie->element_id = WLAN_EID_MMIE;
	mmie->length = sizeof(*mmie) - 2;
	mmie->key_id = cpu_to_le16(key->conf.keyidx);

	/* PN = PN + 1 */
	pn64 = atomic64_inc_return(&key->conf.tx_pn);

	bip_ipn_set64(mmie->sequence_number, pn64);

	bip_aad(skb, aad);

	/* MIC = AES-256-CMAC(IGTK, AAD || Management Frame Body || MMIE, 128)
	 */
	ieee80211_aes_cmac_256(key->u.aes_cmac.tfm, aad,
			       skb->data + 24, skb->len - 24, mmie->mic);

	return TX_CONTINUE;
}

ieee80211_rx_result
ieee80211_crypto_aes_cmac_decrypt(struct ieee80211_rx_data *rx)
{
	struct sk_buff *skb = rx->skb;
	struct ieee80211_rx_status *status = IEEE80211_SKB_RXCB(skb);
	struct ieee80211_key *key = rx->key;
	struct ieee80211_mmie *mmie;
	u8 aad[20], mic[8], ipn[6];
	struct ieee80211_hdr *hdr = (struct ieee80211_hdr *) skb->data;

	if (!ieee80211_is_mgmt(hdr->frame_control))
		return RX_CONTINUE;

	/* management frames are already linear */

	if (skb->len < 24 + sizeof(*mmie))
		return RX_DROP_UNUSABLE;

	mmie = (struct ieee80211_mmie *)
		(skb->data + skb->len - sizeof(*mmie));
	if (mmie->element_id != WLAN_EID_MMIE ||
	    mmie->length != sizeof(*mmie) - 2)
		return RX_DROP_UNUSABLE; /* Invalid MMIE */

	bip_ipn_swap(ipn, mmie->sequence_number);

	if (memcmp(ipn, key->u.aes_cmac.rx_pn, 6) <= 0) {
		key->u.aes_cmac.replays++;
		return RX_DROP_UNUSABLE;
	}

	if (!(status->flag & RX_FLAG_DECRYPTED)) {
		/* hardware didn't decrypt/verify MIC */
		bip_aad(skb, aad);
		ieee80211_aes_cmac(key->u.aes_cmac.tfm, aad,
				   skb->data + 24, skb->len - 24, mic);
		if (crypto_memneq(mic, mmie->mic, sizeof(mmie->mic))) {
			key->u.aes_cmac.icverrors++;
			return RX_DROP_UNUSABLE;
		}
	}

	memcpy(key->u.aes_cmac.rx_pn, ipn, 6);

	/* Remove MMIE */
	skb_trim(skb, skb->len - sizeof(*mmie));

	return RX_CONTINUE;
}

ieee80211_rx_result
ieee80211_crypto_aes_cmac_256_decrypt(struct ieee80211_rx_data *rx)
{
	struct sk_buff *skb = rx->skb;
	struct ieee80211_rx_status *status = IEEE80211_SKB_RXCB(skb);
	struct ieee80211_key *key = rx->key;
	struct ieee80211_mmie_16 *mmie;
	u8 aad[20], mic[16], ipn[6];
	struct ieee80211_hdr *hdr = (struct ieee80211_hdr *)skb->data;

	if (!ieee80211_is_mgmt(hdr->frame_control))
		return RX_CONTINUE;

	/* management frames are already linear */

	if (skb->len < 24 + sizeof(*mmie))
		return RX_DROP_UNUSABLE;

	mmie = (struct ieee80211_mmie_16 *)
		(skb->data + skb->len - sizeof(*mmie));
	if (mmie->element_id != WLAN_EID_MMIE ||
	    mmie->length != sizeof(*mmie) - 2)
		return RX_DROP_UNUSABLE; /* Invalid MMIE */

	bip_ipn_swap(ipn, mmie->sequence_number);

	if (memcmp(ipn, key->u.aes_cmac.rx_pn, 6) <= 0) {
		key->u.aes_cmac.replays++;
		return RX_DROP_UNUSABLE;
	}

	if (!(status->flag & RX_FLAG_DECRYPTED)) {
		/* hardware didn't decrypt/verify MIC */
		bip_aad(skb, aad);
		ieee80211_aes_cmac_256(key->u.aes_cmac.tfm, aad,
				       skb->data + 24, skb->len - 24, mic);
		if (crypto_memneq(mic, mmie->mic, sizeof(mmie->mic))) {
			key->u.aes_cmac.icverrors++;
			return RX_DROP_UNUSABLE;
		}
	}

	memcpy(key->u.aes_cmac.rx_pn, ipn, 6);

	/* Remove MMIE */
	skb_trim(skb, skb->len - sizeof(*mmie));

	return RX_CONTINUE;
}

ieee80211_tx_result
ieee80211_crypto_aes_gmac_encrypt(struct ieee80211_tx_data *tx)
{
	struct sk_buff *skb;
	struct ieee80211_tx_info *info;
	struct ieee80211_key *key = tx->key;
	struct ieee80211_mmie_16 *mmie;
	struct ieee80211_hdr *hdr;
	u8 aad[GMAC_AAD_LEN];
	u64 pn64;
	u8 nonce[GMAC_NONCE_LEN];

	if (WARN_ON(skb_queue_len(&tx->skbs) != 1))
		return TX_DROP;

	skb = skb_peek(&tx->skbs);

	info = IEEE80211_SKB_CB(skb);

	if (info->control.hw_key)
		return TX_CONTINUE;

	if (WARN_ON(skb_tailroom(skb) < sizeof(*mmie)))
		return TX_DROP;

	mmie = skb_put(skb, sizeof(*mmie));
	mmie->element_id = WLAN_EID_MMIE;
	mmie->length = sizeof(*mmie) - 2;
	mmie->key_id = cpu_to_le16(key->conf.keyidx);

	/* PN = PN + 1 */
	pn64 = atomic64_inc_return(&key->conf.tx_pn);

	bip_ipn_set64(mmie->sequence_number, pn64);

	bip_aad(skb, aad);

	hdr = (struct ieee80211_hdr *)skb->data;
	memcpy(nonce, hdr->addr2, ETH_ALEN);
	bip_ipn_swap(nonce + ETH_ALEN, mmie->sequence_number);

	/* MIC = AES-GMAC(IGTK, AAD || Management Frame Body || MMIE, 128) */
	if (ieee80211_aes_gmac(key->u.aes_gmac.tfm, aad, nonce,
			       skb->data + 24, skb->len - 24, mmie->mic) < 0)
		return TX_DROP;

	return TX_CONTINUE;
}

ieee80211_rx_result
ieee80211_crypto_aes_gmac_decrypt(struct ieee80211_rx_data *rx)
{
	struct sk_buff *skb = rx->skb;
	struct ieee80211_rx_status *status = IEEE80211_SKB_RXCB(skb);
	struct ieee80211_key *key = rx->key;
	struct ieee80211_mmie_16 *mmie;
<<<<<<< HEAD
	u8 aad[GMAC_AAD_LEN], mic[GMAC_MIC_LEN], ipn[6], nonce[GMAC_NONCE_LEN];
=======
	u8 aad[GMAC_AAD_LEN], *mic, ipn[6], nonce[GMAC_NONCE_LEN];
>>>>>>> 24b8d41d
	struct ieee80211_hdr *hdr = (struct ieee80211_hdr *)skb->data;

	if (!ieee80211_is_mgmt(hdr->frame_control))
		return RX_CONTINUE;

	/* management frames are already linear */

	if (skb->len < 24 + sizeof(*mmie))
		return RX_DROP_UNUSABLE;

	mmie = (struct ieee80211_mmie_16 *)
		(skb->data + skb->len - sizeof(*mmie));
	if (mmie->element_id != WLAN_EID_MMIE ||
	    mmie->length != sizeof(*mmie) - 2)
		return RX_DROP_UNUSABLE; /* Invalid MMIE */

	bip_ipn_swap(ipn, mmie->sequence_number);

	if (memcmp(ipn, key->u.aes_gmac.rx_pn, 6) <= 0) {
		key->u.aes_gmac.replays++;
		return RX_DROP_UNUSABLE;
	}

	if (!(status->flag & RX_FLAG_DECRYPTED)) {
		/* hardware didn't decrypt/verify MIC */
		bip_aad(skb, aad);

		memcpy(nonce, hdr->addr2, ETH_ALEN);
		memcpy(nonce + ETH_ALEN, ipn, 6);

		mic = kmalloc(GMAC_MIC_LEN, GFP_ATOMIC);
		if (!mic)
			return RX_DROP_UNUSABLE;
		if (ieee80211_aes_gmac(key->u.aes_gmac.tfm, aad, nonce,
				       skb->data + 24, skb->len - 24,
				       mic) < 0 ||
		    crypto_memneq(mic, mmie->mic, sizeof(mmie->mic))) {
			key->u.aes_gmac.icverrors++;
			kfree(mic);
			return RX_DROP_UNUSABLE;
		}
		kfree(mic);
	}

	memcpy(key->u.aes_gmac.rx_pn, ipn, 6);

	/* Remove MMIE */
	skb_trim(skb, skb->len - sizeof(*mmie));

	return RX_CONTINUE;
}

ieee80211_tx_result
ieee80211_crypto_hw_encrypt(struct ieee80211_tx_data *tx)
{
	struct sk_buff *skb;
	struct ieee80211_tx_info *info = NULL;
	ieee80211_tx_result res;

	skb_queue_walk(&tx->skbs, skb) {
		info  = IEEE80211_SKB_CB(skb);

		/* handle hw-only algorithm */
		if (!info->control.hw_key)
			return TX_DROP;

		if (tx->key->flags & KEY_FLAG_CIPHER_SCHEME) {
			res = ieee80211_crypto_cs_encrypt(tx, skb);
			if (res != TX_CONTINUE)
				return res;
		}
	}

	ieee80211_tx_set_protected(tx);

	return TX_CONTINUE;
}

ieee80211_rx_result
ieee80211_crypto_hw_decrypt(struct ieee80211_rx_data *rx)
{
	if (rx->sta && rx->sta->cipher_scheme)
		return ieee80211_crypto_cs_decrypt(rx);

	return RX_DROP_UNUSABLE;
}<|MERGE_RESOLUTION|>--- conflicted
+++ resolved
@@ -469,11 +469,7 @@
 	pos += IEEE80211_CCMP_HDR_LEN;
 	ccmp_special_blocks(skb, pn, b_0, aad);
 	return ieee80211_aes_ccm_encrypt(key->u.ccmp.tfm, b_0, aad, pos, len,
-<<<<<<< HEAD
-					 skb_put(skb, mic_len), mic_len);
-=======
 					 skb_put(skb, mic_len));
->>>>>>> 24b8d41d
 }
 
 
@@ -1180,11 +1176,7 @@
 	struct ieee80211_rx_status *status = IEEE80211_SKB_RXCB(skb);
 	struct ieee80211_key *key = rx->key;
 	struct ieee80211_mmie_16 *mmie;
-<<<<<<< HEAD
-	u8 aad[GMAC_AAD_LEN], mic[GMAC_MIC_LEN], ipn[6], nonce[GMAC_NONCE_LEN];
-=======
 	u8 aad[GMAC_AAD_LEN], *mic, ipn[6], nonce[GMAC_NONCE_LEN];
->>>>>>> 24b8d41d
 	struct ieee80211_hdr *hdr = (struct ieee80211_hdr *)skb->data;
 
 	if (!ieee80211_is_mgmt(hdr->frame_control))
