--- conflicted
+++ resolved
@@ -1,14 +1,8 @@
-<<<<<<< HEAD
-/*
-* Portions of this file
-* Copyright(c) 2016 Intel Deutschland GmbH
-=======
 /* SPDX-License-Identifier: GPL-2.0 */
 /*
 * Portions of this file
 * Copyright(c) 2016 Intel Deutschland GmbH
 * Copyright (C) 2018 - 2019 Intel Corporation
->>>>>>> 24b8d41d
 */
 
 #ifndef __MAC80211_DRIVER_OPS
@@ -171,12 +165,8 @@
 	if (WARN_ON_ONCE(sdata->vif.type == NL80211_IFTYPE_P2P_DEVICE ||
 			 sdata->vif.type == NL80211_IFTYPE_NAN ||
 			 (sdata->vif.type == NL80211_IFTYPE_MONITOR &&
-<<<<<<< HEAD
-			  !sdata->vif.mu_mimo_owner)))
-=======
 			  !sdata->vif.mu_mimo_owner &&
 			  !(changed & BSS_CHANGED_TXPOWER))))
->>>>>>> 24b8d41d
 		return;
 
 	if (!check_sdata_in_driver(sdata))
@@ -1221,8 +1211,6 @@
 	local->ops->wake_tx_queue(&local->hw, &txq->txq);
 }
 
-<<<<<<< HEAD
-=======
 static inline void schedule_and_wake_txq(struct ieee80211_local *local,
 					 struct txq_info *txqi)
 {
@@ -1290,7 +1278,6 @@
 	trace_drv_return_void(local);
 }
 
->>>>>>> 24b8d41d
 static inline int drv_start_nan(struct ieee80211_local *local,
 				struct ieee80211_sub_if_data *sdata,
 				struct cfg80211_nan_conf *conf)
@@ -1370,8 +1357,6 @@
 	trace_drv_return_void(local);
 }
 
-<<<<<<< HEAD
-=======
 static inline int drv_set_tid_config(struct ieee80211_local *local,
 				     struct ieee80211_sub_if_data *sdata,
 				     struct ieee80211_sta *sta,
@@ -1428,5 +1413,4 @@
 	trace_drv_return_void(local);
 }
 
->>>>>>> 24b8d41d
 #endif /* __MAC80211_DRIVER_OPS */