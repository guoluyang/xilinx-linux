// SPDX-License-Identifier: GPL-2.0-only
/*
 * Copyright 2002-2005, Instant802 Networks, Inc.
 * Copyright 2005-2006, Devicescape Software, Inc.
 * Copyright 2006-2007	Jiri Benc <jbenc@suse.cz>
 * Copyright 2008-2010	Johannes Berg <johannes@sipsolutions.net>
 * Copyright 2013-2014  Intel Mobile Communications GmbH
 */

#include <linux/export.h>
#include <linux/etherdevice.h>
#include <net/mac80211.h>
#include <asm/unaligned.h>
#include "ieee80211_i.h"
#include "rate.h"
#include "mesh.h"
#include "led.h"
#include "wme.h"


void ieee80211_tx_status_irqsafe(struct ieee80211_hw *hw,
				 struct sk_buff *skb)
{
	struct ieee80211_local *local = hw_to_local(hw);
	struct ieee80211_tx_info *info = IEEE80211_SKB_CB(skb);
	int tmp;

	skb->pkt_type = IEEE80211_TX_STATUS_MSG;
	skb_queue_tail(info->flags & IEEE80211_TX_CTL_REQ_TX_STATUS ?
		       &local->skb_queue : &local->skb_queue_unreliable, skb);
	tmp = skb_queue_len(&local->skb_queue) +
		skb_queue_len(&local->skb_queue_unreliable);
	while (tmp > IEEE80211_IRQSAFE_QUEUE_LIMIT &&
	       (skb = skb_dequeue(&local->skb_queue_unreliable))) {
		ieee80211_free_txskb(hw, skb);
		tmp--;
		I802_DEBUG_INC(local->tx_status_drop);
	}
	tasklet_schedule(&local->tasklet);
}
EXPORT_SYMBOL(ieee80211_tx_status_irqsafe);

static void ieee80211_handle_filtered_frame(struct ieee80211_local *local,
					    struct sta_info *sta,
					    struct sk_buff *skb)
{
	struct ieee80211_tx_info *info = IEEE80211_SKB_CB(skb);
	struct ieee80211_hdr *hdr = (void *)skb->data;
	int ac;

	if (info->flags & (IEEE80211_TX_CTL_NO_PS_BUFFER |
			   IEEE80211_TX_CTL_AMPDU |
			   IEEE80211_TX_CTL_HW_80211_ENCAP)) {
		ieee80211_free_txskb(&local->hw, skb);
		return;
	}

	/*
	 * This skb 'survived' a round-trip through the driver, and
	 * hopefully the driver didn't mangle it too badly. However,
	 * we can definitely not rely on the control information
	 * being correct. Clear it so we don't get junk there, and
	 * indicate that it needs new processing, but must not be
	 * modified/encrypted again.
	 */
	memset(&info->control, 0, sizeof(info->control));

	info->control.jiffies = jiffies;
	info->control.vif = &sta->sdata->vif;
	info->control.flags |= IEEE80211_TX_INTCFL_NEED_TXPROCESSING;
	info->flags |= IEEE80211_TX_INTFL_RETRANSMISSION;
	info->flags &= ~IEEE80211_TX_TEMPORARY_FLAGS;

	sta->status_stats.filtered++;

	/*
	 * Clear more-data bit on filtered frames, it might be set
	 * but later frames might time out so it might have to be
	 * clear again ... It's all rather unlikely (this frame
	 * should time out first, right?) but let's not confuse
	 * peers unnecessarily.
	 */
	if (hdr->frame_control & cpu_to_le16(IEEE80211_FCTL_MOREDATA))
		hdr->frame_control &= ~cpu_to_le16(IEEE80211_FCTL_MOREDATA);

	if (ieee80211_is_data_qos(hdr->frame_control)) {
		u8 *p = ieee80211_get_qos_ctl(hdr);
		int tid = *p & IEEE80211_QOS_CTL_TID_MASK;

		/*
		 * Clear EOSP if set, this could happen e.g.
		 * if an absence period (us being a P2P GO)
		 * shortens the SP.
		 */
		if (*p & IEEE80211_QOS_CTL_EOSP)
			*p &= ~IEEE80211_QOS_CTL_EOSP;
		ac = ieee80211_ac_from_tid(tid);
	} else {
		ac = IEEE80211_AC_BE;
	}

	/*
	 * Clear the TX filter mask for this STA when sending the next
	 * packet. If the STA went to power save mode, this will happen
	 * when it wakes up for the next time.
	 */
	set_sta_flag(sta, WLAN_STA_CLEAR_PS_FILT);
	ieee80211_clear_fast_xmit(sta);

	/*
	 * This code races in the following way:
	 *
	 *  (1) STA sends frame indicating it will go to sleep and does so
	 *  (2) hardware/firmware adds STA to filter list, passes frame up
	 *  (3) hardware/firmware processes TX fifo and suppresses a frame
	 *  (4) we get TX status before having processed the frame and
	 *	knowing that the STA has gone to sleep.
	 *
	 * This is actually quite unlikely even when both those events are
	 * processed from interrupts coming in quickly after one another or
	 * even at the same time because we queue both TX status events and
	 * RX frames to be processed by a tasklet and process them in the
	 * same order that they were received or TX status last. Hence, there
	 * is no race as long as the frame RX is processed before the next TX
	 * status, which drivers can ensure, see below.
	 *
	 * Note that this can only happen if the hardware or firmware can
	 * actually add STAs to the filter list, if this is done by the
	 * driver in response to set_tim() (which will only reduce the race
	 * this whole filtering tries to solve, not completely solve it)
	 * this situation cannot happen.
	 *
	 * To completely solve this race drivers need to make sure that they
	 *  (a) don't mix the irq-safe/not irq-safe TX status/RX processing
	 *	functions and
	 *  (b) always process RX events before TX status events if ordering
	 *      can be unknown, for example with different interrupt status
	 *	bits.
	 *  (c) if PS mode transitions are manual (i.e. the flag
	 *      %IEEE80211_HW_AP_LINK_PS is set), always process PS state
	 *      changes before calling TX status events if ordering can be
	 *	unknown.
	 */
	if (test_sta_flag(sta, WLAN_STA_PS_STA) &&
	    skb_queue_len(&sta->tx_filtered[ac]) < STA_MAX_TX_BUFFER) {
		skb_queue_tail(&sta->tx_filtered[ac], skb);
		sta_info_recalc_tim(sta);

		if (!timer_pending(&local->sta_cleanup))
			mod_timer(&local->sta_cleanup,
				  round_jiffies(jiffies +
						STA_INFO_CLEANUP_INTERVAL));
		return;
	}

	if (!test_sta_flag(sta, WLAN_STA_PS_STA) &&
	    !(info->flags & IEEE80211_TX_INTFL_RETRIED)) {
		/* Software retry the packet once */
		info->flags |= IEEE80211_TX_INTFL_RETRIED;
		ieee80211_add_pending_skb(local, skb);
		return;
	}

	ps_dbg_ratelimited(sta->sdata,
			   "dropped TX filtered frame, queue_len=%d PS=%d @%lu\n",
			   skb_queue_len(&sta->tx_filtered[ac]),
			   !!test_sta_flag(sta, WLAN_STA_PS_STA), jiffies);
	ieee80211_free_txskb(&local->hw, skb);
}

static void ieee80211_check_pending_bar(struct sta_info *sta, u8 *addr, u8 tid)
{
	struct tid_ampdu_tx *tid_tx;

	tid_tx = rcu_dereference(sta->ampdu_mlme.tid_tx[tid]);
	if (!tid_tx || !tid_tx->bar_pending)
		return;

	tid_tx->bar_pending = false;
	ieee80211_send_bar(&sta->sdata->vif, addr, tid, tid_tx->failed_bar_ssn);
}

static void ieee80211_frame_acked(struct sta_info *sta, struct sk_buff *skb)
{
	struct ieee80211_mgmt *mgmt = (void *) skb->data;
	struct ieee80211_local *local = sta->local;
	struct ieee80211_sub_if_data *sdata = sta->sdata;

<<<<<<< HEAD
	if (ieee80211_hw_check(&local->hw, REPORTS_TX_ACK_STATUS))
		sta->status_stats.last_ack = jiffies;

=======
>>>>>>> 24b8d41d
	if (ieee80211_is_data_qos(mgmt->frame_control)) {
		struct ieee80211_hdr *hdr = (void *) skb->data;
		u8 *qc = ieee80211_get_qos_ctl(hdr);
		u16 tid = qc[0] & 0xf;

		ieee80211_check_pending_bar(sta, hdr->addr1, tid);
	}

	if (ieee80211_is_action(mgmt->frame_control) &&
	    !ieee80211_has_protected(mgmt->frame_control) &&
	    mgmt->u.action.category == WLAN_CATEGORY_HT &&
	    mgmt->u.action.u.ht_smps.action == WLAN_HT_ACTION_SMPS &&
	    ieee80211_sdata_running(sdata)) {
		enum ieee80211_smps_mode smps_mode;

		switch (mgmt->u.action.u.ht_smps.smps_control) {
		case WLAN_HT_SMPS_CONTROL_DYNAMIC:
			smps_mode = IEEE80211_SMPS_DYNAMIC;
			break;
		case WLAN_HT_SMPS_CONTROL_STATIC:
			smps_mode = IEEE80211_SMPS_STATIC;
			break;
		case WLAN_HT_SMPS_CONTROL_DISABLED:
		default: /* shouldn't happen since we don't send that */
			smps_mode = IEEE80211_SMPS_OFF;
			break;
		}

		if (sdata->vif.type == NL80211_IFTYPE_STATION) {
			/*
			 * This update looks racy, but isn't -- if we come
			 * here we've definitely got a station that we're
			 * talking to, and on a managed interface that can
			 * only be the AP. And the only other place updating
			 * this variable in managed mode is before association.
			 */
			sdata->smps_mode = smps_mode;
			ieee80211_queue_work(&local->hw, &sdata->recalc_smps);
		} else if (sdata->vif.type == NL80211_IFTYPE_AP ||
			   sdata->vif.type == NL80211_IFTYPE_AP_VLAN) {
			sta->known_smps_mode = smps_mode;
		}
	}
}

static void ieee80211_set_bar_pending(struct sta_info *sta, u8 tid, u16 ssn)
{
	struct tid_ampdu_tx *tid_tx;

	tid_tx = rcu_dereference(sta->ampdu_mlme.tid_tx[tid]);
	if (!tid_tx)
		return;

	tid_tx->failed_bar_ssn = ssn;
	tid_tx->bar_pending = true;
}

static int ieee80211_tx_radiotap_len(struct ieee80211_tx_info *info,
				     struct ieee80211_tx_status *status)
{
	int len = sizeof(struct ieee80211_radiotap_header);

	/* IEEE80211_RADIOTAP_RATE rate */
	if (status && status->rate && !(status->rate->flags &
					(RATE_INFO_FLAGS_MCS |
					 RATE_INFO_FLAGS_DMG |
					 RATE_INFO_FLAGS_EDMG |
					 RATE_INFO_FLAGS_VHT_MCS |
					 RATE_INFO_FLAGS_HE_MCS)))
		len += 2;
	else if (info->status.rates[0].idx >= 0 &&
		 !(info->status.rates[0].flags &
		   (IEEE80211_TX_RC_MCS | IEEE80211_TX_RC_VHT_MCS)))
		len += 2;

	/* IEEE80211_RADIOTAP_TX_FLAGS */
	len += 2;

	/* IEEE80211_RADIOTAP_DATA_RETRIES */
	len += 1;

	/* IEEE80211_RADIOTAP_MCS
	 * IEEE80211_RADIOTAP_VHT */
	if (status && status->rate) {
		if (status->rate->flags & RATE_INFO_FLAGS_MCS)
			len += 3;
		else if (status->rate->flags & RATE_INFO_FLAGS_VHT_MCS)
			len = ALIGN(len, 2) + 12;
		else if (status->rate->flags & RATE_INFO_FLAGS_HE_MCS)
			len = ALIGN(len, 2) + 12;
	} else if (info->status.rates[0].idx >= 0) {
		if (info->status.rates[0].flags & IEEE80211_TX_RC_MCS)
			len += 3;
		else if (info->status.rates[0].flags & IEEE80211_TX_RC_VHT_MCS)
			len = ALIGN(len, 2) + 12;
	}

	return len;
}

static void
ieee80211_add_tx_radiotap_header(struct ieee80211_local *local,
				 struct ieee80211_supported_band *sband,
				 struct sk_buff *skb, int retry_count,
				 int rtap_len, int shift,
				 struct ieee80211_tx_status *status)
{
	struct ieee80211_tx_info *info = IEEE80211_SKB_CB(skb);
	struct ieee80211_hdr *hdr = (struct ieee80211_hdr *) skb->data;
	struct ieee80211_radiotap_header *rthdr;
	unsigned char *pos;
	u16 legacy_rate = 0;
	u16 txflags;

	rthdr = skb_push(skb, rtap_len);

	memset(rthdr, 0, rtap_len);
	rthdr->it_len = cpu_to_le16(rtap_len);
	rthdr->it_present =
		cpu_to_le32((1 << IEEE80211_RADIOTAP_TX_FLAGS) |
			    (1 << IEEE80211_RADIOTAP_DATA_RETRIES));
	pos = (unsigned char *)(rthdr + 1);

	/*
	 * XXX: Once radiotap gets the bitmap reset thing the vendor
	 *	extensions proposal contains, we can actually report
	 *	the whole set of tries we did.
	 */

	/* IEEE80211_RADIOTAP_RATE */

	if (status && status->rate) {
		if (!(status->rate->flags & (RATE_INFO_FLAGS_MCS |
					     RATE_INFO_FLAGS_DMG |
					     RATE_INFO_FLAGS_EDMG |
					     RATE_INFO_FLAGS_VHT_MCS |
					     RATE_INFO_FLAGS_HE_MCS)))
			legacy_rate = status->rate->legacy;
	} else if (info->status.rates[0].idx >= 0 &&
		 !(info->status.rates[0].flags & (IEEE80211_TX_RC_MCS |
						  IEEE80211_TX_RC_VHT_MCS)))
		legacy_rate =
			sband->bitrates[info->status.rates[0].idx].bitrate;

	if (legacy_rate) {
		rthdr->it_present |= cpu_to_le32(1 << IEEE80211_RADIOTAP_RATE);
		*pos = DIV_ROUND_UP(legacy_rate, 5 * (1 << shift));
		/* padding for tx flags */
		pos += 2;
	}

	/* IEEE80211_RADIOTAP_TX_FLAGS */
	txflags = 0;
	if (!(info->flags & IEEE80211_TX_STAT_ACK) &&
	    !is_multicast_ether_addr(hdr->addr1))
		txflags |= IEEE80211_RADIOTAP_F_TX_FAIL;

	if (info->status.rates[0].flags & IEEE80211_TX_RC_USE_CTS_PROTECT)
		txflags |= IEEE80211_RADIOTAP_F_TX_CTS;
	if (info->status.rates[0].flags & IEEE80211_TX_RC_USE_RTS_CTS)
		txflags |= IEEE80211_RADIOTAP_F_TX_RTS;

	put_unaligned_le16(txflags, pos);
	pos += 2;

	/* IEEE80211_RADIOTAP_DATA_RETRIES */
	/* for now report the total retry_count */
	*pos = retry_count;
	pos++;

	if (status && status->rate &&
	    (status->rate->flags & RATE_INFO_FLAGS_MCS)) {
		rthdr->it_present |= cpu_to_le32(1 << IEEE80211_RADIOTAP_MCS);
		pos[0] = IEEE80211_RADIOTAP_MCS_HAVE_MCS |
			 IEEE80211_RADIOTAP_MCS_HAVE_GI |
			 IEEE80211_RADIOTAP_MCS_HAVE_BW;
		if (status->rate->flags & RATE_INFO_FLAGS_SHORT_GI)
			pos[1] |= IEEE80211_RADIOTAP_MCS_SGI;
		if (status->rate->bw == RATE_INFO_BW_40)
			pos[1] |= IEEE80211_RADIOTAP_MCS_BW_40;
		pos[2] = status->rate->mcs;
		pos += 3;
	} else if (status && status->rate &&
		   (status->rate->flags & RATE_INFO_FLAGS_VHT_MCS)) {
		u16 known = local->hw.radiotap_vht_details &
			(IEEE80211_RADIOTAP_VHT_KNOWN_GI |
			 IEEE80211_RADIOTAP_VHT_KNOWN_BANDWIDTH);

		rthdr->it_present |= cpu_to_le32(1 << IEEE80211_RADIOTAP_VHT);

		/* required alignment from rthdr */
		pos = (u8 *)rthdr + ALIGN(pos - (u8 *)rthdr, 2);

		/* u16 known - IEEE80211_RADIOTAP_VHT_KNOWN_* */
		put_unaligned_le16(known, pos);
		pos += 2;

		/* u8 flags - IEEE80211_RADIOTAP_VHT_FLAG_* */
		if (status->rate->flags & RATE_INFO_FLAGS_SHORT_GI)
			*pos |= IEEE80211_RADIOTAP_VHT_FLAG_SGI;
		pos++;

		/* u8 bandwidth */
		switch (status->rate->bw) {
		case RATE_INFO_BW_160:
			*pos = 11;
			break;
		case RATE_INFO_BW_80:
			*pos = 4;
			break;
		case RATE_INFO_BW_40:
			*pos = 1;
			break;
		default:
			*pos = 0;
			break;
		}
		pos++;

		/* u8 mcs_nss[4] */
		*pos = (status->rate->mcs << 4) | status->rate->nss;
		pos += 4;

		/* u8 coding */
		pos++;
		/* u8 group_id */
		pos++;
		/* u16 partial_aid */
		pos += 2;
	} else if (status && status->rate &&
		   (status->rate->flags & RATE_INFO_FLAGS_HE_MCS)) {
		struct ieee80211_radiotap_he *he;

		rthdr->it_present |= cpu_to_le32(1 << IEEE80211_RADIOTAP_HE);

		/* required alignment from rthdr */
		pos = (u8 *)rthdr + ALIGN(pos - (u8 *)rthdr, 2);
		he = (struct ieee80211_radiotap_he *)pos;

		he->data1 = cpu_to_le16(IEEE80211_RADIOTAP_HE_DATA1_FORMAT_SU |
					IEEE80211_RADIOTAP_HE_DATA1_DATA_MCS_KNOWN |
					IEEE80211_RADIOTAP_HE_DATA1_DATA_DCM_KNOWN |
					IEEE80211_RADIOTAP_HE_DATA1_BW_RU_ALLOC_KNOWN);

		he->data2 = cpu_to_le16(IEEE80211_RADIOTAP_HE_DATA2_GI_KNOWN);

#define HE_PREP(f, val) le16_encode_bits(val, IEEE80211_RADIOTAP_HE_##f)

		he->data6 |= HE_PREP(DATA6_NSTS, status->rate->nss);

#define CHECK_GI(s) \
	BUILD_BUG_ON(IEEE80211_RADIOTAP_HE_DATA5_GI_##s != \
	(int)NL80211_RATE_INFO_HE_GI_##s)

		CHECK_GI(0_8);
		CHECK_GI(1_6);
		CHECK_GI(3_2);

		he->data3 |= HE_PREP(DATA3_DATA_MCS, status->rate->mcs);
		he->data3 |= HE_PREP(DATA3_DATA_DCM, status->rate->he_dcm);

		he->data5 |= HE_PREP(DATA5_GI, status->rate->he_gi);

		switch (status->rate->bw) {
		case RATE_INFO_BW_20:
			he->data5 |= HE_PREP(DATA5_DATA_BW_RU_ALLOC,
					     IEEE80211_RADIOTAP_HE_DATA5_DATA_BW_RU_ALLOC_20MHZ);
			break;
		case RATE_INFO_BW_40:
			he->data5 |= HE_PREP(DATA5_DATA_BW_RU_ALLOC,
					     IEEE80211_RADIOTAP_HE_DATA5_DATA_BW_RU_ALLOC_40MHZ);
			break;
		case RATE_INFO_BW_80:
			he->data5 |= HE_PREP(DATA5_DATA_BW_RU_ALLOC,
					     IEEE80211_RADIOTAP_HE_DATA5_DATA_BW_RU_ALLOC_80MHZ);
			break;
		case RATE_INFO_BW_160:
			he->data5 |= HE_PREP(DATA5_DATA_BW_RU_ALLOC,
					     IEEE80211_RADIOTAP_HE_DATA5_DATA_BW_RU_ALLOC_160MHZ);
			break;
		case RATE_INFO_BW_HE_RU:
#define CHECK_RU_ALLOC(s) \
	BUILD_BUG_ON(IEEE80211_RADIOTAP_HE_DATA5_DATA_BW_RU_ALLOC_##s##T != \
	NL80211_RATE_INFO_HE_RU_ALLOC_##s + 4)

			CHECK_RU_ALLOC(26);
			CHECK_RU_ALLOC(52);
			CHECK_RU_ALLOC(106);
			CHECK_RU_ALLOC(242);
			CHECK_RU_ALLOC(484);
			CHECK_RU_ALLOC(996);
			CHECK_RU_ALLOC(2x996);

			he->data5 |= HE_PREP(DATA5_DATA_BW_RU_ALLOC,
					     status->rate->he_ru_alloc + 4);
			break;
		default:
			WARN_ONCE(1, "Invalid SU BW %d\n", status->rate->bw);
		}

		pos += sizeof(struct ieee80211_radiotap_he);
	}

	if ((status && status->rate) || info->status.rates[0].idx < 0)
		return;

	/* IEEE80211_RADIOTAP_MCS
	 * IEEE80211_RADIOTAP_VHT */
	if (info->status.rates[0].flags & IEEE80211_TX_RC_MCS) {
		rthdr->it_present |= cpu_to_le32(1 << IEEE80211_RADIOTAP_MCS);
		pos[0] = IEEE80211_RADIOTAP_MCS_HAVE_MCS |
			 IEEE80211_RADIOTAP_MCS_HAVE_GI |
			 IEEE80211_RADIOTAP_MCS_HAVE_BW;
		if (info->status.rates[0].flags & IEEE80211_TX_RC_SHORT_GI)
			pos[1] |= IEEE80211_RADIOTAP_MCS_SGI;
		if (info->status.rates[0].flags & IEEE80211_TX_RC_40_MHZ_WIDTH)
			pos[1] |= IEEE80211_RADIOTAP_MCS_BW_40;
		if (info->status.rates[0].flags & IEEE80211_TX_RC_GREEN_FIELD)
			pos[1] |= IEEE80211_RADIOTAP_MCS_FMT_GF;
		pos[2] = info->status.rates[0].idx;
		pos += 3;
	} else if (info->status.rates[0].flags & IEEE80211_TX_RC_VHT_MCS) {
		u16 known = local->hw.radiotap_vht_details &
			(IEEE80211_RADIOTAP_VHT_KNOWN_GI |
			 IEEE80211_RADIOTAP_VHT_KNOWN_BANDWIDTH);

		rthdr->it_present |= cpu_to_le32(1 << IEEE80211_RADIOTAP_VHT);

		/* required alignment from rthdr */
		pos = (u8 *)rthdr + ALIGN(pos - (u8 *)rthdr, 2);

		/* u16 known - IEEE80211_RADIOTAP_VHT_KNOWN_* */
		put_unaligned_le16(known, pos);
		pos += 2;

		/* u8 flags - IEEE80211_RADIOTAP_VHT_FLAG_* */
		if (info->status.rates[0].flags & IEEE80211_TX_RC_SHORT_GI)
			*pos |= IEEE80211_RADIOTAP_VHT_FLAG_SGI;
		pos++;

		/* u8 bandwidth */
		if (info->status.rates[0].flags & IEEE80211_TX_RC_40_MHZ_WIDTH)
			*pos = 1;
		else if (info->status.rates[0].flags & IEEE80211_TX_RC_80_MHZ_WIDTH)
			*pos = 4;
		else if (info->status.rates[0].flags & IEEE80211_TX_RC_160_MHZ_WIDTH)
			*pos = 11;
		else /* IEEE80211_TX_RC_{20_MHZ_WIDTH,FIXME:DUP_DATA} */
			*pos = 0;
		pos++;

		/* u8 mcs_nss[4] */
		*pos = (ieee80211_rate_get_vht_mcs(&info->status.rates[0]) << 4) |
			ieee80211_rate_get_vht_nss(&info->status.rates[0]);
		pos += 4;

		/* u8 coding */
		pos++;
		/* u8 group_id */
		pos++;
		/* u16 partial_aid */
		pos += 2;
	}
}

/*
 * Handles the tx for TDLS teardown frames.
 * If the frame wasn't ACKed by the peer - it will be re-sent through the AP
 */
static void ieee80211_tdls_td_tx_handle(struct ieee80211_local *local,
					struct ieee80211_sub_if_data *sdata,
					struct sk_buff *skb, u32 flags)
{
	struct sk_buff *teardown_skb;
	struct sk_buff *orig_teardown_skb;
	bool is_teardown = false;

	/* Get the teardown data we need and free the lock */
	spin_lock(&sdata->u.mgd.teardown_lock);
	teardown_skb = sdata->u.mgd.teardown_skb;
	orig_teardown_skb = sdata->u.mgd.orig_teardown_skb;
	if ((skb == orig_teardown_skb) && teardown_skb) {
		sdata->u.mgd.teardown_skb = NULL;
		sdata->u.mgd.orig_teardown_skb = NULL;
		is_teardown = true;
	}
	spin_unlock(&sdata->u.mgd.teardown_lock);

	if (is_teardown) {
		/* This mechanism relies on being able to get ACKs */
		WARN_ON(!ieee80211_hw_check(&local->hw, REPORTS_TX_ACK_STATUS));

		/* Check if peer has ACKed */
		if (flags & IEEE80211_TX_STAT_ACK) {
			dev_kfree_skb_any(teardown_skb);
		} else {
			tdls_dbg(sdata,
				 "TDLS Resending teardown through AP\n");

			ieee80211_subif_start_xmit(teardown_skb, skb->dev);
		}
	}
}

static struct ieee80211_sub_if_data *
ieee80211_sdata_from_skb(struct ieee80211_local *local, struct sk_buff *skb)
{
	struct ieee80211_sub_if_data *sdata;

	if (skb->dev) {
		list_for_each_entry_rcu(sdata, &local->interfaces, list) {
			if (!sdata->dev)
				continue;

			if (skb->dev == sdata->dev)
				return sdata;
		}

		return NULL;
	}

	return rcu_dereference(local->p2p_sdata);
}

static void ieee80211_report_ack_skb(struct ieee80211_local *local,
				     struct ieee80211_tx_info *info,
				     bool acked, bool dropped)
{
	struct sk_buff *skb;
	unsigned long flags;

	spin_lock_irqsave(&local->ack_status_lock, flags);
	skb = idr_remove(&local->ack_status_frames, info->ack_frame_id);
	spin_unlock_irqrestore(&local->ack_status_lock, flags);

	if (!skb)
		return;

	if (info->flags & IEEE80211_TX_INTFL_NL80211_FRAME_TX) {
		u64 cookie = IEEE80211_SKB_CB(skb)->ack.cookie;
		struct ieee80211_sub_if_data *sdata;
		struct ieee80211_hdr *hdr = (void *)skb->data;
		__be16 ethertype = 0;

		if (skb->len >= ETH_HLEN && skb->protocol == cpu_to_be16(ETH_P_802_3))
			skb_copy_bits(skb, 2 * ETH_ALEN, &ethertype, ETH_TLEN);

		rcu_read_lock();
		sdata = ieee80211_sdata_from_skb(local, skb);
		if (sdata) {
			if (ethertype == sdata->control_port_protocol ||
			    ethertype == cpu_to_be16(ETH_P_PREAUTH))
				cfg80211_control_port_tx_status(&sdata->wdev,
								cookie,
								skb->data,
								skb->len,
								acked,
								GFP_ATOMIC);
			else if (ieee80211_is_any_nullfunc(hdr->frame_control))
				cfg80211_probe_status(sdata->dev, hdr->addr1,
						      cookie, acked,
						      info->status.ack_signal,
						      info->status.is_valid_ack_signal,
						      GFP_ATOMIC);
			else if (ieee80211_is_mgmt(hdr->frame_control))
				cfg80211_mgmt_tx_status(&sdata->wdev, cookie,
							skb->data, skb->len,
							acked, GFP_ATOMIC);
			else
				pr_warn("Unknown status report in ack skb\n");

		}
		rcu_read_unlock();

		dev_kfree_skb_any(skb);
	} else if (dropped) {
		dev_kfree_skb_any(skb);
	} else {
		/* consumes skb */
		skb_complete_wifi_ack(skb, acked);
	}
}

static void ieee80211_report_used_skb(struct ieee80211_local *local,
				      struct sk_buff *skb, bool dropped)
{
	struct ieee80211_tx_info *info = IEEE80211_SKB_CB(skb);
	u16 tx_time_est = ieee80211_info_get_tx_time_est(info);
	struct ieee80211_hdr *hdr = (void *)skb->data;
	bool acked = info->flags & IEEE80211_TX_STAT_ACK;

	if (dropped)
		acked = false;

	if (tx_time_est) {
		struct sta_info *sta;

		rcu_read_lock();

		sta = sta_info_get_by_addrs(local, hdr->addr1, hdr->addr2);
		ieee80211_sta_update_pending_airtime(local, sta,
						     skb_get_queue_mapping(skb),
						     tx_time_est,
						     true);
		rcu_read_unlock();
	}

	if (info->flags & IEEE80211_TX_INTFL_MLME_CONN_TX) {
		struct ieee80211_sub_if_data *sdata;

		rcu_read_lock();

		sdata = ieee80211_sdata_from_skb(local, skb);

		if (!sdata) {
			skb->dev = NULL;
		} else {
			unsigned int hdr_size =
				ieee80211_hdrlen(hdr->frame_control);

			/* Check to see if packet is a TDLS teardown packet */
			if (ieee80211_is_data(hdr->frame_control) &&
			    (ieee80211_get_tdls_action(skb, hdr_size) ==
			     WLAN_TDLS_TEARDOWN))
				ieee80211_tdls_td_tx_handle(local, sdata, skb,
							    info->flags);
			else
				ieee80211_mgd_conn_tx_status(sdata,
							     hdr->frame_control,
							     acked);
		}

		rcu_read_unlock();
	} else if (info->ack_frame_id) {
		ieee80211_report_ack_skb(local, info, acked, dropped);
	}

	if (!dropped && skb->destructor) {
		skb->wifi_acked_valid = 1;
		skb->wifi_acked = acked;
	}

	ieee80211_led_tx(local);

	if (skb_has_frag_list(skb)) {
		kfree_skb_list(skb_shinfo(skb)->frag_list);
		skb_shinfo(skb)->frag_list = NULL;
	}
}

/*
 * Use a static threshold for now, best value to be determined
 * by testing ...
 * Should it depend on:
 *  - on # of retransmissions
 *  - current throughput (higher value for higher tpt)?
 */
#define STA_LOST_PKT_THRESHOLD	50
#define STA_LOST_PKT_TIME	HZ		/* 1 sec since last ACK */
#define STA_LOST_TDLS_PKT_THRESHOLD	10
#define STA_LOST_TDLS_PKT_TIME		(10*HZ) /* 10secs since last ACK */

static void ieee80211_lost_packet(struct sta_info *sta,
				  struct ieee80211_tx_info *info)
{
<<<<<<< HEAD
=======
	unsigned long pkt_time = STA_LOST_PKT_TIME;
	unsigned int pkt_thr = STA_LOST_PKT_THRESHOLD;

>>>>>>> 24b8d41d
	/* If driver relies on its own algorithm for station kickout, skip
	 * mac80211 packet loss mechanism.
	 */
	if (ieee80211_hw_check(&sta->local->hw, REPORTS_LOW_ACK))
		return;

	/* This packet was aggregated but doesn't carry status info */
	if ((info->flags & IEEE80211_TX_CTL_AMPDU) &&
	    !(info->flags & IEEE80211_TX_STAT_AMPDU))
		return;

	sta->status_stats.lost_packets++;
	if (sta->sta.tdls) {
		pkt_time = STA_LOST_TDLS_PKT_TIME;
		pkt_thr = STA_LOST_PKT_THRESHOLD;
	}

	/*
	 * If we're in TDLS mode, make sure that all STA_LOST_TDLS_PKT_THRESHOLD
	 * of the last packets were lost, and that no ACK was received in the
	 * last STA_LOST_TDLS_PKT_TIME ms, before triggering the CQM packet-loss
	 * mechanism.
	 * For non-TDLS, use STA_LOST_PKT_THRESHOLD and STA_LOST_PKT_TIME
	 */
	if (sta->status_stats.lost_packets < pkt_thr ||
	    !time_after(jiffies, sta->status_stats.last_pkt_time + pkt_time))
		return;

	cfg80211_cqm_pktloss_notify(sta->sdata->dev, sta->sta.addr,
				    sta->status_stats.lost_packets, GFP_ATOMIC);
	sta->status_stats.lost_packets = 0;
}

static int ieee80211_tx_get_rates(struct ieee80211_hw *hw,
				  struct ieee80211_tx_info *info,
				  int *retry_count)
{
	int count = -1;
	int i;

	for (i = 0; i < IEEE80211_TX_MAX_RATES; i++) {
		if ((info->flags & IEEE80211_TX_CTL_AMPDU) &&
		    !(info->flags & IEEE80211_TX_STAT_AMPDU)) {
			/* just the first aggr frame carry status info */
			info->status.rates[i].idx = -1;
			info->status.rates[i].count = 0;
			break;
		} else if (info->status.rates[i].idx < 0) {
			break;
		} else if (i >= hw->max_report_rates) {
			/* the HW cannot have attempted that rate */
			info->status.rates[i].idx = -1;
			info->status.rates[i].count = 0;
			break;
		}

		count += info->status.rates[i].count;
	}

	if (count < 0)
		count = 0;

	*retry_count = count;
<<<<<<< HEAD
	return rates_idx;
}

void ieee80211_tx_status_noskb(struct ieee80211_hw *hw,
			       struct ieee80211_sta *pubsta,
			       struct ieee80211_tx_info *info)
{
	struct ieee80211_local *local = hw_to_local(hw);
	struct ieee80211_supported_band *sband;
	int retry_count;
	int rates_idx;
	bool acked, noack_success;

	rates_idx = ieee80211_tx_get_rates(hw, info, &retry_count);

	sband = hw->wiphy->bands[info->band];

	acked = !!(info->flags & IEEE80211_TX_STAT_ACK);
	noack_success = !!(info->flags & IEEE80211_TX_STAT_NOACK_TRANSMITTED);

	if (pubsta) {
		struct sta_info *sta;

		sta = container_of(pubsta, struct sta_info, sta);

		if (!acked)
			sta->status_stats.retry_failed++;
		sta->status_stats.retry_count += retry_count;

		if (acked) {
			sta->status_stats.last_ack = jiffies;

			if (sta->status_stats.lost_packets)
				sta->status_stats.lost_packets = 0;

			/* Track when last TDLS packet was ACKed */
			if (test_sta_flag(sta, WLAN_STA_TDLS_PEER_AUTH))
				sta->status_stats.last_tdls_pkt_time = jiffies;
		} else {
			ieee80211_lost_packet(sta, info);
		}

		rate_control_tx_status_noskb(local, sband, sta, info);
	}

	if (acked || noack_success) {
		I802_DEBUG_INC(local->dot11TransmittedFrameCount);
		if (!pubsta)
			I802_DEBUG_INC(local->dot11MulticastTransmittedFrameCount);
		if (retry_count > 0)
			I802_DEBUG_INC(local->dot11RetryCount);
		if (retry_count > 1)
			I802_DEBUG_INC(local->dot11MultipleRetryCount);
	} else {
		I802_DEBUG_INC(local->dot11FailedCount);
	}
=======
	return i - 1;
>>>>>>> 24b8d41d
}

void ieee80211_tx_monitor(struct ieee80211_local *local, struct sk_buff *skb,
			  struct ieee80211_supported_band *sband,
			  int retry_count, int shift, bool send_to_cooked,
			  struct ieee80211_tx_status *status)
{
	struct sk_buff *skb2;
	struct ieee80211_tx_info *info = IEEE80211_SKB_CB(skb);
	struct ieee80211_sub_if_data *sdata;
	struct net_device *prev_dev = NULL;
	int rtap_len;

	/* send frame to monitor interfaces now */
	rtap_len = ieee80211_tx_radiotap_len(info, status);
	if (WARN_ON_ONCE(skb_headroom(skb) < rtap_len)) {
		pr_err("ieee80211_tx_status: headroom too small\n");
		dev_kfree_skb(skb);
		return;
	}
	ieee80211_add_tx_radiotap_header(local, sband, skb, retry_count,
					 rtap_len, shift, status);

	/* XXX: is this sufficient for BPF? */
	skb_reset_mac_header(skb);
	skb->ip_summed = CHECKSUM_UNNECESSARY;
	skb->pkt_type = PACKET_OTHERHOST;
	skb->protocol = htons(ETH_P_802_2);
	memset(skb->cb, 0, sizeof(skb->cb));

	rcu_read_lock();
	list_for_each_entry_rcu(sdata, &local->interfaces, list) {
		if (sdata->vif.type == NL80211_IFTYPE_MONITOR) {
			if (!ieee80211_sdata_running(sdata))
				continue;

			if ((sdata->u.mntr.flags & MONITOR_FLAG_COOK_FRAMES) &&
			    !send_to_cooked)
				continue;

			if (prev_dev) {
				skb2 = skb_clone(skb, GFP_ATOMIC);
				if (skb2) {
					skb2->dev = prev_dev;
					netif_rx(skb2);
				}
			}

			prev_dev = sdata->dev;
		}
	}
	if (prev_dev) {
		skb->dev = prev_dev;
		netif_rx(skb);
		skb = NULL;
	}
	rcu_read_unlock();
	dev_kfree_skb(skb);
}

static void __ieee80211_tx_status(struct ieee80211_hw *hw,
				  struct ieee80211_tx_status *status,
				  int rates_idx, int retry_count)
{
	struct sk_buff *skb = status->skb;
	struct ieee80211_hdr *hdr = (struct ieee80211_hdr *) skb->data;
	struct ieee80211_local *local = hw_to_local(hw);
	struct ieee80211_tx_info *info = status->info;
	struct sta_info *sta;
	__le16 fc;
	struct ieee80211_supported_band *sband;
<<<<<<< HEAD
	struct rhlist_head *tmp;
	struct sta_info *sta;
	int retry_count;
	int rates_idx;
=======
>>>>>>> 24b8d41d
	bool send_to_cooked;
	bool acked;
	bool noack_success;
	struct ieee80211_bar *bar;
	int shift = 0;
	int tid = IEEE80211_NUM_TIDS;
<<<<<<< HEAD

	rates_idx = ieee80211_tx_get_rates(hw, info, &retry_count);

	rcu_read_lock();
=======
>>>>>>> 24b8d41d

	sband = local->hw.wiphy->bands[info->band];
	fc = hdr->frame_control;

<<<<<<< HEAD
	for_each_sta_info(local, hdr->addr1, sta, tmp) {
		/* skip wrong virtual interface */
		if (!ether_addr_equal(hdr->addr2, sta->sdata->vif.addr))
			continue;

=======
	if (status->sta) {
		sta = container_of(status->sta, struct sta_info, sta);
>>>>>>> 24b8d41d
		shift = ieee80211_vif_get_shift(&sta->sdata->vif);

		if (info->flags & IEEE80211_TX_STATUS_EOSP)
			clear_sta_flag(sta, WLAN_STA_SP);

		acked = !!(info->flags & IEEE80211_TX_STAT_ACK);
<<<<<<< HEAD

		/* mesh Peer Service Period support */
		if (ieee80211_vif_is_mesh(&sta->sdata->vif) &&
		    ieee80211_is_data_qos(fc))
			ieee80211_mpsp_trigger_process(
				ieee80211_get_qos_ctl(hdr), sta, true, acked);

		if (!acked && test_sta_flag(sta, WLAN_STA_PS_STA)) {
			/*
			 * The STA is in power save mode, so assume
			 * that this TX packet failed because of that.
			 */
			ieee80211_handle_filtered_frame(local, sta, skb);
			rcu_read_unlock();
			return;
		}

=======
		noack_success = !!(info->flags &
				   IEEE80211_TX_STAT_NOACK_TRANSMITTED);

		/* mesh Peer Service Period support */
		if (ieee80211_vif_is_mesh(&sta->sdata->vif) &&
		    ieee80211_is_data_qos(fc))
			ieee80211_mpsp_trigger_process(
				ieee80211_get_qos_ctl(hdr), sta, true, acked);

>>>>>>> 24b8d41d
		if (ieee80211_hw_check(&local->hw, HAS_RATE_CONTROL) &&
		    (ieee80211_is_data(hdr->frame_control)) &&
		    (rates_idx != -1))
			sta->tx_stats.last_rate =
				info->status.rates[rates_idx];

		if ((info->flags & IEEE80211_TX_STAT_AMPDU_NO_BACK) &&
		    (ieee80211_is_data_qos(fc))) {
			u16 ssn;
			u8 *qc;

			qc = ieee80211_get_qos_ctl(hdr);
			tid = qc[0] & 0xf;
			ssn = ((le16_to_cpu(hdr->seq_ctrl) + 0x10)
						& IEEE80211_SCTL_SEQ);
			ieee80211_send_bar(&sta->sdata->vif, hdr->addr1,
					   tid, ssn);
		} else if (ieee80211_is_data_qos(fc)) {
			u8 *qc = ieee80211_get_qos_ctl(hdr);

			tid = qc[0] & 0xf;
		}

		if (!acked && ieee80211_is_back_req(fc)) {
			u16 control;

			/*
			 * BAR failed, store the last SSN and retry sending
			 * the BAR when the next unicast transmission on the
			 * same TID succeeds.
			 */
			bar = (struct ieee80211_bar *) skb->data;
			control = le16_to_cpu(bar->control);
			if (!(control & IEEE80211_BAR_CTRL_MULTI_TID)) {
				u16 ssn = le16_to_cpu(bar->start_seq_num);

				tid = (control &
				       IEEE80211_BAR_CTRL_TID_INFO_MASK) >>
				      IEEE80211_BAR_CTRL_TID_INFO_SHIFT;

				ieee80211_set_bar_pending(sta, tid, ssn);
			}
		}

		if (info->flags & IEEE80211_TX_STAT_TX_FILTERED) {
			ieee80211_handle_filtered_frame(local, sta, skb);
			return;
		} else if (ieee80211_is_data_present(fc)) {
			if (!acked && !noack_success)
				sta->status_stats.msdu_failed[tid]++;

			sta->status_stats.msdu_retries[tid] +=
				retry_count;
		}

		if (!(info->flags & IEEE80211_TX_CTL_INJECTED) && acked)
			ieee80211_frame_acked(sta, skb);

	}

	/* SNMP counters
	 * Fragments are passed to low-level drivers as separate skbs, so these
	 * are actually fragments, not frames. Update frame counters only for
	 * the first fragment of the frame. */
	if ((info->flags & IEEE80211_TX_STAT_ACK) ||
	    (info->flags & IEEE80211_TX_STAT_NOACK_TRANSMITTED)) {
		if (ieee80211_is_first_frag(hdr->seq_ctrl)) {
			I802_DEBUG_INC(local->dot11TransmittedFrameCount);
			if (is_multicast_ether_addr(ieee80211_get_DA(hdr)))
				I802_DEBUG_INC(local->dot11MulticastTransmittedFrameCount);
			if (retry_count > 0)
				I802_DEBUG_INC(local->dot11RetryCount);
			if (retry_count > 1)
				I802_DEBUG_INC(local->dot11MultipleRetryCount);
		}

		/* This counter shall be incremented for an acknowledged MPDU
		 * with an individual address in the address 1 field or an MPDU
		 * with a multicast address in the address 1 field of type Data
		 * or Management. */
		if (!is_multicast_ether_addr(hdr->addr1) ||
		    ieee80211_is_data(fc) ||
		    ieee80211_is_mgmt(fc))
			I802_DEBUG_INC(local->dot11TransmittedFragmentCount);
	} else {
		if (ieee80211_is_first_frag(hdr->seq_ctrl))
			I802_DEBUG_INC(local->dot11FailedCount);
	}

	if (ieee80211_is_any_nullfunc(fc) &&
	    ieee80211_has_pm(fc) &&
	    ieee80211_hw_check(&local->hw, REPORTS_TX_ACK_STATUS) &&
	    !(info->flags & IEEE80211_TX_CTL_INJECTED) &&
	    local->ps_sdata && !(local->scanning)) {
		if (info->flags & IEEE80211_TX_STAT_ACK) {
			local->ps_sdata->u.mgd.flags |=
					IEEE80211_STA_NULLFUNC_ACKED;
		} else
			mod_timer(&local->dynamic_ps_timer, jiffies +
					msecs_to_jiffies(10));
	}

	ieee80211_report_used_skb(local, skb, false);

	/* this was a transmitted frame, but now we want to reuse it */
	skb_orphan(skb);

	/* Need to make a copy before skb->cb gets cleared */
	send_to_cooked = !!(info->flags & IEEE80211_TX_CTL_INJECTED) ||
			 !(ieee80211_is_data(fc));

	/*
	 * This is a bit racy but we can avoid a lot of work
	 * with this test...
	 */
	if (!local->monitors && (!send_to_cooked || !local->cooked_mntrs)) {
		if (status->free_list)
			list_add_tail(&skb->list, status->free_list);
		else
			dev_kfree_skb(skb);
		return;
	}

	/* send to monitor interfaces */
	ieee80211_tx_monitor(local, skb, sband, retry_count, shift,
			     send_to_cooked, status);
}

void ieee80211_tx_status(struct ieee80211_hw *hw, struct sk_buff *skb)
{
	struct ieee80211_hdr *hdr = (struct ieee80211_hdr *) skb->data;
	struct ieee80211_local *local = hw_to_local(hw);
	struct ieee80211_tx_status status = {
		.skb = skb,
		.info = IEEE80211_SKB_CB(skb),
	};
	struct sta_info *sta;

	rcu_read_lock();

	sta = sta_info_get_by_addrs(local, hdr->addr1, hdr->addr2);
	if (sta)
		status.sta = &sta->sta;

	ieee80211_tx_status_ext(hw, &status);
	rcu_read_unlock();
}
EXPORT_SYMBOL(ieee80211_tx_status);

void ieee80211_tx_status_ext(struct ieee80211_hw *hw,
			     struct ieee80211_tx_status *status)
{
	struct ieee80211_local *local = hw_to_local(hw);
	struct ieee80211_tx_info *info = status->info;
	struct ieee80211_sta *pubsta = status->sta;
	struct sk_buff *skb = status->skb;
	struct ieee80211_supported_band *sband;
	struct sta_info *sta = NULL;
	int rates_idx, retry_count;
	bool acked, noack_success;
	u16 tx_time_est;

	if (pubsta) {
		sta = container_of(pubsta, struct sta_info, sta);

		if (status->rate)
			sta->tx_stats.last_rate_info = *status->rate;
	}

	if (skb && (tx_time_est =
		    ieee80211_info_get_tx_time_est(IEEE80211_SKB_CB(skb))) > 0) {
		/* Do this here to avoid the expensive lookup of the sta
		 * in ieee80211_report_used_skb().
		 */
		ieee80211_sta_update_pending_airtime(local, sta,
						     skb_get_queue_mapping(skb),
						     tx_time_est,
						     true);
		ieee80211_info_set_tx_time_est(IEEE80211_SKB_CB(skb), 0);
	}

	if (!status->info)
		goto free;

	rates_idx = ieee80211_tx_get_rates(hw, info, &retry_count);

	sband = hw->wiphy->bands[info->band];

	acked = !!(info->flags & IEEE80211_TX_STAT_ACK);
	noack_success = !!(info->flags & IEEE80211_TX_STAT_NOACK_TRANSMITTED);

	if (pubsta) {
		struct ieee80211_sub_if_data *sdata = sta->sdata;

		if (!acked && !noack_success)
			sta->status_stats.retry_failed++;
		sta->status_stats.retry_count += retry_count;

		if (ieee80211_hw_check(&local->hw, REPORTS_TX_ACK_STATUS)) {
			if (sdata->vif.type == NL80211_IFTYPE_STATION &&
			    skb && !(info->flags & IEEE80211_TX_CTL_HW_80211_ENCAP))
				ieee80211_sta_tx_notify(sdata, (void *) skb->data,
							acked, info->status.tx_time);

			if (acked) {
				sta->status_stats.last_ack = jiffies;

				if (sta->status_stats.lost_packets)
					sta->status_stats.lost_packets = 0;

				/* Track when last packet was ACKed */
				sta->status_stats.last_pkt_time = jiffies;

				/* Reset connection monitor */
				if (sdata->vif.type == NL80211_IFTYPE_STATION &&
				    unlikely(sdata->u.mgd.probe_send_count > 0))
					sdata->u.mgd.probe_send_count = 0;

				if (info->status.is_valid_ack_signal) {
					sta->status_stats.last_ack_signal =
							 (s8)info->status.ack_signal;
					sta->status_stats.ack_signal_filled = true;
					ewma_avg_signal_add(&sta->status_stats.avg_ack_signal,
							    -info->status.ack_signal);
				}
			} else if (test_sta_flag(sta, WLAN_STA_PS_STA)) {
				/*
				 * The STA is in power save mode, so assume
				 * that this TX packet failed because of that.
				 */
				if (skb)
					ieee80211_handle_filtered_frame(local, sta, skb);
				return;
			} else if (noack_success) {
				/* nothing to do here, do not account as lost */
			} else {
				ieee80211_lost_packet(sta, info);
			}
		}

		rate_control_tx_status(local, sband, status);
		if (ieee80211_vif_is_mesh(&sta->sdata->vif))
			ieee80211s_update_metric(local, sta, status);
	}

	if (skb && !(info->flags & IEEE80211_TX_CTL_HW_80211_ENCAP))
		return __ieee80211_tx_status(hw, status, rates_idx,
					     retry_count);

	if (acked || noack_success) {
		I802_DEBUG_INC(local->dot11TransmittedFrameCount);
		if (!pubsta)
			I802_DEBUG_INC(local->dot11MulticastTransmittedFrameCount);
		if (retry_count > 0)
			I802_DEBUG_INC(local->dot11RetryCount);
		if (retry_count > 1)
			I802_DEBUG_INC(local->dot11MultipleRetryCount);
	} else {
		I802_DEBUG_INC(local->dot11FailedCount);
	}

free:
	if (!skb)
		return;

	ieee80211_report_used_skb(local, skb, false);
	if (status->free_list)
		list_add_tail(&skb->list, status->free_list);
	else
		dev_kfree_skb(skb);
}
EXPORT_SYMBOL(ieee80211_tx_status_ext);

void ieee80211_tx_rate_update(struct ieee80211_hw *hw,
			      struct ieee80211_sta *pubsta,
			      struct ieee80211_tx_info *info)
{
	struct ieee80211_local *local = hw_to_local(hw);
	struct ieee80211_supported_band *sband = hw->wiphy->bands[info->band];
	struct sta_info *sta = container_of(pubsta, struct sta_info, sta);
	struct ieee80211_tx_status status = {
		.info = info,
		.sta = pubsta,
	};

	rate_control_tx_status(local, sband, &status);

	if (ieee80211_hw_check(&local->hw, HAS_RATE_CONTROL))
		sta->tx_stats.last_rate = info->status.rates[0];
}
EXPORT_SYMBOL(ieee80211_tx_rate_update);

void ieee80211_tx_status_8023(struct ieee80211_hw *hw,
			      struct ieee80211_vif *vif,
			      struct sk_buff *skb)
{
	struct ieee80211_sub_if_data *sdata;
	struct ieee80211_tx_status status = {
		.skb = skb,
		.info = IEEE80211_SKB_CB(skb),
	};
	struct sta_info *sta;

	sdata = vif_to_sdata(vif);

	rcu_read_lock();

	if (!ieee80211_lookup_ra_sta(sdata, skb, &sta) && !IS_ERR(sta))
		status.sta = &sta->sta;

	ieee80211_tx_status_ext(hw, &status);

	rcu_read_unlock();
}
EXPORT_SYMBOL(ieee80211_tx_status_8023);

void ieee80211_report_low_ack(struct ieee80211_sta *pubsta, u32 num_packets)
{
	struct sta_info *sta = container_of(pubsta, struct sta_info, sta);
	cfg80211_cqm_pktloss_notify(sta->sdata->dev, sta->sta.addr,
				    num_packets, GFP_ATOMIC);
}
EXPORT_SYMBOL(ieee80211_report_low_ack);

void ieee80211_free_txskb(struct ieee80211_hw *hw, struct sk_buff *skb)
{
	struct ieee80211_local *local = hw_to_local(hw);

	ieee80211_report_used_skb(local, skb, true);
	dev_kfree_skb_any(skb);
}
EXPORT_SYMBOL(ieee80211_free_txskb);

void ieee80211_purge_tx_queue(struct ieee80211_hw *hw,
			      struct sk_buff_head *skbs)
{
	struct sk_buff *skb;

	while ((skb = __skb_dequeue(skbs)))
		ieee80211_free_txskb(hw, skb);
}<|MERGE_RESOLUTION|>--- conflicted
+++ resolved
@@ -186,12 +186,6 @@
 	struct ieee80211_local *local = sta->local;
 	struct ieee80211_sub_if_data *sdata = sta->sdata;
 
-<<<<<<< HEAD
-	if (ieee80211_hw_check(&local->hw, REPORTS_TX_ACK_STATUS))
-		sta->status_stats.last_ack = jiffies;
-
-=======
->>>>>>> 24b8d41d
 	if (ieee80211_is_data_qos(mgmt->frame_control)) {
 		struct ieee80211_hdr *hdr = (void *) skb->data;
 		u8 *qc = ieee80211_get_qos_ctl(hdr);
@@ -757,12 +751,9 @@
 static void ieee80211_lost_packet(struct sta_info *sta,
 				  struct ieee80211_tx_info *info)
 {
-<<<<<<< HEAD
-=======
 	unsigned long pkt_time = STA_LOST_PKT_TIME;
 	unsigned int pkt_thr = STA_LOST_PKT_THRESHOLD;
 
->>>>>>> 24b8d41d
 	/* If driver relies on its own algorithm for station kickout, skip
 	 * mac80211 packet loss mechanism.
 	 */
@@ -826,66 +817,7 @@
 		count = 0;
 
 	*retry_count = count;
-<<<<<<< HEAD
-	return rates_idx;
-}
-
-void ieee80211_tx_status_noskb(struct ieee80211_hw *hw,
-			       struct ieee80211_sta *pubsta,
-			       struct ieee80211_tx_info *info)
-{
-	struct ieee80211_local *local = hw_to_local(hw);
-	struct ieee80211_supported_band *sband;
-	int retry_count;
-	int rates_idx;
-	bool acked, noack_success;
-
-	rates_idx = ieee80211_tx_get_rates(hw, info, &retry_count);
-
-	sband = hw->wiphy->bands[info->band];
-
-	acked = !!(info->flags & IEEE80211_TX_STAT_ACK);
-	noack_success = !!(info->flags & IEEE80211_TX_STAT_NOACK_TRANSMITTED);
-
-	if (pubsta) {
-		struct sta_info *sta;
-
-		sta = container_of(pubsta, struct sta_info, sta);
-
-		if (!acked)
-			sta->status_stats.retry_failed++;
-		sta->status_stats.retry_count += retry_count;
-
-		if (acked) {
-			sta->status_stats.last_ack = jiffies;
-
-			if (sta->status_stats.lost_packets)
-				sta->status_stats.lost_packets = 0;
-
-			/* Track when last TDLS packet was ACKed */
-			if (test_sta_flag(sta, WLAN_STA_TDLS_PEER_AUTH))
-				sta->status_stats.last_tdls_pkt_time = jiffies;
-		} else {
-			ieee80211_lost_packet(sta, info);
-		}
-
-		rate_control_tx_status_noskb(local, sband, sta, info);
-	}
-
-	if (acked || noack_success) {
-		I802_DEBUG_INC(local->dot11TransmittedFrameCount);
-		if (!pubsta)
-			I802_DEBUG_INC(local->dot11MulticastTransmittedFrameCount);
-		if (retry_count > 0)
-			I802_DEBUG_INC(local->dot11RetryCount);
-		if (retry_count > 1)
-			I802_DEBUG_INC(local->dot11MultipleRetryCount);
-	} else {
-		I802_DEBUG_INC(local->dot11FailedCount);
-	}
-=======
 	return i - 1;
->>>>>>> 24b8d41d
 }
 
 void ieee80211_tx_monitor(struct ieee80211_local *local, struct sk_buff *skb,
@@ -957,47 +889,26 @@
 	struct sta_info *sta;
 	__le16 fc;
 	struct ieee80211_supported_band *sband;
-<<<<<<< HEAD
-	struct rhlist_head *tmp;
-	struct sta_info *sta;
-	int retry_count;
-	int rates_idx;
-=======
->>>>>>> 24b8d41d
 	bool send_to_cooked;
 	bool acked;
 	bool noack_success;
 	struct ieee80211_bar *bar;
 	int shift = 0;
 	int tid = IEEE80211_NUM_TIDS;
-<<<<<<< HEAD
-
-	rates_idx = ieee80211_tx_get_rates(hw, info, &retry_count);
-
-	rcu_read_lock();
-=======
->>>>>>> 24b8d41d
 
 	sband = local->hw.wiphy->bands[info->band];
 	fc = hdr->frame_control;
 
-<<<<<<< HEAD
-	for_each_sta_info(local, hdr->addr1, sta, tmp) {
-		/* skip wrong virtual interface */
-		if (!ether_addr_equal(hdr->addr2, sta->sdata->vif.addr))
-			continue;
-
-=======
 	if (status->sta) {
 		sta = container_of(status->sta, struct sta_info, sta);
->>>>>>> 24b8d41d
 		shift = ieee80211_vif_get_shift(&sta->sdata->vif);
 
 		if (info->flags & IEEE80211_TX_STATUS_EOSP)
 			clear_sta_flag(sta, WLAN_STA_SP);
 
 		acked = !!(info->flags & IEEE80211_TX_STAT_ACK);
-<<<<<<< HEAD
+		noack_success = !!(info->flags &
+				   IEEE80211_TX_STAT_NOACK_TRANSMITTED);
 
 		/* mesh Peer Service Period support */
 		if (ieee80211_vif_is_mesh(&sta->sdata->vif) &&
@@ -1005,27 +916,6 @@
 			ieee80211_mpsp_trigger_process(
 				ieee80211_get_qos_ctl(hdr), sta, true, acked);
 
-		if (!acked && test_sta_flag(sta, WLAN_STA_PS_STA)) {
-			/*
-			 * The STA is in power save mode, so assume
-			 * that this TX packet failed because of that.
-			 */
-			ieee80211_handle_filtered_frame(local, sta, skb);
-			rcu_read_unlock();
-			return;
-		}
-
-=======
-		noack_success = !!(info->flags &
-				   IEEE80211_TX_STAT_NOACK_TRANSMITTED);
-
-		/* mesh Peer Service Period support */
-		if (ieee80211_vif_is_mesh(&sta->sdata->vif) &&
-		    ieee80211_is_data_qos(fc))
-			ieee80211_mpsp_trigger_process(
-				ieee80211_get_qos_ctl(hdr), sta, true, acked);
-
->>>>>>> 24b8d41d
 		if (ieee80211_hw_check(&local->hw, HAS_RATE_CONTROL) &&
 		    (ieee80211_is_data(hdr->frame_control)) &&
 		    (rates_idx != -1))
