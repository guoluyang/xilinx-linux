// SPDX-License-Identifier: GPL-2.0-only
/*
 * HT handling
 *
 * Copyright 2003, Jouni Malinen <jkmaline@cc.hut.fi>
 * Copyright 2002-2005, Instant802 Networks, Inc.
 * Copyright 2005-2006, Devicescape Software, Inc.
 * Copyright 2006-2007	Jiri Benc <jbenc@suse.cz>
 * Copyright 2007, Michael Wu <flamingice@sourmilk.net>
 * Copyright 2007-2010, Intel Corporation
 * Copyright(c) 2015-2017 Intel Deutschland GmbH
 * Copyright (C) 2018-2020 Intel Corporation
 */

/**
 * DOC: RX A-MPDU aggregation
 *
 * Aggregation on the RX side requires only implementing the
 * @ampdu_action callback that is invoked to start/stop any
 * block-ack sessions for RX aggregation.
 *
 * When RX aggregation is started by the peer, the driver is
 * notified via @ampdu_action function, with the
 * %IEEE80211_AMPDU_RX_START action, and may reject the request
 * in which case a negative response is sent to the peer, if it
 * accepts it a positive response is sent.
 *
 * While the session is active, the device/driver are required
 * to de-aggregate frames and pass them up one by one to mac80211,
 * which will handle the reorder buffer.
 *
 * When the aggregation session is stopped again by the peer or
 * ourselves, the driver's @ampdu_action function will be called
 * with the action %IEEE80211_AMPDU_RX_STOP. In this case, the
 * call must not fail.
 */

#include <linux/ieee80211.h>
#include <linux/slab.h>
#include <linux/export.h>
#include <net/mac80211.h>
#include "ieee80211_i.h"
#include "driver-ops.h"

static void ieee80211_free_tid_rx(struct rcu_head *h)
{
	struct tid_ampdu_rx *tid_rx =
		container_of(h, struct tid_ampdu_rx, rcu_head);
	int i;

	for (i = 0; i < tid_rx->buf_size; i++)
		__skb_queue_purge(&tid_rx->reorder_buf[i]);
	kfree(tid_rx->reorder_buf);
	kfree(tid_rx->reorder_time);
	kfree(tid_rx);
}

void ___ieee80211_stop_rx_ba_session(struct sta_info *sta, u16 tid,
				     u16 initiator, u16 reason, bool tx)
{
	struct ieee80211_local *local = sta->local;
	struct tid_ampdu_rx *tid_rx;
	struct ieee80211_ampdu_params params = {
		.sta = &sta->sta,
		.action = IEEE80211_AMPDU_RX_STOP,
		.tid = tid,
		.amsdu = false,
		.timeout = 0,
		.ssn = 0,
	};

	lockdep_assert_held(&sta->ampdu_mlme.mtx);

	tid_rx = rcu_dereference_protected(sta->ampdu_mlme.tid_rx[tid],
					lockdep_is_held(&sta->ampdu_mlme.mtx));

	if (!test_bit(tid, sta->ampdu_mlme.agg_session_valid))
		return;

	RCU_INIT_POINTER(sta->ampdu_mlme.tid_rx[tid], NULL);
	__clear_bit(tid, sta->ampdu_mlme.agg_session_valid);

	ht_dbg(sta->sdata,
	       "Rx BA session stop requested for %pM tid %u %s reason: %d\n",
	       sta->sta.addr, tid,
	       initiator == WLAN_BACK_RECIPIENT ? "recipient" : "initiator",
	       (int)reason);

	if (drv_ampdu_action(local, sta->sdata, &params))
		sdata_info(sta->sdata,
			   "HW problem - can not stop rx aggregation for %pM tid %d\n",
			   sta->sta.addr, tid);

	/* check if this is a self generated aggregation halt */
	if (initiator == WLAN_BACK_RECIPIENT && tx)
		ieee80211_send_delba(sta->sdata, sta->sta.addr,
				     tid, WLAN_BACK_RECIPIENT, reason);

	/*
	 * return here in case tid_rx is not assigned - which will happen if
	 * IEEE80211_HW_SUPPORTS_REORDERING_BUFFER is set.
	 */
	if (!tid_rx)
		return;

	del_timer_sync(&tid_rx->session_timer);

	/* make sure ieee80211_sta_reorder_release() doesn't re-arm the timer */
	spin_lock_bh(&tid_rx->reorder_lock);
	tid_rx->removed = true;
	spin_unlock_bh(&tid_rx->reorder_lock);
	del_timer_sync(&tid_rx->reorder_timer);

	call_rcu(&tid_rx->rcu_head, ieee80211_free_tid_rx);
}

void __ieee80211_stop_rx_ba_session(struct sta_info *sta, u16 tid,
				    u16 initiator, u16 reason, bool tx)
{
	mutex_lock(&sta->ampdu_mlme.mtx);
	___ieee80211_stop_rx_ba_session(sta, tid, initiator, reason, tx);
	mutex_unlock(&sta->ampdu_mlme.mtx);
}

void ieee80211_stop_rx_ba_session(struct ieee80211_vif *vif, u16 ba_rx_bitmap,
				  const u8 *addr)
{
	struct ieee80211_sub_if_data *sdata = vif_to_sdata(vif);
	struct sta_info *sta;
	int i;

	rcu_read_lock();
	sta = sta_info_get_bss(sdata, addr);
	if (!sta) {
		rcu_read_unlock();
		return;
	}

	for (i = 0; i < IEEE80211_NUM_TIDS; i++)
		if (ba_rx_bitmap & BIT(i))
			set_bit(i, sta->ampdu_mlme.tid_rx_stop_requested);

	ieee80211_queue_work(&sta->local->hw, &sta->ampdu_mlme.work);
	rcu_read_unlock();
}
EXPORT_SYMBOL(ieee80211_stop_rx_ba_session);

/*
 * After accepting the AddBA Request we activated a timer,
 * resetting it after each frame that arrives from the originator.
 */
static void sta_rx_agg_session_timer_expired(struct timer_list *t)
{
	struct tid_ampdu_rx *tid_rx = from_timer(tid_rx, t, session_timer);
	struct sta_info *sta = tid_rx->sta;
	u8 tid = tid_rx->tid;
	unsigned long timeout;

	timeout = tid_rx->last_rx + TU_TO_JIFFIES(tid_rx->timeout);
	if (time_is_after_jiffies(timeout)) {
		mod_timer(&tid_rx->session_timer, timeout);
		return;
	}

	ht_dbg(sta->sdata, "RX session timer expired on %pM tid %d\n",
	       sta->sta.addr, tid);

	set_bit(tid, sta->ampdu_mlme.tid_rx_timer_expired);
	ieee80211_queue_work(&sta->local->hw, &sta->ampdu_mlme.work);
}

static void sta_rx_agg_reorder_timer_expired(struct timer_list *t)
{
	struct tid_ampdu_rx *tid_rx = from_timer(tid_rx, t, reorder_timer);

	rcu_read_lock();
	ieee80211_release_reorder_timeout(tid_rx->sta, tid_rx->tid);
	rcu_read_unlock();
}

static void ieee80211_add_addbaext(struct ieee80211_sub_if_data *sdata,
				   struct sk_buff *skb,
				   const struct ieee80211_addba_ext_ie *req)
{
	struct ieee80211_supported_band *sband;
	struct ieee80211_addba_ext_ie *resp;
	const struct ieee80211_sta_he_cap *he_cap;
	u8 frag_level, cap_frag_level;
	u8 *pos;

	sband = ieee80211_get_sband(sdata);
	if (!sband)
		return;
	he_cap = ieee80211_get_he_iftype_cap(sband, sdata->vif.type);
	if (!he_cap)
		return;

	pos = skb_put_zero(skb, 2 + sizeof(struct ieee80211_addba_ext_ie));
	*pos++ = WLAN_EID_ADDBA_EXT;
	*pos++ = sizeof(struct ieee80211_addba_ext_ie);
	resp = (struct ieee80211_addba_ext_ie *)pos;
	resp->data = req->data & IEEE80211_ADDBA_EXT_NO_FRAG;

	frag_level = u32_get_bits(req->data,
				  IEEE80211_ADDBA_EXT_FRAG_LEVEL_MASK);
	cap_frag_level = u32_get_bits(he_cap->he_cap_elem.mac_cap_info[0],
				      IEEE80211_HE_MAC_CAP0_DYNAMIC_FRAG_MASK);
	if (frag_level > cap_frag_level)
		frag_level = cap_frag_level;
	resp->data |= u8_encode_bits(frag_level,
				     IEEE80211_ADDBA_EXT_FRAG_LEVEL_MASK);
}

static void ieee80211_send_addba_resp(struct sta_info *sta, u8 *da, u16 tid,
				      u8 dialog_token, u16 status, u16 policy,
				      u16 buf_size, u16 timeout,
				      const struct ieee80211_addba_ext_ie *addbaext)
{
	struct ieee80211_sub_if_data *sdata = sta->sdata;
	struct ieee80211_local *local = sdata->local;
	struct sk_buff *skb;
	struct ieee80211_mgmt *mgmt;
	bool amsdu = ieee80211_hw_check(&local->hw, SUPPORTS_AMSDU_IN_AMPDU);
	u16 capab;

	skb = dev_alloc_skb(sizeof(*mgmt) +
		    2 + sizeof(struct ieee80211_addba_ext_ie) +
		    local->hw.extra_tx_headroom);
	if (!skb)
		return;

	skb_reserve(skb, local->hw.extra_tx_headroom);
	mgmt = skb_put_zero(skb, 24);
	memcpy(mgmt->da, da, ETH_ALEN);
	memcpy(mgmt->sa, sdata->vif.addr, ETH_ALEN);
	if (sdata->vif.type == NL80211_IFTYPE_AP ||
	    sdata->vif.type == NL80211_IFTYPE_AP_VLAN ||
	    sdata->vif.type == NL80211_IFTYPE_MESH_POINT)
		memcpy(mgmt->bssid, sdata->vif.addr, ETH_ALEN);
	else if (sdata->vif.type == NL80211_IFTYPE_STATION)
		memcpy(mgmt->bssid, sdata->u.mgd.bssid, ETH_ALEN);
	else if (sdata->vif.type == NL80211_IFTYPE_ADHOC)
		memcpy(mgmt->bssid, sdata->u.ibss.bssid, ETH_ALEN);

	mgmt->frame_control = cpu_to_le16(IEEE80211_FTYPE_MGMT |
					  IEEE80211_STYPE_ACTION);

	skb_put(skb, 1 + sizeof(mgmt->u.action.u.addba_resp));
	mgmt->u.action.category = WLAN_CATEGORY_BACK;
	mgmt->u.action.u.addba_resp.action_code = WLAN_ACTION_ADDBA_RESP;
	mgmt->u.action.u.addba_resp.dialog_token = dialog_token;

	capab = (u16)(amsdu << 0);	/* bit 0 A-MSDU support */
	capab |= (u16)(policy << 1);	/* bit 1 aggregation policy */
	capab |= (u16)(tid << 2); 	/* bit 5:2 TID number */
	capab |= (u16)(buf_size << 6);	/* bit 15:6 max size of aggregation */

	mgmt->u.action.u.addba_resp.capab = cpu_to_le16(capab);
	mgmt->u.action.u.addba_resp.timeout = cpu_to_le16(timeout);
	mgmt->u.action.u.addba_resp.status = cpu_to_le16(status);

	if (sta->sta.he_cap.has_he && addbaext)
		ieee80211_add_addbaext(sdata, skb, addbaext);

	ieee80211_tx_skb(sdata, skb);
}

void ___ieee80211_start_rx_ba_session(struct sta_info *sta,
				      u8 dialog_token, u16 timeout,
				      u16 start_seq_num, u16 ba_policy, u16 tid,
				      u16 buf_size, bool tx, bool auto_seq,
				      const struct ieee80211_addba_ext_ie *addbaext)
{
	struct ieee80211_local *local = sta->sdata->local;
	struct tid_ampdu_rx *tid_agg_rx;
	struct ieee80211_ampdu_params params = {
		.sta = &sta->sta,
		.action = IEEE80211_AMPDU_RX_START,
		.tid = tid,
		.amsdu = false,
		.timeout = timeout,
		.ssn = start_seq_num,
	};
	int i, ret = -EOPNOTSUPP;
	u16 status = WLAN_STATUS_REQUEST_DECLINED;
	u16 max_buf_size;

	if (tid >= IEEE80211_FIRST_TSPEC_TSID) {
		ht_dbg(sta->sdata,
		       "STA %pM requests BA session on unsupported tid %d\n",
		       sta->sta.addr, tid);
		goto end;
	}

<<<<<<< HEAD
	if (tid >= IEEE80211_FIRST_TSPEC_TSID) {
		ht_dbg(sta->sdata,
		       "STA %pM requests BA session on unsupported tid %d\n",
		       sta->sta.addr, tid);
		goto end_no_lock;
	}

	if (!sta->sta.ht_cap.ht_supported) {
=======
	if (!sta->sta.ht_cap.ht_supported &&
	    sta->sdata->vif.bss_conf.chandef.chan->band != NL80211_BAND_6GHZ) {
>>>>>>> 24b8d41d
		ht_dbg(sta->sdata,
		       "STA %pM erroneously requests BA session on tid %d w/o QoS\n",
		       sta->sta.addr, tid);
		/* send a response anyway, it's an error case if we get here */
		goto end;
	}

	if (test_sta_flag(sta, WLAN_STA_BLOCK_BA)) {
		ht_dbg(sta->sdata,
		       "Suspend in progress - Denying ADDBA request (%pM tid %d)\n",
		       sta->sta.addr, tid);
		goto end;
	}

	if (sta->sta.he_cap.has_he)
		max_buf_size = IEEE80211_MAX_AMPDU_BUF;
	else
		max_buf_size = IEEE80211_MAX_AMPDU_BUF_HT;

	/* sanity check for incoming parameters:
	 * check if configuration can support the BA policy
	 * and if buffer size does not exceeds max value */
	/* XXX: check own ht delayed BA capability?? */
	if (((ba_policy != 1) &&
	     (!(sta->sta.ht_cap.cap & IEEE80211_HT_CAP_DELAY_BA))) ||
	    (buf_size > max_buf_size)) {
		status = WLAN_STATUS_INVALID_QOS_PARAM;
		ht_dbg_ratelimited(sta->sdata,
				   "AddBA Req with bad params from %pM on tid %u. policy %d, buffer size %d\n",
				   sta->sta.addr, tid, ba_policy, buf_size);
		goto end;
	}
	/* determine default buffer size */
	if (buf_size == 0)
		buf_size = max_buf_size;

	/* make sure the size doesn't exceed the maximum supported by the hw */
	if (buf_size > sta->sta.max_rx_aggregation_subframes)
		buf_size = sta->sta.max_rx_aggregation_subframes;
	params.buf_size = buf_size;

	ht_dbg(sta->sdata, "AddBA Req buf_size=%d for %pM\n",
	       buf_size, sta->sta.addr);

	/* examine state machine */
	lockdep_assert_held(&sta->ampdu_mlme.mtx);

	if (test_bit(tid, sta->ampdu_mlme.agg_session_valid)) {
<<<<<<< HEAD
		tid_agg_rx = rcu_dereference_protected(
				sta->ampdu_mlme.tid_rx[tid],
				lockdep_is_held(&sta->ampdu_mlme.mtx));

		if (tid_agg_rx->dialog_token == dialog_token) {
=======
		if (sta->ampdu_mlme.tid_rx_token[tid] == dialog_token) {
			struct tid_ampdu_rx *tid_rx;

>>>>>>> 24b8d41d
			ht_dbg_ratelimited(sta->sdata,
					   "updated AddBA Req from %pM on tid %u\n",
					   sta->sta.addr, tid);
			/* We have no API to update the timeout value in the
<<<<<<< HEAD
			 * driver so reject the timeout update.
			 */
			status = WLAN_STATUS_REQUEST_DECLINED;
			ieee80211_send_addba_resp(sta->sdata, sta->sta.addr,
						  tid, dialog_token, status,
						  1, buf_size, timeout);
=======
			 * driver so reject the timeout update if the timeout
			 * changed. If it did not change, i.e., no real update,
			 * just reply with success.
			 */
			rcu_read_lock();
			tid_rx = rcu_dereference(sta->ampdu_mlme.tid_rx[tid]);
			if (tid_rx && tid_rx->timeout == timeout)
				status = WLAN_STATUS_SUCCESS;
			else
				status = WLAN_STATUS_REQUEST_DECLINED;
			rcu_read_unlock();
>>>>>>> 24b8d41d
			goto end;
		}

		ht_dbg_ratelimited(sta->sdata,
				   "unexpected AddBA Req from %pM on tid %u\n",
				   sta->sta.addr, tid);

		/* delete existing Rx BA session on the same tid */
		___ieee80211_stop_rx_ba_session(sta, tid, WLAN_BACK_RECIPIENT,
						WLAN_STATUS_UNSPECIFIED_QOS,
						false);
	}

	if (ieee80211_hw_check(&local->hw, SUPPORTS_REORDERING_BUFFER)) {
		ret = drv_ampdu_action(local, sta->sdata, &params);
		ht_dbg(sta->sdata,
		       "Rx A-MPDU request on %pM tid %d result %d\n",
		       sta->sta.addr, tid, ret);
		if (!ret)
			status = WLAN_STATUS_SUCCESS;
		goto end;
	}

	/* prepare A-MPDU MLME for Rx aggregation */
	tid_agg_rx = kzalloc(sizeof(*tid_agg_rx), GFP_KERNEL);
	if (!tid_agg_rx)
		goto end;

	spin_lock_init(&tid_agg_rx->reorder_lock);

	/* rx timer */
	timer_setup(&tid_agg_rx->session_timer,
		    sta_rx_agg_session_timer_expired, TIMER_DEFERRABLE);

	/* rx reorder timer */
	timer_setup(&tid_agg_rx->reorder_timer,
		    sta_rx_agg_reorder_timer_expired, 0);

	/* prepare reordering buffer */
	tid_agg_rx->reorder_buf =
		kcalloc(buf_size, sizeof(struct sk_buff_head), GFP_KERNEL);
	tid_agg_rx->reorder_time =
		kcalloc(buf_size, sizeof(unsigned long), GFP_KERNEL);
	if (!tid_agg_rx->reorder_buf || !tid_agg_rx->reorder_time) {
		kfree(tid_agg_rx->reorder_buf);
		kfree(tid_agg_rx->reorder_time);
		kfree(tid_agg_rx);
		goto end;
	}

	for (i = 0; i < buf_size; i++)
		__skb_queue_head_init(&tid_agg_rx->reorder_buf[i]);

	ret = drv_ampdu_action(local, sta->sdata, &params);
	ht_dbg(sta->sdata, "Rx A-MPDU request on %pM tid %d result %d\n",
	       sta->sta.addr, tid, ret);
	if (ret) {
		kfree(tid_agg_rx->reorder_buf);
		kfree(tid_agg_rx->reorder_time);
		kfree(tid_agg_rx);
		goto end;
	}

	/* update data */
	tid_agg_rx->ssn = start_seq_num;
	tid_agg_rx->head_seq_num = start_seq_num;
	tid_agg_rx->buf_size = buf_size;
	tid_agg_rx->timeout = timeout;
	tid_agg_rx->stored_mpdu_num = 0;
	tid_agg_rx->auto_seq = auto_seq;
	tid_agg_rx->started = false;
	tid_agg_rx->reorder_buf_filtered = 0;
	tid_agg_rx->tid = tid;
	tid_agg_rx->sta = sta;
	status = WLAN_STATUS_SUCCESS;

	/* activate it for RX */
	rcu_assign_pointer(sta->ampdu_mlme.tid_rx[tid], tid_agg_rx);

	if (timeout) {
		mod_timer(&tid_agg_rx->session_timer, TU_TO_EXP_TIME(timeout));
		tid_agg_rx->last_rx = jiffies;
	}

end:
	if (status == WLAN_STATUS_SUCCESS) {
		__set_bit(tid, sta->ampdu_mlme.agg_session_valid);
		__clear_bit(tid, sta->ampdu_mlme.unexpected_agg);
<<<<<<< HEAD
	}
	mutex_unlock(&sta->ampdu_mlme.mtx);
=======
		sta->ampdu_mlme.tid_rx_token[tid] = dialog_token;
	}
>>>>>>> 24b8d41d

	if (tx)
		ieee80211_send_addba_resp(sta, sta->sta.addr, tid,
					  dialog_token, status, 1, buf_size,
					  timeout, addbaext);
}

static void __ieee80211_start_rx_ba_session(struct sta_info *sta,
					    u8 dialog_token, u16 timeout,
					    u16 start_seq_num, u16 ba_policy,
					    u16 tid, u16 buf_size, bool tx,
					    bool auto_seq,
					    const struct ieee80211_addba_ext_ie *addbaext)
{
	mutex_lock(&sta->ampdu_mlme.mtx);
	___ieee80211_start_rx_ba_session(sta, dialog_token, timeout,
					 start_seq_num, ba_policy, tid,
					 buf_size, tx, auto_seq, addbaext);
	mutex_unlock(&sta->ampdu_mlme.mtx);
}

void ieee80211_process_addba_request(struct ieee80211_local *local,
				     struct sta_info *sta,
				     struct ieee80211_mgmt *mgmt,
				     size_t len)
{
	u16 capab, tid, timeout, ba_policy, buf_size, start_seq_num;
	struct ieee802_11_elems elems = { };
	u8 dialog_token;
	int ies_len;

	/* extract session parameters from addba request frame */
	dialog_token = mgmt->u.action.u.addba_req.dialog_token;
	timeout = le16_to_cpu(mgmt->u.action.u.addba_req.timeout);
	start_seq_num =
		le16_to_cpu(mgmt->u.action.u.addba_req.start_seq_num) >> 4;

	capab = le16_to_cpu(mgmt->u.action.u.addba_req.capab);
	ba_policy = (capab & IEEE80211_ADDBA_PARAM_POLICY_MASK) >> 1;
	tid = (capab & IEEE80211_ADDBA_PARAM_TID_MASK) >> 2;
	buf_size = (capab & IEEE80211_ADDBA_PARAM_BUF_SIZE_MASK) >> 6;

	ies_len = len - offsetof(struct ieee80211_mgmt,
				 u.action.u.addba_req.variable);
	if (ies_len) {
		ieee802_11_parse_elems(mgmt->u.action.u.addba_req.variable,
                                ies_len, true, &elems, mgmt->bssid, NULL);
		if (elems.parse_error)
			return;
	}

	__ieee80211_start_rx_ba_session(sta, dialog_token, timeout,
					start_seq_num, ba_policy, tid,
					buf_size, true, false,
					elems.addba_ext_ie);
}

void ieee80211_manage_rx_ba_offl(struct ieee80211_vif *vif,
				 const u8 *addr, unsigned int tid)
{
	struct ieee80211_sub_if_data *sdata = vif_to_sdata(vif);
	struct ieee80211_local *local = sdata->local;
	struct sta_info *sta;

	rcu_read_lock();
	sta = sta_info_get_bss(sdata, addr);
	if (!sta)
		goto unlock;

	set_bit(tid, sta->ampdu_mlme.tid_rx_manage_offl);
	ieee80211_queue_work(&local->hw, &sta->ampdu_mlme.work);
 unlock:
	rcu_read_unlock();
}
EXPORT_SYMBOL(ieee80211_manage_rx_ba_offl);

void ieee80211_rx_ba_timer_expired(struct ieee80211_vif *vif,
				   const u8 *addr, unsigned int tid)
{
	struct ieee80211_sub_if_data *sdata = vif_to_sdata(vif);
	struct ieee80211_local *local = sdata->local;
	struct sta_info *sta;

	rcu_read_lock();
	sta = sta_info_get_bss(sdata, addr);
	if (!sta)
		goto unlock;

	set_bit(tid, sta->ampdu_mlme.tid_rx_timer_expired);
	ieee80211_queue_work(&local->hw, &sta->ampdu_mlme.work);

 unlock:
	rcu_read_unlock();
}
EXPORT_SYMBOL(ieee80211_rx_ba_timer_expired);<|MERGE_RESOLUTION|>--- conflicted
+++ resolved
@@ -292,19 +292,8 @@
 		goto end;
 	}
 
-<<<<<<< HEAD
-	if (tid >= IEEE80211_FIRST_TSPEC_TSID) {
-		ht_dbg(sta->sdata,
-		       "STA %pM requests BA session on unsupported tid %d\n",
-		       sta->sta.addr, tid);
-		goto end_no_lock;
-	}
-
-	if (!sta->sta.ht_cap.ht_supported) {
-=======
 	if (!sta->sta.ht_cap.ht_supported &&
 	    sta->sdata->vif.bss_conf.chandef.chan->band != NL80211_BAND_6GHZ) {
->>>>>>> 24b8d41d
 		ht_dbg(sta->sdata,
 		       "STA %pM erroneously requests BA session on tid %d w/o QoS\n",
 		       sta->sta.addr, tid);
@@ -353,29 +342,13 @@
 	lockdep_assert_held(&sta->ampdu_mlme.mtx);
 
 	if (test_bit(tid, sta->ampdu_mlme.agg_session_valid)) {
-<<<<<<< HEAD
-		tid_agg_rx = rcu_dereference_protected(
-				sta->ampdu_mlme.tid_rx[tid],
-				lockdep_is_held(&sta->ampdu_mlme.mtx));
-
-		if (tid_agg_rx->dialog_token == dialog_token) {
-=======
 		if (sta->ampdu_mlme.tid_rx_token[tid] == dialog_token) {
 			struct tid_ampdu_rx *tid_rx;
 
->>>>>>> 24b8d41d
 			ht_dbg_ratelimited(sta->sdata,
 					   "updated AddBA Req from %pM on tid %u\n",
 					   sta->sta.addr, tid);
 			/* We have no API to update the timeout value in the
-<<<<<<< HEAD
-			 * driver so reject the timeout update.
-			 */
-			status = WLAN_STATUS_REQUEST_DECLINED;
-			ieee80211_send_addba_resp(sta->sdata, sta->sta.addr,
-						  tid, dialog_token, status,
-						  1, buf_size, timeout);
-=======
 			 * driver so reject the timeout update if the timeout
 			 * changed. If it did not change, i.e., no real update,
 			 * just reply with success.
@@ -387,7 +360,6 @@
 			else
 				status = WLAN_STATUS_REQUEST_DECLINED;
 			rcu_read_unlock();
->>>>>>> 24b8d41d
 			goto end;
 		}
 
@@ -476,13 +448,8 @@
 	if (status == WLAN_STATUS_SUCCESS) {
 		__set_bit(tid, sta->ampdu_mlme.agg_session_valid);
 		__clear_bit(tid, sta->ampdu_mlme.unexpected_agg);
-<<<<<<< HEAD
-	}
-	mutex_unlock(&sta->ampdu_mlme.mtx);
-=======
 		sta->ampdu_mlme.tid_rx_token[tid] = dialog_token;
 	}
->>>>>>> 24b8d41d
 
 	if (tx)
 		ieee80211_send_addba_resp(sta, sta->sta.addr, tid,
