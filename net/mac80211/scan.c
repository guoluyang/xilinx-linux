--- conflicted
+++ resolved
@@ -8,16 +8,8 @@
  * Copyright 2006-2007	Jiri Benc <jbenc@suse.cz>
  * Copyright 2007, Michael Wu <flamingice@sourmilk.net>
  * Copyright 2013-2015  Intel Mobile Communications GmbH
-<<<<<<< HEAD
- * Copyright 2016  Intel Deutschland GmbH
- *
- * This program is free software; you can redistribute it and/or modify
- * it under the terms of the GNU General Public License version 2 as
- * published by the Free Software Foundation.
-=======
  * Copyright 2016-2017  Intel Deutschland GmbH
  * Copyright (C) 2018-2020 Intel Corporation
->>>>>>> 24b8d41d
  */
 
 #include <linux/if_arp.h>
@@ -71,52 +63,6 @@
 				bool beacon)
 {
 	int clen, srlen;
-<<<<<<< HEAD
-	struct cfg80211_inform_bss bss_meta = {
-		.boottime_ns = rx_status->boottime_ns,
-	};
-	bool signal_valid;
-	struct ieee80211_sub_if_data *scan_sdata;
-
-	if (ieee80211_hw_check(&local->hw, SIGNAL_DBM))
-		bss_meta.signal = rx_status->signal * 100;
-	else if (ieee80211_hw_check(&local->hw, SIGNAL_UNSPEC))
-		bss_meta.signal = (rx_status->signal * 100) / local->hw.max_signal;
-
-	bss_meta.scan_width = NL80211_BSS_CHAN_WIDTH_20;
-	if (rx_status->flag & RX_FLAG_5MHZ)
-		bss_meta.scan_width = NL80211_BSS_CHAN_WIDTH_5;
-	if (rx_status->flag & RX_FLAG_10MHZ)
-		bss_meta.scan_width = NL80211_BSS_CHAN_WIDTH_10;
-
-	bss_meta.chan = channel;
-
-	rcu_read_lock();
-	scan_sdata = rcu_dereference(local->scan_sdata);
-	if (scan_sdata && scan_sdata->vif.type == NL80211_IFTYPE_STATION &&
-	    scan_sdata->vif.bss_conf.assoc &&
-	    ieee80211_have_rx_timestamp(rx_status)) {
-		bss_meta.parent_tsf =
-			ieee80211_calculate_rx_timestamp(local, rx_status,
-							 len + FCS_LEN, 24);
-		ether_addr_copy(bss_meta.parent_bssid,
-				scan_sdata->vif.bss_conf.bssid);
-	}
-	rcu_read_unlock();
-
-	cbss = cfg80211_inform_bss_frame_data(local->hw.wiphy, &bss_meta,
-					      mgmt, len, GFP_ATOMIC);
-	if (!cbss)
-		return NULL;
-	/* In case the signal is invalid update the status */
-	signal_valid = abs(channel->center_freq - cbss->channel->center_freq)
-		<= local->hw.wiphy->max_adj_channel_rssi_comp;
-	if (!signal_valid)
-		rx_status->flag |= RX_FLAG_NO_SIGNAL_VAL;
-
-	bss = (void *)cbss->priv;
-=======
->>>>>>> 24b8d41d
 
 	if (beacon)
 		bss->device_ts_beacon = rx_status->device_timestamp;
@@ -681,11 +627,7 @@
 	struct ieee80211_sub_if_data *sdata;
 	struct cfg80211_scan_request *scan_req;
 	enum nl80211_band band = local->hw.conf.chandef.chan->band;
-<<<<<<< HEAD
-	u32 tx_flags;
-=======
 	u32 flags = 0, tx_flags;
->>>>>>> 24b8d41d
 
 	scan_req = rcu_dereference_protected(local->scan_req,
 					     lockdep_is_held(&local->mtx));
@@ -702,11 +644,7 @@
 					  lockdep_is_held(&local->mtx));
 
 	for (i = 0; i < scan_req->n_ssids; i++)
-<<<<<<< HEAD
-		ieee80211_send_probe_req(
-=======
 		ieee80211_send_scan_probe_req(
->>>>>>> 24b8d41d
 			sdata, local->scan_addr, scan_req->bssid,
 			scan_req->ssids[i].ssid, scan_req->ssids[i].ssid_len,
 			scan_req->ie, scan_req->ie_len,
@@ -1216,12 +1154,8 @@
 		int max_n;
 
 		for (band = 0; band < NUM_NL80211_BANDS; band++) {
-<<<<<<< HEAD
-			if (!local->hw.wiphy->bands[band])
-=======
 			if (!local->hw.wiphy->bands[band] ||
 			    band == NL80211_BAND_6GHZ)
->>>>>>> 24b8d41d
 				continue;
 
 			max_n = local->hw.wiphy->bands[band]->n_channels;
