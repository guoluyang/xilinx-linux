// SPDX-License-Identifier: GPL-2.0-only
/*
 * Copyright 2003-2005	Devicescape Software, Inc.
 * Copyright (c) 2006	Jiri Benc <jbenc@suse.cz>
 * Copyright 2007	Johannes Berg <johannes@sipsolutions.net>
 * Copyright 2013-2014  Intel Mobile Communications GmbH
 * Copyright(c) 2016 Intel Deutschland GmbH
<<<<<<< HEAD
 *
 * This program is free software; you can redistribute it and/or modify
 * it under the terms of the GNU General Public License version 2 as
 * published by the Free Software Foundation.
=======
 * Copyright (C) 2018 - 2020 Intel Corporation
>>>>>>> 24b8d41d
 */

#include <linux/debugfs.h>
#include <linux/ieee80211.h>
#include "ieee80211_i.h"
#include "debugfs.h"
#include "debugfs_sta.h"
#include "sta_info.h"
#include "driver-ops.h"

/* sta attributtes */

#define STA_READ(name, field, format_string)				\
static ssize_t sta_ ##name## _read(struct file *file,			\
				   char __user *userbuf,		\
				   size_t count, loff_t *ppos)		\
{									\
	struct sta_info *sta = file->private_data;			\
	return mac80211_format_buffer(userbuf, count, ppos, 		\
				      format_string, sta->field);	\
}
#define STA_READ_D(name, field) STA_READ(name, field, "%d\n")

#define STA_OPS(name)							\
static const struct file_operations sta_ ##name## _ops = {		\
	.read = sta_##name##_read,					\
	.open = simple_open,						\
	.llseek = generic_file_llseek,					\
}

#define STA_OPS_RW(name)						\
static const struct file_operations sta_ ##name## _ops = {		\
	.read = sta_##name##_read,					\
	.write = sta_##name##_write,					\
	.open = simple_open,						\
	.llseek = generic_file_llseek,					\
}

#define STA_FILE(name, field, format)					\
		STA_READ_##format(name, field)				\
		STA_OPS(name)

STA_FILE(aid, sta.aid, D);

static const char * const sta_flag_names[] = {
#define FLAG(F) [WLAN_STA_##F] = #F
	FLAG(AUTH),
	FLAG(ASSOC),
	FLAG(PS_STA),
	FLAG(AUTHORIZED),
	FLAG(SHORT_PREAMBLE),
	FLAG(WDS),
	FLAG(CLEAR_PS_FILT),
	FLAG(MFP),
	FLAG(BLOCK_BA),
	FLAG(PS_DRIVER),
	FLAG(PSPOLL),
	FLAG(TDLS_PEER),
	FLAG(TDLS_PEER_AUTH),
	FLAG(TDLS_INITIATOR),
	FLAG(TDLS_CHAN_SWITCH),
	FLAG(TDLS_OFF_CHANNEL),
	FLAG(TDLS_WIDER_BW),
	FLAG(UAPSD),
	FLAG(SP),
	FLAG(4ADDR_EVENT),
	FLAG(INSERTED),
	FLAG(RATE_CONTROL),
	FLAG(TOFFSET_KNOWN),
	FLAG(MPSP_OWNER),
	FLAG(MPSP_RECIPIENT),
	FLAG(PS_DELIVER),
<<<<<<< HEAD
=======
	FLAG(USES_ENCRYPTION),
>>>>>>> 24b8d41d
#undef FLAG
};

static ssize_t sta_flags_read(struct file *file, char __user *userbuf,
			      size_t count, loff_t *ppos)
{
	char buf[16 * NUM_WLAN_STA_FLAGS], *pos = buf;
	char *end = buf + sizeof(buf) - 1;
	struct sta_info *sta = file->private_data;
	unsigned int flg;

	BUILD_BUG_ON(ARRAY_SIZE(sta_flag_names) != NUM_WLAN_STA_FLAGS);

	for (flg = 0; flg < NUM_WLAN_STA_FLAGS; flg++) {
		if (test_sta_flag(sta, flg))
			pos += scnprintf(pos, end - pos, "%s\n",
					 sta_flag_names[flg]);
	}

	return simple_read_from_buffer(userbuf, count, ppos, buf, strlen(buf));
}
STA_OPS(flags);

static ssize_t sta_num_ps_buf_frames_read(struct file *file,
					  char __user *userbuf,
					  size_t count, loff_t *ppos)
{
	struct sta_info *sta = file->private_data;
	char buf[17*IEEE80211_NUM_ACS], *p = buf;
	int ac;

	for (ac = 0; ac < IEEE80211_NUM_ACS; ac++)
		p += scnprintf(p, sizeof(buf)+buf-p, "AC%d: %d\n", ac,
			       skb_queue_len(&sta->ps_tx_buf[ac]) +
			       skb_queue_len(&sta->tx_filtered[ac]));
	return simple_read_from_buffer(userbuf, count, ppos, buf, p - buf);
}
STA_OPS(num_ps_buf_frames);

static ssize_t sta_last_seq_ctrl_read(struct file *file, char __user *userbuf,
				      size_t count, loff_t *ppos)
{
	char buf[15*IEEE80211_NUM_TIDS], *p = buf;
	int i;
	struct sta_info *sta = file->private_data;
	for (i = 0; i < IEEE80211_NUM_TIDS; i++)
		p += scnprintf(p, sizeof(buf)+buf-p, "%x ",
			       le16_to_cpu(sta->last_seq_ctrl[i]));
	p += scnprintf(p, sizeof(buf)+buf-p, "\n");
	return simple_read_from_buffer(userbuf, count, ppos, buf, p - buf);
}
STA_OPS(last_seq_ctrl);

#define AQM_TXQ_ENTRY_LEN 130

static ssize_t sta_aqm_read(struct file *file, char __user *userbuf,
			size_t count, loff_t *ppos)
{
	struct sta_info *sta = file->private_data;
	struct ieee80211_local *local = sta->local;
<<<<<<< HEAD
	size_t bufsz = AQM_TXQ_ENTRY_LEN*(IEEE80211_NUM_TIDS+1);
=======
	size_t bufsz = AQM_TXQ_ENTRY_LEN * (IEEE80211_NUM_TIDS + 2);
>>>>>>> 24b8d41d
	char *buf = kzalloc(bufsz, GFP_KERNEL), *p = buf;
	struct txq_info *txqi;
	ssize_t rv;
	int i;

	if (!buf)
		return -ENOMEM;

	spin_lock_bh(&local->fq.lock);
	rcu_read_lock();

	p += scnprintf(p,
		       bufsz+buf-p,
<<<<<<< HEAD
		       "tid ac backlog-bytes backlog-packets new-flows drops marks overlimit collisions tx-bytes tx-packets\n");

	for (i = 0; i < IEEE80211_NUM_TIDS; i++) {
		txqi = to_txq_info(sta->sta.txq[i]);
		p += scnprintf(p, bufsz+buf-p,
			       "%d %d %u %u %u %u %u %u %u %u %u\n",
=======
		       "target %uus interval %uus ecn %s\n",
		       codel_time_to_us(sta->cparams.target),
		       codel_time_to_us(sta->cparams.interval),
		       sta->cparams.ecn ? "yes" : "no");
	p += scnprintf(p,
		       bufsz+buf-p,
		       "tid ac backlog-bytes backlog-packets new-flows drops marks overlimit collisions tx-bytes tx-packets flags\n");

	for (i = 0; i < ARRAY_SIZE(sta->sta.txq); i++) {
		if (!sta->sta.txq[i])
			continue;
		txqi = to_txq_info(sta->sta.txq[i]);
		p += scnprintf(p, bufsz+buf-p,
			       "%d %d %u %u %u %u %u %u %u %u %u 0x%lx(%s%s%s)\n",
>>>>>>> 24b8d41d
			       txqi->txq.tid,
			       txqi->txq.ac,
			       txqi->tin.backlog_bytes,
			       txqi->tin.backlog_packets,
			       txqi->tin.flows,
			       txqi->cstats.drop_count,
			       txqi->cstats.ecn_mark,
			       txqi->tin.overlimit,
			       txqi->tin.collisions,
			       txqi->tin.tx_bytes,
<<<<<<< HEAD
			       txqi->tin.tx_packets);
=======
			       txqi->tin.tx_packets,
			       txqi->flags,
			       test_bit(IEEE80211_TXQ_STOP, &txqi->flags) ? "STOP" : "RUN",
			       test_bit(IEEE80211_TXQ_AMPDU, &txqi->flags) ? " AMPDU" : "",
			       test_bit(IEEE80211_TXQ_NO_AMSDU, &txqi->flags) ? " NO-AMSDU" : "");
>>>>>>> 24b8d41d
	}

	rcu_read_unlock();
	spin_unlock_bh(&local->fq.lock);

	rv = simple_read_from_buffer(userbuf, count, ppos, buf, p - buf);
	kfree(buf);
	return rv;
}
STA_OPS(aqm);

<<<<<<< HEAD
=======
static ssize_t sta_airtime_read(struct file *file, char __user *userbuf,
				size_t count, loff_t *ppos)
{
	struct sta_info *sta = file->private_data;
	struct ieee80211_local *local = sta->sdata->local;
	size_t bufsz = 400;
	char *buf = kzalloc(bufsz, GFP_KERNEL), *p = buf;
	u64 rx_airtime = 0, tx_airtime = 0;
	s64 deficit[IEEE80211_NUM_ACS];
	ssize_t rv;
	int ac;

	if (!buf)
		return -ENOMEM;

	for (ac = 0; ac < IEEE80211_NUM_ACS; ac++) {
		spin_lock_bh(&local->active_txq_lock[ac]);
		rx_airtime += sta->airtime[ac].rx_airtime;
		tx_airtime += sta->airtime[ac].tx_airtime;
		deficit[ac] = sta->airtime[ac].deficit;
		spin_unlock_bh(&local->active_txq_lock[ac]);
	}

	p += scnprintf(p, bufsz + buf - p,
		"RX: %llu us\nTX: %llu us\nWeight: %u\n"
		"Deficit: VO: %lld us VI: %lld us BE: %lld us BK: %lld us\n",
		rx_airtime, tx_airtime, sta->airtime_weight,
		deficit[0], deficit[1], deficit[2], deficit[3]);

	rv = simple_read_from_buffer(userbuf, count, ppos, buf, p - buf);
	kfree(buf);
	return rv;
}

static ssize_t sta_airtime_write(struct file *file, const char __user *userbuf,
				 size_t count, loff_t *ppos)
{
	struct sta_info *sta = file->private_data;
	struct ieee80211_local *local = sta->sdata->local;
	int ac;

	for (ac = 0; ac < IEEE80211_NUM_ACS; ac++) {
		spin_lock_bh(&local->active_txq_lock[ac]);
		sta->airtime[ac].rx_airtime = 0;
		sta->airtime[ac].tx_airtime = 0;
		sta->airtime[ac].deficit = sta->airtime_weight;
		spin_unlock_bh(&local->active_txq_lock[ac]);
	}

	return count;
}
STA_OPS_RW(airtime);

static ssize_t sta_aql_read(struct file *file, char __user *userbuf,
				size_t count, loff_t *ppos)
{
	struct sta_info *sta = file->private_data;
	struct ieee80211_local *local = sta->sdata->local;
	size_t bufsz = 400;
	char *buf = kzalloc(bufsz, GFP_KERNEL), *p = buf;
	u32 q_depth[IEEE80211_NUM_ACS];
	u32 q_limit_l[IEEE80211_NUM_ACS], q_limit_h[IEEE80211_NUM_ACS];
	ssize_t rv;
	int ac;

	if (!buf)
		return -ENOMEM;

	for (ac = 0; ac < IEEE80211_NUM_ACS; ac++) {
		spin_lock_bh(&local->active_txq_lock[ac]);
		q_limit_l[ac] = sta->airtime[ac].aql_limit_low;
		q_limit_h[ac] = sta->airtime[ac].aql_limit_high;
		spin_unlock_bh(&local->active_txq_lock[ac]);
		q_depth[ac] = atomic_read(&sta->airtime[ac].aql_tx_pending);
	}

	p += scnprintf(p, bufsz + buf - p,
		"Q depth: VO: %u us VI: %u us BE: %u us BK: %u us\n"
		"Q limit[low/high]: VO: %u/%u VI: %u/%u BE: %u/%u BK: %u/%u\n",
		q_depth[0], q_depth[1], q_depth[2], q_depth[3],
		q_limit_l[0], q_limit_h[0], q_limit_l[1], q_limit_h[1],
		q_limit_l[2], q_limit_h[2], q_limit_l[3], q_limit_h[3]),

	rv = simple_read_from_buffer(userbuf, count, ppos, buf, p - buf);
	kfree(buf);
	return rv;
}

static ssize_t sta_aql_write(struct file *file, const char __user *userbuf,
				 size_t count, loff_t *ppos)
{
	struct sta_info *sta = file->private_data;
	u32 ac, q_limit_l, q_limit_h;
	char _buf[100] = {}, *buf = _buf;

	if (count > sizeof(_buf))
		return -EINVAL;

	if (copy_from_user(buf, userbuf, count))
		return -EFAULT;

	buf[sizeof(_buf) - 1] = '\0';
	if (sscanf(buf, "limit %u %u %u", &ac, &q_limit_l, &q_limit_h)
	    != 3)
		return -EINVAL;

	if (ac >= IEEE80211_NUM_ACS)
		return -EINVAL;

	sta->airtime[ac].aql_limit_low = q_limit_l;
	sta->airtime[ac].aql_limit_high = q_limit_h;

	return count;
}
STA_OPS_RW(aql);


>>>>>>> 24b8d41d
static ssize_t sta_agg_status_read(struct file *file, char __user *userbuf,
					size_t count, loff_t *ppos)
{
	char buf[71 + IEEE80211_NUM_TIDS * 40], *p = buf;
	int i;
	struct sta_info *sta = file->private_data;
	struct tid_ampdu_rx *tid_rx;
	struct tid_ampdu_tx *tid_tx;

	rcu_read_lock();

	p += scnprintf(p, sizeof(buf) + buf - p, "next dialog_token: %#02x\n",
			sta->ampdu_mlme.dialog_token_allocator + 1);
	p += scnprintf(p, sizeof(buf) + buf - p,
		       "TID\t\tRX\tDTKN\tSSN\t\tTX\tDTKN\tpending\n");

	for (i = 0; i < IEEE80211_NUM_TIDS; i++) {
		bool tid_rx_valid;

		tid_rx = rcu_dereference(sta->ampdu_mlme.tid_rx[i]);
		tid_tx = rcu_dereference(sta->ampdu_mlme.tid_tx[i]);
		tid_rx_valid = test_bit(i, sta->ampdu_mlme.agg_session_valid);

		p += scnprintf(p, sizeof(buf) + buf - p, "%02d", i);
		p += scnprintf(p, sizeof(buf) + buf - p, "\t\t%x",
			       tid_rx_valid);
		p += scnprintf(p, sizeof(buf) + buf - p, "\t%#.2x",
			       tid_rx_valid ?
					sta->ampdu_mlme.tid_rx_token[i] : 0);
		p += scnprintf(p, sizeof(buf) + buf - p, "\t%#.3x",
				tid_rx ? tid_rx->ssn : 0);

		p += scnprintf(p, sizeof(buf) + buf - p, "\t\t%x", !!tid_tx);
		p += scnprintf(p, sizeof(buf) + buf - p, "\t%#.2x",
				tid_tx ? tid_tx->dialog_token : 0);
		p += scnprintf(p, sizeof(buf) + buf - p, "\t%03d",
				tid_tx ? skb_queue_len(&tid_tx->pending) : 0);
		p += scnprintf(p, sizeof(buf) + buf - p, "\n");
	}
	rcu_read_unlock();

	return simple_read_from_buffer(userbuf, count, ppos, buf, p - buf);
}

static ssize_t sta_agg_status_write(struct file *file, const char __user *userbuf,
				    size_t count, loff_t *ppos)
{
	char _buf[25] = {}, *buf = _buf;
	struct sta_info *sta = file->private_data;
	bool start, tx;
	unsigned long tid;
	char *pos;
	int ret, timeout = 5000;

	if (count > sizeof(_buf))
		return -EINVAL;

	if (copy_from_user(buf, userbuf, count))
		return -EFAULT;

	buf[sizeof(_buf) - 1] = '\0';
	pos = buf;
	buf = strsep(&pos, " ");
	if (!buf)
		return -EINVAL;

	if (!strcmp(buf, "tx"))
		tx = true;
	else if (!strcmp(buf, "rx"))
		tx = false;
	else
		return -EINVAL;

	buf = strsep(&pos, " ");
	if (!buf)
		return -EINVAL;
	if (!strcmp(buf, "start")) {
		start = true;
		if (!tx)
			return -EINVAL;
	} else if (!strcmp(buf, "stop")) {
		start = false;
	} else {
		return -EINVAL;
	}

	buf = strsep(&pos, " ");
	if (!buf)
		return -EINVAL;
	if (sscanf(buf, "timeout=%d", &timeout) == 1) {
		buf = strsep(&pos, " ");
		if (!buf || !tx || !start)
			return -EINVAL;
	}

	ret = kstrtoul(buf, 0, &tid);
	if (ret || tid >= IEEE80211_NUM_TIDS)
		return -EINVAL;

	if (tx) {
		if (start)
			ret = ieee80211_start_tx_ba_session(&sta->sta, tid,
							    timeout);
		else
			ret = ieee80211_stop_tx_ba_session(&sta->sta, tid);
	} else {
		__ieee80211_stop_rx_ba_session(sta, tid, WLAN_BACK_RECIPIENT,
					       3, true);
		ret = 0;
	}

	return ret ?: count;
}
STA_OPS_RW(agg_status);

static ssize_t sta_ht_capa_read(struct file *file, char __user *userbuf,
				size_t count, loff_t *ppos)
{
#define PRINT_HT_CAP(_cond, _str) \
	do { \
	if (_cond) \
			p += scnprintf(p, sizeof(buf)+buf-p, "\t" _str "\n"); \
	} while (0)
	char buf[512], *p = buf;
	int i;
	struct sta_info *sta = file->private_data;
	struct ieee80211_sta_ht_cap *htc = &sta->sta.ht_cap;

	p += scnprintf(p, sizeof(buf) + buf - p, "ht %ssupported\n",
			htc->ht_supported ? "" : "not ");
	if (htc->ht_supported) {
		p += scnprintf(p, sizeof(buf)+buf-p, "cap: %#.4x\n", htc->cap);

		PRINT_HT_CAP((htc->cap & BIT(0)), "RX LDPC");
		PRINT_HT_CAP((htc->cap & BIT(1)), "HT20/HT40");
		PRINT_HT_CAP(!(htc->cap & BIT(1)), "HT20");

		PRINT_HT_CAP(((htc->cap >> 2) & 0x3) == 0, "Static SM Power Save");
		PRINT_HT_CAP(((htc->cap >> 2) & 0x3) == 1, "Dynamic SM Power Save");
		PRINT_HT_CAP(((htc->cap >> 2) & 0x3) == 3, "SM Power Save disabled");

		PRINT_HT_CAP((htc->cap & BIT(4)), "RX Greenfield");
		PRINT_HT_CAP((htc->cap & BIT(5)), "RX HT20 SGI");
		PRINT_HT_CAP((htc->cap & BIT(6)), "RX HT40 SGI");
		PRINT_HT_CAP((htc->cap & BIT(7)), "TX STBC");

		PRINT_HT_CAP(((htc->cap >> 8) & 0x3) == 0, "No RX STBC");
		PRINT_HT_CAP(((htc->cap >> 8) & 0x3) == 1, "RX STBC 1-stream");
		PRINT_HT_CAP(((htc->cap >> 8) & 0x3) == 2, "RX STBC 2-streams");
		PRINT_HT_CAP(((htc->cap >> 8) & 0x3) == 3, "RX STBC 3-streams");

		PRINT_HT_CAP((htc->cap & BIT(10)), "HT Delayed Block Ack");

		PRINT_HT_CAP(!(htc->cap & BIT(11)), "Max AMSDU length: "
			     "3839 bytes");
		PRINT_HT_CAP((htc->cap & BIT(11)), "Max AMSDU length: "
			     "7935 bytes");

		/*
		 * For beacons and probe response this would mean the BSS
		 * does or does not allow the usage of DSSS/CCK HT40.
		 * Otherwise it means the STA does or does not use
		 * DSSS/CCK HT40.
		 */
		PRINT_HT_CAP((htc->cap & BIT(12)), "DSSS/CCK HT40");
		PRINT_HT_CAP(!(htc->cap & BIT(12)), "No DSSS/CCK HT40");

		/* BIT(13) is reserved */

		PRINT_HT_CAP((htc->cap & BIT(14)), "40 MHz Intolerant");

		PRINT_HT_CAP((htc->cap & BIT(15)), "L-SIG TXOP protection");

		p += scnprintf(p, sizeof(buf)+buf-p, "ampdu factor/density: %d/%d\n",
				htc->ampdu_factor, htc->ampdu_density);
		p += scnprintf(p, sizeof(buf)+buf-p, "MCS mask:");

		for (i = 0; i < IEEE80211_HT_MCS_MASK_LEN; i++)
			p += scnprintf(p, sizeof(buf)+buf-p, " %.2x",
					htc->mcs.rx_mask[i]);
		p += scnprintf(p, sizeof(buf)+buf-p, "\n");

		/* If not set this is meaningless */
		if (le16_to_cpu(htc->mcs.rx_highest)) {
			p += scnprintf(p, sizeof(buf)+buf-p,
				       "MCS rx highest: %d Mbps\n",
				       le16_to_cpu(htc->mcs.rx_highest));
		}

		p += scnprintf(p, sizeof(buf)+buf-p, "MCS tx params: %x\n",
				htc->mcs.tx_params);
	}

	return simple_read_from_buffer(userbuf, count, ppos, buf, p - buf);
}
STA_OPS(ht_capa);

static ssize_t sta_vht_capa_read(struct file *file, char __user *userbuf,
				 size_t count, loff_t *ppos)
{
	char buf[512], *p = buf;
	struct sta_info *sta = file->private_data;
	struct ieee80211_sta_vht_cap *vhtc = &sta->sta.vht_cap;

	p += scnprintf(p, sizeof(buf) + buf - p, "VHT %ssupported\n",
			vhtc->vht_supported ? "" : "not ");
	if (vhtc->vht_supported) {
		p += scnprintf(p, sizeof(buf) + buf - p, "cap: %#.8x\n",
			       vhtc->cap);
#define PFLAG(a, b)							\
		do {							\
			if (vhtc->cap & IEEE80211_VHT_CAP_ ## a)	\
				p += scnprintf(p, sizeof(buf) + buf - p, \
					       "\t\t%s\n", b);		\
		} while (0)

		switch (vhtc->cap & 0x3) {
		case IEEE80211_VHT_CAP_MAX_MPDU_LENGTH_3895:
			p += scnprintf(p, sizeof(buf) + buf - p,
				       "\t\tMAX-MPDU-3895\n");
			break;
		case IEEE80211_VHT_CAP_MAX_MPDU_LENGTH_7991:
			p += scnprintf(p, sizeof(buf) + buf - p,
				       "\t\tMAX-MPDU-7991\n");
			break;
		case IEEE80211_VHT_CAP_MAX_MPDU_LENGTH_11454:
			p += scnprintf(p, sizeof(buf) + buf - p,
				       "\t\tMAX-MPDU-11454\n");
			break;
		default:
			p += scnprintf(p, sizeof(buf) + buf - p,
				       "\t\tMAX-MPDU-UNKNOWN\n");
<<<<<<< HEAD
		};
=======
		}
>>>>>>> 24b8d41d
		switch (vhtc->cap & IEEE80211_VHT_CAP_SUPP_CHAN_WIDTH_MASK) {
		case 0:
			p += scnprintf(p, sizeof(buf) + buf - p,
				       "\t\t80Mhz\n");
			break;
		case IEEE80211_VHT_CAP_SUPP_CHAN_WIDTH_160MHZ:
			p += scnprintf(p, sizeof(buf) + buf - p,
				       "\t\t160Mhz\n");
			break;
		case IEEE80211_VHT_CAP_SUPP_CHAN_WIDTH_160_80PLUS80MHZ:
			p += scnprintf(p, sizeof(buf) + buf - p,
				       "\t\t80+80Mhz\n");
			break;
		default:
			p += scnprintf(p, sizeof(buf) + buf - p,
				       "\t\tUNKNOWN-MHZ: 0x%x\n",
				       (vhtc->cap >> 2) & 0x3);
<<<<<<< HEAD
		};
=======
		}
>>>>>>> 24b8d41d
		PFLAG(RXLDPC, "RXLDPC");
		PFLAG(SHORT_GI_80, "SHORT-GI-80");
		PFLAG(SHORT_GI_160, "SHORT-GI-160");
		PFLAG(TXSTBC, "TXSTBC");
		p += scnprintf(p, sizeof(buf) + buf - p,
			       "\t\tRXSTBC_%d\n", (vhtc->cap >> 8) & 0x7);
		PFLAG(SU_BEAMFORMER_CAPABLE, "SU-BEAMFORMER-CAPABLE");
		PFLAG(SU_BEAMFORMEE_CAPABLE, "SU-BEAMFORMEE-CAPABLE");
		p += scnprintf(p, sizeof(buf) + buf - p,
			"\t\tBEAMFORMEE-STS: 0x%x\n",
			(vhtc->cap & IEEE80211_VHT_CAP_BEAMFORMEE_STS_MASK) >>
			IEEE80211_VHT_CAP_BEAMFORMEE_STS_SHIFT);
		p += scnprintf(p, sizeof(buf) + buf - p,
			"\t\tSOUNDING-DIMENSIONS: 0x%x\n",
			(vhtc->cap & IEEE80211_VHT_CAP_SOUNDING_DIMENSIONS_MASK)
			>> IEEE80211_VHT_CAP_SOUNDING_DIMENSIONS_SHIFT);
		PFLAG(MU_BEAMFORMER_CAPABLE, "MU-BEAMFORMER-CAPABLE");
		PFLAG(MU_BEAMFORMEE_CAPABLE, "MU-BEAMFORMEE-CAPABLE");
		PFLAG(VHT_TXOP_PS, "TXOP-PS");
		PFLAG(HTC_VHT, "HTC-VHT");
		p += scnprintf(p, sizeof(buf) + buf - p,
			"\t\tMPDU-LENGTH-EXPONENT: 0x%x\n",
			(vhtc->cap & IEEE80211_VHT_CAP_MAX_A_MPDU_LENGTH_EXPONENT_MASK) >>
			IEEE80211_VHT_CAP_MAX_A_MPDU_LENGTH_EXPONENT_SHIFT);
		PFLAG(VHT_LINK_ADAPTATION_VHT_UNSOL_MFB,
		      "LINK-ADAPTATION-VHT-UNSOL-MFB");
		p += scnprintf(p, sizeof(buf) + buf - p,
			"\t\tLINK-ADAPTATION-VHT-MRQ-MFB: 0x%x\n",
			(vhtc->cap & IEEE80211_VHT_CAP_VHT_LINK_ADAPTATION_VHT_MRQ_MFB) >> 26);
		PFLAG(RX_ANTENNA_PATTERN, "RX-ANTENNA-PATTERN");
		PFLAG(TX_ANTENNA_PATTERN, "TX-ANTENNA-PATTERN");

		p += scnprintf(p, sizeof(buf)+buf-p, "RX MCS: %.4x\n",
			       le16_to_cpu(vhtc->vht_mcs.rx_mcs_map));
		if (vhtc->vht_mcs.rx_highest)
			p += scnprintf(p, sizeof(buf)+buf-p,
				       "MCS RX highest: %d Mbps\n",
				       le16_to_cpu(vhtc->vht_mcs.rx_highest));
		p += scnprintf(p, sizeof(buf)+buf-p, "TX MCS: %.4x\n",
			       le16_to_cpu(vhtc->vht_mcs.tx_mcs_map));
		if (vhtc->vht_mcs.tx_highest)
			p += scnprintf(p, sizeof(buf)+buf-p,
				       "MCS TX highest: %d Mbps\n",
				       le16_to_cpu(vhtc->vht_mcs.tx_highest));
#undef PFLAG
	}

	return simple_read_from_buffer(userbuf, count, ppos, buf, p - buf);
}
STA_OPS(vht_capa);

static ssize_t sta_he_capa_read(struct file *file, char __user *userbuf,
				size_t count, loff_t *ppos)
{
	char *buf, *p;
	size_t buf_sz = PAGE_SIZE;
	struct sta_info *sta = file->private_data;
	struct ieee80211_sta_he_cap *hec = &sta->sta.he_cap;
	struct ieee80211_he_mcs_nss_supp *nss = &hec->he_mcs_nss_supp;
	u8 ppe_size;
	u8 *cap;
	int i;
	ssize_t ret;

	buf = kmalloc(buf_sz, GFP_KERNEL);
	if (!buf)
		return -ENOMEM;
	p = buf;

	p += scnprintf(p, buf_sz + buf - p, "HE %ssupported\n",
		       hec->has_he ? "" : "not ");
	if (!hec->has_he)
		goto out;

	cap = hec->he_cap_elem.mac_cap_info;
	p += scnprintf(p, buf_sz + buf - p,
		       "MAC-CAP: %#.2x %#.2x %#.2x %#.2x %#.2x %#.2x\n",
		       cap[0], cap[1], cap[2], cap[3], cap[4], cap[5]);

#define PRINT(fmt, ...)							\
	p += scnprintf(p, buf_sz + buf - p, "\t\t" fmt "\n",		\
		       ##__VA_ARGS__)

#define PFLAG(t, n, a, b)						\
	do {								\
		if (cap[n] & IEEE80211_HE_##t##_CAP##n##_##a)		\
			PRINT("%s", b);					\
	} while (0)

#define PFLAG_RANGE(t, i, n, s, m, off, fmt)				\
	do {								\
		u8 msk = IEEE80211_HE_##t##_CAP##i##_##n##_MASK;	\
		u8 idx = ((cap[i] & msk) >> (ffs(msk) - 1)) + off;	\
		PRINT(fmt, (s << idx) + (m * idx));			\
	} while (0)

#define PFLAG_RANGE_DEFAULT(t, i, n, s, m, off, fmt, a, b)		\
	do {								\
		if (cap[i] == IEEE80211_HE_##t ##_CAP##i##_##n##_##a) {	\
			PRINT("%s", b);					\
			break;						\
		}							\
		PFLAG_RANGE(t, i, n, s, m, off, fmt);			\
	} while (0)

	PFLAG(MAC, 0, HTC_HE, "HTC-HE");
	PFLAG(MAC, 0, TWT_REQ, "TWT-REQ");
	PFLAG(MAC, 0, TWT_RES, "TWT-RES");
	PFLAG_RANGE_DEFAULT(MAC, 0, DYNAMIC_FRAG, 0, 1, 0,
			    "DYNAMIC-FRAG-LEVEL-%d", NOT_SUPP, "NOT-SUPP");
	PFLAG_RANGE_DEFAULT(MAC, 0, MAX_NUM_FRAG_MSDU, 1, 0, 0,
			    "MAX-NUM-FRAG-MSDU-%d", UNLIMITED, "UNLIMITED");

	PFLAG_RANGE_DEFAULT(MAC, 1, MIN_FRAG_SIZE, 128, 0, -1,
			    "MIN-FRAG-SIZE-%d", UNLIMITED, "UNLIMITED");
	PFLAG_RANGE_DEFAULT(MAC, 1, TF_MAC_PAD_DUR, 0, 8, 0,
			    "TF-MAC-PAD-DUR-%dUS", MASK, "UNKNOWN");
	PFLAG_RANGE(MAC, 1, MULTI_TID_AGG_RX_QOS, 0, 1, 1,
		    "MULTI-TID-AGG-RX-QOS-%d");

	if (cap[0] & IEEE80211_HE_MAC_CAP0_HTC_HE) {
		switch (((cap[2] << 1) | (cap[1] >> 7)) & 0x3) {
		case 0:
			PRINT("LINK-ADAPTATION-NO-FEEDBACK");
			break;
		case 1:
			PRINT("LINK-ADAPTATION-RESERVED");
			break;
		case 2:
			PRINT("LINK-ADAPTATION-UNSOLICITED-FEEDBACK");
			break;
		case 3:
			PRINT("LINK-ADAPTATION-BOTH");
			break;
		}
	}

	PFLAG(MAC, 2, ALL_ACK, "ALL-ACK");
	PFLAG(MAC, 2, TRS, "TRS");
	PFLAG(MAC, 2, BSR, "BSR");
	PFLAG(MAC, 2, BCAST_TWT, "BCAST-TWT");
	PFLAG(MAC, 2, 32BIT_BA_BITMAP, "32BIT-BA-BITMAP");
	PFLAG(MAC, 2, MU_CASCADING, "MU-CASCADING");
	PFLAG(MAC, 2, ACK_EN, "ACK-EN");

	PFLAG(MAC, 3, OMI_CONTROL, "OMI-CONTROL");
	PFLAG(MAC, 3, OFDMA_RA, "OFDMA-RA");

	switch (cap[3] & IEEE80211_HE_MAC_CAP3_MAX_AMPDU_LEN_EXP_MASK) {
	case IEEE80211_HE_MAC_CAP3_MAX_AMPDU_LEN_EXP_USE_VHT:
		PRINT("MAX-AMPDU-LEN-EXP-USE-VHT");
		break;
	case IEEE80211_HE_MAC_CAP3_MAX_AMPDU_LEN_EXP_VHT_1:
		PRINT("MAX-AMPDU-LEN-EXP-VHT-1");
		break;
	case IEEE80211_HE_MAC_CAP3_MAX_AMPDU_LEN_EXP_VHT_2:
		PRINT("MAX-AMPDU-LEN-EXP-VHT-2");
		break;
	case IEEE80211_HE_MAC_CAP3_MAX_AMPDU_LEN_EXP_RESERVED:
		PRINT("MAX-AMPDU-LEN-EXP-RESERVED");
		break;
	}

	PFLAG(MAC, 3, AMSDU_FRAG, "AMSDU-FRAG");
	PFLAG(MAC, 3, FLEX_TWT_SCHED, "FLEX-TWT-SCHED");
	PFLAG(MAC, 3, RX_CTRL_FRAME_TO_MULTIBSS, "RX-CTRL-FRAME-TO-MULTIBSS");

	PFLAG(MAC, 4, BSRP_BQRP_A_MPDU_AGG, "BSRP-BQRP-A-MPDU-AGG");
	PFLAG(MAC, 4, QTP, "QTP");
	PFLAG(MAC, 4, BQR, "BQR");
	PFLAG(MAC, 4, SRP_RESP, "SRP-RESP");
	PFLAG(MAC, 4, NDP_FB_REP, "NDP-FB-REP");
	PFLAG(MAC, 4, OPS, "OPS");
	PFLAG(MAC, 4, AMDSU_IN_AMPDU, "AMSDU-IN-AMPDU");

	PRINT("MULTI-TID-AGG-TX-QOS-%d", ((cap[5] << 1) | (cap[4] >> 7)) & 0x7);

	PFLAG(MAC, 5, SUBCHAN_SELECVITE_TRANSMISSION,
	      "SUBCHAN-SELECVITE-TRANSMISSION");
	PFLAG(MAC, 5, UL_2x996_TONE_RU, "UL-2x996-TONE-RU");
	PFLAG(MAC, 5, OM_CTRL_UL_MU_DATA_DIS_RX, "OM-CTRL-UL-MU-DATA-DIS-RX");
	PFLAG(MAC, 5, HE_DYNAMIC_SM_PS, "HE-DYNAMIC-SM-PS");
	PFLAG(MAC, 5, PUNCTURED_SOUNDING, "PUNCTURED-SOUNDING");
	PFLAG(MAC, 5, HT_VHT_TRIG_FRAME_RX, "HT-VHT-TRIG-FRAME-RX");

	cap = hec->he_cap_elem.phy_cap_info;
	p += scnprintf(p, buf_sz + buf - p,
		       "PHY CAP: %#.2x %#.2x %#.2x %#.2x %#.2x %#.2x %#.2x %#.2x %#.2x %#.2x %#.2x\n",
		       cap[0], cap[1], cap[2], cap[3], cap[4], cap[5], cap[6],
		       cap[7], cap[8], cap[9], cap[10]);

	PFLAG(PHY, 0, CHANNEL_WIDTH_SET_40MHZ_IN_2G,
	      "CHANNEL-WIDTH-SET-40MHZ-IN-2G");
	PFLAG(PHY, 0, CHANNEL_WIDTH_SET_40MHZ_80MHZ_IN_5G,
	      "CHANNEL-WIDTH-SET-40MHZ-80MHZ-IN-5G");
	PFLAG(PHY, 0, CHANNEL_WIDTH_SET_160MHZ_IN_5G,
	      "CHANNEL-WIDTH-SET-160MHZ-IN-5G");
	PFLAG(PHY, 0, CHANNEL_WIDTH_SET_80PLUS80_MHZ_IN_5G,
	      "CHANNEL-WIDTH-SET-80PLUS80-MHZ-IN-5G");
	PFLAG(PHY, 0, CHANNEL_WIDTH_SET_RU_MAPPING_IN_2G,
	      "CHANNEL-WIDTH-SET-RU-MAPPING-IN-2G");
	PFLAG(PHY, 0, CHANNEL_WIDTH_SET_RU_MAPPING_IN_5G,
	      "CHANNEL-WIDTH-SET-RU-MAPPING-IN-5G");

	switch (cap[1] & IEEE80211_HE_PHY_CAP1_PREAMBLE_PUNC_RX_MASK) {
	case IEEE80211_HE_PHY_CAP1_PREAMBLE_PUNC_RX_80MHZ_ONLY_SECOND_20MHZ:
		PRINT("PREAMBLE-PUNC-RX-80MHZ-ONLY-SECOND-20MHZ");
		break;
	case IEEE80211_HE_PHY_CAP1_PREAMBLE_PUNC_RX_80MHZ_ONLY_SECOND_40MHZ:
		PRINT("PREAMBLE-PUNC-RX-80MHZ-ONLY-SECOND-40MHZ");
		break;
	case IEEE80211_HE_PHY_CAP1_PREAMBLE_PUNC_RX_160MHZ_ONLY_SECOND_20MHZ:
		PRINT("PREAMBLE-PUNC-RX-160MHZ-ONLY-SECOND-20MHZ");
		break;
	case IEEE80211_HE_PHY_CAP1_PREAMBLE_PUNC_RX_160MHZ_ONLY_SECOND_40MHZ:
		PRINT("PREAMBLE-PUNC-RX-160MHZ-ONLY-SECOND-40MHZ");
		break;
	}

	PFLAG(PHY, 1, DEVICE_CLASS_A,
	      "IEEE80211-HE-PHY-CAP1-DEVICE-CLASS-A");
	PFLAG(PHY, 1, LDPC_CODING_IN_PAYLOAD,
	      "LDPC-CODING-IN-PAYLOAD");
	PFLAG(PHY, 1, HE_LTF_AND_GI_FOR_HE_PPDUS_0_8US,
	      "HY-CAP1-HE-LTF-AND-GI-FOR-HE-PPDUS-0-8US");
	PRINT("MIDAMBLE-RX-MAX-NSTS-%d", ((cap[2] << 1) | (cap[1] >> 7)) & 0x3);

	PFLAG(PHY, 2, NDP_4x_LTF_AND_3_2US, "NDP-4X-LTF-AND-3-2US");
	PFLAG(PHY, 2, STBC_TX_UNDER_80MHZ, "STBC-TX-UNDER-80MHZ");
	PFLAG(PHY, 2, STBC_RX_UNDER_80MHZ, "STBC-RX-UNDER-80MHZ");
	PFLAG(PHY, 2, DOPPLER_TX, "DOPPLER-TX");
	PFLAG(PHY, 2, DOPPLER_RX, "DOPPLER-RX");
	PFLAG(PHY, 2, UL_MU_FULL_MU_MIMO, "UL-MU-FULL-MU-MIMO");
	PFLAG(PHY, 2, UL_MU_PARTIAL_MU_MIMO, "UL-MU-PARTIAL-MU-MIMO");

	switch (cap[3] & IEEE80211_HE_PHY_CAP3_DCM_MAX_CONST_TX_MASK) {
	case IEEE80211_HE_PHY_CAP3_DCM_MAX_CONST_TX_NO_DCM:
		PRINT("DCM-MAX-CONST-TX-NO-DCM");
		break;
	case IEEE80211_HE_PHY_CAP3_DCM_MAX_CONST_TX_BPSK:
		PRINT("DCM-MAX-CONST-TX-BPSK");
		break;
	case IEEE80211_HE_PHY_CAP3_DCM_MAX_CONST_TX_QPSK:
		PRINT("DCM-MAX-CONST-TX-QPSK");
		break;
	case IEEE80211_HE_PHY_CAP3_DCM_MAX_CONST_TX_16_QAM:
		PRINT("DCM-MAX-CONST-TX-16-QAM");
		break;
	}

	PFLAG(PHY, 3, DCM_MAX_TX_NSS_1, "DCM-MAX-TX-NSS-1");
	PFLAG(PHY, 3, DCM_MAX_TX_NSS_2, "DCM-MAX-TX-NSS-2");

	switch (cap[3] & IEEE80211_HE_PHY_CAP3_DCM_MAX_CONST_RX_MASK) {
	case IEEE80211_HE_PHY_CAP3_DCM_MAX_CONST_RX_NO_DCM:
		PRINT("DCM-MAX-CONST-RX-NO-DCM");
		break;
	case IEEE80211_HE_PHY_CAP3_DCM_MAX_CONST_RX_BPSK:
		PRINT("DCM-MAX-CONST-RX-BPSK");
		break;
	case IEEE80211_HE_PHY_CAP3_DCM_MAX_CONST_RX_QPSK:
		PRINT("DCM-MAX-CONST-RX-QPSK");
		break;
	case IEEE80211_HE_PHY_CAP3_DCM_MAX_CONST_RX_16_QAM:
		PRINT("DCM-MAX-CONST-RX-16-QAM");
		break;
	}

	PFLAG(PHY, 3, DCM_MAX_RX_NSS_1, "DCM-MAX-RX-NSS-1");
	PFLAG(PHY, 3, DCM_MAX_RX_NSS_2, "DCM-MAX-RX-NSS-2");
	PFLAG(PHY, 3, RX_HE_MU_PPDU_FROM_NON_AP_STA,
	      "RX-HE-MU-PPDU-FROM-NON-AP-STA");
	PFLAG(PHY, 3, SU_BEAMFORMER, "SU-BEAMFORMER");

	PFLAG(PHY, 4, SU_BEAMFORMEE, "SU-BEAMFORMEE");
	PFLAG(PHY, 4, MU_BEAMFORMER, "MU-BEAMFORMER");

	PFLAG_RANGE(PHY, 4, BEAMFORMEE_MAX_STS_UNDER_80MHZ, 0, 1, 4,
		    "BEAMFORMEE-MAX-STS-UNDER-%d");
	PFLAG_RANGE(PHY, 4, BEAMFORMEE_MAX_STS_ABOVE_80MHZ, 0, 1, 4,
		    "BEAMFORMEE-MAX-STS-ABOVE-%d");

	PFLAG_RANGE(PHY, 5, BEAMFORMEE_NUM_SND_DIM_UNDER_80MHZ, 0, 1, 1,
		    "NUM-SND-DIM-UNDER-80MHZ-%d");
	PFLAG_RANGE(PHY, 5, BEAMFORMEE_NUM_SND_DIM_ABOVE_80MHZ, 0, 1, 1,
		    "NUM-SND-DIM-ABOVE-80MHZ-%d");
	PFLAG(PHY, 5, NG16_SU_FEEDBACK, "NG16-SU-FEEDBACK");
	PFLAG(PHY, 5, NG16_MU_FEEDBACK, "NG16-MU-FEEDBACK");

	PFLAG(PHY, 6, CODEBOOK_SIZE_42_SU, "CODEBOOK-SIZE-42-SU");
	PFLAG(PHY, 6, CODEBOOK_SIZE_75_MU, "CODEBOOK-SIZE-75-MU");
	PFLAG(PHY, 6, TRIG_SU_BEAMFORMER_FB, "TRIG-SU-BEAMFORMER-FB");
	PFLAG(PHY, 6, TRIG_MU_BEAMFORMER_FB, "TRIG-MU-BEAMFORMER-FB");
	PFLAG(PHY, 6, TRIG_CQI_FB, "TRIG-CQI-FB");
	PFLAG(PHY, 6, PARTIAL_BW_EXT_RANGE, "PARTIAL-BW-EXT-RANGE");
	PFLAG(PHY, 6, PARTIAL_BANDWIDTH_DL_MUMIMO,
	      "PARTIAL-BANDWIDTH-DL-MUMIMO");
	PFLAG(PHY, 6, PPE_THRESHOLD_PRESENT, "PPE-THRESHOLD-PRESENT");

	PFLAG(PHY, 7, SRP_BASED_SR, "SRP-BASED-SR");
	PFLAG(PHY, 7, POWER_BOOST_FACTOR_AR, "POWER-BOOST-FACTOR-AR");
	PFLAG(PHY, 7, HE_SU_MU_PPDU_4XLTF_AND_08_US_GI,
	      "HE-SU-MU-PPDU-4XLTF-AND-08-US-GI");
	PFLAG_RANGE(PHY, 7, MAX_NC, 0, 1, 1, "MAX-NC-%d");
	PFLAG(PHY, 7, STBC_TX_ABOVE_80MHZ, "STBC-TX-ABOVE-80MHZ");
	PFLAG(PHY, 7, STBC_RX_ABOVE_80MHZ, "STBC-RX-ABOVE-80MHZ");

	PFLAG(PHY, 8, HE_ER_SU_PPDU_4XLTF_AND_08_US_GI,
	      "HE-ER-SU-PPDU-4XLTF-AND-08-US-GI");
	PFLAG(PHY, 8, 20MHZ_IN_40MHZ_HE_PPDU_IN_2G,
	      "20MHZ-IN-40MHZ-HE-PPDU-IN-2G");
	PFLAG(PHY, 8, 20MHZ_IN_160MHZ_HE_PPDU, "20MHZ-IN-160MHZ-HE-PPDU");
	PFLAG(PHY, 8, 80MHZ_IN_160MHZ_HE_PPDU, "80MHZ-IN-160MHZ-HE-PPDU");
	PFLAG(PHY, 8, HE_ER_SU_1XLTF_AND_08_US_GI,
	      "HE-ER-SU-1XLTF-AND-08-US-GI");
	PFLAG(PHY, 8, MIDAMBLE_RX_TX_2X_AND_1XLTF,
	      "MIDAMBLE-RX-TX-2X-AND-1XLTF");

	switch (cap[8] & IEEE80211_HE_PHY_CAP8_DCM_MAX_RU_MASK) {
	case IEEE80211_HE_PHY_CAP8_DCM_MAX_RU_242:
		PRINT("DCM-MAX-RU-242");
		break;
	case IEEE80211_HE_PHY_CAP8_DCM_MAX_RU_484:
		PRINT("DCM-MAX-RU-484");
		break;
	case IEEE80211_HE_PHY_CAP8_DCM_MAX_RU_996:
		PRINT("DCM-MAX-RU-996");
		break;
	case IEEE80211_HE_PHY_CAP8_DCM_MAX_RU_2x996:
		PRINT("DCM-MAX-RU-2x996");
		break;
	}

	PFLAG(PHY, 9, LONGER_THAN_16_SIGB_OFDM_SYM,
	      "LONGER-THAN-16-SIGB-OFDM-SYM");
	PFLAG(PHY, 9, NON_TRIGGERED_CQI_FEEDBACK,
	      "NON-TRIGGERED-CQI-FEEDBACK");
	PFLAG(PHY, 9, TX_1024_QAM_LESS_THAN_242_TONE_RU,
	      "TX-1024-QAM-LESS-THAN-242-TONE-RU");
	PFLAG(PHY, 9, RX_1024_QAM_LESS_THAN_242_TONE_RU,
	      "RX-1024-QAM-LESS-THAN-242-TONE-RU");
	PFLAG(PHY, 9, RX_FULL_BW_SU_USING_MU_WITH_COMP_SIGB,
	      "RX-FULL-BW-SU-USING-MU-WITH-COMP-SIGB");
	PFLAG(PHY, 9, RX_FULL_BW_SU_USING_MU_WITH_NON_COMP_SIGB,
	      "RX-FULL-BW-SU-USING-MU-WITH-NON-COMP-SIGB");

	switch (cap[9] & IEEE80211_HE_PHY_CAP9_NOMIMAL_PKT_PADDING_MASK) {
	case IEEE80211_HE_PHY_CAP9_NOMIMAL_PKT_PADDING_0US:
		PRINT("NOMINAL-PACKET-PADDING-0US");
		break;
	case IEEE80211_HE_PHY_CAP9_NOMIMAL_PKT_PADDING_8US:
		PRINT("NOMINAL-PACKET-PADDING-8US");
		break;
	case IEEE80211_HE_PHY_CAP9_NOMIMAL_PKT_PADDING_16US:
		PRINT("NOMINAL-PACKET-PADDING-16US");
		break;
	}

#undef PFLAG_RANGE_DEFAULT
#undef PFLAG_RANGE
#undef PFLAG

#define PRINT_NSS_SUPP(f, n)						\
	do {								\
		int _i;							\
		u16 v = le16_to_cpu(nss->f);				\
		p += scnprintf(p, buf_sz + buf - p, n ": %#.4x\n", v);	\
		for (_i = 0; _i < 8; _i += 2) {				\
			switch ((v >> _i) & 0x3) {			\
			case 0:						\
				PRINT(n "-%d-SUPPORT-0-7", _i / 2);	\
				break;					\
			case 1:						\
				PRINT(n "-%d-SUPPORT-0-9", _i / 2);	\
				break;					\
			case 2:						\
				PRINT(n "-%d-SUPPORT-0-11", _i / 2);	\
				break;					\
			case 3:						\
				PRINT(n "-%d-NOT-SUPPORTED", _i / 2);	\
				break;					\
			}						\
		}							\
	} while (0)

	PRINT_NSS_SUPP(rx_mcs_80, "RX-MCS-80");
	PRINT_NSS_SUPP(tx_mcs_80, "TX-MCS-80");

	if (cap[0] & IEEE80211_HE_PHY_CAP0_CHANNEL_WIDTH_SET_160MHZ_IN_5G) {
		PRINT_NSS_SUPP(rx_mcs_160, "RX-MCS-160");
		PRINT_NSS_SUPP(tx_mcs_160, "TX-MCS-160");
	}

	if (cap[0] &
	    IEEE80211_HE_PHY_CAP0_CHANNEL_WIDTH_SET_80PLUS80_MHZ_IN_5G) {
		PRINT_NSS_SUPP(rx_mcs_80p80, "RX-MCS-80P80");
		PRINT_NSS_SUPP(tx_mcs_80p80, "TX-MCS-80P80");
	}

#undef PRINT_NSS_SUPP
#undef PRINT

	if (!(cap[6] & IEEE80211_HE_PHY_CAP6_PPE_THRESHOLD_PRESENT))
		goto out;

	p += scnprintf(p, buf_sz + buf - p, "PPE-THRESHOLDS: %#.2x",
		       hec->ppe_thres[0]);

	ppe_size = ieee80211_he_ppe_size(hec->ppe_thres[0], cap);
	for (i = 1; i < ppe_size; i++) {
		p += scnprintf(p, buf_sz + buf - p, " %#.2x",
			       hec->ppe_thres[i]);
	}
	p += scnprintf(p, buf_sz + buf - p, "\n");

out:
	ret = simple_read_from_buffer(userbuf, count, ppos, buf, p - buf);
	kfree(buf);
	return ret;
}
STA_OPS(he_capa);

#define DEBUGFS_ADD(name) \
	debugfs_create_file(#name, 0400, \
		sta->debugfs_dir, sta, &sta_ ##name## _ops);

#define DEBUGFS_ADD_COUNTER(name, field)				\
<<<<<<< HEAD
	if (sizeof(sta->field) == sizeof(u32))				\
		debugfs_create_u32(#name, 0400, sta->debugfs_dir,	\
			(u32 *) &sta->field);				\
	else								\
		debugfs_create_u64(#name, 0400, sta->debugfs_dir,	\
			(u64 *) &sta->field);
=======
	debugfs_create_ulong(#name, 0400, sta->debugfs_dir, &sta->field);
>>>>>>> 24b8d41d

void ieee80211_sta_debugfs_add(struct sta_info *sta)
{
	struct ieee80211_local *local = sta->local;
	struct ieee80211_sub_if_data *sdata = sta->sdata;
	struct dentry *stations_dir = sta->sdata->debugfs.subdir_stations;
	u8 mac[3*ETH_ALEN];

	if (!stations_dir)
		return;

	snprintf(mac, sizeof(mac), "%pM", sta->sta.addr);

	/*
	 * This might fail due to a race condition:
	 * When mac80211 unlinks a station, the debugfs entries
	 * remain, but it is already possible to link a new
	 * station with the same address which triggers adding
	 * it to debugfs; therefore, if the old station isn't
	 * destroyed quickly enough the old station's debugfs
	 * dir might still be around.
	 */
	sta->debugfs_dir = debugfs_create_dir(mac, stations_dir);
<<<<<<< HEAD
	if (!sta->debugfs_dir)
		return;
=======
>>>>>>> 24b8d41d

	DEBUGFS_ADD(flags);
	DEBUGFS_ADD(aid);
	DEBUGFS_ADD(num_ps_buf_frames);
	DEBUGFS_ADD(last_seq_ctrl);
	DEBUGFS_ADD(agg_status);
	DEBUGFS_ADD(ht_capa);
	DEBUGFS_ADD(vht_capa);
	DEBUGFS_ADD(he_capa);

	DEBUGFS_ADD_COUNTER(rx_duplicates, rx_stats.num_duplicates);
	DEBUGFS_ADD_COUNTER(rx_fragments, rx_stats.fragments);
	DEBUGFS_ADD_COUNTER(tx_filtered, status_stats.filtered);

<<<<<<< HEAD
	if (local->ops->wake_tx_queue)
		DEBUGFS_ADD(aqm);

	if (sizeof(sta->driver_buffered_tids) == sizeof(u32))
		debugfs_create_x32("driver_buffered_tids", 0400,
				   sta->debugfs_dir,
				   (u32 *)&sta->driver_buffered_tids);
	else
		debugfs_create_x64("driver_buffered_tids", 0400,
				   sta->debugfs_dir,
				   (u64 *)&sta->driver_buffered_tids);

=======
	if (local->ops->wake_tx_queue) {
		DEBUGFS_ADD(aqm);
		DEBUGFS_ADD(airtime);
	}

	if (wiphy_ext_feature_isset(local->hw.wiphy,
				    NL80211_EXT_FEATURE_AQL))
		DEBUGFS_ADD(aql);

	debugfs_create_xul("driver_buffered_tids", 0400, sta->debugfs_dir,
			   &sta->driver_buffered_tids);

>>>>>>> 24b8d41d
	drv_sta_add_debugfs(local, sdata, &sta->sta, sta->debugfs_dir);
}

void ieee80211_sta_debugfs_remove(struct sta_info *sta)
{
	debugfs_remove_recursive(sta->debugfs_dir);
	sta->debugfs_dir = NULL;
}<|MERGE_RESOLUTION|>--- conflicted
+++ resolved
@@ -5,14 +5,7 @@
  * Copyright 2007	Johannes Berg <johannes@sipsolutions.net>
  * Copyright 2013-2014  Intel Mobile Communications GmbH
  * Copyright(c) 2016 Intel Deutschland GmbH
-<<<<<<< HEAD
- *
- * This program is free software; you can redistribute it and/or modify
- * it under the terms of the GNU General Public License version 2 as
- * published by the Free Software Foundation.
-=======
  * Copyright (C) 2018 - 2020 Intel Corporation
->>>>>>> 24b8d41d
  */
 
 #include <linux/debugfs.h>
@@ -85,10 +78,7 @@
 	FLAG(MPSP_OWNER),
 	FLAG(MPSP_RECIPIENT),
 	FLAG(PS_DELIVER),
-<<<<<<< HEAD
-=======
 	FLAG(USES_ENCRYPTION),
->>>>>>> 24b8d41d
 #undef FLAG
 };
 
@@ -149,11 +139,7 @@
 {
 	struct sta_info *sta = file->private_data;
 	struct ieee80211_local *local = sta->local;
-<<<<<<< HEAD
-	size_t bufsz = AQM_TXQ_ENTRY_LEN*(IEEE80211_NUM_TIDS+1);
-=======
 	size_t bufsz = AQM_TXQ_ENTRY_LEN * (IEEE80211_NUM_TIDS + 2);
->>>>>>> 24b8d41d
 	char *buf = kzalloc(bufsz, GFP_KERNEL), *p = buf;
 	struct txq_info *txqi;
 	ssize_t rv;
@@ -167,14 +153,6 @@
 
 	p += scnprintf(p,
 		       bufsz+buf-p,
-<<<<<<< HEAD
-		       "tid ac backlog-bytes backlog-packets new-flows drops marks overlimit collisions tx-bytes tx-packets\n");
-
-	for (i = 0; i < IEEE80211_NUM_TIDS; i++) {
-		txqi = to_txq_info(sta->sta.txq[i]);
-		p += scnprintf(p, bufsz+buf-p,
-			       "%d %d %u %u %u %u %u %u %u %u %u\n",
-=======
 		       "target %uus interval %uus ecn %s\n",
 		       codel_time_to_us(sta->cparams.target),
 		       codel_time_to_us(sta->cparams.interval),
@@ -189,7 +167,6 @@
 		txqi = to_txq_info(sta->sta.txq[i]);
 		p += scnprintf(p, bufsz+buf-p,
 			       "%d %d %u %u %u %u %u %u %u %u %u 0x%lx(%s%s%s)\n",
->>>>>>> 24b8d41d
 			       txqi->txq.tid,
 			       txqi->txq.ac,
 			       txqi->tin.backlog_bytes,
@@ -200,15 +177,11 @@
 			       txqi->tin.overlimit,
 			       txqi->tin.collisions,
 			       txqi->tin.tx_bytes,
-<<<<<<< HEAD
-			       txqi->tin.tx_packets);
-=======
 			       txqi->tin.tx_packets,
 			       txqi->flags,
 			       test_bit(IEEE80211_TXQ_STOP, &txqi->flags) ? "STOP" : "RUN",
 			       test_bit(IEEE80211_TXQ_AMPDU, &txqi->flags) ? " AMPDU" : "",
 			       test_bit(IEEE80211_TXQ_NO_AMSDU, &txqi->flags) ? " NO-AMSDU" : "");
->>>>>>> 24b8d41d
 	}
 
 	rcu_read_unlock();
@@ -220,8 +193,6 @@
 }
 STA_OPS(aqm);
 
-<<<<<<< HEAD
-=======
 static ssize_t sta_airtime_read(struct file *file, char __user *userbuf,
 				size_t count, loff_t *ppos)
 {
@@ -339,7 +310,6 @@
 STA_OPS_RW(aql);
 
 
->>>>>>> 24b8d41d
 static ssize_t sta_agg_status_read(struct file *file, char __user *userbuf,
 					size_t count, loff_t *ppos)
 {
@@ -572,11 +542,7 @@
 		default:
 			p += scnprintf(p, sizeof(buf) + buf - p,
 				       "\t\tMAX-MPDU-UNKNOWN\n");
-<<<<<<< HEAD
-		};
-=======
 		}
->>>>>>> 24b8d41d
 		switch (vhtc->cap & IEEE80211_VHT_CAP_SUPP_CHAN_WIDTH_MASK) {
 		case 0:
 			p += scnprintf(p, sizeof(buf) + buf - p,
@@ -594,11 +560,7 @@
 			p += scnprintf(p, sizeof(buf) + buf - p,
 				       "\t\tUNKNOWN-MHZ: 0x%x\n",
 				       (vhtc->cap >> 2) & 0x3);
-<<<<<<< HEAD
-		};
-=======
 		}
->>>>>>> 24b8d41d
 		PFLAG(RXLDPC, "RXLDPC");
 		PFLAG(SHORT_GI_80, "SHORT-GI-80");
 		PFLAG(SHORT_GI_160, "SHORT-GI-160");
@@ -1026,16 +988,7 @@
 		sta->debugfs_dir, sta, &sta_ ##name## _ops);
 
 #define DEBUGFS_ADD_COUNTER(name, field)				\
-<<<<<<< HEAD
-	if (sizeof(sta->field) == sizeof(u32))				\
-		debugfs_create_u32(#name, 0400, sta->debugfs_dir,	\
-			(u32 *) &sta->field);				\
-	else								\
-		debugfs_create_u64(#name, 0400, sta->debugfs_dir,	\
-			(u64 *) &sta->field);
-=======
 	debugfs_create_ulong(#name, 0400, sta->debugfs_dir, &sta->field);
->>>>>>> 24b8d41d
 
 void ieee80211_sta_debugfs_add(struct sta_info *sta)
 {
@@ -1059,11 +1012,6 @@
 	 * dir might still be around.
 	 */
 	sta->debugfs_dir = debugfs_create_dir(mac, stations_dir);
-<<<<<<< HEAD
-	if (!sta->debugfs_dir)
-		return;
-=======
->>>>>>> 24b8d41d
 
 	DEBUGFS_ADD(flags);
 	DEBUGFS_ADD(aid);
@@ -1078,20 +1026,6 @@
 	DEBUGFS_ADD_COUNTER(rx_fragments, rx_stats.fragments);
 	DEBUGFS_ADD_COUNTER(tx_filtered, status_stats.filtered);
 
-<<<<<<< HEAD
-	if (local->ops->wake_tx_queue)
-		DEBUGFS_ADD(aqm);
-
-	if (sizeof(sta->driver_buffered_tids) == sizeof(u32))
-		debugfs_create_x32("driver_buffered_tids", 0400,
-				   sta->debugfs_dir,
-				   (u32 *)&sta->driver_buffered_tids);
-	else
-		debugfs_create_x64("driver_buffered_tids", 0400,
-				   sta->debugfs_dir,
-				   (u64 *)&sta->driver_buffered_tids);
-
-=======
 	if (local->ops->wake_tx_queue) {
 		DEBUGFS_ADD(aqm);
 		DEBUGFS_ADD(airtime);
@@ -1104,7 +1038,6 @@
 	debugfs_create_xul("driver_buffered_tids", 0400, sta->debugfs_dir,
 			   &sta->driver_buffered_tids);
 
->>>>>>> 24b8d41d
 	drv_sta_add_debugfs(local, sdata, &sta->sta, sta->debugfs_dir);
 }
 
