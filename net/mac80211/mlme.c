// SPDX-License-Identifier: GPL-2.0-only
/*
 * BSS client mode implementation
 * Copyright 2003-2008, Jouni Malinen <j@w1.fi>
 * Copyright 2004, Instant802 Networks, Inc.
 * Copyright 2005, Devicescape Software, Inc.
 * Copyright 2006-2007	Jiri Benc <jbenc@suse.cz>
 * Copyright 2007, Michael Wu <flamingice@sourmilk.net>
 * Copyright 2013-2014  Intel Mobile Communications GmbH
 * Copyright (C) 2015 - 2017 Intel Deutschland GmbH
 * Copyright (C) 2018 - 2020 Intel Corporation
 */

#include <linux/delay.h>
#include <linux/fips.h>
#include <linux/if_ether.h>
#include <linux/skbuff.h>
#include <linux/if_arp.h>
#include <linux/etherdevice.h>
#include <linux/moduleparam.h>
#include <linux/rtnetlink.h>
#include <linux/crc32.h>
#include <linux/slab.h>
#include <linux/export.h>
#include <net/mac80211.h>
#include <asm/unaligned.h>

#include "ieee80211_i.h"
#include "driver-ops.h"
#include "rate.h"
#include "led.h"
#include "fils_aead.h"

#define IEEE80211_AUTH_TIMEOUT		(HZ / 5)
#define IEEE80211_AUTH_TIMEOUT_LONG	(HZ / 2)
#define IEEE80211_AUTH_TIMEOUT_SHORT	(HZ / 10)
#define IEEE80211_AUTH_TIMEOUT_SAE	(HZ * 2)
#define IEEE80211_AUTH_MAX_TRIES	3
#define IEEE80211_AUTH_WAIT_ASSOC	(HZ * 5)
#define IEEE80211_ASSOC_TIMEOUT		(HZ / 5)
#define IEEE80211_ASSOC_TIMEOUT_LONG	(HZ / 2)
#define IEEE80211_ASSOC_TIMEOUT_SHORT	(HZ / 10)
#define IEEE80211_ASSOC_MAX_TRIES	3

static int max_nullfunc_tries = 2;
module_param(max_nullfunc_tries, int, 0644);
MODULE_PARM_DESC(max_nullfunc_tries,
		 "Maximum nullfunc tx tries before disconnecting (reason 4).");

static int max_probe_tries = 5;
module_param(max_probe_tries, int, 0644);
MODULE_PARM_DESC(max_probe_tries,
		 "Maximum probe tries before disconnecting (reason 4).");

/*
 * Beacon loss timeout is calculated as N frames times the
 * advertised beacon interval.  This may need to be somewhat
 * higher than what hardware might detect to account for
 * delays in the host processing frames. But since we also
 * probe on beacon miss before declaring the connection lost
 * default to what we want.
 */
static int beacon_loss_count = 7;
module_param(beacon_loss_count, int, 0644);
MODULE_PARM_DESC(beacon_loss_count,
		 "Number of beacon intervals before we decide beacon was lost.");

/*
 * Time the connection can be idle before we probe
 * it to see if we can still talk to the AP.
 */
#define IEEE80211_CONNECTION_IDLE_TIME	(30 * HZ)
/*
 * Time we wait for a probe response after sending
 * a probe request because of beacon loss or for
 * checking the connection still works.
 */
static int probe_wait_ms = 500;
module_param(probe_wait_ms, int, 0644);
MODULE_PARM_DESC(probe_wait_ms,
		 "Maximum time(ms) to wait for probe response"
		 " before disconnecting (reason 4).");

/*
 * How many Beacon frames need to have been used in average signal strength
 * before starting to indicate signal change events.
 */
#define IEEE80211_SIGNAL_AVE_MIN_COUNT	4

/*
 * We can have multiple work items (and connection probing)
 * scheduling this timer, but we need to take care to only
 * reschedule it when it should fire _earlier_ than it was
 * asked for before, or if it's not pending right now. This
 * function ensures that. Note that it then is required to
 * run this function for all timeouts after the first one
 * has happened -- the work that runs from this timer will
 * do that.
 */
static void run_again(struct ieee80211_sub_if_data *sdata,
		      unsigned long timeout)
{
	sdata_assert_lock(sdata);

	if (!timer_pending(&sdata->u.mgd.timer) ||
	    time_before(timeout, sdata->u.mgd.timer.expires))
		mod_timer(&sdata->u.mgd.timer, timeout);
}

void ieee80211_sta_reset_beacon_monitor(struct ieee80211_sub_if_data *sdata)
{
	if (sdata->vif.driver_flags & IEEE80211_VIF_BEACON_FILTER)
		return;

	if (ieee80211_hw_check(&sdata->local->hw, CONNECTION_MONITOR))
		return;

	mod_timer(&sdata->u.mgd.bcn_mon_timer,
		  round_jiffies_up(jiffies + sdata->u.mgd.beacon_timeout));
}

void ieee80211_sta_reset_conn_monitor(struct ieee80211_sub_if_data *sdata)
{
	struct ieee80211_if_managed *ifmgd = &sdata->u.mgd;

	if (unlikely(!ifmgd->associated))
		return;

	if (ifmgd->probe_send_count)
		ifmgd->probe_send_count = 0;

	if (ieee80211_hw_check(&sdata->local->hw, CONNECTION_MONITOR))
		return;

	mod_timer(&ifmgd->conn_mon_timer,
		  round_jiffies_up(jiffies + IEEE80211_CONNECTION_IDLE_TIME));
}

static int ecw2cw(int ecw)
{
	return (1 << ecw) - 1;
}

static u32
ieee80211_determine_chantype(struct ieee80211_sub_if_data *sdata,
			     struct ieee80211_supported_band *sband,
			     struct ieee80211_channel *channel,
			     u32 vht_cap_info,
			     const struct ieee80211_ht_operation *ht_oper,
			     const struct ieee80211_vht_operation *vht_oper,
			     const struct ieee80211_he_operation *he_oper,
			     const struct ieee80211_s1g_oper_ie *s1g_oper,
			     struct cfg80211_chan_def *chandef, bool tracking)
{
	struct ieee80211_if_managed *ifmgd = &sdata->u.mgd;
	struct cfg80211_chan_def vht_chandef;
	struct ieee80211_sta_ht_cap sta_ht_cap;
	u32 ht_cfreq, ret;

	memset(chandef, 0, sizeof(struct cfg80211_chan_def));
	chandef->chan = channel;
	chandef->width = NL80211_CHAN_WIDTH_20_NOHT;
	chandef->center_freq1 = channel->center_freq;
	chandef->freq1_offset = channel->freq_offset;

	if (channel->band == NL80211_BAND_6GHZ) {
		if (!ieee80211_chandef_he_6ghz_oper(sdata, he_oper, chandef))
			ret = IEEE80211_STA_DISABLE_HT |
			      IEEE80211_STA_DISABLE_VHT |
			      IEEE80211_STA_DISABLE_HE;
		else
			ret = 0;
		vht_chandef = *chandef;
		goto out;
	} else if (sband->band == NL80211_BAND_S1GHZ) {
		if (!ieee80211_chandef_s1g_oper(s1g_oper, chandef)) {
			sdata_info(sdata,
				   "Missing S1G Operation Element? Trying operating == primary\n");
			chandef->width = ieee80211_s1g_channel_width(channel);
		}

		ret = IEEE80211_STA_DISABLE_HT | IEEE80211_STA_DISABLE_40MHZ |
		      IEEE80211_STA_DISABLE_VHT |
		      IEEE80211_STA_DISABLE_80P80MHZ |
		      IEEE80211_STA_DISABLE_160MHZ;
		goto out;
	}

	memcpy(&sta_ht_cap, &sband->ht_cap, sizeof(sta_ht_cap));
	ieee80211_apply_htcap_overrides(sdata, &sta_ht_cap);

	if (!ht_oper || !sta_ht_cap.ht_supported) {
		ret = IEEE80211_STA_DISABLE_HT |
		      IEEE80211_STA_DISABLE_VHT |
		      IEEE80211_STA_DISABLE_HE;
		goto out;
	}

	chandef->width = NL80211_CHAN_WIDTH_20;

	ht_cfreq = ieee80211_channel_to_frequency(ht_oper->primary_chan,
						  channel->band);
	/* check that channel matches the right operating channel */
	if (!tracking && channel->center_freq != ht_cfreq) {
		/*
		 * It's possible that some APs are confused here;
		 * Netgear WNDR3700 sometimes reports 4 higher than
		 * the actual channel in association responses, but
		 * since we look at probe response/beacon data here
		 * it should be OK.
		 */
		sdata_info(sdata,
			   "Wrong control channel: center-freq: %d ht-cfreq: %d ht->primary_chan: %d band: %d - Disabling HT\n",
			   channel->center_freq, ht_cfreq,
			   ht_oper->primary_chan, channel->band);
		ret = IEEE80211_STA_DISABLE_HT |
		      IEEE80211_STA_DISABLE_VHT |
		      IEEE80211_STA_DISABLE_HE;
		goto out;
	}

	/* check 40 MHz support, if we have it */
	if (sta_ht_cap.cap & IEEE80211_HT_CAP_SUP_WIDTH_20_40) {
		ieee80211_chandef_ht_oper(ht_oper, chandef);
	} else {
		/* 40 MHz (and 80 MHz) must be supported for VHT */
		ret = IEEE80211_STA_DISABLE_VHT;
		/* also mark 40 MHz disabled */
		ret |= IEEE80211_STA_DISABLE_40MHZ;
		goto out;
	}

	if (!vht_oper || !sband->vht_cap.vht_supported) {
		ret = IEEE80211_STA_DISABLE_VHT;
		goto out;
	}

	vht_chandef = *chandef;
	if (!(ifmgd->flags & IEEE80211_STA_DISABLE_HE) && he_oper &&
	    (le32_to_cpu(he_oper->he_oper_params) &
	     IEEE80211_HE_OPERATION_VHT_OPER_INFO)) {
		struct ieee80211_vht_operation he_oper_vht_cap;

		/*
		 * Set only first 3 bytes (other 2 aren't used in
		 * ieee80211_chandef_vht_oper() anyway)
		 */
		memcpy(&he_oper_vht_cap, he_oper->optional, 3);
		he_oper_vht_cap.basic_mcs_set = cpu_to_le16(0);

		if (!ieee80211_chandef_vht_oper(&sdata->local->hw, vht_cap_info,
						&he_oper_vht_cap, ht_oper,
						&vht_chandef)) {
			if (!(ifmgd->flags & IEEE80211_STA_DISABLE_HE))
				sdata_info(sdata,
					   "HE AP VHT information is invalid, disable HE\n");
			ret = IEEE80211_STA_DISABLE_HE;
			goto out;
		}
	} else if (!ieee80211_chandef_vht_oper(&sdata->local->hw,
					       vht_cap_info,
					       vht_oper, ht_oper,
					       &vht_chandef)) {
		if (!(ifmgd->flags & IEEE80211_STA_DISABLE_VHT))
			sdata_info(sdata,
				   "AP VHT information is invalid, disable VHT\n");
		ret = IEEE80211_STA_DISABLE_VHT;
		goto out;
	}

	if (!cfg80211_chandef_valid(&vht_chandef)) {
		if (!(ifmgd->flags & IEEE80211_STA_DISABLE_VHT))
			sdata_info(sdata,
				   "AP VHT information is invalid, disable VHT\n");
		ret = IEEE80211_STA_DISABLE_VHT;
		goto out;
	}

	if (cfg80211_chandef_identical(chandef, &vht_chandef)) {
		ret = 0;
		goto out;
	}

	if (!cfg80211_chandef_compatible(chandef, &vht_chandef)) {
		if (!(ifmgd->flags & IEEE80211_STA_DISABLE_VHT))
			sdata_info(sdata,
				   "AP VHT information doesn't match HT, disable VHT\n");
		ret = IEEE80211_STA_DISABLE_VHT;
		goto out;
	}

	*chandef = vht_chandef;

	ret = 0;

out:
	/*
	 * When tracking the current AP, don't do any further checks if the
	 * new chandef is identical to the one we're currently using for the
	 * connection. This keeps us from playing ping-pong with regulatory,
	 * without it the following can happen (for example):
	 *  - connect to an AP with 80 MHz, world regdom allows 80 MHz
	 *  - AP advertises regdom US
	 *  - CRDA loads regdom US with 80 MHz prohibited (old database)
	 *  - the code below detects an unsupported channel, downgrades, and
	 *    we disconnect from the AP in the caller
	 *  - disconnect causes CRDA to reload world regdomain and the game
	 *    starts anew.
	 * (see https://bugzilla.kernel.org/show_bug.cgi?id=70881)
	 *
	 * It seems possible that there are still scenarios with CSA or real
	 * bandwidth changes where a this could happen, but those cases are
	 * less common and wouldn't completely prevent using the AP.
	 */
	if (tracking &&
	    cfg80211_chandef_identical(chandef, &sdata->vif.bss_conf.chandef))
		return ret;

	/* don't print the message below for VHT mismatch if VHT is disabled */
	if (ret & IEEE80211_STA_DISABLE_VHT)
		vht_chandef = *chandef;

	/*
	 * Ignore the DISABLED flag when we're already connected and only
	 * tracking the APs beacon for bandwidth changes - otherwise we
	 * might get disconnected here if we connect to an AP, update our
	 * regulatory information based on the AP's country IE and the
	 * information we have is wrong/outdated and disables the channel
	 * that we're actually using for the connection to the AP.
	 */
	while (!cfg80211_chandef_usable(sdata->local->hw.wiphy, chandef,
					tracking ? 0 :
						   IEEE80211_CHAN_DISABLED)) {
		if (WARN_ON(chandef->width == NL80211_CHAN_WIDTH_20_NOHT)) {
			ret = IEEE80211_STA_DISABLE_HT |
			      IEEE80211_STA_DISABLE_VHT |
			      IEEE80211_STA_DISABLE_HE;
			break;
		}

		ret |= ieee80211_chandef_downgrade(chandef);
	}

	if (!he_oper || !cfg80211_chandef_usable(sdata->wdev.wiphy, chandef,
						 IEEE80211_CHAN_NO_HE))
		ret |= IEEE80211_STA_DISABLE_HE;

	if (chandef->width != vht_chandef.width && !tracking)
		sdata_info(sdata,
			   "capabilities/regulatory prevented using AP HT/VHT configuration, downgraded\n");

	WARN_ON_ONCE(!cfg80211_chandef_valid(chandef));
	return ret;
}

static int ieee80211_config_bw(struct ieee80211_sub_if_data *sdata,
			       struct sta_info *sta,
			       const struct ieee80211_ht_cap *ht_cap,
			       const struct ieee80211_vht_cap *vht_cap,
			       const struct ieee80211_ht_operation *ht_oper,
			       const struct ieee80211_vht_operation *vht_oper,
			       const struct ieee80211_he_operation *he_oper,
			       const struct ieee80211_s1g_oper_ie *s1g_oper,
			       const u8 *bssid, u32 *changed)
{
	struct ieee80211_local *local = sdata->local;
	struct ieee80211_if_managed *ifmgd = &sdata->u.mgd;
	struct ieee80211_channel *chan = sdata->vif.bss_conf.chandef.chan;
	struct ieee80211_supported_band *sband =
		local->hw.wiphy->bands[chan->band];
	struct cfg80211_chan_def chandef;
	u16 ht_opmode;
	u32 flags;
	enum ieee80211_sta_rx_bandwidth new_sta_bw;
	u32 vht_cap_info = 0;
	int ret;

	/* if HT was/is disabled, don't track any bandwidth changes */
	if (ifmgd->flags & IEEE80211_STA_DISABLE_HT || !ht_oper)
		return 0;

	/* don't check VHT if we associated as non-VHT station */
	if (ifmgd->flags & IEEE80211_STA_DISABLE_VHT)
		vht_oper = NULL;

	/* don't check HE if we associated as non-HE station */
	if (ifmgd->flags & IEEE80211_STA_DISABLE_HE ||
	    !ieee80211_get_he_sta_cap(sband))
		he_oper = NULL;

	if (WARN_ON_ONCE(!sta))
		return -EINVAL;

	/*
	 * if bss configuration changed store the new one -
	 * this may be applicable even if channel is identical
	 */
	ht_opmode = le16_to_cpu(ht_oper->operation_mode);
	if (sdata->vif.bss_conf.ht_operation_mode != ht_opmode) {
		*changed |= BSS_CHANGED_HT;
		sdata->vif.bss_conf.ht_operation_mode = ht_opmode;
	}

	if (vht_cap)
		vht_cap_info = le32_to_cpu(vht_cap->vht_cap_info);

	/* calculate new channel (type) based on HT/VHT/HE operation IEs */
	flags = ieee80211_determine_chantype(sdata, sband, chan, vht_cap_info,
					     ht_oper, vht_oper, he_oper,
					     s1g_oper, &chandef, true);

	/*
	 * Downgrade the new channel if we associated with restricted
	 * capabilities. For example, if we associated as a 20 MHz STA
	 * to a 40 MHz AP (due to regulatory, capabilities or config
	 * reasons) then switching to a 40 MHz channel now won't do us
	 * any good -- we couldn't use it with the AP.
	 */
	if (ifmgd->flags & IEEE80211_STA_DISABLE_80P80MHZ &&
	    chandef.width == NL80211_CHAN_WIDTH_80P80)
		flags |= ieee80211_chandef_downgrade(&chandef);
	if (ifmgd->flags & IEEE80211_STA_DISABLE_160MHZ &&
	    chandef.width == NL80211_CHAN_WIDTH_160)
		flags |= ieee80211_chandef_downgrade(&chandef);
	if (ifmgd->flags & IEEE80211_STA_DISABLE_40MHZ &&
	    chandef.width > NL80211_CHAN_WIDTH_20)
		flags |= ieee80211_chandef_downgrade(&chandef);

	if (cfg80211_chandef_identical(&chandef, &sdata->vif.bss_conf.chandef))
		return 0;

	sdata_info(sdata,
		   "AP %pM changed bandwidth, new config is %d.%03d MHz, "
		   "width %d (%d.%03d/%d MHz)\n",
		   ifmgd->bssid, chandef.chan->center_freq,
		   chandef.chan->freq_offset, chandef.width,
		   chandef.center_freq1, chandef.freq1_offset,
		   chandef.center_freq2);

	if (flags != (ifmgd->flags & (IEEE80211_STA_DISABLE_HT |
				      IEEE80211_STA_DISABLE_VHT |
				      IEEE80211_STA_DISABLE_HE |
				      IEEE80211_STA_DISABLE_40MHZ |
				      IEEE80211_STA_DISABLE_80P80MHZ |
				      IEEE80211_STA_DISABLE_160MHZ)) ||
	    !cfg80211_chandef_valid(&chandef)) {
		sdata_info(sdata,
			   "AP %pM changed bandwidth in a way we can't support - disconnect\n",
			   ifmgd->bssid);
		return -EINVAL;
	}

	switch (chandef.width) {
	case NL80211_CHAN_WIDTH_20_NOHT:
	case NL80211_CHAN_WIDTH_20:
		new_sta_bw = IEEE80211_STA_RX_BW_20;
		break;
	case NL80211_CHAN_WIDTH_40:
		new_sta_bw = IEEE80211_STA_RX_BW_40;
		break;
	case NL80211_CHAN_WIDTH_80:
		new_sta_bw = IEEE80211_STA_RX_BW_80;
		break;
	case NL80211_CHAN_WIDTH_80P80:
	case NL80211_CHAN_WIDTH_160:
		new_sta_bw = IEEE80211_STA_RX_BW_160;
		break;
	default:
		return -EINVAL;
	}

	if (new_sta_bw > sta->cur_max_bandwidth)
		new_sta_bw = sta->cur_max_bandwidth;

	if (new_sta_bw < sta->sta.bandwidth) {
		sta->sta.bandwidth = new_sta_bw;
		rate_control_rate_update(local, sband, sta,
					 IEEE80211_RC_BW_CHANGED);
	}

	ret = ieee80211_vif_change_bandwidth(sdata, &chandef, changed);
	if (ret) {
		sdata_info(sdata,
			   "AP %pM changed bandwidth to incompatible one - disconnect\n",
			   ifmgd->bssid);
		return ret;
	}

	if (new_sta_bw > sta->sta.bandwidth) {
		sta->sta.bandwidth = new_sta_bw;
		rate_control_rate_update(local, sband, sta,
					 IEEE80211_RC_BW_CHANGED);
	}

	return 0;
}

/* frame sending functions */

static void ieee80211_add_ht_ie(struct ieee80211_sub_if_data *sdata,
				struct sk_buff *skb, u8 ap_ht_param,
				struct ieee80211_supported_band *sband,
				struct ieee80211_channel *channel,
				enum ieee80211_smps_mode smps)
{
	u8 *pos;
	u32 flags = channel->flags;
	u16 cap;
	struct ieee80211_sta_ht_cap ht_cap;

	BUILD_BUG_ON(sizeof(ht_cap) != sizeof(sband->ht_cap));

	memcpy(&ht_cap, &sband->ht_cap, sizeof(ht_cap));
	ieee80211_apply_htcap_overrides(sdata, &ht_cap);

	/* determine capability flags */
	cap = ht_cap.cap;

	switch (ap_ht_param & IEEE80211_HT_PARAM_CHA_SEC_OFFSET) {
	case IEEE80211_HT_PARAM_CHA_SEC_ABOVE:
		if (flags & IEEE80211_CHAN_NO_HT40PLUS) {
			cap &= ~IEEE80211_HT_CAP_SUP_WIDTH_20_40;
			cap &= ~IEEE80211_HT_CAP_SGI_40;
		}
		break;
	case IEEE80211_HT_PARAM_CHA_SEC_BELOW:
		if (flags & IEEE80211_CHAN_NO_HT40MINUS) {
			cap &= ~IEEE80211_HT_CAP_SUP_WIDTH_20_40;
			cap &= ~IEEE80211_HT_CAP_SGI_40;
		}
		break;
	}

	/*
	 * If 40 MHz was disabled associate as though we weren't
	 * capable of 40 MHz -- some broken APs will never fall
	 * back to trying to transmit in 20 MHz.
	 */
	if (sdata->u.mgd.flags & IEEE80211_STA_DISABLE_40MHZ) {
		cap &= ~IEEE80211_HT_CAP_SUP_WIDTH_20_40;
		cap &= ~IEEE80211_HT_CAP_SGI_40;
	}

	/* set SM PS mode properly */
	cap &= ~IEEE80211_HT_CAP_SM_PS;
	switch (smps) {
	case IEEE80211_SMPS_AUTOMATIC:
	case IEEE80211_SMPS_NUM_MODES:
		WARN_ON(1);
		fallthrough;
	case IEEE80211_SMPS_OFF:
		cap |= WLAN_HT_CAP_SM_PS_DISABLED <<
			IEEE80211_HT_CAP_SM_PS_SHIFT;
		break;
	case IEEE80211_SMPS_STATIC:
		cap |= WLAN_HT_CAP_SM_PS_STATIC <<
			IEEE80211_HT_CAP_SM_PS_SHIFT;
		break;
	case IEEE80211_SMPS_DYNAMIC:
		cap |= WLAN_HT_CAP_SM_PS_DYNAMIC <<
			IEEE80211_HT_CAP_SM_PS_SHIFT;
		break;
	}

	/* reserve and fill IE */
	pos = skb_put(skb, sizeof(struct ieee80211_ht_cap) + 2);
	ieee80211_ie_build_ht_cap(pos, &ht_cap, cap);
}

/* This function determines vht capability flags for the association
 * and builds the IE.
 * Note - the function may set the owner of the MU-MIMO capability
 */
static void ieee80211_add_vht_ie(struct ieee80211_sub_if_data *sdata,
				 struct sk_buff *skb,
				 struct ieee80211_supported_band *sband,
				 struct ieee80211_vht_cap *ap_vht_cap)
{
	struct ieee80211_local *local = sdata->local;
	u8 *pos;
	u32 cap;
	struct ieee80211_sta_vht_cap vht_cap;
	u32 mask, ap_bf_sts, our_bf_sts;

	BUILD_BUG_ON(sizeof(vht_cap) != sizeof(sband->vht_cap));

	memcpy(&vht_cap, &sband->vht_cap, sizeof(vht_cap));
	ieee80211_apply_vhtcap_overrides(sdata, &vht_cap);

	/* determine capability flags */
	cap = vht_cap.cap;

	if (sdata->u.mgd.flags & IEEE80211_STA_DISABLE_80P80MHZ) {
		u32 bw = cap & IEEE80211_VHT_CAP_SUPP_CHAN_WIDTH_MASK;

		cap &= ~IEEE80211_VHT_CAP_SUPP_CHAN_WIDTH_MASK;
		if (bw == IEEE80211_VHT_CAP_SUPP_CHAN_WIDTH_160MHZ ||
		    bw == IEEE80211_VHT_CAP_SUPP_CHAN_WIDTH_160_80PLUS80MHZ)
			cap |= IEEE80211_VHT_CAP_SUPP_CHAN_WIDTH_160MHZ;
	}

	if (sdata->u.mgd.flags & IEEE80211_STA_DISABLE_160MHZ) {
		cap &= ~IEEE80211_VHT_CAP_SHORT_GI_160;
		cap &= ~IEEE80211_VHT_CAP_SUPP_CHAN_WIDTH_MASK;
	}

	/*
	 * Some APs apparently get confused if our capabilities are better
	 * than theirs, so restrict what we advertise in the assoc request.
	 */
	if (!(ap_vht_cap->vht_cap_info &
			cpu_to_le32(IEEE80211_VHT_CAP_SU_BEAMFORMER_CAPABLE)))
		cap &= ~(IEEE80211_VHT_CAP_SU_BEAMFORMEE_CAPABLE |
			 IEEE80211_VHT_CAP_MU_BEAMFORMEE_CAPABLE);
	else if (!(ap_vht_cap->vht_cap_info &
			cpu_to_le32(IEEE80211_VHT_CAP_MU_BEAMFORMER_CAPABLE)))
		cap &= ~IEEE80211_VHT_CAP_MU_BEAMFORMEE_CAPABLE;

	/*
	 * If some other vif is using the MU-MIMO capablity we cannot associate
	 * using MU-MIMO - this will lead to contradictions in the group-id
	 * mechanism.
	 * Ownership is defined since association request, in order to avoid
	 * simultaneous associations with MU-MIMO.
	 */
	if (cap & IEEE80211_VHT_CAP_MU_BEAMFORMEE_CAPABLE) {
		bool disable_mu_mimo = false;
		struct ieee80211_sub_if_data *other;

		list_for_each_entry_rcu(other, &local->interfaces, list) {
			if (other->vif.mu_mimo_owner) {
				disable_mu_mimo = true;
				break;
			}
		}
		if (disable_mu_mimo)
			cap &= ~IEEE80211_VHT_CAP_MU_BEAMFORMEE_CAPABLE;
		else
			sdata->vif.mu_mimo_owner = true;
	}

	mask = IEEE80211_VHT_CAP_BEAMFORMEE_STS_MASK;

	ap_bf_sts = le32_to_cpu(ap_vht_cap->vht_cap_info) & mask;
	our_bf_sts = cap & mask;

	if (ap_bf_sts < our_bf_sts) {
		cap &= ~mask;
		cap |= ap_bf_sts;
	}

	/* reserve and fill IE */
	pos = skb_put(skb, sizeof(struct ieee80211_vht_cap) + 2);
	ieee80211_ie_build_vht_cap(pos, &vht_cap, cap);
}

/* This function determines HE capability flags for the association
 * and builds the IE.
 */
static void ieee80211_add_he_ie(struct ieee80211_sub_if_data *sdata,
				struct sk_buff *skb,
				struct ieee80211_supported_band *sband)
{
	u8 *pos;
	const struct ieee80211_sta_he_cap *he_cap = NULL;
	struct ieee80211_chanctx_conf *chanctx_conf;
	u8 he_cap_size;
	bool reg_cap = false;

	rcu_read_lock();
	chanctx_conf = rcu_dereference(sdata->vif.chanctx_conf);
	if (!WARN_ON_ONCE(!chanctx_conf))
		reg_cap = cfg80211_chandef_usable(sdata->wdev.wiphy,
						  &chanctx_conf->def,
						  IEEE80211_CHAN_NO_HE);

	rcu_read_unlock();

	he_cap = ieee80211_get_he_sta_cap(sband);
	if (!he_cap || !reg_cap)
		return;

	/*
	 * TODO: the 1 added is because this temporarily is under the EXTENSION
	 * IE. Get rid of it when it moves.
	 */
	he_cap_size =
		2 + 1 + sizeof(he_cap->he_cap_elem) +
		ieee80211_he_mcs_nss_size(&he_cap->he_cap_elem) +
		ieee80211_he_ppe_size(he_cap->ppe_thres[0],
				      he_cap->he_cap_elem.phy_cap_info);
	pos = skb_put(skb, he_cap_size);
	ieee80211_ie_build_he_cap(pos, he_cap, pos + he_cap_size);

	ieee80211_ie_build_he_6ghz_cap(sdata, skb);
}

static void ieee80211_send_assoc(struct ieee80211_sub_if_data *sdata)
{
	struct ieee80211_local *local = sdata->local;
	struct ieee80211_if_managed *ifmgd = &sdata->u.mgd;
	struct ieee80211_mgd_assoc_data *assoc_data = ifmgd->assoc_data;
	struct sk_buff *skb;
	struct ieee80211_mgmt *mgmt;
	u8 *pos, qos_info, *ie_start;
	size_t offset = 0, noffset;
	int i, count, rates_len, supp_rates_len, shift;
	u16 capab;
	struct ieee80211_supported_band *sband;
	struct ieee80211_chanctx_conf *chanctx_conf;
	struct ieee80211_channel *chan;
	u32 rates = 0;
	__le16 listen_int;
	struct element *ext_capa = NULL;

	/* we know it's writable, cast away the const */
	if (assoc_data->ie_len)
		ext_capa = (void *)cfg80211_find_elem(WLAN_EID_EXT_CAPABILITY,
						      assoc_data->ie,
						      assoc_data->ie_len);

	sdata_assert_lock(sdata);

	rcu_read_lock();
	chanctx_conf = rcu_dereference(sdata->vif.chanctx_conf);
	if (WARN_ON(!chanctx_conf)) {
		rcu_read_unlock();
		return;
	}
	chan = chanctx_conf->def.chan;
	rcu_read_unlock();
	sband = local->hw.wiphy->bands[chan->band];
	shift = ieee80211_vif_get_shift(&sdata->vif);

	if (assoc_data->supp_rates_len) {
		/*
		 * Get all rates supported by the device and the AP as
		 * some APs don't like getting a superset of their rates
		 * in the association request (e.g. D-Link DAP 1353 in
		 * b-only mode)...
		 */
		rates_len = ieee80211_parse_bitrates(&chanctx_conf->def, sband,
						     assoc_data->supp_rates,
						     assoc_data->supp_rates_len,
						     &rates);
	} else {
		/*
		 * In case AP not provide any supported rates information
		 * before association, we send information element(s) with
		 * all rates that we support.
		 */
		rates_len = 0;
		for (i = 0; i < sband->n_bitrates; i++) {
			rates |= BIT(i);
			rates_len++;
		}
	}

	skb = alloc_skb(local->hw.extra_tx_headroom +
			sizeof(*mgmt) + /* bit too much but doesn't matter */
			2 + assoc_data->ssid_len + /* SSID */
			4 + rates_len + /* (extended) rates */
			4 + /* power capability */
			2 + 2 * sband->n_channels + /* supported channels */
			2 + sizeof(struct ieee80211_ht_cap) + /* HT */
			2 + sizeof(struct ieee80211_vht_cap) + /* VHT */
			2 + 1 + sizeof(struct ieee80211_he_cap_elem) + /* HE */
				sizeof(struct ieee80211_he_mcs_nss_supp) +
				IEEE80211_HE_PPE_THRES_MAX_LEN +
			2 + 1 + sizeof(struct ieee80211_he_6ghz_capa) +
			assoc_data->ie_len + /* extra IEs */
			(assoc_data->fils_kek_len ? 16 /* AES-SIV */ : 0) +
			9, /* WMM */
			GFP_KERNEL);
	if (!skb)
		return;

	skb_reserve(skb, local->hw.extra_tx_headroom);

	capab = WLAN_CAPABILITY_ESS;

	if (sband->band == NL80211_BAND_2GHZ) {
		capab |= WLAN_CAPABILITY_SHORT_SLOT_TIME;
		capab |= WLAN_CAPABILITY_SHORT_PREAMBLE;
	}

	if (assoc_data->capability & WLAN_CAPABILITY_PRIVACY)
		capab |= WLAN_CAPABILITY_PRIVACY;

	if ((assoc_data->capability & WLAN_CAPABILITY_SPECTRUM_MGMT) &&
	    ieee80211_hw_check(&local->hw, SPECTRUM_MGMT))
		capab |= WLAN_CAPABILITY_SPECTRUM_MGMT;

	if (ifmgd->flags & IEEE80211_STA_ENABLE_RRM)
		capab |= WLAN_CAPABILITY_RADIO_MEASURE;

	mgmt = skb_put_zero(skb, 24);
	memcpy(mgmt->da, assoc_data->bss->bssid, ETH_ALEN);
	memcpy(mgmt->sa, sdata->vif.addr, ETH_ALEN);
	memcpy(mgmt->bssid, assoc_data->bss->bssid, ETH_ALEN);

	listen_int = cpu_to_le16(sband->band == NL80211_BAND_S1GHZ ?
			ieee80211_encode_usf(local->hw.conf.listen_interval) :
			local->hw.conf.listen_interval);
	if (!is_zero_ether_addr(assoc_data->prev_bssid)) {
		skb_put(skb, 10);
		mgmt->frame_control = cpu_to_le16(IEEE80211_FTYPE_MGMT |
						  IEEE80211_STYPE_REASSOC_REQ);
		mgmt->u.reassoc_req.capab_info = cpu_to_le16(capab);
		mgmt->u.reassoc_req.listen_interval = listen_int;
		memcpy(mgmt->u.reassoc_req.current_ap, assoc_data->prev_bssid,
		       ETH_ALEN);
	} else {
		skb_put(skb, 4);
		mgmt->frame_control = cpu_to_le16(IEEE80211_FTYPE_MGMT |
						  IEEE80211_STYPE_ASSOC_REQ);
		mgmt->u.assoc_req.capab_info = cpu_to_le16(capab);
		mgmt->u.assoc_req.listen_interval = listen_int;
	}

	/* SSID */
	pos = skb_put(skb, 2 + assoc_data->ssid_len);
	ie_start = pos;
	*pos++ = WLAN_EID_SSID;
	*pos++ = assoc_data->ssid_len;
	memcpy(pos, assoc_data->ssid, assoc_data->ssid_len);

	if (sband->band == NL80211_BAND_S1GHZ)
		goto skip_rates;

	/* add all rates which were marked to be used above */
	supp_rates_len = rates_len;
	if (supp_rates_len > 8)
		supp_rates_len = 8;

	pos = skb_put(skb, supp_rates_len + 2);
	*pos++ = WLAN_EID_SUPP_RATES;
	*pos++ = supp_rates_len;

	count = 0;
	for (i = 0; i < sband->n_bitrates; i++) {
		if (BIT(i) & rates) {
			int rate = DIV_ROUND_UP(sband->bitrates[i].bitrate,
						5 * (1 << shift));
			*pos++ = (u8) rate;
			if (++count == 8)
				break;
		}
	}

	if (rates_len > count) {
		pos = skb_put(skb, rates_len - count + 2);
		*pos++ = WLAN_EID_EXT_SUPP_RATES;
		*pos++ = rates_len - count;

		for (i++; i < sband->n_bitrates; i++) {
			if (BIT(i) & rates) {
				int rate;
				rate = DIV_ROUND_UP(sband->bitrates[i].bitrate,
						    5 * (1 << shift));
				*pos++ = (u8) rate;
			}
		}
	}

skip_rates:
	if (capab & WLAN_CAPABILITY_SPECTRUM_MGMT ||
	    capab & WLAN_CAPABILITY_RADIO_MEASURE) {
		pos = skb_put(skb, 4);
		*pos++ = WLAN_EID_PWR_CAPABILITY;
		*pos++ = 2;
		*pos++ = 0; /* min tx power */
		 /* max tx power */
		*pos++ = ieee80211_chandef_max_power(&chanctx_conf->def);
	}

	/*
	 * Per spec, we shouldn't include the list of channels if we advertise
	 * support for extended channel switching, but we've always done that;
	 * (for now?) apply this restriction only on the (new) 6 GHz band.
	 */
	if (capab & WLAN_CAPABILITY_SPECTRUM_MGMT &&
	    (sband->band != NL80211_BAND_6GHZ ||
	     !ext_capa || ext_capa->datalen < 1 ||
	     !(ext_capa->data[0] & WLAN_EXT_CAPA1_EXT_CHANNEL_SWITCHING))) {
		/* TODO: get this in reg domain format */
		pos = skb_put(skb, 2 * sband->n_channels + 2);
		*pos++ = WLAN_EID_SUPPORTED_CHANNELS;
		*pos++ = 2 * sband->n_channels;
		for (i = 0; i < sband->n_channels; i++) {
			*pos++ = ieee80211_frequency_to_channel(
					sband->channels[i].center_freq);
			*pos++ = 1; /* one channel in the subband*/
		}
	}

	/* Set MBSSID support for HE AP if needed */
	if (ieee80211_hw_check(&local->hw, SUPPORTS_ONLY_HE_MULTI_BSSID) &&
	    !(ifmgd->flags & IEEE80211_STA_DISABLE_HE) && assoc_data->ie_len &&
	    ext_capa && ext_capa->datalen >= 3)
		ext_capa->data[2] |= WLAN_EXT_CAPA3_MULTI_BSSID_SUPPORT;

	/* if present, add any custom IEs that go before HT */
	if (assoc_data->ie_len) {
		static const u8 before_ht[] = {
			WLAN_EID_SSID,
			WLAN_EID_SUPP_RATES,
			WLAN_EID_EXT_SUPP_RATES,
			WLAN_EID_PWR_CAPABILITY,
			WLAN_EID_SUPPORTED_CHANNELS,
			WLAN_EID_RSN,
			WLAN_EID_QOS_CAPA,
			WLAN_EID_RRM_ENABLED_CAPABILITIES,
			WLAN_EID_MOBILITY_DOMAIN,
			WLAN_EID_FAST_BSS_TRANSITION,	/* reassoc only */
			WLAN_EID_RIC_DATA,		/* reassoc only */
			WLAN_EID_SUPPORTED_REGULATORY_CLASSES,
		};
		static const u8 after_ric[] = {
			WLAN_EID_SUPPORTED_REGULATORY_CLASSES,
			WLAN_EID_HT_CAPABILITY,
			WLAN_EID_BSS_COEX_2040,
			/* luckily this is almost always there */
			WLAN_EID_EXT_CAPABILITY,
			WLAN_EID_QOS_TRAFFIC_CAPA,
			WLAN_EID_TIM_BCAST_REQ,
			WLAN_EID_INTERWORKING,
			/* 60 GHz (Multi-band, DMG, MMS) can't happen */
			WLAN_EID_VHT_CAPABILITY,
			WLAN_EID_OPMODE_NOTIF,
		};

		noffset = ieee80211_ie_split_ric(assoc_data->ie,
						 assoc_data->ie_len,
						 before_ht,
						 ARRAY_SIZE(before_ht),
						 after_ric,
						 ARRAY_SIZE(after_ric),
						 offset);
		skb_put_data(skb, assoc_data->ie + offset, noffset - offset);
		offset = noffset;
	}

	if (WARN_ON_ONCE((ifmgd->flags & IEEE80211_STA_DISABLE_HT) &&
			 !(ifmgd->flags & IEEE80211_STA_DISABLE_VHT)))
		ifmgd->flags |= IEEE80211_STA_DISABLE_VHT;

	if (sband->band != NL80211_BAND_6GHZ &&
	    !(ifmgd->flags & IEEE80211_STA_DISABLE_HT))
		ieee80211_add_ht_ie(sdata, skb, assoc_data->ap_ht_param,
				    sband, chan, sdata->smps_mode);

	/* if present, add any custom IEs that go before VHT */
	if (assoc_data->ie_len) {
		static const u8 before_vht[] = {
			/*
			 * no need to list the ones split off before HT
			 * or generated here
			 */
			WLAN_EID_BSS_COEX_2040,
			WLAN_EID_EXT_CAPABILITY,
			WLAN_EID_QOS_TRAFFIC_CAPA,
			WLAN_EID_TIM_BCAST_REQ,
			WLAN_EID_INTERWORKING,
			/* 60 GHz (Multi-band, DMG, MMS) can't happen */
		};

		/* RIC already taken above, so no need to handle here anymore */
		noffset = ieee80211_ie_split(assoc_data->ie, assoc_data->ie_len,
					     before_vht, ARRAY_SIZE(before_vht),
					     offset);
		skb_put_data(skb, assoc_data->ie + offset, noffset - offset);
		offset = noffset;
	}

	/* if present, add any custom IEs that go before HE */
	if (assoc_data->ie_len) {
		static const u8 before_he[] = {
			/*
			 * no need to list the ones split off before VHT
			 * or generated here
			 */
			WLAN_EID_OPMODE_NOTIF,
			WLAN_EID_EXTENSION, WLAN_EID_EXT_FUTURE_CHAN_GUIDANCE,
			/* 11ai elements */
			WLAN_EID_EXTENSION, WLAN_EID_EXT_FILS_SESSION,
			WLAN_EID_EXTENSION, WLAN_EID_EXT_FILS_PUBLIC_KEY,
			WLAN_EID_EXTENSION, WLAN_EID_EXT_FILS_KEY_CONFIRM,
			WLAN_EID_EXTENSION, WLAN_EID_EXT_FILS_HLP_CONTAINER,
			WLAN_EID_EXTENSION, WLAN_EID_EXT_FILS_IP_ADDR_ASSIGN,
			/* TODO: add 11ah/11aj/11ak elements */
		};

		/* RIC already taken above, so no need to handle here anymore */
		noffset = ieee80211_ie_split(assoc_data->ie, assoc_data->ie_len,
					     before_he, ARRAY_SIZE(before_he),
					     offset);
		pos = skb_put(skb, noffset - offset);
		memcpy(pos, assoc_data->ie + offset, noffset - offset);
		offset = noffset;
	}

	if (sband->band != NL80211_BAND_6GHZ &&
	    !(ifmgd->flags & IEEE80211_STA_DISABLE_VHT))
		ieee80211_add_vht_ie(sdata, skb, sband,
				     &assoc_data->ap_vht_cap);

	/*
	 * If AP doesn't support HT, mark HE as disabled.
	 * If on the 5GHz band, make sure it supports VHT.
	 */
	if (ifmgd->flags & IEEE80211_STA_DISABLE_HT ||
	    (sband->band == NL80211_BAND_5GHZ &&
	     ifmgd->flags & IEEE80211_STA_DISABLE_VHT))
		ifmgd->flags |= IEEE80211_STA_DISABLE_HE;

	if (!(ifmgd->flags & IEEE80211_STA_DISABLE_HE))
		ieee80211_add_he_ie(sdata, skb, sband);

	/* if present, add any custom non-vendor IEs that go after HE */
	if (assoc_data->ie_len) {
		noffset = ieee80211_ie_split_vendor(assoc_data->ie,
						    assoc_data->ie_len,
						    offset);
		skb_put_data(skb, assoc_data->ie + offset, noffset - offset);
		offset = noffset;
	}

	if (assoc_data->wmm) {
		if (assoc_data->uapsd) {
			qos_info = ifmgd->uapsd_queues;
			qos_info |= (ifmgd->uapsd_max_sp_len <<
				     IEEE80211_WMM_IE_STA_QOSINFO_SP_SHIFT);
		} else {
			qos_info = 0;
		}

		pos = ieee80211_add_wmm_info_ie(skb_put(skb, 9), qos_info);
	}

	if (sband->band == NL80211_BAND_S1GHZ) {
		ieee80211_add_aid_request_ie(sdata, skb);
		ieee80211_add_s1g_capab_ie(sdata, &sband->s1g_cap, skb);
	}

	/* add any remaining custom (i.e. vendor specific here) IEs */
	if (assoc_data->ie_len) {
		noffset = assoc_data->ie_len;
		skb_put_data(skb, assoc_data->ie + offset, noffset - offset);
	}

	if (assoc_data->fils_kek_len &&
	    fils_encrypt_assoc_req(skb, assoc_data) < 0) {
		dev_kfree_skb(skb);
		return;
	}

	pos = skb_tail_pointer(skb);
	kfree(ifmgd->assoc_req_ies);
	ifmgd->assoc_req_ies = kmemdup(ie_start, pos - ie_start, GFP_ATOMIC);
	ifmgd->assoc_req_ies_len = pos - ie_start;

	drv_mgd_prepare_tx(local, sdata, 0);

	IEEE80211_SKB_CB(skb)->flags |= IEEE80211_TX_INTFL_DONT_ENCRYPT;
	if (ieee80211_hw_check(&local->hw, REPORTS_TX_ACK_STATUS))
		IEEE80211_SKB_CB(skb)->flags |= IEEE80211_TX_CTL_REQ_TX_STATUS |
						IEEE80211_TX_INTFL_MLME_CONN_TX;
	ieee80211_tx_skb(sdata, skb);
}

void ieee80211_send_pspoll(struct ieee80211_local *local,
			   struct ieee80211_sub_if_data *sdata)
{
	struct ieee80211_pspoll *pspoll;
	struct sk_buff *skb;

	skb = ieee80211_pspoll_get(&local->hw, &sdata->vif);
	if (!skb)
		return;

	pspoll = (struct ieee80211_pspoll *) skb->data;
	pspoll->frame_control |= cpu_to_le16(IEEE80211_FCTL_PM);

	IEEE80211_SKB_CB(skb)->flags |= IEEE80211_TX_INTFL_DONT_ENCRYPT;
	ieee80211_tx_skb(sdata, skb);
}

void ieee80211_send_nullfunc(struct ieee80211_local *local,
			     struct ieee80211_sub_if_data *sdata,
			     bool powersave)
{
	struct sk_buff *skb;
	struct ieee80211_hdr_3addr *nullfunc;
	struct ieee80211_if_managed *ifmgd = &sdata->u.mgd;

	/* Don't send NDPs when STA is connected HE */
	if (sdata->vif.type == NL80211_IFTYPE_STATION &&
	    !(ifmgd->flags & IEEE80211_STA_DISABLE_HE))
		return;

	skb = ieee80211_nullfunc_get(&local->hw, &sdata->vif,
		!ieee80211_hw_check(&local->hw, DOESNT_SUPPORT_QOS_NDP));
	if (!skb)
		return;

	nullfunc = (struct ieee80211_hdr_3addr *) skb->data;
	if (powersave)
		nullfunc->frame_control |= cpu_to_le16(IEEE80211_FCTL_PM);

	IEEE80211_SKB_CB(skb)->flags |= IEEE80211_TX_INTFL_DONT_ENCRYPT |
					IEEE80211_TX_INTFL_OFFCHAN_TX_OK;

	if (ieee80211_hw_check(&local->hw, REPORTS_TX_ACK_STATUS))
		IEEE80211_SKB_CB(skb)->flags |= IEEE80211_TX_CTL_REQ_TX_STATUS;

	if (ifmgd->flags & IEEE80211_STA_CONNECTION_POLL)
		IEEE80211_SKB_CB(skb)->flags |= IEEE80211_TX_CTL_USE_MINRATE;

	ieee80211_tx_skb(sdata, skb);
}

static void ieee80211_send_4addr_nullfunc(struct ieee80211_local *local,
					  struct ieee80211_sub_if_data *sdata)
{
	struct sk_buff *skb;
	struct ieee80211_hdr *nullfunc;
	__le16 fc;

	if (WARN_ON(sdata->vif.type != NL80211_IFTYPE_STATION))
		return;

	/* Don't send NDPs when connected HE */
	if (!(sdata->u.mgd.flags & IEEE80211_STA_DISABLE_HE))
		return;

	skb = dev_alloc_skb(local->hw.extra_tx_headroom + 30);
	if (!skb)
		return;

	skb_reserve(skb, local->hw.extra_tx_headroom);

	nullfunc = skb_put_zero(skb, 30);
	fc = cpu_to_le16(IEEE80211_FTYPE_DATA | IEEE80211_STYPE_NULLFUNC |
			 IEEE80211_FCTL_FROMDS | IEEE80211_FCTL_TODS);
	nullfunc->frame_control = fc;
	memcpy(nullfunc->addr1, sdata->u.mgd.bssid, ETH_ALEN);
	memcpy(nullfunc->addr2, sdata->vif.addr, ETH_ALEN);
	memcpy(nullfunc->addr3, sdata->u.mgd.bssid, ETH_ALEN);
	memcpy(nullfunc->addr4, sdata->vif.addr, ETH_ALEN);

	IEEE80211_SKB_CB(skb)->flags |= IEEE80211_TX_INTFL_DONT_ENCRYPT;
	ieee80211_tx_skb(sdata, skb);
}

/* spectrum management related things */
static void ieee80211_chswitch_work(struct work_struct *work)
{
	struct ieee80211_sub_if_data *sdata =
		container_of(work, struct ieee80211_sub_if_data, u.mgd.chswitch_work);
	struct ieee80211_local *local = sdata->local;
	struct ieee80211_if_managed *ifmgd = &sdata->u.mgd;
	int ret;

	if (!ieee80211_sdata_running(sdata))
		return;

	sdata_lock(sdata);
	mutex_lock(&local->mtx);
	mutex_lock(&local->chanctx_mtx);

	if (!ifmgd->associated)
		goto out;

	if (!sdata->vif.csa_active)
		goto out;

	/*
	 * using reservation isn't immediate as it may be deferred until later
	 * with multi-vif. once reservation is complete it will re-schedule the
	 * work with no reserved_chanctx so verify chandef to check if it
	 * completed successfully
	 */

	if (sdata->reserved_chanctx) {
		struct ieee80211_supported_band *sband = NULL;
		struct sta_info *mgd_sta = NULL;
		enum ieee80211_sta_rx_bandwidth bw = IEEE80211_STA_RX_BW_20;

		/*
		 * with multi-vif csa driver may call ieee80211_csa_finish()
		 * many times while waiting for other interfaces to use their
		 * reservations
		 */
		if (sdata->reserved_ready)
			goto out;

		if (sdata->vif.bss_conf.chandef.width !=
		    sdata->csa_chandef.width) {
			/*
			 * For managed interface, we need to also update the AP
			 * station bandwidth and align the rate scale algorithm
			 * on the bandwidth change. Here we only consider the
			 * bandwidth of the new channel definition (as channel
			 * switch flow does not have the full HT/VHT/HE
			 * information), assuming that if additional changes are
			 * required they would be done as part of the processing
			 * of the next beacon from the AP.
			 */
			switch (sdata->csa_chandef.width) {
			case NL80211_CHAN_WIDTH_20_NOHT:
			case NL80211_CHAN_WIDTH_20:
			default:
				bw = IEEE80211_STA_RX_BW_20;
				break;
			case NL80211_CHAN_WIDTH_40:
				bw = IEEE80211_STA_RX_BW_40;
				break;
			case NL80211_CHAN_WIDTH_80:
				bw = IEEE80211_STA_RX_BW_80;
				break;
			case NL80211_CHAN_WIDTH_80P80:
			case NL80211_CHAN_WIDTH_160:
				bw = IEEE80211_STA_RX_BW_160;
				break;
			}

			mgd_sta = sta_info_get(sdata, ifmgd->bssid);
			sband =
				local->hw.wiphy->bands[sdata->csa_chandef.chan->band];
		}

		if (sdata->vif.bss_conf.chandef.width >
		    sdata->csa_chandef.width) {
			mgd_sta->sta.bandwidth = bw;
			rate_control_rate_update(local, sband, mgd_sta,
						 IEEE80211_RC_BW_CHANGED);
		}

		ret = ieee80211_vif_use_reserved_context(sdata);
		if (ret) {
			sdata_info(sdata,
				   "failed to use reserved channel context, disconnecting (err=%d)\n",
				   ret);
			ieee80211_queue_work(&sdata->local->hw,
					     &ifmgd->csa_connection_drop_work);
			goto out;
		}

		if (sdata->vif.bss_conf.chandef.width <
		    sdata->csa_chandef.width) {
			mgd_sta->sta.bandwidth = bw;
			rate_control_rate_update(local, sband, mgd_sta,
						 IEEE80211_RC_BW_CHANGED);
		}

		goto out;
	}

	if (!cfg80211_chandef_identical(&sdata->vif.bss_conf.chandef,
					&sdata->csa_chandef)) {
		sdata_info(sdata,
			   "failed to finalize channel switch, disconnecting\n");
		ieee80211_queue_work(&sdata->local->hw,
				     &ifmgd->csa_connection_drop_work);
		goto out;
	}

	ifmgd->csa_waiting_bcn = true;

	ieee80211_sta_reset_beacon_monitor(sdata);
	ieee80211_sta_reset_conn_monitor(sdata);

out:
	mutex_unlock(&local->chanctx_mtx);
	mutex_unlock(&local->mtx);
	sdata_unlock(sdata);
}

static void ieee80211_chswitch_post_beacon(struct ieee80211_sub_if_data *sdata)
{
	struct ieee80211_local *local = sdata->local;
	struct ieee80211_if_managed *ifmgd = &sdata->u.mgd;
	int ret;

	sdata_assert_lock(sdata);

	WARN_ON(!sdata->vif.csa_active);

	if (sdata->csa_block_tx) {
		ieee80211_wake_vif_queues(local, sdata,
					  IEEE80211_QUEUE_STOP_REASON_CSA);
		sdata->csa_block_tx = false;
	}

	sdata->vif.csa_active = false;
	ifmgd->csa_waiting_bcn = false;

	ret = drv_post_channel_switch(sdata);
	if (ret) {
		sdata_info(sdata,
			   "driver post channel switch failed, disconnecting\n");
		ieee80211_queue_work(&local->hw,
				     &ifmgd->csa_connection_drop_work);
		return;
	}

	cfg80211_ch_switch_notify(sdata->dev, &sdata->reserved_chandef);
}

void ieee80211_chswitch_done(struct ieee80211_vif *vif, bool success)
{
	struct ieee80211_sub_if_data *sdata = vif_to_sdata(vif);
	struct ieee80211_if_managed *ifmgd = &sdata->u.mgd;

	trace_api_chswitch_done(sdata, success);
	if (!success) {
		sdata_info(sdata,
			   "driver channel switch failed, disconnecting\n");
		ieee80211_queue_work(&sdata->local->hw,
				     &ifmgd->csa_connection_drop_work);
	} else {
		ieee80211_queue_work(&sdata->local->hw, &ifmgd->chswitch_work);
	}
}
EXPORT_SYMBOL(ieee80211_chswitch_done);

static void ieee80211_chswitch_timer(struct timer_list *t)
{
	struct ieee80211_sub_if_data *sdata =
		from_timer(sdata, t, u.mgd.chswitch_timer);

	ieee80211_queue_work(&sdata->local->hw, &sdata->u.mgd.chswitch_work);
}

static void
ieee80211_sta_abort_chanswitch(struct ieee80211_sub_if_data *sdata)
{
	struct ieee80211_local *local = sdata->local;

	if (!local->ops->abort_channel_switch)
		return;

	mutex_lock(&local->mtx);

	mutex_lock(&local->chanctx_mtx);
	ieee80211_vif_unreserve_chanctx(sdata);
	mutex_unlock(&local->chanctx_mtx);

	if (sdata->csa_block_tx)
		ieee80211_wake_vif_queues(local, sdata,
					  IEEE80211_QUEUE_STOP_REASON_CSA);

	sdata->csa_block_tx = false;
	sdata->vif.csa_active = false;

	mutex_unlock(&local->mtx);

	drv_abort_channel_switch(sdata);
}

static void
ieee80211_sta_process_chanswitch(struct ieee80211_sub_if_data *sdata,
				 u64 timestamp, u32 device_timestamp,
				 struct ieee802_11_elems *elems,
				 bool beacon)
{
	struct ieee80211_local *local = sdata->local;
	struct ieee80211_if_managed *ifmgd = &sdata->u.mgd;
	struct cfg80211_bss *cbss = ifmgd->associated;
	struct ieee80211_chanctx_conf *conf;
	struct ieee80211_chanctx *chanctx;
	enum nl80211_band current_band;
	struct ieee80211_csa_ie csa_ie;
	struct ieee80211_channel_switch ch_switch;
	struct ieee80211_bss *bss;
	int res;

	sdata_assert_lock(sdata);

	if (!cbss)
		return;

	if (local->scanning)
		return;

	current_band = cbss->channel->band;
	bss = (void *)cbss->priv;
	res = ieee80211_parse_ch_switch_ie(sdata, elems, current_band,
					   bss->vht_cap_info,
					   ifmgd->flags,
					   ifmgd->associated->bssid, &csa_ie);

	if (!res) {
		ch_switch.timestamp = timestamp;
		ch_switch.device_timestamp = device_timestamp;
		ch_switch.block_tx = csa_ie.mode;
		ch_switch.chandef = csa_ie.chandef;
		ch_switch.count = csa_ie.count;
		ch_switch.delay = csa_ie.max_switch_time;
	}

	if (res < 0) {
		ieee80211_queue_work(&local->hw,
				     &ifmgd->csa_connection_drop_work);
		return;
	}

	if (beacon && sdata->vif.csa_active && !ifmgd->csa_waiting_bcn) {
		if (res)
			ieee80211_sta_abort_chanswitch(sdata);
		else
			drv_channel_switch_rx_beacon(sdata, &ch_switch);
		return;
	} else if (sdata->vif.csa_active || res) {
		/* disregard subsequent announcements if already processing */
		return;
	}

	if (!cfg80211_chandef_usable(local->hw.wiphy, &csa_ie.chandef,
				     IEEE80211_CHAN_DISABLED)) {
		sdata_info(sdata,
			   "AP %pM switches to unsupported channel "
			   "(%d.%03d MHz, width:%d, CF1/2: %d.%03d/%d MHz), "
			   "disconnecting\n",
			   ifmgd->associated->bssid,
			   csa_ie.chandef.chan->center_freq,
			   csa_ie.chandef.chan->freq_offset,
			   csa_ie.chandef.width, csa_ie.chandef.center_freq1,
			   csa_ie.chandef.freq1_offset,
			   csa_ie.chandef.center_freq2);
		ieee80211_queue_work(&local->hw,
				     &ifmgd->csa_connection_drop_work);
		return;
	}

	if (cfg80211_chandef_identical(&csa_ie.chandef,
				       &sdata->vif.bss_conf.chandef) &&
	    (!csa_ie.mode || !beacon)) {
		if (ifmgd->csa_ignored_same_chan)
			return;
		sdata_info(sdata,
			   "AP %pM tries to chanswitch to same channel, ignore\n",
			   ifmgd->associated->bssid);
		ifmgd->csa_ignored_same_chan = true;
		return;
	}

	/*
	 * Drop all TDLS peers - either we disconnect or move to a different
	 * channel from this point on. There's no telling what our peer will do.
	 * The TDLS WIDER_BW scenario is also problematic, as peers might now
	 * have an incompatible wider chandef.
	 */
	ieee80211_teardown_tdls_peers(sdata);

	mutex_lock(&local->mtx);
	mutex_lock(&local->chanctx_mtx);
	conf = rcu_dereference_protected(sdata->vif.chanctx_conf,
					 lockdep_is_held(&local->chanctx_mtx));
	if (!conf) {
		sdata_info(sdata,
			   "no channel context assigned to vif?, disconnecting\n");
		goto drop_connection;
	}

	chanctx = container_of(conf, struct ieee80211_chanctx, conf);

	if (local->use_chanctx &&
	    !ieee80211_hw_check(&local->hw, CHANCTX_STA_CSA)) {
		sdata_info(sdata,
			   "driver doesn't support chan-switch with channel contexts\n");
		goto drop_connection;
	}

	if (drv_pre_channel_switch(sdata, &ch_switch)) {
		sdata_info(sdata,
			   "preparing for channel switch failed, disconnecting\n");
		goto drop_connection;
	}

	res = ieee80211_vif_reserve_chanctx(sdata, &csa_ie.chandef,
					    chanctx->mode, false);
	if (res) {
		sdata_info(sdata,
			   "failed to reserve channel context for channel switch, disconnecting (err=%d)\n",
			   res);
		goto drop_connection;
	}
	mutex_unlock(&local->chanctx_mtx);

	sdata->vif.csa_active = true;
	sdata->csa_chandef = csa_ie.chandef;
	sdata->csa_block_tx = csa_ie.mode;
	ifmgd->csa_ignored_same_chan = false;

	if (sdata->csa_block_tx)
		ieee80211_stop_vif_queues(local, sdata,
					  IEEE80211_QUEUE_STOP_REASON_CSA);
	mutex_unlock(&local->mtx);

	cfg80211_ch_switch_started_notify(sdata->dev, &csa_ie.chandef,
					  csa_ie.count);

	if (local->ops->channel_switch) {
		/* use driver's channel switch callback */
		drv_channel_switch(local, sdata, &ch_switch);
		return;
	}

	/* channel switch handled in software */
	if (csa_ie.count <= 1)
		ieee80211_queue_work(&local->hw, &ifmgd->chswitch_work);
	else
		mod_timer(&ifmgd->chswitch_timer,
			  TU_TO_EXP_TIME((csa_ie.count - 1) *
					 cbss->beacon_interval));
	return;
 drop_connection:
	/*
	 * This is just so that the disconnect flow will know that
	 * we were trying to switch channel and failed. In case the
	 * mode is 1 (we are not allowed to Tx), we will know not to
	 * send a deauthentication frame. Those two fields will be
	 * reset when the disconnection worker runs.
	 */
	sdata->vif.csa_active = true;
	sdata->csa_block_tx = csa_ie.mode;

	ieee80211_queue_work(&local->hw, &ifmgd->csa_connection_drop_work);
	mutex_unlock(&local->chanctx_mtx);
	mutex_unlock(&local->mtx);
}

static bool
ieee80211_find_80211h_pwr_constr(struct ieee80211_sub_if_data *sdata,
				 struct ieee80211_channel *channel,
				 const u8 *country_ie, u8 country_ie_len,
				 const u8 *pwr_constr_elem,
				 int *chan_pwr, int *pwr_reduction)
{
	struct ieee80211_country_ie_triplet *triplet;
	int chan = ieee80211_frequency_to_channel(channel->center_freq);
	int i, chan_increment;
	bool have_chan_pwr = false;

	/* Invalid IE */
	if (country_ie_len % 2 || country_ie_len < IEEE80211_COUNTRY_IE_MIN_LEN)
		return false;

	triplet = (void *)(country_ie + 3);
	country_ie_len -= 3;

	switch (channel->band) {
	default:
		WARN_ON_ONCE(1);
<<<<<<< HEAD
		/* fall through */
=======
		fallthrough;
>>>>>>> 24b8d41d
	case NL80211_BAND_2GHZ:
	case NL80211_BAND_60GHZ:
		chan_increment = 1;
		break;
	case NL80211_BAND_5GHZ:
<<<<<<< HEAD
=======
	case NL80211_BAND_6GHZ:
>>>>>>> 24b8d41d
		chan_increment = 4;
		break;
	}

	/* find channel */
	while (country_ie_len >= 3) {
		u8 first_channel = triplet->chans.first_channel;

		if (first_channel >= IEEE80211_COUNTRY_EXTENSION_ID)
			goto next;

		for (i = 0; i < triplet->chans.num_channels; i++) {
			if (first_channel + i * chan_increment == chan) {
				have_chan_pwr = true;
				*chan_pwr = triplet->chans.max_power;
				break;
			}
		}
		if (have_chan_pwr)
			break;

 next:
		triplet++;
		country_ie_len -= 3;
	}

	if (have_chan_pwr && pwr_constr_elem)
		*pwr_reduction = *pwr_constr_elem;
	else
		*pwr_reduction = 0;

	return have_chan_pwr;
}

static void ieee80211_find_cisco_dtpc(struct ieee80211_sub_if_data *sdata,
				      struct ieee80211_channel *channel,
				      const u8 *cisco_dtpc_ie,
				      int *pwr_level)
{
	/* From practical testing, the first data byte of the DTPC element
	 * seems to contain the requested dBm level, and the CLI on Cisco
	 * APs clearly state the range is -127 to 127 dBm, which indicates
	 * a signed byte, although it seemingly never actually goes negative.
	 * The other byte seems to always be zero.
	 */
	*pwr_level = (__s8)cisco_dtpc_ie[4];
}

static u32 ieee80211_handle_pwr_constr(struct ieee80211_sub_if_data *sdata,
				       struct ieee80211_channel *channel,
				       struct ieee80211_mgmt *mgmt,
				       const u8 *country_ie, u8 country_ie_len,
				       const u8 *pwr_constr_ie,
				       const u8 *cisco_dtpc_ie)
{
	bool has_80211h_pwr = false, has_cisco_pwr = false;
	int chan_pwr = 0, pwr_reduction_80211h = 0;
	int pwr_level_cisco, pwr_level_80211h;
	int new_ap_level;
	__le16 capab = mgmt->u.probe_resp.capab_info;

	if (ieee80211_is_s1g_beacon(mgmt->frame_control))
		return 0;	/* TODO */

	if (country_ie &&
	    (capab & cpu_to_le16(WLAN_CAPABILITY_SPECTRUM_MGMT) ||
	     capab & cpu_to_le16(WLAN_CAPABILITY_RADIO_MEASURE))) {
		has_80211h_pwr = ieee80211_find_80211h_pwr_constr(
			sdata, channel, country_ie, country_ie_len,
			pwr_constr_ie, &chan_pwr, &pwr_reduction_80211h);
		pwr_level_80211h =
			max_t(int, 0, chan_pwr - pwr_reduction_80211h);
	}

	if (cisco_dtpc_ie) {
		ieee80211_find_cisco_dtpc(
			sdata, channel, cisco_dtpc_ie, &pwr_level_cisco);
		has_cisco_pwr = true;
	}

	if (!has_80211h_pwr && !has_cisco_pwr)
		return 0;

	/* If we have both 802.11h and Cisco DTPC, apply both limits
	 * by picking the smallest of the two power levels advertised.
	 */
	if (has_80211h_pwr &&
	    (!has_cisco_pwr || pwr_level_80211h <= pwr_level_cisco)) {
		new_ap_level = pwr_level_80211h;

		if (sdata->ap_power_level == new_ap_level)
			return 0;

		sdata_dbg(sdata,
			  "Limiting TX power to %d (%d - %d) dBm as advertised by %pM\n",
			  pwr_level_80211h, chan_pwr, pwr_reduction_80211h,
			  sdata->u.mgd.bssid);
	} else {  /* has_cisco_pwr is always true here. */
		new_ap_level = pwr_level_cisco;

		if (sdata->ap_power_level == new_ap_level)
			return 0;

		sdata_dbg(sdata,
			  "Limiting TX power to %d dBm as advertised by %pM\n",
			  pwr_level_cisco, sdata->u.mgd.bssid);
	}

	sdata->ap_power_level = new_ap_level;
	if (__ieee80211_recalc_txpower(sdata))
		return BSS_CHANGED_TXPOWER;
	return 0;
}

/* powersave */
static void ieee80211_enable_ps(struct ieee80211_local *local,
				struct ieee80211_sub_if_data *sdata)
{
	struct ieee80211_conf *conf = &local->hw.conf;

	/*
	 * If we are scanning right now then the parameters will
	 * take effect when scan finishes.
	 */
	if (local->scanning)
		return;

	if (conf->dynamic_ps_timeout > 0 &&
	    !ieee80211_hw_check(&local->hw, SUPPORTS_DYNAMIC_PS)) {
		mod_timer(&local->dynamic_ps_timer, jiffies +
			  msecs_to_jiffies(conf->dynamic_ps_timeout));
	} else {
		if (ieee80211_hw_check(&local->hw, PS_NULLFUNC_STACK))
			ieee80211_send_nullfunc(local, sdata, true);

		if (ieee80211_hw_check(&local->hw, PS_NULLFUNC_STACK) &&
		    ieee80211_hw_check(&local->hw, REPORTS_TX_ACK_STATUS))
			return;

		conf->flags |= IEEE80211_CONF_PS;
		ieee80211_hw_config(local, IEEE80211_CONF_CHANGE_PS);
	}
}

static void ieee80211_change_ps(struct ieee80211_local *local)
{
	struct ieee80211_conf *conf = &local->hw.conf;

	if (local->ps_sdata) {
		ieee80211_enable_ps(local, local->ps_sdata);
	} else if (conf->flags & IEEE80211_CONF_PS) {
		conf->flags &= ~IEEE80211_CONF_PS;
		ieee80211_hw_config(local, IEEE80211_CONF_CHANGE_PS);
		del_timer_sync(&local->dynamic_ps_timer);
		cancel_work_sync(&local->dynamic_ps_enable_work);
	}
}

static bool ieee80211_powersave_allowed(struct ieee80211_sub_if_data *sdata)
{
	struct ieee80211_if_managed *mgd = &sdata->u.mgd;
	struct sta_info *sta = NULL;
	bool authorized = false;

	if (!mgd->powersave)
		return false;

	if (mgd->broken_ap)
		return false;

	if (!mgd->associated)
		return false;

	if (mgd->flags & IEEE80211_STA_CONNECTION_POLL)
		return false;

	if (!mgd->have_beacon)
		return false;

	rcu_read_lock();
	sta = sta_info_get(sdata, mgd->bssid);
	if (sta)
		authorized = test_sta_flag(sta, WLAN_STA_AUTHORIZED);
	rcu_read_unlock();

	return authorized;
}

/* need to hold RTNL or interface lock */
void ieee80211_recalc_ps(struct ieee80211_local *local)
{
	struct ieee80211_sub_if_data *sdata, *found = NULL;
	int count = 0;
	int timeout;

	if (!ieee80211_hw_check(&local->hw, SUPPORTS_PS)) {
		local->ps_sdata = NULL;
		return;
	}

	list_for_each_entry(sdata, &local->interfaces, list) {
		if (!ieee80211_sdata_running(sdata))
			continue;
		if (sdata->vif.type == NL80211_IFTYPE_AP) {
			/* If an AP vif is found, then disable PS
			 * by setting the count to zero thereby setting
			 * ps_sdata to NULL.
			 */
			count = 0;
			break;
		}
		if (sdata->vif.type != NL80211_IFTYPE_STATION)
			continue;
		found = sdata;
		count++;
	}

	if (count == 1 && ieee80211_powersave_allowed(found)) {
		u8 dtimper = found->u.mgd.dtim_period;

		timeout = local->dynamic_ps_forced_timeout;
		if (timeout < 0)
			timeout = 100;
		local->hw.conf.dynamic_ps_timeout = timeout;

		/* If the TIM IE is invalid, pretend the value is 1 */
		if (!dtimper)
			dtimper = 1;

		local->hw.conf.ps_dtim_period = dtimper;
		local->ps_sdata = found;
	} else {
		local->ps_sdata = NULL;
	}

	ieee80211_change_ps(local);
}

void ieee80211_recalc_ps_vif(struct ieee80211_sub_if_data *sdata)
{
	bool ps_allowed = ieee80211_powersave_allowed(sdata);

	if (sdata->vif.bss_conf.ps != ps_allowed) {
		sdata->vif.bss_conf.ps = ps_allowed;
		ieee80211_bss_info_change_notify(sdata, BSS_CHANGED_PS);
	}
}

void ieee80211_dynamic_ps_disable_work(struct work_struct *work)
{
	struct ieee80211_local *local =
		container_of(work, struct ieee80211_local,
			     dynamic_ps_disable_work);

	if (local->hw.conf.flags & IEEE80211_CONF_PS) {
		local->hw.conf.flags &= ~IEEE80211_CONF_PS;
		ieee80211_hw_config(local, IEEE80211_CONF_CHANGE_PS);
	}

	ieee80211_wake_queues_by_reason(&local->hw,
					IEEE80211_MAX_QUEUE_MAP,
					IEEE80211_QUEUE_STOP_REASON_PS,
					false);
}

void ieee80211_dynamic_ps_enable_work(struct work_struct *work)
{
	struct ieee80211_local *local =
		container_of(work, struct ieee80211_local,
			     dynamic_ps_enable_work);
	struct ieee80211_sub_if_data *sdata = local->ps_sdata;
	struct ieee80211_if_managed *ifmgd;
	unsigned long flags;
	int q;

	/* can only happen when PS was just disabled anyway */
	if (!sdata)
		return;

	ifmgd = &sdata->u.mgd;

	if (local->hw.conf.flags & IEEE80211_CONF_PS)
		return;

	if (local->hw.conf.dynamic_ps_timeout > 0) {
		/* don't enter PS if TX frames are pending */
		if (drv_tx_frames_pending(local)) {
			mod_timer(&local->dynamic_ps_timer, jiffies +
				  msecs_to_jiffies(
				  local->hw.conf.dynamic_ps_timeout));
			return;
		}

		/*
		 * transmission can be stopped by others which leads to
		 * dynamic_ps_timer expiry. Postpone the ps timer if it
		 * is not the actual idle state.
		 */
		spin_lock_irqsave(&local->queue_stop_reason_lock, flags);
		for (q = 0; q < local->hw.queues; q++) {
			if (local->queue_stop_reasons[q]) {
				spin_unlock_irqrestore(&local->queue_stop_reason_lock,
						       flags);
				mod_timer(&local->dynamic_ps_timer, jiffies +
					  msecs_to_jiffies(
					  local->hw.conf.dynamic_ps_timeout));
				return;
			}
		}
		spin_unlock_irqrestore(&local->queue_stop_reason_lock, flags);
	}

	if (ieee80211_hw_check(&local->hw, PS_NULLFUNC_STACK) &&
	    !(ifmgd->flags & IEEE80211_STA_NULLFUNC_ACKED)) {
		if (drv_tx_frames_pending(local)) {
			mod_timer(&local->dynamic_ps_timer, jiffies +
				  msecs_to_jiffies(
				  local->hw.conf.dynamic_ps_timeout));
		} else {
			ieee80211_send_nullfunc(local, sdata, true);
			/* Flush to get the tx status of nullfunc frame */
			ieee80211_flush_queues(local, sdata, false);
		}
	}

	if (!(ieee80211_hw_check(&local->hw, REPORTS_TX_ACK_STATUS) &&
	      ieee80211_hw_check(&local->hw, PS_NULLFUNC_STACK)) ||
	    (ifmgd->flags & IEEE80211_STA_NULLFUNC_ACKED)) {
		ifmgd->flags &= ~IEEE80211_STA_NULLFUNC_ACKED;
		local->hw.conf.flags |= IEEE80211_CONF_PS;
		ieee80211_hw_config(local, IEEE80211_CONF_CHANGE_PS);
	}
}

void ieee80211_dynamic_ps_timer(struct timer_list *t)
{
	struct ieee80211_local *local = from_timer(local, t, dynamic_ps_timer);

	ieee80211_queue_work(&local->hw, &local->dynamic_ps_enable_work);
}

void ieee80211_dfs_cac_timer_work(struct work_struct *work)
{
	struct delayed_work *delayed_work = to_delayed_work(work);
	struct ieee80211_sub_if_data *sdata =
		container_of(delayed_work, struct ieee80211_sub_if_data,
			     dfs_cac_timer_work);
	struct cfg80211_chan_def chandef = sdata->vif.bss_conf.chandef;

	mutex_lock(&sdata->local->mtx);
	if (sdata->wdev.cac_started) {
		ieee80211_vif_release_channel(sdata);
		cfg80211_cac_event(sdata->dev, &chandef,
				   NL80211_RADAR_CAC_FINISHED,
				   GFP_KERNEL);
	}
	mutex_unlock(&sdata->local->mtx);
}

static bool
__ieee80211_sta_handle_tspec_ac_params(struct ieee80211_sub_if_data *sdata)
{
	struct ieee80211_local *local = sdata->local;
	struct ieee80211_if_managed *ifmgd = &sdata->u.mgd;
	bool ret = false;
	int ac;

	if (local->hw.queues < IEEE80211_NUM_ACS)
		return false;

	for (ac = 0; ac < IEEE80211_NUM_ACS; ac++) {
		struct ieee80211_sta_tx_tspec *tx_tspec = &ifmgd->tx_tspec[ac];
		int non_acm_ac;
		unsigned long now = jiffies;

		if (tx_tspec->action == TX_TSPEC_ACTION_NONE &&
		    tx_tspec->admitted_time &&
		    time_after(now, tx_tspec->time_slice_start + HZ)) {
			tx_tspec->consumed_tx_time = 0;
			tx_tspec->time_slice_start = now;

			if (tx_tspec->downgraded)
				tx_tspec->action =
					TX_TSPEC_ACTION_STOP_DOWNGRADE;
		}

		switch (tx_tspec->action) {
		case TX_TSPEC_ACTION_STOP_DOWNGRADE:
			/* take the original parameters */
			if (drv_conf_tx(local, sdata, ac, &sdata->tx_conf[ac]))
				sdata_err(sdata,
					  "failed to set TX queue parameters for queue %d\n",
					  ac);
			tx_tspec->action = TX_TSPEC_ACTION_NONE;
			tx_tspec->downgraded = false;
			ret = true;
			break;
		case TX_TSPEC_ACTION_DOWNGRADE:
			if (time_after(now, tx_tspec->time_slice_start + HZ)) {
				tx_tspec->action = TX_TSPEC_ACTION_NONE;
				ret = true;
				break;
			}
			/* downgrade next lower non-ACM AC */
			for (non_acm_ac = ac + 1;
			     non_acm_ac < IEEE80211_NUM_ACS;
			     non_acm_ac++)
				if (!(sdata->wmm_acm & BIT(7 - 2 * non_acm_ac)))
					break;
			/* Usually the loop will result in using BK even if it
			 * requires admission control, but such a configuration
			 * makes no sense and we have to transmit somehow - the
			 * AC selection does the same thing.
			 * If we started out trying to downgrade from BK, then
			 * the extra condition here might be needed.
			 */
			if (non_acm_ac >= IEEE80211_NUM_ACS)
				non_acm_ac = IEEE80211_AC_BK;
			if (drv_conf_tx(local, sdata, ac,
					&sdata->tx_conf[non_acm_ac]))
				sdata_err(sdata,
					  "failed to set TX queue parameters for queue %d\n",
					  ac);
			tx_tspec->action = TX_TSPEC_ACTION_NONE;
			ret = true;
			schedule_delayed_work(&ifmgd->tx_tspec_wk,
				tx_tspec->time_slice_start + HZ - now + 1);
			break;
		case TX_TSPEC_ACTION_NONE:
			/* nothing now */
			break;
		}
	}

	return ret;
}

void ieee80211_sta_handle_tspec_ac_params(struct ieee80211_sub_if_data *sdata)
{
	if (__ieee80211_sta_handle_tspec_ac_params(sdata))
		ieee80211_bss_info_change_notify(sdata, BSS_CHANGED_QOS);
}

static void ieee80211_sta_handle_tspec_ac_params_wk(struct work_struct *work)
{
	struct ieee80211_sub_if_data *sdata;

	sdata = container_of(work, struct ieee80211_sub_if_data,
			     u.mgd.tx_tspec_wk.work);
	ieee80211_sta_handle_tspec_ac_params(sdata);
}

/* MLME */
static bool
ieee80211_sta_wmm_params(struct ieee80211_local *local,
			 struct ieee80211_sub_if_data *sdata,
			 const u8 *wmm_param, size_t wmm_param_len,
			 const struct ieee80211_mu_edca_param_set *mu_edca)
{
	struct ieee80211_tx_queue_params params[IEEE80211_NUM_ACS];
	struct ieee80211_if_managed *ifmgd = &sdata->u.mgd;
	size_t left;
	int count, mu_edca_count, ac;
	const u8 *pos;
	u8 uapsd_queues = 0;

	if (!local->ops->conf_tx)
		return false;

	if (local->hw.queues < IEEE80211_NUM_ACS)
		return false;

	if (!wmm_param)
		return false;

	if (wmm_param_len < 8 || wmm_param[5] /* version */ != 1)
		return false;

	if (ifmgd->flags & IEEE80211_STA_UAPSD_ENABLED)
		uapsd_queues = ifmgd->uapsd_queues;

	count = wmm_param[6] & 0x0f;
	/* -1 is the initial value of ifmgd->mu_edca_last_param_set.
	 * if mu_edca was preset before and now it disappeared tell
	 * the driver about it.
	 */
	mu_edca_count = mu_edca ? mu_edca->mu_qos_info & 0x0f : -1;
	if (count == ifmgd->wmm_last_param_set &&
	    mu_edca_count == ifmgd->mu_edca_last_param_set)
		return false;
	ifmgd->wmm_last_param_set = count;
	ifmgd->mu_edca_last_param_set = mu_edca_count;

	pos = wmm_param + 8;
	left = wmm_param_len - 8;

	memset(&params, 0, sizeof(params));

	sdata->wmm_acm = 0;
	for (; left >= 4; left -= 4, pos += 4) {
		int aci = (pos[0] >> 5) & 0x03;
		int acm = (pos[0] >> 4) & 0x01;
		bool uapsd = false;

		switch (aci) {
		case 1: /* AC_BK */
			ac = IEEE80211_AC_BK;
			if (acm)
				sdata->wmm_acm |= BIT(1) | BIT(2); /* BK/- */
			if (uapsd_queues & IEEE80211_WMM_IE_STA_QOSINFO_AC_BK)
				uapsd = true;
			params[ac].mu_edca = !!mu_edca;
			if (mu_edca)
				params[ac].mu_edca_param_rec = mu_edca->ac_bk;
			break;
		case 2: /* AC_VI */
			ac = IEEE80211_AC_VI;
			if (acm)
				sdata->wmm_acm |= BIT(4) | BIT(5); /* CL/VI */
			if (uapsd_queues & IEEE80211_WMM_IE_STA_QOSINFO_AC_VI)
				uapsd = true;
			params[ac].mu_edca = !!mu_edca;
			if (mu_edca)
				params[ac].mu_edca_param_rec = mu_edca->ac_vi;
			break;
		case 3: /* AC_VO */
			ac = IEEE80211_AC_VO;
			if (acm)
				sdata->wmm_acm |= BIT(6) | BIT(7); /* VO/NC */
			if (uapsd_queues & IEEE80211_WMM_IE_STA_QOSINFO_AC_VO)
				uapsd = true;
			params[ac].mu_edca = !!mu_edca;
			if (mu_edca)
				params[ac].mu_edca_param_rec = mu_edca->ac_vo;
			break;
		case 0: /* AC_BE */
		default:
			ac = IEEE80211_AC_BE;
			if (acm)
				sdata->wmm_acm |= BIT(0) | BIT(3); /* BE/EE */
			if (uapsd_queues & IEEE80211_WMM_IE_STA_QOSINFO_AC_BE)
				uapsd = true;
			params[ac].mu_edca = !!mu_edca;
			if (mu_edca)
				params[ac].mu_edca_param_rec = mu_edca->ac_be;
			break;
		}

		params[ac].aifs = pos[0] & 0x0f;

		if (params[ac].aifs < 2) {
			sdata_info(sdata,
				   "AP has invalid WMM params (AIFSN=%d for ACI %d), will use 2\n",
				   params[ac].aifs, aci);
			params[ac].aifs = 2;
		}
		params[ac].cw_max = ecw2cw((pos[1] & 0xf0) >> 4);
		params[ac].cw_min = ecw2cw(pos[1] & 0x0f);
		params[ac].txop = get_unaligned_le16(pos + 2);
		params[ac].acm = acm;
		params[ac].uapsd = uapsd;

		if (params[ac].cw_min == 0 ||
		    params[ac].cw_min > params[ac].cw_max) {
			sdata_info(sdata,
				   "AP has invalid WMM params (CWmin/max=%d/%d for ACI %d), using defaults\n",
				   params[ac].cw_min, params[ac].cw_max, aci);
			return false;
		}
		ieee80211_regulatory_limit_wmm_params(sdata, &params[ac], ac);
	}

	/* WMM specification requires all 4 ACIs. */
	for (ac = 0; ac < IEEE80211_NUM_ACS; ac++) {
		if (params[ac].cw_min == 0) {
			sdata_info(sdata,
				   "AP has invalid WMM params (missing AC %d), using defaults\n",
				   ac);
			return false;
		}
	}

	for (ac = 0; ac < IEEE80211_NUM_ACS; ac++) {
		mlme_dbg(sdata,
			 "WMM AC=%d acm=%d aifs=%d cWmin=%d cWmax=%d txop=%d uapsd=%d, downgraded=%d\n",
			 ac, params[ac].acm,
			 params[ac].aifs, params[ac].cw_min, params[ac].cw_max,
			 params[ac].txop, params[ac].uapsd,
			 ifmgd->tx_tspec[ac].downgraded);
		sdata->tx_conf[ac] = params[ac];
		if (!ifmgd->tx_tspec[ac].downgraded &&
		    drv_conf_tx(local, sdata, ac, &params[ac]))
			sdata_err(sdata,
				  "failed to set TX queue parameters for AC %d\n",
				  ac);
	}

	/* enable WMM or activate new settings */
	sdata->vif.bss_conf.qos = true;
	return true;
}

static void __ieee80211_stop_poll(struct ieee80211_sub_if_data *sdata)
{
	lockdep_assert_held(&sdata->local->mtx);

	sdata->u.mgd.flags &= ~IEEE80211_STA_CONNECTION_POLL;
	ieee80211_run_deferred_scan(sdata->local);
}

static void ieee80211_stop_poll(struct ieee80211_sub_if_data *sdata)
{
	mutex_lock(&sdata->local->mtx);
	__ieee80211_stop_poll(sdata);
	mutex_unlock(&sdata->local->mtx);
}

static u32 ieee80211_handle_bss_capability(struct ieee80211_sub_if_data *sdata,
					   u16 capab, bool erp_valid, u8 erp)
{
	struct ieee80211_bss_conf *bss_conf = &sdata->vif.bss_conf;
	struct ieee80211_supported_band *sband;
	u32 changed = 0;
	bool use_protection;
	bool use_short_preamble;
	bool use_short_slot;

	sband = ieee80211_get_sband(sdata);
	if (!sband)
		return changed;

	if (erp_valid) {
		use_protection = (erp & WLAN_ERP_USE_PROTECTION) != 0;
		use_short_preamble = (erp & WLAN_ERP_BARKER_PREAMBLE) == 0;
	} else {
		use_protection = false;
		use_short_preamble = !!(capab & WLAN_CAPABILITY_SHORT_PREAMBLE);
	}

	use_short_slot = !!(capab & WLAN_CAPABILITY_SHORT_SLOT_TIME);
<<<<<<< HEAD
	if (ieee80211_get_sdata_band(sdata) == NL80211_BAND_5GHZ)
=======
	if (sband->band == NL80211_BAND_5GHZ ||
	    sband->band == NL80211_BAND_6GHZ)
>>>>>>> 24b8d41d
		use_short_slot = true;

	if (use_protection != bss_conf->use_cts_prot) {
		bss_conf->use_cts_prot = use_protection;
		changed |= BSS_CHANGED_ERP_CTS_PROT;
	}

	if (use_short_preamble != bss_conf->use_short_preamble) {
		bss_conf->use_short_preamble = use_short_preamble;
		changed |= BSS_CHANGED_ERP_PREAMBLE;
	}

	if (use_short_slot != bss_conf->use_short_slot) {
		bss_conf->use_short_slot = use_short_slot;
		changed |= BSS_CHANGED_ERP_SLOT;
	}

	return changed;
}

static void ieee80211_set_associated(struct ieee80211_sub_if_data *sdata,
				     struct cfg80211_bss *cbss,
				     u32 bss_info_changed)
{
	struct ieee80211_bss *bss = (void *)cbss->priv;
	struct ieee80211_local *local = sdata->local;
	struct ieee80211_bss_conf *bss_conf = &sdata->vif.bss_conf;

	bss_info_changed |= BSS_CHANGED_ASSOC;
	bss_info_changed |= ieee80211_handle_bss_capability(sdata,
		bss_conf->assoc_capability, bss->has_erp_value, bss->erp_value);

	sdata->u.mgd.beacon_timeout = usecs_to_jiffies(ieee80211_tu_to_usec(
		beacon_loss_count * bss_conf->beacon_int));

	sdata->u.mgd.associated = cbss;
	memcpy(sdata->u.mgd.bssid, cbss->bssid, ETH_ALEN);

	ieee80211_check_rate_mask(sdata);

	sdata->u.mgd.flags |= IEEE80211_STA_RESET_SIGNAL_AVE;

	if (sdata->vif.p2p ||
	    sdata->vif.driver_flags & IEEE80211_VIF_GET_NOA_UPDATE) {
		const struct cfg80211_bss_ies *ies;

		rcu_read_lock();
		ies = rcu_dereference(cbss->ies);
		if (ies) {
			int ret;

			ret = cfg80211_get_p2p_attr(
					ies->data, ies->len,
					IEEE80211_P2P_ATTR_ABSENCE_NOTICE,
					(u8 *) &bss_conf->p2p_noa_attr,
					sizeof(bss_conf->p2p_noa_attr));
			if (ret >= 2) {
				sdata->u.mgd.p2p_noa_index =
					bss_conf->p2p_noa_attr.index;
				bss_info_changed |= BSS_CHANGED_P2P_PS;
			}
		}
		rcu_read_unlock();
	}

	/* just to be sure */
	ieee80211_stop_poll(sdata);

	ieee80211_led_assoc(local, 1);

	if (sdata->u.mgd.have_beacon) {
		/*
		 * If the AP is buggy we may get here with no DTIM period
		 * known, so assume it's 1 which is the only safe assumption
		 * in that case, although if the TIM IE is broken powersave
		 * probably just won't work at all.
		 */
		bss_conf->dtim_period = sdata->u.mgd.dtim_period ?: 1;
		bss_conf->beacon_rate = bss->beacon_rate;
		bss_info_changed |= BSS_CHANGED_BEACON_INFO;
	} else {
		bss_conf->beacon_rate = NULL;
		bss_conf->dtim_period = 0;
	}

	bss_conf->assoc = 1;

	/* Tell the driver to monitor connection quality (if supported) */
	if (sdata->vif.driver_flags & IEEE80211_VIF_SUPPORTS_CQM_RSSI &&
	    bss_conf->cqm_rssi_thold)
		bss_info_changed |= BSS_CHANGED_CQM;

	/* Enable ARP filtering */
	if (bss_conf->arp_addr_cnt)
		bss_info_changed |= BSS_CHANGED_ARP_FILTER;

	ieee80211_bss_info_change_notify(sdata, bss_info_changed);

	mutex_lock(&local->iflist_mtx);
	ieee80211_recalc_ps(local);
	mutex_unlock(&local->iflist_mtx);

	ieee80211_recalc_smps(sdata);
	ieee80211_recalc_ps_vif(sdata);

	netif_carrier_on(sdata->dev);
}

static void ieee80211_set_disassoc(struct ieee80211_sub_if_data *sdata,
				   u16 stype, u16 reason, bool tx,
				   u8 *frame_buf)
{
	struct ieee80211_if_managed *ifmgd = &sdata->u.mgd;
	struct ieee80211_local *local = sdata->local;
	u32 changed = 0;

	sdata_assert_lock(sdata);

	if (WARN_ON_ONCE(tx && !frame_buf))
		return;

	if (WARN_ON(!ifmgd->associated))
		return;

	ieee80211_stop_poll(sdata);

	ifmgd->associated = NULL;
	netif_carrier_off(sdata->dev);

	/*
	 * if we want to get out of ps before disassoc (why?) we have
	 * to do it before sending disassoc, as otherwise the null-packet
	 * won't be valid.
	 */
	if (local->hw.conf.flags & IEEE80211_CONF_PS) {
		local->hw.conf.flags &= ~IEEE80211_CONF_PS;
		ieee80211_hw_config(local, IEEE80211_CONF_CHANGE_PS);
	}
	local->ps_sdata = NULL;

	/* disable per-vif ps */
	ieee80211_recalc_ps_vif(sdata);

	/* make sure ongoing transmission finishes */
	synchronize_net();

	/*
	 * drop any frame before deauth/disassoc, this can be data or
	 * management frame. Since we are disconnecting, we should not
	 * insist sending these frames which can take time and delay
	 * the disconnection and possible the roaming.
	 */
	if (tx)
		ieee80211_flush_queues(local, sdata, true);

	/* deauthenticate/disassociate now */
	if (tx || frame_buf) {
		/*
		 * In multi channel scenarios guarantee that the virtual
		 * interface is granted immediate airtime to transmit the
		 * deauthentication frame by calling mgd_prepare_tx, if the
		 * driver requested so.
		 */
		if (ieee80211_hw_check(&local->hw, DEAUTH_NEED_MGD_TX_PREP) &&
		    !ifmgd->have_beacon)
			drv_mgd_prepare_tx(sdata->local, sdata, 0);

		ieee80211_send_deauth_disassoc(sdata, ifmgd->bssid,
					       ifmgd->bssid, stype, reason,
					       tx, frame_buf);
	}

	/* flush out frame - make sure the deauth was actually sent */
	if (tx)
		ieee80211_flush_queues(local, sdata, false);

	/* clear bssid only after building the needed mgmt frames */
	eth_zero_addr(ifmgd->bssid);

	/* remove AP and TDLS peers */
	sta_info_flush(sdata);

	/* finally reset all BSS / config parameters */
	changed |= ieee80211_reset_erp_info(sdata);

	ieee80211_led_assoc(local, 0);
	changed |= BSS_CHANGED_ASSOC;
	sdata->vif.bss_conf.assoc = false;

	ifmgd->p2p_noa_index = -1;
	memset(&sdata->vif.bss_conf.p2p_noa_attr, 0,
	       sizeof(sdata->vif.bss_conf.p2p_noa_attr));

	/* on the next assoc, re-program HT/VHT parameters */
	memset(&ifmgd->ht_capa, 0, sizeof(ifmgd->ht_capa));
	memset(&ifmgd->ht_capa_mask, 0, sizeof(ifmgd->ht_capa_mask));
	memset(&ifmgd->vht_capa, 0, sizeof(ifmgd->vht_capa));
	memset(&ifmgd->vht_capa_mask, 0, sizeof(ifmgd->vht_capa_mask));

	/* reset MU-MIMO ownership and group data */
	memset(sdata->vif.bss_conf.mu_group.membership, 0,
	       sizeof(sdata->vif.bss_conf.mu_group.membership));
	memset(sdata->vif.bss_conf.mu_group.position, 0,
	       sizeof(sdata->vif.bss_conf.mu_group.position));
	changed |= BSS_CHANGED_MU_GROUPS;
	sdata->vif.mu_mimo_owner = false;

	sdata->ap_power_level = IEEE80211_UNSET_POWER_LEVEL;

	del_timer_sync(&local->dynamic_ps_timer);
	cancel_work_sync(&local->dynamic_ps_enable_work);

	/* Disable ARP filtering */
	if (sdata->vif.bss_conf.arp_addr_cnt)
		changed |= BSS_CHANGED_ARP_FILTER;

	sdata->vif.bss_conf.qos = false;
	changed |= BSS_CHANGED_QOS;

	/* The BSSID (not really interesting) and HT changed */
	changed |= BSS_CHANGED_BSSID | BSS_CHANGED_HT;
	ieee80211_bss_info_change_notify(sdata, changed);

	/* disassociated - set to defaults now */
	ieee80211_set_wmm_default(sdata, false, false);

	del_timer_sync(&sdata->u.mgd.conn_mon_timer);
	del_timer_sync(&sdata->u.mgd.bcn_mon_timer);
	del_timer_sync(&sdata->u.mgd.timer);
	del_timer_sync(&sdata->u.mgd.chswitch_timer);

	sdata->vif.bss_conf.dtim_period = 0;
	sdata->vif.bss_conf.beacon_rate = NULL;

	ifmgd->have_beacon = false;

	ifmgd->flags = 0;
	mutex_lock(&local->mtx);
	ieee80211_vif_release_channel(sdata);

	sdata->vif.csa_active = false;
	ifmgd->csa_waiting_bcn = false;
	ifmgd->csa_ignored_same_chan = false;
	if (sdata->csa_block_tx) {
		ieee80211_wake_vif_queues(local, sdata,
					  IEEE80211_QUEUE_STOP_REASON_CSA);
		sdata->csa_block_tx = false;
	}
	mutex_unlock(&local->mtx);

	/* existing TX TSPEC sessions no longer exist */
	memset(ifmgd->tx_tspec, 0, sizeof(ifmgd->tx_tspec));
	cancel_delayed_work_sync(&ifmgd->tx_tspec_wk);

	sdata->encrypt_headroom = IEEE80211_ENCRYPT_HEADROOM;
}

static void ieee80211_reset_ap_probe(struct ieee80211_sub_if_data *sdata)
{
	struct ieee80211_if_managed *ifmgd = &sdata->u.mgd;
	struct ieee80211_local *local = sdata->local;

	mutex_lock(&local->mtx);
	if (!(ifmgd->flags & IEEE80211_STA_CONNECTION_POLL))
		goto out;

	__ieee80211_stop_poll(sdata);

	mutex_lock(&local->iflist_mtx);
	ieee80211_recalc_ps(local);
	mutex_unlock(&local->iflist_mtx);

	if (ieee80211_hw_check(&sdata->local->hw, CONNECTION_MONITOR))
		goto out;

	/*
	 * We've received a probe response, but are not sure whether
	 * we have or will be receiving any beacons or data, so let's
	 * schedule the timers again, just in case.
	 */
	ieee80211_sta_reset_beacon_monitor(sdata);

	mod_timer(&ifmgd->conn_mon_timer,
		  round_jiffies_up(jiffies +
				   IEEE80211_CONNECTION_IDLE_TIME));
out:
	mutex_unlock(&local->mtx);
}

static void ieee80211_sta_tx_wmm_ac_notify(struct ieee80211_sub_if_data *sdata,
					   struct ieee80211_hdr *hdr,
					   u16 tx_time)
{
	struct ieee80211_if_managed *ifmgd = &sdata->u.mgd;
	u16 tid = ieee80211_get_tid(hdr);
	int ac = ieee80211_ac_from_tid(tid);
	struct ieee80211_sta_tx_tspec *tx_tspec = &ifmgd->tx_tspec[ac];
	unsigned long now = jiffies;

	if (likely(!tx_tspec->admitted_time))
		return;

	if (time_after(now, tx_tspec->time_slice_start + HZ)) {
		tx_tspec->consumed_tx_time = 0;
		tx_tspec->time_slice_start = now;

		if (tx_tspec->downgraded) {
			tx_tspec->action = TX_TSPEC_ACTION_STOP_DOWNGRADE;
			schedule_delayed_work(&ifmgd->tx_tspec_wk, 0);
		}
	}

	if (tx_tspec->downgraded)
		return;

	tx_tspec->consumed_tx_time += tx_time;

	if (tx_tspec->consumed_tx_time >= tx_tspec->admitted_time) {
		tx_tspec->downgraded = true;
		tx_tspec->action = TX_TSPEC_ACTION_DOWNGRADE;
		schedule_delayed_work(&ifmgd->tx_tspec_wk, 0);
	}
}

void ieee80211_sta_tx_notify(struct ieee80211_sub_if_data *sdata,
			     struct ieee80211_hdr *hdr, bool ack, u16 tx_time)
{
	ieee80211_sta_tx_wmm_ac_notify(sdata, hdr, tx_time);

	if (!ieee80211_is_any_nullfunc(hdr->frame_control) ||
	    !sdata->u.mgd.probe_send_count)
		return;

	if (ack)
		sdata->u.mgd.probe_send_count = 0;
	else
		sdata->u.mgd.nullfunc_failed = true;
	ieee80211_queue_work(&sdata->local->hw, &sdata->work);
}

static void ieee80211_mlme_send_probe_req(struct ieee80211_sub_if_data *sdata,
					  const u8 *src, const u8 *dst,
					  const u8 *ssid, size_t ssid_len,
					  struct ieee80211_channel *channel)
{
	struct sk_buff *skb;

	skb = ieee80211_build_probe_req(sdata, src, dst, (u32)-1, channel,
					ssid, ssid_len, NULL, 0,
					IEEE80211_PROBE_FLAG_DIRECTED);
	if (skb)
		ieee80211_tx_skb(sdata, skb);
}

static void ieee80211_mgd_probe_ap_send(struct ieee80211_sub_if_data *sdata)
{
	struct ieee80211_if_managed *ifmgd = &sdata->u.mgd;
	const u8 *ssid;
	u8 *dst = ifmgd->associated->bssid;
	u8 unicast_limit = max(1, max_probe_tries - 3);
	struct sta_info *sta;

	/*
	 * Try sending broadcast probe requests for the last three
	 * probe requests after the first ones failed since some
	 * buggy APs only support broadcast probe requests.
	 */
	if (ifmgd->probe_send_count >= unicast_limit)
		dst = NULL;

	/*
	 * When the hardware reports an accurate Tx ACK status, it's
	 * better to send a nullfunc frame instead of a probe request,
	 * as it will kick us off the AP quickly if we aren't associated
	 * anymore. The timeout will be reset if the frame is ACKed by
	 * the AP.
	 */
	ifmgd->probe_send_count++;

	if (dst) {
		mutex_lock(&sdata->local->sta_mtx);
		sta = sta_info_get(sdata, dst);
		if (!WARN_ON(!sta))
			ieee80211_check_fast_rx(sta);
		mutex_unlock(&sdata->local->sta_mtx);
	}

	if (ieee80211_hw_check(&sdata->local->hw, REPORTS_TX_ACK_STATUS)) {
		ifmgd->nullfunc_failed = false;
		if (!(ifmgd->flags & IEEE80211_STA_DISABLE_HE))
			ifmgd->probe_send_count--;
		else
			ieee80211_send_nullfunc(sdata->local, sdata, false);
	} else {
		int ssid_len;

		rcu_read_lock();
		ssid = ieee80211_bss_get_ie(ifmgd->associated, WLAN_EID_SSID);
		if (WARN_ON_ONCE(ssid == NULL))
			ssid_len = 0;
		else
			ssid_len = ssid[1];

		ieee80211_mlme_send_probe_req(sdata, sdata->vif.addr, dst,
					      ssid + 2, ssid_len,
					      ifmgd->associated->channel);
		rcu_read_unlock();
	}

	ifmgd->probe_timeout = jiffies + msecs_to_jiffies(probe_wait_ms);
	run_again(sdata, ifmgd->probe_timeout);
}

static void ieee80211_mgd_probe_ap(struct ieee80211_sub_if_data *sdata,
				   bool beacon)
{
	struct ieee80211_if_managed *ifmgd = &sdata->u.mgd;
	bool already = false;

	if (!ieee80211_sdata_running(sdata))
		return;

	sdata_lock(sdata);

	if (!ifmgd->associated)
		goto out;

	mutex_lock(&sdata->local->mtx);

	if (sdata->local->tmp_channel || sdata->local->scanning) {
		mutex_unlock(&sdata->local->mtx);
		goto out;
	}

	if (beacon) {
		mlme_dbg_ratelimited(sdata,
				     "detected beacon loss from AP (missed %d beacons) - probing\n",
				     beacon_loss_count);

		ieee80211_cqm_beacon_loss_notify(&sdata->vif, GFP_KERNEL);
	}

	/*
	 * The driver/our work has already reported this event or the
	 * connection monitoring has kicked in and we have already sent
	 * a probe request. Or maybe the AP died and the driver keeps
	 * reporting until we disassociate...
	 *
	 * In either case we have to ignore the current call to this
	 * function (except for setting the correct probe reason bit)
	 * because otherwise we would reset the timer every time and
	 * never check whether we received a probe response!
	 */
	if (ifmgd->flags & IEEE80211_STA_CONNECTION_POLL)
		already = true;

	ifmgd->flags |= IEEE80211_STA_CONNECTION_POLL;

	mutex_unlock(&sdata->local->mtx);

	if (already)
		goto out;

	mutex_lock(&sdata->local->iflist_mtx);
	ieee80211_recalc_ps(sdata->local);
	mutex_unlock(&sdata->local->iflist_mtx);

	ifmgd->probe_send_count = 0;
	ieee80211_mgd_probe_ap_send(sdata);
 out:
	sdata_unlock(sdata);
}

struct sk_buff *ieee80211_ap_probereq_get(struct ieee80211_hw *hw,
					  struct ieee80211_vif *vif)
{
	struct ieee80211_sub_if_data *sdata = vif_to_sdata(vif);
	struct ieee80211_if_managed *ifmgd = &sdata->u.mgd;
	struct cfg80211_bss *cbss;
	struct sk_buff *skb;
	const u8 *ssid;
	int ssid_len;

	if (WARN_ON(sdata->vif.type != NL80211_IFTYPE_STATION))
		return NULL;

	sdata_assert_lock(sdata);

	if (ifmgd->associated)
		cbss = ifmgd->associated;
	else if (ifmgd->auth_data)
		cbss = ifmgd->auth_data->bss;
	else if (ifmgd->assoc_data)
		cbss = ifmgd->assoc_data->bss;
	else
		return NULL;

	rcu_read_lock();
	ssid = ieee80211_bss_get_ie(cbss, WLAN_EID_SSID);
	if (WARN_ONCE(!ssid || ssid[1] > IEEE80211_MAX_SSID_LEN,
		      "invalid SSID element (len=%d)", ssid ? ssid[1] : -1))
		ssid_len = 0;
	else
		ssid_len = ssid[1];

	skb = ieee80211_build_probe_req(sdata, sdata->vif.addr, cbss->bssid,
					(u32) -1, cbss->channel,
					ssid + 2, ssid_len,
					NULL, 0, IEEE80211_PROBE_FLAG_DIRECTED);
	rcu_read_unlock();

	return skb;
}
EXPORT_SYMBOL(ieee80211_ap_probereq_get);

static void ieee80211_report_disconnect(struct ieee80211_sub_if_data *sdata,
					const u8 *buf, size_t len, bool tx,
					u16 reason)
{
	struct ieee80211_event event = {
		.type = MLME_EVENT,
		.u.mlme.data = tx ? DEAUTH_TX_EVENT : DEAUTH_RX_EVENT,
		.u.mlme.reason = reason,
	};

	if (tx)
		cfg80211_tx_mlme_mgmt(sdata->dev, buf, len);
	else
		cfg80211_rx_mlme_mgmt(sdata->dev, buf, len);

	drv_event_callback(sdata->local, sdata, &event);
}

static void __ieee80211_disconnect(struct ieee80211_sub_if_data *sdata)
{
	struct ieee80211_local *local = sdata->local;
	struct ieee80211_if_managed *ifmgd = &sdata->u.mgd;
	u8 frame_buf[IEEE80211_DEAUTH_FRAME_LEN];
	bool tx;

	sdata_lock(sdata);
	if (!ifmgd->associated) {
		sdata_unlock(sdata);
		return;
	}

<<<<<<< HEAD
=======
	tx = !sdata->csa_block_tx;

>>>>>>> 24b8d41d
	/* AP is probably out of range (or not reachable for another reason) so
	 * remove the bss struct for that AP.
	 */
	cfg80211_unlink_bss(local->hw.wiphy, ifmgd->associated);

	ieee80211_set_disassoc(sdata, IEEE80211_STYPE_DEAUTH,
			       WLAN_REASON_DISASSOC_DUE_TO_INACTIVITY,
			       tx, frame_buf);
	mutex_lock(&local->mtx);
	sdata->vif.csa_active = false;
	ifmgd->csa_waiting_bcn = false;
	if (sdata->csa_block_tx) {
		ieee80211_wake_vif_queues(local, sdata,
					  IEEE80211_QUEUE_STOP_REASON_CSA);
		sdata->csa_block_tx = false;
	}
	mutex_unlock(&local->mtx);

	ieee80211_report_disconnect(sdata, frame_buf, sizeof(frame_buf), tx,
				    WLAN_REASON_DISASSOC_DUE_TO_INACTIVITY);

	sdata_unlock(sdata);
}

static void ieee80211_beacon_connection_loss_work(struct work_struct *work)
{
	struct ieee80211_sub_if_data *sdata =
		container_of(work, struct ieee80211_sub_if_data,
			     u.mgd.beacon_connection_loss_work);
	struct ieee80211_if_managed *ifmgd = &sdata->u.mgd;

	if (ifmgd->associated)
		ifmgd->beacon_loss_count++;

	if (ifmgd->connection_loss) {
		sdata_info(sdata, "Connection to AP %pM lost\n",
			   ifmgd->bssid);
		__ieee80211_disconnect(sdata);
	} else {
		ieee80211_mgd_probe_ap(sdata, true);
	}
}

static void ieee80211_csa_connection_drop_work(struct work_struct *work)
{
	struct ieee80211_sub_if_data *sdata =
		container_of(work, struct ieee80211_sub_if_data,
			     u.mgd.csa_connection_drop_work);

	__ieee80211_disconnect(sdata);
}

void ieee80211_beacon_loss(struct ieee80211_vif *vif)
{
	struct ieee80211_sub_if_data *sdata = vif_to_sdata(vif);
	struct ieee80211_hw *hw = &sdata->local->hw;

	trace_api_beacon_loss(sdata);

	sdata->u.mgd.connection_loss = false;
	ieee80211_queue_work(hw, &sdata->u.mgd.beacon_connection_loss_work);
}
EXPORT_SYMBOL(ieee80211_beacon_loss);

void ieee80211_connection_loss(struct ieee80211_vif *vif)
{
	struct ieee80211_sub_if_data *sdata = vif_to_sdata(vif);
	struct ieee80211_hw *hw = &sdata->local->hw;

	trace_api_connection_loss(sdata);

	sdata->u.mgd.connection_loss = true;
	ieee80211_queue_work(hw, &sdata->u.mgd.beacon_connection_loss_work);
}
EXPORT_SYMBOL(ieee80211_connection_loss);


static void ieee80211_destroy_auth_data(struct ieee80211_sub_if_data *sdata,
					bool assoc)
{
	struct ieee80211_mgd_auth_data *auth_data = sdata->u.mgd.auth_data;

	sdata_assert_lock(sdata);

	if (!assoc) {
		/*
		 * we are not authenticated yet, the only timer that could be
		 * running is the timeout for the authentication response which
		 * which is not relevant anymore.
		 */
		del_timer_sync(&sdata->u.mgd.timer);
		sta_info_destroy_addr(sdata, auth_data->bss->bssid);

		eth_zero_addr(sdata->u.mgd.bssid);
		ieee80211_bss_info_change_notify(sdata, BSS_CHANGED_BSSID);
		sdata->u.mgd.flags = 0;
		mutex_lock(&sdata->local->mtx);
		ieee80211_vif_release_channel(sdata);
		mutex_unlock(&sdata->local->mtx);
	}

	cfg80211_put_bss(sdata->local->hw.wiphy, auth_data->bss);
	kfree(auth_data);
	sdata->u.mgd.auth_data = NULL;
}

static void ieee80211_destroy_assoc_data(struct ieee80211_sub_if_data *sdata,
					 bool assoc, bool abandon)
{
	struct ieee80211_mgd_assoc_data *assoc_data = sdata->u.mgd.assoc_data;

	sdata_assert_lock(sdata);

	if (!assoc) {
		/*
		 * we are not associated yet, the only timer that could be
		 * running is the timeout for the association response which
		 * which is not relevant anymore.
		 */
		del_timer_sync(&sdata->u.mgd.timer);
		sta_info_destroy_addr(sdata, assoc_data->bss->bssid);

		eth_zero_addr(sdata->u.mgd.bssid);
		ieee80211_bss_info_change_notify(sdata, BSS_CHANGED_BSSID);
		sdata->u.mgd.flags = 0;
		sdata->vif.mu_mimo_owner = false;

		mutex_lock(&sdata->local->mtx);
		ieee80211_vif_release_channel(sdata);
		mutex_unlock(&sdata->local->mtx);

		if (abandon)
			cfg80211_abandon_assoc(sdata->dev, assoc_data->bss);
	}

	kfree(assoc_data);
	sdata->u.mgd.assoc_data = NULL;
}

static void ieee80211_auth_challenge(struct ieee80211_sub_if_data *sdata,
				     struct ieee80211_mgmt *mgmt, size_t len)
{
	struct ieee80211_local *local = sdata->local;
	struct ieee80211_mgd_auth_data *auth_data = sdata->u.mgd.auth_data;
	u8 *pos;
	struct ieee802_11_elems elems;
	u32 tx_flags = 0;

	pos = mgmt->u.auth.variable;
	ieee802_11_parse_elems(pos, len - (pos - (u8 *)mgmt), false, &elems,
			       mgmt->bssid, auth_data->bss->bssid);
	if (!elems.challenge)
		return;
	auth_data->expected_transaction = 4;
	drv_mgd_prepare_tx(sdata->local, sdata, 0);
	if (ieee80211_hw_check(&local->hw, REPORTS_TX_ACK_STATUS))
		tx_flags = IEEE80211_TX_CTL_REQ_TX_STATUS |
			   IEEE80211_TX_INTFL_MLME_CONN_TX;
	ieee80211_send_auth(sdata, 3, auth_data->algorithm, 0,
			    elems.challenge - 2, elems.challenge_len + 2,
			    auth_data->bss->bssid, auth_data->bss->bssid,
			    auth_data->key, auth_data->key_len,
			    auth_data->key_idx, tx_flags);
}

static bool ieee80211_mark_sta_auth(struct ieee80211_sub_if_data *sdata,
				    const u8 *bssid)
{
	struct ieee80211_if_managed *ifmgd = &sdata->u.mgd;
	struct sta_info *sta;
	bool result = true;

	sdata_info(sdata, "authenticated\n");
	ifmgd->auth_data->done = true;
	ifmgd->auth_data->timeout = jiffies + IEEE80211_AUTH_WAIT_ASSOC;
	ifmgd->auth_data->timeout_started = true;
	run_again(sdata, ifmgd->auth_data->timeout);

	/* move station state to auth */
	mutex_lock(&sdata->local->sta_mtx);
	sta = sta_info_get(sdata, bssid);
	if (!sta) {
		WARN_ONCE(1, "%s: STA %pM not found", sdata->name, bssid);
		result = false;
		goto out;
	}
	if (sta_info_move_state(sta, IEEE80211_STA_AUTH)) {
		sdata_info(sdata, "failed moving %pM to auth\n", bssid);
		result = false;
		goto out;
	}

out:
	mutex_unlock(&sdata->local->sta_mtx);
	return result;
}

static void ieee80211_rx_mgmt_auth(struct ieee80211_sub_if_data *sdata,
				   struct ieee80211_mgmt *mgmt, size_t len)
{
	struct ieee80211_if_managed *ifmgd = &sdata->u.mgd;
	u8 bssid[ETH_ALEN];
	u16 auth_alg, auth_transaction, status_code;
	struct ieee80211_event event = {
		.type = MLME_EVENT,
		.u.mlme.data = AUTH_EVENT,
	};

	sdata_assert_lock(sdata);

	if (len < 24 + 6)
		return;

	if (!ifmgd->auth_data || ifmgd->auth_data->done)
		return;

	memcpy(bssid, ifmgd->auth_data->bss->bssid, ETH_ALEN);

	if (!ether_addr_equal(bssid, mgmt->bssid))
		return;

	auth_alg = le16_to_cpu(mgmt->u.auth.auth_alg);
	auth_transaction = le16_to_cpu(mgmt->u.auth.auth_transaction);
	status_code = le16_to_cpu(mgmt->u.auth.status_code);

	if (auth_alg != ifmgd->auth_data->algorithm ||
	    (auth_alg != WLAN_AUTH_SAE &&
	     auth_transaction != ifmgd->auth_data->expected_transaction) ||
	    (auth_alg == WLAN_AUTH_SAE &&
	     (auth_transaction < ifmgd->auth_data->expected_transaction ||
	      auth_transaction > 2))) {
		sdata_info(sdata, "%pM unexpected authentication state: alg %d (expected %d) transact %d (expected %d)\n",
			   mgmt->sa, auth_alg, ifmgd->auth_data->algorithm,
			   auth_transaction,
			   ifmgd->auth_data->expected_transaction);
		return;
	}

	if (status_code != WLAN_STATUS_SUCCESS) {
		cfg80211_rx_mlme_mgmt(sdata->dev, (u8 *)mgmt, len);

		if (auth_alg == WLAN_AUTH_SAE &&
		    (status_code == WLAN_STATUS_ANTI_CLOG_REQUIRED ||
		     (auth_transaction == 1 &&
		      (status_code == WLAN_STATUS_SAE_HASH_TO_ELEMENT ||
		       status_code == WLAN_STATUS_SAE_PK))))
			return;

		sdata_info(sdata, "%pM denied authentication (status %d)\n",
			   mgmt->sa, status_code);
		ieee80211_destroy_auth_data(sdata, false);
		event.u.mlme.status = MLME_DENIED;
		event.u.mlme.reason = status_code;
		drv_event_callback(sdata->local, sdata, &event);
		return;
	}

	switch (ifmgd->auth_data->algorithm) {
	case WLAN_AUTH_OPEN:
	case WLAN_AUTH_LEAP:
	case WLAN_AUTH_FT:
	case WLAN_AUTH_SAE:
	case WLAN_AUTH_FILS_SK:
	case WLAN_AUTH_FILS_SK_PFS:
	case WLAN_AUTH_FILS_PK:
		break;
	case WLAN_AUTH_SHARED_KEY:
		if (ifmgd->auth_data->expected_transaction != 4) {
			ieee80211_auth_challenge(sdata, mgmt, len);
			/* need another frame */
			return;
		}
		break;
	default:
		WARN_ONCE(1, "invalid auth alg %d",
			  ifmgd->auth_data->algorithm);
		return;
	}

	event.u.mlme.status = MLME_SUCCESS;
	drv_event_callback(sdata->local, sdata, &event);
	if (ifmgd->auth_data->algorithm != WLAN_AUTH_SAE ||
	    (auth_transaction == 2 &&
	     ifmgd->auth_data->expected_transaction == 2)) {
		if (!ieee80211_mark_sta_auth(sdata, bssid))
			return; /* ignore frame -- wait for timeout */
	} else if (ifmgd->auth_data->algorithm == WLAN_AUTH_SAE &&
		   auth_transaction == 2) {
		sdata_info(sdata, "SAE peer confirmed\n");
		ifmgd->auth_data->peer_confirmed = true;
	}

	cfg80211_rx_mlme_mgmt(sdata->dev, (u8 *)mgmt, len);
}

#define case_WLAN(type) \
	case WLAN_REASON_##type: return #type

const char *ieee80211_get_reason_code_string(u16 reason_code)
{
	switch (reason_code) {
	case_WLAN(UNSPECIFIED);
	case_WLAN(PREV_AUTH_NOT_VALID);
	case_WLAN(DEAUTH_LEAVING);
	case_WLAN(DISASSOC_DUE_TO_INACTIVITY);
	case_WLAN(DISASSOC_AP_BUSY);
	case_WLAN(CLASS2_FRAME_FROM_NONAUTH_STA);
	case_WLAN(CLASS3_FRAME_FROM_NONASSOC_STA);
	case_WLAN(DISASSOC_STA_HAS_LEFT);
	case_WLAN(STA_REQ_ASSOC_WITHOUT_AUTH);
	case_WLAN(DISASSOC_BAD_POWER);
	case_WLAN(DISASSOC_BAD_SUPP_CHAN);
	case_WLAN(INVALID_IE);
	case_WLAN(MIC_FAILURE);
	case_WLAN(4WAY_HANDSHAKE_TIMEOUT);
	case_WLAN(GROUP_KEY_HANDSHAKE_TIMEOUT);
	case_WLAN(IE_DIFFERENT);
	case_WLAN(INVALID_GROUP_CIPHER);
	case_WLAN(INVALID_PAIRWISE_CIPHER);
	case_WLAN(INVALID_AKMP);
	case_WLAN(UNSUPP_RSN_VERSION);
	case_WLAN(INVALID_RSN_IE_CAP);
	case_WLAN(IEEE8021X_FAILED);
	case_WLAN(CIPHER_SUITE_REJECTED);
	case_WLAN(DISASSOC_UNSPECIFIED_QOS);
	case_WLAN(DISASSOC_QAP_NO_BANDWIDTH);
	case_WLAN(DISASSOC_LOW_ACK);
	case_WLAN(DISASSOC_QAP_EXCEED_TXOP);
	case_WLAN(QSTA_LEAVE_QBSS);
	case_WLAN(QSTA_NOT_USE);
	case_WLAN(QSTA_REQUIRE_SETUP);
	case_WLAN(QSTA_TIMEOUT);
	case_WLAN(QSTA_CIPHER_NOT_SUPP);
	case_WLAN(MESH_PEER_CANCELED);
	case_WLAN(MESH_MAX_PEERS);
	case_WLAN(MESH_CONFIG);
	case_WLAN(MESH_CLOSE);
	case_WLAN(MESH_MAX_RETRIES);
	case_WLAN(MESH_CONFIRM_TIMEOUT);
	case_WLAN(MESH_INVALID_GTK);
	case_WLAN(MESH_INCONSISTENT_PARAM);
	case_WLAN(MESH_INVALID_SECURITY);
	case_WLAN(MESH_PATH_ERROR);
	case_WLAN(MESH_PATH_NOFORWARD);
	case_WLAN(MESH_PATH_DEST_UNREACHABLE);
	case_WLAN(MAC_EXISTS_IN_MBSS);
	case_WLAN(MESH_CHAN_REGULATORY);
	case_WLAN(MESH_CHAN);
	default: return "<unknown>";
	}
}

static void ieee80211_rx_mgmt_deauth(struct ieee80211_sub_if_data *sdata,
				     struct ieee80211_mgmt *mgmt, size_t len)
{
	struct ieee80211_if_managed *ifmgd = &sdata->u.mgd;
	u16 reason_code = le16_to_cpu(mgmt->u.deauth.reason_code);

	sdata_assert_lock(sdata);

	if (len < 24 + 2)
		return;

	if (!ether_addr_equal(mgmt->bssid, mgmt->sa)) {
		ieee80211_tdls_handle_disconnect(sdata, mgmt->sa, reason_code);
		return;
	}

	if (ifmgd->associated &&
	    ether_addr_equal(mgmt->bssid, ifmgd->associated->bssid)) {
		const u8 *bssid = ifmgd->associated->bssid;

		sdata_info(sdata, "deauthenticated from %pM (Reason: %u=%s)\n",
			   bssid, reason_code,
			   ieee80211_get_reason_code_string(reason_code));

		ieee80211_set_disassoc(sdata, 0, 0, false, NULL);

		ieee80211_report_disconnect(sdata, (u8 *)mgmt, len, false,
					    reason_code);
		return;
	}

	if (ifmgd->assoc_data &&
	    ether_addr_equal(mgmt->bssid, ifmgd->assoc_data->bss->bssid)) {
		const u8 *bssid = ifmgd->assoc_data->bss->bssid;

		sdata_info(sdata,
			   "deauthenticated from %pM while associating (Reason: %u=%s)\n",
			   bssid, reason_code,
			   ieee80211_get_reason_code_string(reason_code));

		ieee80211_destroy_assoc_data(sdata, false, true);

		cfg80211_rx_mlme_mgmt(sdata->dev, (u8 *)mgmt, len);
		return;
	}
}


static void ieee80211_rx_mgmt_disassoc(struct ieee80211_sub_if_data *sdata,
				       struct ieee80211_mgmt *mgmt, size_t len)
{
	struct ieee80211_if_managed *ifmgd = &sdata->u.mgd;
	u16 reason_code;

	sdata_assert_lock(sdata);

	if (len < 24 + 2)
		return;

	if (!ifmgd->associated ||
	    !ether_addr_equal(mgmt->bssid, ifmgd->associated->bssid))
		return;

	reason_code = le16_to_cpu(mgmt->u.disassoc.reason_code);

	if (!ether_addr_equal(mgmt->bssid, mgmt->sa)) {
		ieee80211_tdls_handle_disconnect(sdata, mgmt->sa, reason_code);
		return;
	}

	sdata_info(sdata, "disassociated from %pM (Reason: %u=%s)\n",
		   mgmt->sa, reason_code,
		   ieee80211_get_reason_code_string(reason_code));

	ieee80211_set_disassoc(sdata, 0, 0, false, NULL);

	ieee80211_report_disconnect(sdata, (u8 *)mgmt, len, false, reason_code);
}

static void ieee80211_get_rates(struct ieee80211_supported_band *sband,
				u8 *supp_rates, unsigned int supp_rates_len,
				u32 *rates, u32 *basic_rates,
				bool *have_higher_than_11mbit,
				int *min_rate, int *min_rate_index,
				int shift)
{
	int i, j;

	for (i = 0; i < supp_rates_len; i++) {
		int rate = supp_rates[i] & 0x7f;
		bool is_basic = !!(supp_rates[i] & 0x80);

		if ((rate * 5 * (1 << shift)) > 110)
			*have_higher_than_11mbit = true;

		/*
		 * Skip HT, VHT and HE BSS membership selectors since they're
		 * not rates.
		 *
		 * Note: Even though the membership selector and the basic
		 *	 rate flag share the same bit, they are not exactly
		 *	 the same.
		 */
		if (supp_rates[i] == (0x80 | BSS_MEMBERSHIP_SELECTOR_HT_PHY) ||
		    supp_rates[i] == (0x80 | BSS_MEMBERSHIP_SELECTOR_VHT_PHY) ||
		    supp_rates[i] == (0x80 | BSS_MEMBERSHIP_SELECTOR_HE_PHY))
			continue;

		for (j = 0; j < sband->n_bitrates; j++) {
			struct ieee80211_rate *br;
			int brate;

			br = &sband->bitrates[j];

			brate = DIV_ROUND_UP(br->bitrate, (1 << shift) * 5);
			if (brate == rate) {
				*rates |= BIT(j);
				if (is_basic)
					*basic_rates |= BIT(j);
				if ((rate * 5) < *min_rate) {
					*min_rate = rate * 5;
					*min_rate_index = j;
				}
				break;
			}
		}
	}
}

static bool ieee80211_twt_req_supported(const struct sta_info *sta,
					const struct ieee802_11_elems *elems)
{
	if (elems->ext_capab_len < 10)
		return false;

	if (!(elems->ext_capab[9] & WLAN_EXT_CAPA10_TWT_RESPONDER_SUPPORT))
		return false;

	return sta->sta.he_cap.he_cap_elem.mac_cap_info[0] &
		IEEE80211_HE_MAC_CAP0_TWT_RES;
}

static int ieee80211_recalc_twt_req(struct ieee80211_sub_if_data *sdata,
				    struct sta_info *sta,
				    struct ieee802_11_elems *elems)
{
	bool twt = ieee80211_twt_req_supported(sta, elems);

	if (sdata->vif.bss_conf.twt_requester != twt) {
		sdata->vif.bss_conf.twt_requester = twt;
		return BSS_CHANGED_TWT;
	}
	return 0;
}

static bool ieee80211_assoc_success(struct ieee80211_sub_if_data *sdata,
				    struct cfg80211_bss *cbss,
				    struct ieee80211_mgmt *mgmt, size_t len,
				    struct ieee802_11_elems *elems)
{
	struct ieee80211_if_managed *ifmgd = &sdata->u.mgd;
	struct ieee80211_local *local = sdata->local;
	struct ieee80211_supported_band *sband;
	struct sta_info *sta;
	u16 capab_info, aid;
	struct ieee80211_bss_conf *bss_conf = &sdata->vif.bss_conf;
	const struct cfg80211_bss_ies *bss_ies = NULL;
	struct ieee80211_mgd_assoc_data *assoc_data = ifmgd->assoc_data;
	bool is_6ghz = cbss->channel->band == NL80211_BAND_6GHZ;
	bool is_s1g = cbss->channel->band == NL80211_BAND_S1GHZ;
	u32 changed = 0;
	u8 *pos;
	int err;
	bool ret;

	/* AssocResp and ReassocResp have identical structure */

	pos = mgmt->u.assoc_resp.variable;
	aid = le16_to_cpu(mgmt->u.assoc_resp.aid);
	if (is_s1g) {
		pos = (u8 *) mgmt->u.s1g_assoc_resp.variable;
		aid = 0; /* TODO */
	}
	capab_info = le16_to_cpu(mgmt->u.assoc_resp.capab_info);
	ieee802_11_parse_elems(pos, len - (pos - (u8 *)mgmt), false, elems,
			       mgmt->bssid, assoc_data->bss->bssid);

	if (elems->aid_resp)
		aid = le16_to_cpu(elems->aid_resp->aid);

	/*
	 * The 5 MSB of the AID field are reserved
	 * (802.11-2016 9.4.1.8 AID field)
	 */
	aid &= 0x7ff;

	ifmgd->broken_ap = false;

	if (aid == 0 || aid > IEEE80211_MAX_AID) {
		sdata_info(sdata, "invalid AID value %d (out of range), turn off PS\n",
			   aid);
		aid = 0;
		ifmgd->broken_ap = true;
	}

	if (!is_s1g && !elems->supp_rates) {
		sdata_info(sdata, "no SuppRates element in AssocResp\n");
		return false;
	}

	sdata->vif.bss_conf.aid = aid;
	ifmgd->tdls_chan_switch_prohibited =
		elems->ext_capab && elems->ext_capab_len >= 5 &&
		(elems->ext_capab[4] & WLAN_EXT_CAPA5_TDLS_CH_SW_PROHIBITED);

	/*
	 * Some APs are erroneously not including some information in their
	 * (re)association response frames. Try to recover by using the data
	 * from the beacon or probe response. This seems to afflict mobile
	 * 2G/3G/4G wifi routers, reported models include the "Onda PN51T",
	 * "Vodafone PocketWiFi 2", "ZTE MF60" and a similar T-Mobile device.
	 */
	if (!is_6ghz &&
	    ((assoc_data->wmm && !elems->wmm_param) ||
	     (!(ifmgd->flags & IEEE80211_STA_DISABLE_HT) &&
	      (!elems->ht_cap_elem || !elems->ht_operation)) ||
	     (!(ifmgd->flags & IEEE80211_STA_DISABLE_VHT) &&
	      (!elems->vht_cap_elem || !elems->vht_operation)))) {
		const struct cfg80211_bss_ies *ies;
		struct ieee802_11_elems bss_elems;

		rcu_read_lock();
		ies = rcu_dereference(cbss->ies);
		if (ies)
			bss_ies = kmemdup(ies, sizeof(*ies) + ies->len,
					  GFP_ATOMIC);
		rcu_read_unlock();
		if (!bss_ies)
			return false;

		ieee802_11_parse_elems(bss_ies->data, bss_ies->len,
				       false, &bss_elems,
				       mgmt->bssid,
				       assoc_data->bss->bssid);
		if (assoc_data->wmm &&
		    !elems->wmm_param && bss_elems.wmm_param) {
			elems->wmm_param = bss_elems.wmm_param;
			sdata_info(sdata,
				   "AP bug: WMM param missing from AssocResp\n");
		}

		/*
		 * Also check if we requested HT/VHT, otherwise the AP doesn't
		 * have to include the IEs in the (re)association response.
		 */
		if (!elems->ht_cap_elem && bss_elems.ht_cap_elem &&
		    !(ifmgd->flags & IEEE80211_STA_DISABLE_HT)) {
			elems->ht_cap_elem = bss_elems.ht_cap_elem;
			sdata_info(sdata,
				   "AP bug: HT capability missing from AssocResp\n");
		}
		if (!elems->ht_operation && bss_elems.ht_operation &&
		    !(ifmgd->flags & IEEE80211_STA_DISABLE_HT)) {
			elems->ht_operation = bss_elems.ht_operation;
			sdata_info(sdata,
				   "AP bug: HT operation missing from AssocResp\n");
		}
		if (!elems->vht_cap_elem && bss_elems.vht_cap_elem &&
		    !(ifmgd->flags & IEEE80211_STA_DISABLE_VHT)) {
			elems->vht_cap_elem = bss_elems.vht_cap_elem;
			sdata_info(sdata,
				   "AP bug: VHT capa missing from AssocResp\n");
		}
		if (!elems->vht_operation && bss_elems.vht_operation &&
		    !(ifmgd->flags & IEEE80211_STA_DISABLE_VHT)) {
			elems->vht_operation = bss_elems.vht_operation;
			sdata_info(sdata,
				   "AP bug: VHT operation missing from AssocResp\n");
		}
	}

	/*
	 * We previously checked these in the beacon/probe response, so
	 * they should be present here. This is just a safety net.
	 */
	if (!is_6ghz && !(ifmgd->flags & IEEE80211_STA_DISABLE_HT) &&
	    (!elems->wmm_param || !elems->ht_cap_elem || !elems->ht_operation)) {
		sdata_info(sdata,
			   "HT AP is missing WMM params or HT capability/operation\n");
		ret = false;
		goto out;
	}

	if (!is_6ghz && !(ifmgd->flags & IEEE80211_STA_DISABLE_VHT) &&
	    (!elems->vht_cap_elem || !elems->vht_operation)) {
		sdata_info(sdata,
			   "VHT AP is missing VHT capability/operation\n");
		ret = false;
		goto out;
	}

	if (is_6ghz && !(ifmgd->flags & IEEE80211_STA_DISABLE_HE) &&
	    !elems->he_6ghz_capa) {
		sdata_info(sdata,
			   "HE 6 GHz AP is missing HE 6 GHz band capability\n");
		ret = false;
		goto out;
	}

	mutex_lock(&sdata->local->sta_mtx);
	/*
	 * station info was already allocated and inserted before
	 * the association and should be available to us
	 */
	sta = sta_info_get(sdata, cbss->bssid);
	if (WARN_ON(!sta)) {
		mutex_unlock(&sdata->local->sta_mtx);
		ret = false;
		goto out;
	}

	sband = ieee80211_get_sband(sdata);
	if (!sband) {
		mutex_unlock(&sdata->local->sta_mtx);
		ret = false;
		goto out;
	}

	if (!(ifmgd->flags & IEEE80211_STA_DISABLE_HE) &&
	    (!elems->he_cap || !elems->he_operation)) {
		mutex_unlock(&sdata->local->sta_mtx);
		sdata_info(sdata,
			   "HE AP is missing HE capability/operation\n");
		ret = false;
		goto out;
	}

	/* Set up internal HT/VHT capabilities */
	if (elems->ht_cap_elem && !(ifmgd->flags & IEEE80211_STA_DISABLE_HT))
		ieee80211_ht_cap_ie_to_sta_ht_cap(sdata, sband,
						  elems->ht_cap_elem, sta);

	if (elems->vht_cap_elem && !(ifmgd->flags & IEEE80211_STA_DISABLE_VHT))
		ieee80211_vht_cap_ie_to_sta_vht_cap(sdata, sband,
						    elems->vht_cap_elem, sta);

	if (elems->he_operation && !(ifmgd->flags & IEEE80211_STA_DISABLE_HE) &&
	    elems->he_cap) {
		ieee80211_he_cap_ie_to_sta_he_cap(sdata, sband,
						  elems->he_cap,
						  elems->he_cap_len,
						  elems->he_6ghz_capa,
						  sta);

		bss_conf->he_support = sta->sta.he_cap.has_he;
		if (elems->rsnx && elems->rsnx_len &&
		    (elems->rsnx[0] & WLAN_RSNX_CAPA_PROTECTED_TWT) &&
		    wiphy_ext_feature_isset(local->hw.wiphy,
					    NL80211_EXT_FEATURE_PROTECTED_TWT))
			bss_conf->twt_protected = true;
		else
			bss_conf->twt_protected = false;

		changed |= ieee80211_recalc_twt_req(sdata, sta, elems);
	} else {
		bss_conf->he_support = false;
		bss_conf->twt_requester = false;
		bss_conf->twt_protected = false;
	}

	if (bss_conf->he_support) {
		bss_conf->he_bss_color.color =
			le32_get_bits(elems->he_operation->he_oper_params,
				      IEEE80211_HE_OPERATION_BSS_COLOR_MASK);
		bss_conf->he_bss_color.partial =
			le32_get_bits(elems->he_operation->he_oper_params,
				      IEEE80211_HE_OPERATION_PARTIAL_BSS_COLOR);
		bss_conf->he_bss_color.enabled =
			!le32_get_bits(elems->he_operation->he_oper_params,
				       IEEE80211_HE_OPERATION_BSS_COLOR_DISABLED);

		if (bss_conf->he_bss_color.enabled)
			changed |= BSS_CHANGED_HE_BSS_COLOR;

		bss_conf->htc_trig_based_pkt_ext =
			le32_get_bits(elems->he_operation->he_oper_params,
			      IEEE80211_HE_OPERATION_DFLT_PE_DURATION_MASK);
		bss_conf->frame_time_rts_th =
			le32_get_bits(elems->he_operation->he_oper_params,
			      IEEE80211_HE_OPERATION_RTS_THRESHOLD_MASK);

		bss_conf->multi_sta_back_32bit =
			sta->sta.he_cap.he_cap_elem.mac_cap_info[2] &
			IEEE80211_HE_MAC_CAP2_32BIT_BA_BITMAP;

		bss_conf->ack_enabled =
			sta->sta.he_cap.he_cap_elem.mac_cap_info[2] &
			IEEE80211_HE_MAC_CAP2_ACK_EN;

		bss_conf->uora_exists = !!elems->uora_element;
		if (elems->uora_element)
			bss_conf->uora_ocw_range = elems->uora_element[0];

		ieee80211_he_op_ie_to_bss_conf(&sdata->vif, elems->he_operation);
		ieee80211_he_spr_ie_to_bss_conf(&sdata->vif, elems->he_spr);
		/* TODO: OPEN: what happens if BSS color disable is set? */
	}

	if (cbss->transmitted_bss) {
		bss_conf->nontransmitted = true;
		ether_addr_copy(bss_conf->transmitter_bssid,
				cbss->transmitted_bss->bssid);
		bss_conf->bssid_indicator = cbss->max_bssid_indicator;
		bss_conf->bssid_index = cbss->bssid_index;
	}

	/*
	 * Some APs, e.g. Netgear WNDR3700, report invalid HT operation data
	 * in their association response, so ignore that data for our own
	 * configuration. If it changed since the last beacon, we'll get the
	 * next beacon and update then.
	 */

	/*
	 * If an operating mode notification IE is present, override the
	 * NSS calculation (that would be done in rate_control_rate_init())
	 * and use the # of streams from that element.
	 */
	if (elems->opmode_notif &&
	    !(*elems->opmode_notif & IEEE80211_OPMODE_NOTIF_RX_NSS_TYPE_BF)) {
		u8 nss;

		nss = *elems->opmode_notif & IEEE80211_OPMODE_NOTIF_RX_NSS_MASK;
		nss >>= IEEE80211_OPMODE_NOTIF_RX_NSS_SHIFT;
		nss += 1;
		sta->sta.rx_nss = nss;
	}

	rate_control_rate_init(sta);

	if (ifmgd->flags & IEEE80211_STA_MFP_ENABLED) {
		set_sta_flag(sta, WLAN_STA_MFP);
		sta->sta.mfp = true;
	} else {
		sta->sta.mfp = false;
	}

	sta->sta.wme = (elems->wmm_param || elems->s1g_capab) &&
		       local->hw.queues >= IEEE80211_NUM_ACS;

	err = sta_info_move_state(sta, IEEE80211_STA_ASSOC);
	if (!err && !(ifmgd->flags & IEEE80211_STA_CONTROL_PORT))
		err = sta_info_move_state(sta, IEEE80211_STA_AUTHORIZED);
	if (err) {
		sdata_info(sdata,
			   "failed to move station %pM to desired state\n",
			   sta->sta.addr);
		WARN_ON(__sta_info_destroy(sta));
		mutex_unlock(&sdata->local->sta_mtx);
		ret = false;
		goto out;
	}

	if (sdata->wdev.use_4addr)
		drv_sta_set_4addr(local, sdata, &sta->sta, true);

	mutex_unlock(&sdata->local->sta_mtx);

	/*
	 * Always handle WMM once after association regardless
	 * of the first value the AP uses. Setting -1 here has
	 * that effect because the AP values is an unsigned
	 * 4-bit value.
	 */
	ifmgd->wmm_last_param_set = -1;
	ifmgd->mu_edca_last_param_set = -1;

	if (ifmgd->flags & IEEE80211_STA_DISABLE_WMM) {
		ieee80211_set_wmm_default(sdata, false, false);
	} else if (!ieee80211_sta_wmm_params(local, sdata, elems->wmm_param,
					     elems->wmm_param_len,
					     elems->mu_edca_param_set)) {
		/* still enable QoS since we might have HT/VHT */
		ieee80211_set_wmm_default(sdata, false, true);
		/* set the disable-WMM flag in this case to disable
		 * tracking WMM parameter changes in the beacon if
		 * the parameters weren't actually valid. Doing so
		 * avoids changing parameters very strangely when
		 * the AP is going back and forth between valid and
		 * invalid parameters.
		 */
		ifmgd->flags |= IEEE80211_STA_DISABLE_WMM;
	}
	changed |= BSS_CHANGED_QOS;

	if (elems->max_idle_period_ie) {
		bss_conf->max_idle_period =
			le16_to_cpu(elems->max_idle_period_ie->max_idle_period);
		bss_conf->protected_keep_alive =
			!!(elems->max_idle_period_ie->idle_options &
			   WLAN_IDLE_OPTIONS_PROTECTED_KEEP_ALIVE);
		changed |= BSS_CHANGED_KEEP_ALIVE;
	} else {
		bss_conf->max_idle_period = 0;
		bss_conf->protected_keep_alive = false;
	}

	/* set assoc capability (AID was already set earlier),
	 * ieee80211_set_associated() will tell the driver */
	bss_conf->assoc_capability = capab_info;
	ieee80211_set_associated(sdata, cbss, changed);

	/*
	 * If we're using 4-addr mode, let the AP know that we're
	 * doing so, so that it can create the STA VLAN on its side
	 */
	if (ifmgd->use_4addr)
		ieee80211_send_4addr_nullfunc(local, sdata);

	/*
	 * Start timer to probe the connection to the AP now.
	 * Also start the timer that will detect beacon loss.
	 */
	ieee80211_sta_reset_beacon_monitor(sdata);
	ieee80211_sta_reset_conn_monitor(sdata);

	ret = true;
 out:
	kfree(bss_ies);
	return ret;
}

static void ieee80211_rx_mgmt_assoc_resp(struct ieee80211_sub_if_data *sdata,
					 struct ieee80211_mgmt *mgmt,
					 size_t len)
{
	struct ieee80211_if_managed *ifmgd = &sdata->u.mgd;
	struct ieee80211_mgd_assoc_data *assoc_data = ifmgd->assoc_data;
	u16 capab_info, status_code, aid;
	struct ieee802_11_elems elems;
	int ac, uapsd_queues = -1;
	u8 *pos;
	bool reassoc;
	struct cfg80211_bss *cbss;
	struct ieee80211_event event = {
		.type = MLME_EVENT,
		.u.mlme.data = ASSOC_EVENT,
	};

	sdata_assert_lock(sdata);

	if (!assoc_data)
		return;

	if (!ether_addr_equal(assoc_data->bss->bssid, mgmt->bssid))
		return;

	cbss = assoc_data->bss;

	/*
	 * AssocResp and ReassocResp have identical structure, so process both
	 * of them in this function.
	 */

	if (len < 24 + 6)
		return;

	reassoc = ieee80211_is_reassoc_resp(mgmt->frame_control);
	capab_info = le16_to_cpu(mgmt->u.assoc_resp.capab_info);
	status_code = le16_to_cpu(mgmt->u.assoc_resp.status_code);
	pos = mgmt->u.assoc_resp.variable;
	aid = le16_to_cpu(mgmt->u.assoc_resp.aid);
	if (cbss->channel->band == NL80211_BAND_S1GHZ) {
		pos = (u8 *) mgmt->u.s1g_assoc_resp.variable;
		aid = 0; /* TODO */
	}

	sdata_info(sdata,
		   "RX %sssocResp from %pM (capab=0x%x status=%d aid=%d)\n",
		   reassoc ? "Rea" : "A", mgmt->sa,
		   capab_info, status_code, (u16)(aid & ~(BIT(15) | BIT(14))));

	if (assoc_data->fils_kek_len &&
	    fils_decrypt_assoc_resp(sdata, (u8 *)mgmt, &len, assoc_data) < 0)
		return;

	ieee802_11_parse_elems(pos, len - (pos - (u8 *)mgmt), false, &elems,
			       mgmt->bssid, assoc_data->bss->bssid);

	if (status_code == WLAN_STATUS_ASSOC_REJECTED_TEMPORARILY &&
	    elems.timeout_int &&
	    elems.timeout_int->type == WLAN_TIMEOUT_ASSOC_COMEBACK) {
		u32 tu, ms;
		tu = le32_to_cpu(elems.timeout_int->value);
		ms = tu * 1024 / 1000;
		sdata_info(sdata,
			   "%pM rejected association temporarily; comeback duration %u TU (%u ms)\n",
			   mgmt->sa, tu, ms);
		assoc_data->timeout = jiffies + msecs_to_jiffies(ms);
		assoc_data->timeout_started = true;
		if (ms > IEEE80211_ASSOC_TIMEOUT)
			run_again(sdata, assoc_data->timeout);
		return;
	}

	if (status_code != WLAN_STATUS_SUCCESS) {
		sdata_info(sdata, "%pM denied association (code=%d)\n",
			   mgmt->sa, status_code);
		ieee80211_destroy_assoc_data(sdata, false, false);
		event.u.mlme.status = MLME_DENIED;
		event.u.mlme.reason = status_code;
		drv_event_callback(sdata->local, sdata, &event);
	} else {
		if (!ieee80211_assoc_success(sdata, cbss, mgmt, len, &elems)) {
			/* oops -- internal error -- send timeout for now */
			ieee80211_destroy_assoc_data(sdata, false, false);
			cfg80211_assoc_timeout(sdata->dev, cbss);
			return;
		}
		event.u.mlme.status = MLME_SUCCESS;
		drv_event_callback(sdata->local, sdata, &event);
		sdata_info(sdata, "associated\n");

		/*
		 * destroy assoc_data afterwards, as otherwise an idle
		 * recalc after assoc_data is NULL but before associated
		 * is set can cause the interface to go idle
		 */
		ieee80211_destroy_assoc_data(sdata, true, false);

		/* get uapsd queues configuration */
		uapsd_queues = 0;
		for (ac = 0; ac < IEEE80211_NUM_ACS; ac++)
			if (sdata->tx_conf[ac].uapsd)
				uapsd_queues |= ieee80211_ac_to_qos_mask[ac];
	}

	cfg80211_rx_assoc_resp(sdata->dev, cbss, (u8 *)mgmt, len, uapsd_queues,
			       ifmgd->assoc_req_ies, ifmgd->assoc_req_ies_len);
}

static void ieee80211_rx_bss_info(struct ieee80211_sub_if_data *sdata,
				  struct ieee80211_mgmt *mgmt, size_t len,
				  struct ieee80211_rx_status *rx_status)
{
	struct ieee80211_local *local = sdata->local;
	struct ieee80211_bss *bss;
	struct ieee80211_channel *channel;

	sdata_assert_lock(sdata);

	channel = ieee80211_get_channel_khz(local->hw.wiphy,
					ieee80211_rx_status_to_khz(rx_status));
	if (!channel)
		return;

	bss = ieee80211_bss_info_update(local, rx_status, mgmt, len, channel);
	if (bss) {
		sdata->vif.bss_conf.beacon_rate = bss->beacon_rate;
		ieee80211_rx_bss_put(local, bss);
	}
}


static void ieee80211_rx_mgmt_probe_resp(struct ieee80211_sub_if_data *sdata,
					 struct sk_buff *skb)
{
	struct ieee80211_mgmt *mgmt = (void *)skb->data;
	struct ieee80211_if_managed *ifmgd;
	struct ieee80211_rx_status *rx_status = (void *) skb->cb;
	struct ieee80211_channel *channel;
	size_t baselen, len = skb->len;

	ifmgd = &sdata->u.mgd;

	sdata_assert_lock(sdata);

	/*
	 * According to Draft P802.11ax D6.0 clause 26.17.2.3.2:
	 * "If a 6 GHz AP receives a Probe Request frame  and responds with
	 * a Probe Response frame [..], the Address 1 field of the Probe
	 * Response frame shall be set to the broadcast address [..]"
	 * So, on 6GHz band we should also accept broadcast responses.
	 */
	channel = ieee80211_get_channel(sdata->local->hw.wiphy,
					rx_status->freq);
	if (!channel)
		return;

	if (!ether_addr_equal(mgmt->da, sdata->vif.addr) &&
	    (channel->band != NL80211_BAND_6GHZ ||
	     !is_broadcast_ether_addr(mgmt->da)))
		return; /* ignore ProbeResp to foreign address */

	baselen = (u8 *) mgmt->u.probe_resp.variable - (u8 *) mgmt;
	if (baselen > len)
		return;

	ieee80211_rx_bss_info(sdata, mgmt, len, rx_status);

	if (ifmgd->associated &&
	    ether_addr_equal(mgmt->bssid, ifmgd->associated->bssid))
		ieee80211_reset_ap_probe(sdata);
}

/*
 * This is the canonical list of information elements we care about,
 * the filter code also gives us all changes to the Microsoft OUI
 * (00:50:F2) vendor IE which is used for WMM which we need to track,
 * as well as the DTPC IE (part of the Cisco OUI) used for signaling
 * changes to requested client power.
 *
 * We implement beacon filtering in software since that means we can
 * avoid processing the frame here and in cfg80211, and userspace
 * will not be able to tell whether the hardware supports it or not.
 *
 * XXX: This list needs to be dynamic -- userspace needs to be able to
 *	add items it requires. It also needs to be able to tell us to
 *	look out for other vendor IEs.
 */
static const u64 care_about_ies =
	(1ULL << WLAN_EID_COUNTRY) |
	(1ULL << WLAN_EID_ERP_INFO) |
	(1ULL << WLAN_EID_CHANNEL_SWITCH) |
	(1ULL << WLAN_EID_PWR_CONSTRAINT) |
	(1ULL << WLAN_EID_HT_CAPABILITY) |
	(1ULL << WLAN_EID_HT_OPERATION) |
	(1ULL << WLAN_EID_EXT_CHANSWITCH_ANN);

static void ieee80211_handle_beacon_sig(struct ieee80211_sub_if_data *sdata,
					struct ieee80211_if_managed *ifmgd,
					struct ieee80211_bss_conf *bss_conf,
					struct ieee80211_local *local,
					struct ieee80211_rx_status *rx_status)
{
	/* Track average RSSI from the Beacon frames of the current AP */

	if (ifmgd->flags & IEEE80211_STA_RESET_SIGNAL_AVE) {
		ifmgd->flags &= ~IEEE80211_STA_RESET_SIGNAL_AVE;
		ewma_beacon_signal_init(&ifmgd->ave_beacon_signal);
		ifmgd->last_cqm_event_signal = 0;
		ifmgd->count_beacon_signal = 1;
		ifmgd->last_ave_beacon_signal = 0;
	} else {
		ifmgd->count_beacon_signal++;
	}

	ewma_beacon_signal_add(&ifmgd->ave_beacon_signal, -rx_status->signal);

	if (ifmgd->rssi_min_thold != ifmgd->rssi_max_thold &&
	    ifmgd->count_beacon_signal >= IEEE80211_SIGNAL_AVE_MIN_COUNT) {
		int sig = -ewma_beacon_signal_read(&ifmgd->ave_beacon_signal);
		int last_sig = ifmgd->last_ave_beacon_signal;
		struct ieee80211_event event = {
			.type = RSSI_EVENT,
		};

		/*
		 * if signal crosses either of the boundaries, invoke callback
		 * with appropriate parameters
		 */
		if (sig > ifmgd->rssi_max_thold &&
		    (last_sig <= ifmgd->rssi_min_thold || last_sig == 0)) {
			ifmgd->last_ave_beacon_signal = sig;
			event.u.rssi.data = RSSI_EVENT_HIGH;
			drv_event_callback(local, sdata, &event);
		} else if (sig < ifmgd->rssi_min_thold &&
			   (last_sig >= ifmgd->rssi_max_thold ||
			   last_sig == 0)) {
			ifmgd->last_ave_beacon_signal = sig;
			event.u.rssi.data = RSSI_EVENT_LOW;
			drv_event_callback(local, sdata, &event);
		}
	}

	if (bss_conf->cqm_rssi_thold &&
	    ifmgd->count_beacon_signal >= IEEE80211_SIGNAL_AVE_MIN_COUNT &&
	    !(sdata->vif.driver_flags & IEEE80211_VIF_SUPPORTS_CQM_RSSI)) {
		int sig = -ewma_beacon_signal_read(&ifmgd->ave_beacon_signal);
		int last_event = ifmgd->last_cqm_event_signal;
		int thold = bss_conf->cqm_rssi_thold;
		int hyst = bss_conf->cqm_rssi_hyst;

		if (sig < thold &&
		    (last_event == 0 || sig < last_event - hyst)) {
			ifmgd->last_cqm_event_signal = sig;
			ieee80211_cqm_rssi_notify(
				&sdata->vif,
				NL80211_CQM_RSSI_THRESHOLD_EVENT_LOW,
				sig, GFP_KERNEL);
		} else if (sig > thold &&
			   (last_event == 0 || sig > last_event + hyst)) {
			ifmgd->last_cqm_event_signal = sig;
			ieee80211_cqm_rssi_notify(
				&sdata->vif,
				NL80211_CQM_RSSI_THRESHOLD_EVENT_HIGH,
				sig, GFP_KERNEL);
		}
	}

	if (bss_conf->cqm_rssi_low &&
	    ifmgd->count_beacon_signal >= IEEE80211_SIGNAL_AVE_MIN_COUNT) {
		int sig = -ewma_beacon_signal_read(&ifmgd->ave_beacon_signal);
		int last_event = ifmgd->last_cqm_event_signal;
		int low = bss_conf->cqm_rssi_low;
		int high = bss_conf->cqm_rssi_high;

		if (sig < low &&
		    (last_event == 0 || last_event >= low)) {
			ifmgd->last_cqm_event_signal = sig;
			ieee80211_cqm_rssi_notify(
				&sdata->vif,
				NL80211_CQM_RSSI_THRESHOLD_EVENT_LOW,
				sig, GFP_KERNEL);
		} else if (sig > high &&
			   (last_event == 0 || last_event <= high)) {
			ifmgd->last_cqm_event_signal = sig;
			ieee80211_cqm_rssi_notify(
				&sdata->vif,
				NL80211_CQM_RSSI_THRESHOLD_EVENT_HIGH,
				sig, GFP_KERNEL);
		}
	}
}

static bool ieee80211_rx_our_beacon(const u8 *tx_bssid,
				    struct cfg80211_bss *bss)
{
	if (ether_addr_equal(tx_bssid, bss->bssid))
		return true;
	if (!bss->transmitted_bss)
		return false;
	return ether_addr_equal(tx_bssid, bss->transmitted_bss->bssid);
}

static void ieee80211_rx_mgmt_beacon(struct ieee80211_sub_if_data *sdata,
				     struct ieee80211_hdr *hdr, size_t len,
				     struct ieee80211_rx_status *rx_status)
{
	struct ieee80211_if_managed *ifmgd = &sdata->u.mgd;
	struct ieee80211_bss_conf *bss_conf = &sdata->vif.bss_conf;
	struct ieee80211_mgmt *mgmt = (void *) hdr;
	size_t baselen;
	struct ieee802_11_elems elems;
	struct ieee80211_local *local = sdata->local;
	struct ieee80211_chanctx_conf *chanctx_conf;
	struct ieee80211_channel *chan;
	struct sta_info *sta;
	u32 changed = 0;
	bool erp_valid;
	u8 erp_value = 0;
	u32 ncrc = 0;
	u8 *bssid, *variable = mgmt->u.beacon.variable;
	u8 deauth_buf[IEEE80211_DEAUTH_FRAME_LEN];

	sdata_assert_lock(sdata);

	/* Process beacon from the current BSS */
	bssid = ieee80211_get_bssid(hdr, len, sdata->vif.type);
	if (ieee80211_is_s1g_beacon(mgmt->frame_control)) {
		struct ieee80211_ext *ext = (void *) mgmt;

		if (ieee80211_is_s1g_short_beacon(ext->frame_control))
			variable = ext->u.s1g_short_beacon.variable;
		else
			variable = ext->u.s1g_beacon.variable;
	}

	baselen = (u8 *) variable - (u8 *) mgmt;
	if (baselen > len)
		return;

	rcu_read_lock();
	chanctx_conf = rcu_dereference(sdata->vif.chanctx_conf);
	if (!chanctx_conf) {
		rcu_read_unlock();
		return;
	}

	if (ieee80211_rx_status_to_khz(rx_status) !=
	    ieee80211_channel_to_khz(chanctx_conf->def.chan)) {
		rcu_read_unlock();
		return;
	}
	chan = chanctx_conf->def.chan;
	rcu_read_unlock();

	if (ifmgd->assoc_data && ifmgd->assoc_data->need_beacon &&
	    ieee80211_rx_our_beacon(bssid, ifmgd->assoc_data->bss)) {
		ieee802_11_parse_elems(variable,
				       len - baselen, false, &elems,
				       bssid,
				       ifmgd->assoc_data->bss->bssid);

		ieee80211_rx_bss_info(sdata, mgmt, len, rx_status);

		if (elems.dtim_period)
			ifmgd->dtim_period = elems.dtim_period;
		ifmgd->have_beacon = true;
		ifmgd->assoc_data->need_beacon = false;
		if (ieee80211_hw_check(&local->hw, TIMING_BEACON_ONLY)) {
			sdata->vif.bss_conf.sync_tsf =
				le64_to_cpu(mgmt->u.beacon.timestamp);
			sdata->vif.bss_conf.sync_device_ts =
				rx_status->device_timestamp;
			sdata->vif.bss_conf.sync_dtim_count = elems.dtim_count;
		}

		if (elems.mbssid_config_ie)
			bss_conf->profile_periodicity =
				elems.mbssid_config_ie->profile_periodicity;

		if (elems.ext_capab_len >= 11 &&
		    (elems.ext_capab[10] & WLAN_EXT_CAPA11_EMA_SUPPORT))
			bss_conf->ema_ap = true;

		/* continue assoc process */
		ifmgd->assoc_data->timeout = jiffies;
		ifmgd->assoc_data->timeout_started = true;
		run_again(sdata, ifmgd->assoc_data->timeout);
		return;
	}

	if (!ifmgd->associated ||
	    !ieee80211_rx_our_beacon(bssid,  ifmgd->associated))
		return;
	bssid = ifmgd->associated->bssid;

	if (!(rx_status->flag & RX_FLAG_NO_SIGNAL_VAL))
		ieee80211_handle_beacon_sig(sdata, ifmgd, bss_conf,
					    local, rx_status);

	if (ifmgd->flags & IEEE80211_STA_CONNECTION_POLL) {
		mlme_dbg_ratelimited(sdata,
				     "cancelling AP probe due to a received beacon\n");
		ieee80211_reset_ap_probe(sdata);
	}

	/*
	 * Push the beacon loss detection into the future since
	 * we are processing a beacon from the AP just now.
	 */
	ieee80211_sta_reset_beacon_monitor(sdata);

	/* TODO: CRC urrently not calculated on S1G Beacon Compatibility
	 * element (which carries the beacon interval). Don't forget to add a
	 * bit to care_about_ies[] above if mac80211 is interested in a
	 * changing S1G element.
	 */
	if (!ieee80211_is_s1g_beacon(hdr->frame_control))
		ncrc = crc32_be(0, (void *)&mgmt->u.beacon.beacon_int, 4);
	ncrc = ieee802_11_parse_elems_crc(variable,
					  len - baselen, false, &elems,
					  care_about_ies, ncrc,
					  mgmt->bssid, bssid);

	if (ieee80211_hw_check(&local->hw, PS_NULLFUNC_STACK) &&
	    ieee80211_check_tim(elems.tim, elems.tim_len, bss_conf->aid)) {
		if (local->hw.conf.dynamic_ps_timeout > 0) {
			if (local->hw.conf.flags & IEEE80211_CONF_PS) {
				local->hw.conf.flags &= ~IEEE80211_CONF_PS;
				ieee80211_hw_config(local,
						    IEEE80211_CONF_CHANGE_PS);
			}
			ieee80211_send_nullfunc(local, sdata, false);
		} else if (!local->pspolling && sdata->u.mgd.powersave) {
			local->pspolling = true;

			/*
			 * Here is assumed that the driver will be
			 * able to send ps-poll frame and receive a
			 * response even though power save mode is
			 * enabled, but some drivers might require
			 * to disable power save here. This needs
			 * to be investigated.
			 */
			ieee80211_send_pspoll(local, sdata);
		}
	}

	if (sdata->vif.p2p ||
	    sdata->vif.driver_flags & IEEE80211_VIF_GET_NOA_UPDATE) {
		struct ieee80211_p2p_noa_attr noa = {};
		int ret;

		ret = cfg80211_get_p2p_attr(variable,
					    len - baselen,
					    IEEE80211_P2P_ATTR_ABSENCE_NOTICE,
					    (u8 *) &noa, sizeof(noa));
		if (ret >= 2) {
			if (sdata->u.mgd.p2p_noa_index != noa.index) {
				/* valid noa_attr and index changed */
				sdata->u.mgd.p2p_noa_index = noa.index;
				memcpy(&bss_conf->p2p_noa_attr, &noa, sizeof(noa));
				changed |= BSS_CHANGED_P2P_PS;
				/*
				 * make sure we update all information, the CRC
				 * mechanism doesn't look at P2P attributes.
				 */
				ifmgd->beacon_crc_valid = false;
			}
		} else if (sdata->u.mgd.p2p_noa_index != -1) {
			/* noa_attr not found and we had valid noa_attr before */
			sdata->u.mgd.p2p_noa_index = -1;
			memset(&bss_conf->p2p_noa_attr, 0, sizeof(bss_conf->p2p_noa_attr));
			changed |= BSS_CHANGED_P2P_PS;
			ifmgd->beacon_crc_valid = false;
		}
	}

	if (ifmgd->csa_waiting_bcn)
		ieee80211_chswitch_post_beacon(sdata);

	/*
	 * Update beacon timing and dtim count on every beacon appearance. This
	 * will allow the driver to use the most updated values. Do it before
	 * comparing this one with last received beacon.
	 * IMPORTANT: These parameters would possibly be out of sync by the time
	 * the driver will use them. The synchronized view is currently
	 * guaranteed only in certain callbacks.
	 */
	if (ieee80211_hw_check(&local->hw, TIMING_BEACON_ONLY) &&
	    !ieee80211_is_s1g_beacon(hdr->frame_control)) {
		sdata->vif.bss_conf.sync_tsf =
			le64_to_cpu(mgmt->u.beacon.timestamp);
		sdata->vif.bss_conf.sync_device_ts =
			rx_status->device_timestamp;
		sdata->vif.bss_conf.sync_dtim_count = elems.dtim_count;
	}

	if ((ncrc == ifmgd->beacon_crc && ifmgd->beacon_crc_valid) ||
	    ieee80211_is_s1g_short_beacon(mgmt->frame_control))
		return;
	ifmgd->beacon_crc = ncrc;
	ifmgd->beacon_crc_valid = true;

	ieee80211_rx_bss_info(sdata, mgmt, len, rx_status);

	ieee80211_sta_process_chanswitch(sdata, rx_status->mactime,
					 rx_status->device_timestamp,
					 &elems, true);

	if (!(ifmgd->flags & IEEE80211_STA_DISABLE_WMM) &&
	    ieee80211_sta_wmm_params(local, sdata, elems.wmm_param,
				     elems.wmm_param_len,
				     elems.mu_edca_param_set))
		changed |= BSS_CHANGED_QOS;

	/*
	 * If we haven't had a beacon before, tell the driver about the
	 * DTIM period (and beacon timing if desired) now.
	 */
	if (!ifmgd->have_beacon) {
		/* a few bogus AP send dtim_period = 0 or no TIM IE */
		bss_conf->dtim_period = elems.dtim_period ?: 1;

		changed |= BSS_CHANGED_BEACON_INFO;
		ifmgd->have_beacon = true;

		mutex_lock(&local->iflist_mtx);
		ieee80211_recalc_ps(local);
		mutex_unlock(&local->iflist_mtx);

		ieee80211_recalc_ps_vif(sdata);
	}

	if (elems.erp_info) {
		erp_valid = true;
		erp_value = elems.erp_info[0];
	} else {
		erp_valid = false;
	}

	if (!ieee80211_is_s1g_beacon(hdr->frame_control))
		changed |= ieee80211_handle_bss_capability(sdata,
				le16_to_cpu(mgmt->u.beacon.capab_info),
				erp_valid, erp_value);

	mutex_lock(&local->sta_mtx);
	sta = sta_info_get(sdata, bssid);

	changed |= ieee80211_recalc_twt_req(sdata, sta, &elems);

	if (ieee80211_config_bw(sdata, sta, elems.ht_cap_elem,
				elems.vht_cap_elem, elems.ht_operation,
				elems.vht_operation, elems.he_operation,
				elems.s1g_oper, bssid, &changed)) {
		mutex_unlock(&local->sta_mtx);
		sdata_info(sdata,
			   "failed to follow AP %pM bandwidth change, disconnect\n",
			   bssid);
		ieee80211_set_disassoc(sdata, IEEE80211_STYPE_DEAUTH,
				       WLAN_REASON_DEAUTH_LEAVING,
				       true, deauth_buf);
		ieee80211_report_disconnect(sdata, deauth_buf,
					    sizeof(deauth_buf), true,
					    WLAN_REASON_DEAUTH_LEAVING);
		return;
	}

	if (sta && elems.opmode_notif)
		ieee80211_vht_handle_opmode(sdata, sta, *elems.opmode_notif,
					    rx_status->band);
	mutex_unlock(&local->sta_mtx);

	changed |= ieee80211_handle_pwr_constr(sdata, chan, mgmt,
					       elems.country_elem,
					       elems.country_elem_len,
					       elems.pwr_constr_elem,
					       elems.cisco_dtpc_elem);

	ieee80211_bss_info_change_notify(sdata, changed);
}

void ieee80211_sta_rx_queued_ext(struct ieee80211_sub_if_data *sdata,
				 struct sk_buff *skb)
{
	struct ieee80211_rx_status *rx_status;
	struct ieee80211_hdr *hdr;
	u16 fc;

	rx_status = (struct ieee80211_rx_status *) skb->cb;
	hdr = (struct ieee80211_hdr *) skb->data;
	fc = le16_to_cpu(hdr->frame_control);

	sdata_lock(sdata);
	switch (fc & IEEE80211_FCTL_STYPE) {
	case IEEE80211_STYPE_S1G_BEACON:
		ieee80211_rx_mgmt_beacon(sdata, hdr, skb->len, rx_status);
		break;
	}
	sdata_unlock(sdata);
}

void ieee80211_sta_rx_queued_mgmt(struct ieee80211_sub_if_data *sdata,
				  struct sk_buff *skb)
{
	struct ieee80211_rx_status *rx_status;
	struct ieee80211_mgmt *mgmt;
	u16 fc;
	struct ieee802_11_elems elems;
	int ies_len;

	rx_status = (struct ieee80211_rx_status *) skb->cb;
	mgmt = (struct ieee80211_mgmt *) skb->data;
	fc = le16_to_cpu(mgmt->frame_control);

	sdata_lock(sdata);

	switch (fc & IEEE80211_FCTL_STYPE) {
	case IEEE80211_STYPE_BEACON:
		ieee80211_rx_mgmt_beacon(sdata, (void *)mgmt,
					 skb->len, rx_status);
		break;
	case IEEE80211_STYPE_PROBE_RESP:
		ieee80211_rx_mgmt_probe_resp(sdata, skb);
		break;
	case IEEE80211_STYPE_AUTH:
		ieee80211_rx_mgmt_auth(sdata, mgmt, skb->len);
		break;
	case IEEE80211_STYPE_DEAUTH:
		ieee80211_rx_mgmt_deauth(sdata, mgmt, skb->len);
		break;
	case IEEE80211_STYPE_DISASSOC:
		ieee80211_rx_mgmt_disassoc(sdata, mgmt, skb->len);
		break;
	case IEEE80211_STYPE_ASSOC_RESP:
	case IEEE80211_STYPE_REASSOC_RESP:
		ieee80211_rx_mgmt_assoc_resp(sdata, mgmt, skb->len);
		break;
	case IEEE80211_STYPE_ACTION:
		if (mgmt->u.action.category == WLAN_CATEGORY_SPECTRUM_MGMT) {
			ies_len = skb->len -
				  offsetof(struct ieee80211_mgmt,
					   u.action.u.chan_switch.variable);

			if (ies_len < 0)
				break;

			/* CSA IE cannot be overridden, no need for BSSID */
			ieee802_11_parse_elems(
				mgmt->u.action.u.chan_switch.variable,
				ies_len, true, &elems, mgmt->bssid, NULL);

			if (elems.parse_error)
				break;

			ieee80211_sta_process_chanswitch(sdata,
						 rx_status->mactime,
						 rx_status->device_timestamp,
						 &elems, false);
		} else if (mgmt->u.action.category == WLAN_CATEGORY_PUBLIC) {
			ies_len = skb->len -
				  offsetof(struct ieee80211_mgmt,
					   u.action.u.ext_chan_switch.variable);

			if (ies_len < 0)
				break;

			/*
			 * extended CSA IE can't be overridden, no need for
			 * BSSID
			 */
			ieee802_11_parse_elems(
				mgmt->u.action.u.ext_chan_switch.variable,
				ies_len, true, &elems, mgmt->bssid, NULL);

			if (elems.parse_error)
				break;

			/* for the handling code pretend this was also an IE */
			elems.ext_chansw_ie =
				&mgmt->u.action.u.ext_chan_switch.data;

			ieee80211_sta_process_chanswitch(sdata,
						 rx_status->mactime,
						 rx_status->device_timestamp,
						 &elems, false);
		}
		break;
	}
	sdata_unlock(sdata);
}

static void ieee80211_sta_timer(struct timer_list *t)
{
	struct ieee80211_sub_if_data *sdata =
		from_timer(sdata, t, u.mgd.timer);

	ieee80211_queue_work(&sdata->local->hw, &sdata->work);
}

static void ieee80211_sta_connection_lost(struct ieee80211_sub_if_data *sdata,
					  u8 *bssid, u8 reason, bool tx)
{
	u8 frame_buf[IEEE80211_DEAUTH_FRAME_LEN];

	ieee80211_set_disassoc(sdata, IEEE80211_STYPE_DEAUTH, reason,
			       tx, frame_buf);

	ieee80211_report_disconnect(sdata, frame_buf, sizeof(frame_buf), true,
				    reason);
}

static int ieee80211_auth(struct ieee80211_sub_if_data *sdata)
{
	struct ieee80211_local *local = sdata->local;
	struct ieee80211_if_managed *ifmgd = &sdata->u.mgd;
	struct ieee80211_mgd_auth_data *auth_data = ifmgd->auth_data;
	u32 tx_flags = 0;
	u16 trans = 1;
	u16 status = 0;
	u16 prepare_tx_duration = 0;

	sdata_assert_lock(sdata);

	if (WARN_ON_ONCE(!auth_data))
		return -EINVAL;

	auth_data->tries++;

	if (auth_data->tries > IEEE80211_AUTH_MAX_TRIES) {
		sdata_info(sdata, "authentication with %pM timed out\n",
			   auth_data->bss->bssid);

		/*
		 * Most likely AP is not in the range so remove the
		 * bss struct for that AP.
		 */
		cfg80211_unlink_bss(local->hw.wiphy, auth_data->bss);

		return -ETIMEDOUT;
	}

	if (auth_data->algorithm == WLAN_AUTH_SAE)
		prepare_tx_duration =
			jiffies_to_msecs(IEEE80211_AUTH_TIMEOUT_SAE);

	drv_mgd_prepare_tx(local, sdata, prepare_tx_duration);

	sdata_info(sdata, "send auth to %pM (try %d/%d)\n",
		   auth_data->bss->bssid, auth_data->tries,
		   IEEE80211_AUTH_MAX_TRIES);

	auth_data->expected_transaction = 2;

	if (auth_data->algorithm == WLAN_AUTH_SAE) {
		trans = auth_data->sae_trans;
		status = auth_data->sae_status;
		auth_data->expected_transaction = trans;
	}

	if (ieee80211_hw_check(&local->hw, REPORTS_TX_ACK_STATUS))
		tx_flags = IEEE80211_TX_CTL_REQ_TX_STATUS |
			   IEEE80211_TX_INTFL_MLME_CONN_TX;

	ieee80211_send_auth(sdata, trans, auth_data->algorithm, status,
			    auth_data->data, auth_data->data_len,
			    auth_data->bss->bssid,
			    auth_data->bss->bssid, NULL, 0, 0,
			    tx_flags);

	if (tx_flags == 0) {
		if (auth_data->algorithm == WLAN_AUTH_SAE)
			auth_data->timeout = jiffies +
				IEEE80211_AUTH_TIMEOUT_SAE;
		else
			auth_data->timeout = jiffies + IEEE80211_AUTH_TIMEOUT;
	} else {
		auth_data->timeout =
			round_jiffies_up(jiffies + IEEE80211_AUTH_TIMEOUT_LONG);
	}

	auth_data->timeout_started = true;
	run_again(sdata, auth_data->timeout);

	return 0;
}

static int ieee80211_do_assoc(struct ieee80211_sub_if_data *sdata)
{
	struct ieee80211_mgd_assoc_data *assoc_data = sdata->u.mgd.assoc_data;
	struct ieee80211_local *local = sdata->local;

	sdata_assert_lock(sdata);

	assoc_data->tries++;
	if (assoc_data->tries > IEEE80211_ASSOC_MAX_TRIES) {
		sdata_info(sdata, "association with %pM timed out\n",
			   assoc_data->bss->bssid);

		/*
		 * Most likely AP is not in the range so remove the
		 * bss struct for that AP.
		 */
		cfg80211_unlink_bss(local->hw.wiphy, assoc_data->bss);

		return -ETIMEDOUT;
	}

	sdata_info(sdata, "associate with %pM (try %d/%d)\n",
		   assoc_data->bss->bssid, assoc_data->tries,
		   IEEE80211_ASSOC_MAX_TRIES);
	ieee80211_send_assoc(sdata);

	if (!ieee80211_hw_check(&local->hw, REPORTS_TX_ACK_STATUS)) {
		assoc_data->timeout = jiffies + IEEE80211_ASSOC_TIMEOUT;
		assoc_data->timeout_started = true;
		run_again(sdata, assoc_data->timeout);
	} else {
		assoc_data->timeout =
			round_jiffies_up(jiffies +
					 IEEE80211_ASSOC_TIMEOUT_LONG);
		assoc_data->timeout_started = true;
		run_again(sdata, assoc_data->timeout);
	}

	return 0;
}

void ieee80211_mgd_conn_tx_status(struct ieee80211_sub_if_data *sdata,
				  __le16 fc, bool acked)
{
	struct ieee80211_local *local = sdata->local;

	sdata->u.mgd.status_fc = fc;
	sdata->u.mgd.status_acked = acked;
	sdata->u.mgd.status_received = true;

	ieee80211_queue_work(&local->hw, &sdata->work);
}

void ieee80211_sta_work(struct ieee80211_sub_if_data *sdata)
{
	struct ieee80211_local *local = sdata->local;
	struct ieee80211_if_managed *ifmgd = &sdata->u.mgd;

	sdata_lock(sdata);

	if (ifmgd->status_received) {
		__le16 fc = ifmgd->status_fc;
		bool status_acked = ifmgd->status_acked;

		ifmgd->status_received = false;
		if (ifmgd->auth_data && ieee80211_is_auth(fc)) {
			if (status_acked) {
				if (ifmgd->auth_data->algorithm ==
				    WLAN_AUTH_SAE)
					ifmgd->auth_data->timeout =
						jiffies +
						IEEE80211_AUTH_TIMEOUT_SAE;
				else
					ifmgd->auth_data->timeout =
						jiffies +
						IEEE80211_AUTH_TIMEOUT_SHORT;
				run_again(sdata, ifmgd->auth_data->timeout);
			} else {
				ifmgd->auth_data->timeout = jiffies - 1;
			}
			ifmgd->auth_data->timeout_started = true;
		} else if (ifmgd->assoc_data &&
			   (ieee80211_is_assoc_req(fc) ||
			    ieee80211_is_reassoc_req(fc))) {
			if (status_acked) {
				ifmgd->assoc_data->timeout =
					jiffies + IEEE80211_ASSOC_TIMEOUT_SHORT;
				run_again(sdata, ifmgd->assoc_data->timeout);
			} else {
				ifmgd->assoc_data->timeout = jiffies - 1;
			}
			ifmgd->assoc_data->timeout_started = true;
		}
	}

	if (ifmgd->auth_data && ifmgd->auth_data->timeout_started &&
	    time_after(jiffies, ifmgd->auth_data->timeout)) {
		if (ifmgd->auth_data->done) {
			/*
			 * ok ... we waited for assoc but userspace didn't,
			 * so let's just kill the auth data
			 */
			ieee80211_destroy_auth_data(sdata, false);
		} else if (ieee80211_auth(sdata)) {
			u8 bssid[ETH_ALEN];
			struct ieee80211_event event = {
				.type = MLME_EVENT,
				.u.mlme.data = AUTH_EVENT,
				.u.mlme.status = MLME_TIMEOUT,
			};

			memcpy(bssid, ifmgd->auth_data->bss->bssid, ETH_ALEN);

			ieee80211_destroy_auth_data(sdata, false);

			cfg80211_auth_timeout(sdata->dev, bssid);
			drv_event_callback(sdata->local, sdata, &event);
		}
	} else if (ifmgd->auth_data && ifmgd->auth_data->timeout_started)
		run_again(sdata, ifmgd->auth_data->timeout);

	if (ifmgd->assoc_data && ifmgd->assoc_data->timeout_started &&
	    time_after(jiffies, ifmgd->assoc_data->timeout)) {
		if ((ifmgd->assoc_data->need_beacon && !ifmgd->have_beacon) ||
		    ieee80211_do_assoc(sdata)) {
			struct cfg80211_bss *bss = ifmgd->assoc_data->bss;
			struct ieee80211_event event = {
				.type = MLME_EVENT,
				.u.mlme.data = ASSOC_EVENT,
				.u.mlme.status = MLME_TIMEOUT,
			};

			ieee80211_destroy_assoc_data(sdata, false, false);
			cfg80211_assoc_timeout(sdata->dev, bss);
			drv_event_callback(sdata->local, sdata, &event);
		}
	} else if (ifmgd->assoc_data && ifmgd->assoc_data->timeout_started)
		run_again(sdata, ifmgd->assoc_data->timeout);

	if (ifmgd->flags & IEEE80211_STA_CONNECTION_POLL &&
	    ifmgd->associated) {
		u8 bssid[ETH_ALEN];
		int max_tries;

		memcpy(bssid, ifmgd->associated->bssid, ETH_ALEN);

		if (ieee80211_hw_check(&local->hw, REPORTS_TX_ACK_STATUS))
			max_tries = max_nullfunc_tries;
		else
			max_tries = max_probe_tries;

		/* ACK received for nullfunc probing frame */
		if (!ifmgd->probe_send_count)
			ieee80211_reset_ap_probe(sdata);
		else if (ifmgd->nullfunc_failed) {
			if (ifmgd->probe_send_count < max_tries) {
				mlme_dbg(sdata,
					 "No ack for nullfunc frame to AP %pM, try %d/%i\n",
					 bssid, ifmgd->probe_send_count,
					 max_tries);
				ieee80211_mgd_probe_ap_send(sdata);
			} else {
				mlme_dbg(sdata,
					 "No ack for nullfunc frame to AP %pM, disconnecting.\n",
					 bssid);
				ieee80211_sta_connection_lost(sdata, bssid,
					WLAN_REASON_DISASSOC_DUE_TO_INACTIVITY,
					false);
			}
		} else if (time_is_after_jiffies(ifmgd->probe_timeout))
			run_again(sdata, ifmgd->probe_timeout);
		else if (ieee80211_hw_check(&local->hw, REPORTS_TX_ACK_STATUS)) {
			mlme_dbg(sdata,
				 "Failed to send nullfunc to AP %pM after %dms, disconnecting\n",
				 bssid, probe_wait_ms);
			ieee80211_sta_connection_lost(sdata, bssid,
				WLAN_REASON_DISASSOC_DUE_TO_INACTIVITY, false);
		} else if (ifmgd->probe_send_count < max_tries) {
			mlme_dbg(sdata,
				 "No probe response from AP %pM after %dms, try %d/%i\n",
				 bssid, probe_wait_ms,
				 ifmgd->probe_send_count, max_tries);
			ieee80211_mgd_probe_ap_send(sdata);
		} else {
			/*
			 * We actually lost the connection ... or did we?
			 * Let's make sure!
			 */
			mlme_dbg(sdata,
				 "No probe response from AP %pM after %dms, disconnecting.\n",
				 bssid, probe_wait_ms);

			ieee80211_sta_connection_lost(sdata, bssid,
				WLAN_REASON_DISASSOC_DUE_TO_INACTIVITY, false);
		}
	}

	sdata_unlock(sdata);
}

static void ieee80211_sta_bcn_mon_timer(struct timer_list *t)
{
	struct ieee80211_sub_if_data *sdata =
		from_timer(sdata, t, u.mgd.bcn_mon_timer);
	struct ieee80211_if_managed *ifmgd = &sdata->u.mgd;

	if (sdata->vif.csa_active && !ifmgd->csa_waiting_bcn)
		return;

	if (sdata->vif.driver_flags & IEEE80211_VIF_BEACON_FILTER)
		return;

	sdata->u.mgd.connection_loss = false;
	ieee80211_queue_work(&sdata->local->hw,
			     &sdata->u.mgd.beacon_connection_loss_work);
}

static void ieee80211_sta_conn_mon_timer(struct timer_list *t)
{
	struct ieee80211_sub_if_data *sdata =
		from_timer(sdata, t, u.mgd.conn_mon_timer);
	struct ieee80211_if_managed *ifmgd = &sdata->u.mgd;
	struct ieee80211_local *local = sdata->local;
	struct sta_info *sta;
	unsigned long timeout;

	if (sdata->vif.csa_active && !ifmgd->csa_waiting_bcn)
		return;

	sta = sta_info_get(sdata, ifmgd->bssid);
	if (!sta)
		return;

	timeout = sta->status_stats.last_ack;
	if (time_before(sta->status_stats.last_ack, sta->rx_stats.last_rx))
		timeout = sta->rx_stats.last_rx;
	timeout += IEEE80211_CONNECTION_IDLE_TIME;

	if (time_is_before_jiffies(timeout)) {
		mod_timer(&ifmgd->conn_mon_timer, round_jiffies_up(timeout));
		return;
	}

	ieee80211_queue_work(&local->hw, &ifmgd->monitor_work);
}

static void ieee80211_sta_monitor_work(struct work_struct *work)
{
	struct ieee80211_sub_if_data *sdata =
		container_of(work, struct ieee80211_sub_if_data,
			     u.mgd.monitor_work);

	ieee80211_mgd_probe_ap(sdata, false);
}

static void ieee80211_restart_sta_timer(struct ieee80211_sub_if_data *sdata)
{
	if (sdata->vif.type == NL80211_IFTYPE_STATION) {
		__ieee80211_stop_poll(sdata);

		/* let's probe the connection once */
		if (!ieee80211_hw_check(&sdata->local->hw, CONNECTION_MONITOR))
			ieee80211_queue_work(&sdata->local->hw,
					     &sdata->u.mgd.monitor_work);
	}
}

#ifdef CONFIG_PM
void ieee80211_mgd_quiesce(struct ieee80211_sub_if_data *sdata)
{
	struct ieee80211_if_managed *ifmgd = &sdata->u.mgd;
	u8 frame_buf[IEEE80211_DEAUTH_FRAME_LEN];

	sdata_lock(sdata);

	if (ifmgd->auth_data || ifmgd->assoc_data) {
		const u8 *bssid = ifmgd->auth_data ?
				ifmgd->auth_data->bss->bssid :
				ifmgd->assoc_data->bss->bssid;

		/*
		 * If we are trying to authenticate / associate while suspending,
		 * cfg80211 won't know and won't actually abort those attempts,
		 * thus we need to do that ourselves.
		 */
		ieee80211_send_deauth_disassoc(sdata, bssid, bssid,
					       IEEE80211_STYPE_DEAUTH,
					       WLAN_REASON_DEAUTH_LEAVING,
					       false, frame_buf);
		if (ifmgd->assoc_data)
			ieee80211_destroy_assoc_data(sdata, false, true);
		if (ifmgd->auth_data)
			ieee80211_destroy_auth_data(sdata, false);
		cfg80211_tx_mlme_mgmt(sdata->dev, frame_buf,
				      IEEE80211_DEAUTH_FRAME_LEN);
	}

	/* This is a bit of a hack - we should find a better and more generic
	 * solution to this. Normally when suspending, cfg80211 will in fact
	 * deauthenticate. However, it doesn't (and cannot) stop an ongoing
	 * auth (not so important) or assoc (this is the problem) process.
	 *
	 * As a consequence, it can happen that we are in the process of both
	 * associating and suspending, and receive an association response
	 * after cfg80211 has checked if it needs to disconnect, but before
	 * we actually set the flag to drop incoming frames. This will then
	 * cause the workqueue flush to process the association response in
	 * the suspend, resulting in a successful association just before it
	 * tries to remove the interface from the driver, which now though
	 * has a channel context assigned ... this results in issues.
	 *
	 * To work around this (for now) simply deauth here again if we're
	 * now connected.
	 */
	if (ifmgd->associated && !sdata->local->wowlan) {
		u8 bssid[ETH_ALEN];
		struct cfg80211_deauth_request req = {
			.reason_code = WLAN_REASON_DEAUTH_LEAVING,
			.bssid = bssid,
		};

		memcpy(bssid, ifmgd->associated->bssid, ETH_ALEN);
		ieee80211_mgd_deauth(sdata, &req);
	}

	sdata_unlock(sdata);
}

void ieee80211_sta_restart(struct ieee80211_sub_if_data *sdata)
{
	struct ieee80211_if_managed *ifmgd = &sdata->u.mgd;

	sdata_lock(sdata);
	if (!ifmgd->associated) {
		sdata_unlock(sdata);
		return;
	}

	if (sdata->flags & IEEE80211_SDATA_DISCONNECT_RESUME) {
		sdata->flags &= ~IEEE80211_SDATA_DISCONNECT_RESUME;
		mlme_dbg(sdata, "driver requested disconnect after resume\n");
		ieee80211_sta_connection_lost(sdata,
					      ifmgd->associated->bssid,
					      WLAN_REASON_UNSPECIFIED,
					      true);
		sdata_unlock(sdata);
		return;
	}
	sdata_unlock(sdata);
}
#endif

/* interface setup */
void ieee80211_sta_setup_sdata(struct ieee80211_sub_if_data *sdata)
{
	struct ieee80211_if_managed *ifmgd;

	ifmgd = &sdata->u.mgd;
	INIT_WORK(&ifmgd->monitor_work, ieee80211_sta_monitor_work);
	INIT_WORK(&ifmgd->chswitch_work, ieee80211_chswitch_work);
	INIT_WORK(&ifmgd->beacon_connection_loss_work,
		  ieee80211_beacon_connection_loss_work);
	INIT_WORK(&ifmgd->csa_connection_drop_work,
		  ieee80211_csa_connection_drop_work);
	INIT_WORK(&ifmgd->request_smps_work, ieee80211_request_smps_mgd_work);
	INIT_DELAYED_WORK(&ifmgd->tdls_peer_del_work,
			  ieee80211_tdls_peer_del_work);
	timer_setup(&ifmgd->timer, ieee80211_sta_timer, 0);
	timer_setup(&ifmgd->bcn_mon_timer, ieee80211_sta_bcn_mon_timer, 0);
	timer_setup(&ifmgd->conn_mon_timer, ieee80211_sta_conn_mon_timer, 0);
	timer_setup(&ifmgd->chswitch_timer, ieee80211_chswitch_timer, 0);
	INIT_DELAYED_WORK(&ifmgd->tx_tspec_wk,
			  ieee80211_sta_handle_tspec_ac_params_wk);

	ifmgd->flags = 0;
	ifmgd->powersave = sdata->wdev.ps;
	ifmgd->uapsd_queues = sdata->local->hw.uapsd_queues;
	ifmgd->uapsd_max_sp_len = sdata->local->hw.uapsd_max_sp_len;
	ifmgd->p2p_noa_index = -1;

	if (sdata->local->hw.wiphy->features & NL80211_FEATURE_DYNAMIC_SMPS)
		ifmgd->req_smps = IEEE80211_SMPS_AUTOMATIC;
	else
		ifmgd->req_smps = IEEE80211_SMPS_OFF;

	/* Setup TDLS data */
	spin_lock_init(&ifmgd->teardown_lock);
	ifmgd->teardown_skb = NULL;
	ifmgd->orig_teardown_skb = NULL;
}

/* scan finished notification */
void ieee80211_mlme_notify_scan_completed(struct ieee80211_local *local)
{
	struct ieee80211_sub_if_data *sdata;

	/* Restart STA timers */
	rcu_read_lock();
	list_for_each_entry_rcu(sdata, &local->interfaces, list) {
		if (ieee80211_sdata_running(sdata))
			ieee80211_restart_sta_timer(sdata);
	}
	rcu_read_unlock();
}

static u8 ieee80211_ht_vht_rx_chains(struct ieee80211_sub_if_data *sdata,
				     struct cfg80211_bss *cbss)
{
	struct ieee80211_if_managed *ifmgd = &sdata->u.mgd;
	const u8 *ht_cap_ie, *vht_cap_ie;
	const struct ieee80211_ht_cap *ht_cap;
	const struct ieee80211_vht_cap *vht_cap;
	u8 chains = 1;

	if (ifmgd->flags & IEEE80211_STA_DISABLE_HT)
		return chains;

	ht_cap_ie = ieee80211_bss_get_ie(cbss, WLAN_EID_HT_CAPABILITY);
	if (ht_cap_ie && ht_cap_ie[1] >= sizeof(*ht_cap)) {
		ht_cap = (void *)(ht_cap_ie + 2);
		chains = ieee80211_mcs_to_chains(&ht_cap->mcs);
		/*
		 * TODO: use "Tx Maximum Number Spatial Streams Supported" and
		 *	 "Tx Unequal Modulation Supported" fields.
		 */
	}

	if (ifmgd->flags & IEEE80211_STA_DISABLE_VHT)
		return chains;

	vht_cap_ie = ieee80211_bss_get_ie(cbss, WLAN_EID_VHT_CAPABILITY);
	if (vht_cap_ie && vht_cap_ie[1] >= sizeof(*vht_cap)) {
		u8 nss;
		u16 tx_mcs_map;

		vht_cap = (void *)(vht_cap_ie + 2);
		tx_mcs_map = le16_to_cpu(vht_cap->supp_mcs.tx_mcs_map);
		for (nss = 8; nss > 0; nss--) {
			if (((tx_mcs_map >> (2 * (nss - 1))) & 3) !=
					IEEE80211_VHT_MCS_NOT_SUPPORTED)
				break;
		}
		/* TODO: use "Tx Highest Supported Long GI Data Rate" field? */
		chains = max(chains, nss);
	}

	return chains;
}

static bool
ieee80211_verify_sta_he_mcs_support(struct ieee80211_supported_band *sband,
				    const struct ieee80211_he_operation *he_op)
{
	const struct ieee80211_sta_he_cap *sta_he_cap =
		ieee80211_get_he_sta_cap(sband);
	u16 ap_min_req_set;
	int i;

	if (!sta_he_cap || !he_op)
		return false;

	ap_min_req_set = le16_to_cpu(he_op->he_mcs_nss_set);

	/* Need to go over for 80MHz, 160MHz and for 80+80 */
	for (i = 0; i < 3; i++) {
		const struct ieee80211_he_mcs_nss_supp *sta_mcs_nss_supp =
			&sta_he_cap->he_mcs_nss_supp;
		u16 sta_mcs_map_rx =
			le16_to_cpu(((__le16 *)sta_mcs_nss_supp)[2 * i]);
		u16 sta_mcs_map_tx =
			le16_to_cpu(((__le16 *)sta_mcs_nss_supp)[2 * i + 1]);
		u8 nss;
		bool verified = true;

		/*
		 * For each band there is a maximum of 8 spatial streams
		 * possible. Each of the sta_mcs_map_* is a 16-bit struct built
		 * of 2 bits per NSS (1-8), with the values defined in enum
		 * ieee80211_he_mcs_support. Need to make sure STA TX and RX
		 * capabilities aren't less than the AP's minimum requirements
		 * for this HE BSS per SS.
		 * It is enough to find one such band that meets the reqs.
		 */
		for (nss = 8; nss > 0; nss--) {
			u8 sta_rx_val = (sta_mcs_map_rx >> (2 * (nss - 1))) & 3;
			u8 sta_tx_val = (sta_mcs_map_tx >> (2 * (nss - 1))) & 3;
			u8 ap_val = (ap_min_req_set >> (2 * (nss - 1))) & 3;

			if (ap_val == IEEE80211_HE_MCS_NOT_SUPPORTED)
				continue;

			/*
			 * Make sure the HE AP doesn't require MCSs that aren't
			 * supported by the client
			 */
			if (sta_rx_val == IEEE80211_HE_MCS_NOT_SUPPORTED ||
			    sta_tx_val == IEEE80211_HE_MCS_NOT_SUPPORTED ||
			    (ap_val > sta_rx_val) || (ap_val > sta_tx_val)) {
				verified = false;
				break;
			}
		}

		if (verified)
			return true;
	}

	/* If here, STA doesn't meet AP's HE min requirements */
	return false;
}

static int ieee80211_prep_channel(struct ieee80211_sub_if_data *sdata,
				  struct cfg80211_bss *cbss)
{
	struct ieee80211_local *local = sdata->local;
	struct ieee80211_if_managed *ifmgd = &sdata->u.mgd;
	const struct ieee80211_ht_cap *ht_cap = NULL;
	const struct ieee80211_ht_operation *ht_oper = NULL;
	const struct ieee80211_vht_operation *vht_oper = NULL;
	const struct ieee80211_he_operation *he_oper = NULL;
	const struct ieee80211_s1g_oper_ie *s1g_oper = NULL;
	struct ieee80211_supported_band *sband;
	struct cfg80211_chan_def chandef;
	bool is_6ghz = cbss->channel->band == NL80211_BAND_6GHZ;
	bool is_5ghz = cbss->channel->band == NL80211_BAND_5GHZ;
	struct ieee80211_bss *bss = (void *)cbss->priv;
	int ret;
	u32 i;
	bool have_80mhz;

	sband = local->hw.wiphy->bands[cbss->channel->band];

	ifmgd->flags &= ~(IEEE80211_STA_DISABLE_40MHZ |
			  IEEE80211_STA_DISABLE_80P80MHZ |
			  IEEE80211_STA_DISABLE_160MHZ);

	/* disable HT/VHT/HE if we don't support them */
	if (!sband->ht_cap.ht_supported && !is_6ghz) {
		ifmgd->flags |= IEEE80211_STA_DISABLE_HT;
		ifmgd->flags |= IEEE80211_STA_DISABLE_VHT;
		ifmgd->flags |= IEEE80211_STA_DISABLE_HE;
	}

	if (!sband->vht_cap.vht_supported && is_5ghz) {
		ifmgd->flags |= IEEE80211_STA_DISABLE_VHT;
		ifmgd->flags |= IEEE80211_STA_DISABLE_HE;
	}

	if (!ieee80211_get_he_sta_cap(sband))
		ifmgd->flags |= IEEE80211_STA_DISABLE_HE;

	rcu_read_lock();

	if (!(ifmgd->flags & IEEE80211_STA_DISABLE_HT) && !is_6ghz) {
		const u8 *ht_oper_ie, *ht_cap_ie;

		ht_oper_ie = ieee80211_bss_get_ie(cbss, WLAN_EID_HT_OPERATION);
		if (ht_oper_ie && ht_oper_ie[1] >= sizeof(*ht_oper))
			ht_oper = (void *)(ht_oper_ie + 2);

		ht_cap_ie = ieee80211_bss_get_ie(cbss, WLAN_EID_HT_CAPABILITY);
		if (ht_cap_ie && ht_cap_ie[1] >= sizeof(*ht_cap))
			ht_cap = (void *)(ht_cap_ie + 2);

		if (!ht_cap) {
			ifmgd->flags |= IEEE80211_STA_DISABLE_HT;
			ht_oper = NULL;
		}
	}

	if (!(ifmgd->flags & IEEE80211_STA_DISABLE_VHT) && !is_6ghz) {
		const u8 *vht_oper_ie, *vht_cap;

		vht_oper_ie = ieee80211_bss_get_ie(cbss,
						   WLAN_EID_VHT_OPERATION);
		if (vht_oper_ie && vht_oper_ie[1] >= sizeof(*vht_oper))
			vht_oper = (void *)(vht_oper_ie + 2);
		if (vht_oper && !ht_oper) {
			vht_oper = NULL;
			sdata_info(sdata,
				   "AP advertised VHT without HT, disabling HT/VHT/HE\n");
			ifmgd->flags |= IEEE80211_STA_DISABLE_HT;
			ifmgd->flags |= IEEE80211_STA_DISABLE_VHT;
			ifmgd->flags |= IEEE80211_STA_DISABLE_HE;
		}

		vht_cap = ieee80211_bss_get_ie(cbss, WLAN_EID_VHT_CAPABILITY);
		if (!vht_cap || vht_cap[1] < sizeof(struct ieee80211_vht_cap)) {
			ifmgd->flags |= IEEE80211_STA_DISABLE_VHT;
			vht_oper = NULL;
		}
	}

	if (!(ifmgd->flags & IEEE80211_STA_DISABLE_HE)) {
		const struct cfg80211_bss_ies *ies;
		const u8 *he_oper_ie;

		ies = rcu_dereference(cbss->ies);
		he_oper_ie = cfg80211_find_ext_ie(WLAN_EID_EXT_HE_OPERATION,
						  ies->data, ies->len);
		if (he_oper_ie &&
		    he_oper_ie[1] == ieee80211_he_oper_size(&he_oper_ie[3]))
			he_oper = (void *)(he_oper_ie + 3);
		else
			he_oper = NULL;

		if (!ieee80211_verify_sta_he_mcs_support(sband, he_oper))
			ifmgd->flags |= IEEE80211_STA_DISABLE_HE;
	}

	/* Allow VHT if at least one channel on the sband supports 80 MHz */
	have_80mhz = false;
	for (i = 0; i < sband->n_channels; i++) {
		if (sband->channels[i].flags & (IEEE80211_CHAN_DISABLED |
						IEEE80211_CHAN_NO_80MHZ))
			continue;

		have_80mhz = true;
		break;
	}

	if (!have_80mhz)
		ifmgd->flags |= IEEE80211_STA_DISABLE_VHT;

	if (sband->band == NL80211_BAND_S1GHZ) {
		const u8 *s1g_oper_ie;

		s1g_oper_ie = ieee80211_bss_get_ie(cbss,
						   WLAN_EID_S1G_OPERATION);
		if (s1g_oper_ie && s1g_oper_ie[1] >= sizeof(*s1g_oper))
			s1g_oper = (void *)(s1g_oper_ie + 2);
		else
			sdata_info(sdata,
				   "AP missing S1G operation element?\n");
	}

	ifmgd->flags |= ieee80211_determine_chantype(sdata, sband,
						     cbss->channel,
						     bss->vht_cap_info,
						     ht_oper, vht_oper, he_oper,
						     s1g_oper,
						     &chandef, false);

	sdata->needed_rx_chains = min(ieee80211_ht_vht_rx_chains(sdata, cbss),
				      local->rx_chains);

	rcu_read_unlock();

	if (ifmgd->flags & IEEE80211_STA_DISABLE_HE && is_6ghz) {
		sdata_info(sdata, "Rejecting non-HE 6/7 GHz connection");
		return -EINVAL;
	}

	/* will change later if needed */
	sdata->smps_mode = IEEE80211_SMPS_OFF;

	mutex_lock(&local->mtx);
	/*
	 * If this fails (possibly due to channel context sharing
	 * on incompatible channels, e.g. 80+80 and 160 sharing the
	 * same control channel) try to use a smaller bandwidth.
	 */
	ret = ieee80211_vif_use_channel(sdata, &chandef,
					IEEE80211_CHANCTX_SHARED);

	/* don't downgrade for 5 and 10 MHz channels, though. */
	if (chandef.width == NL80211_CHAN_WIDTH_5 ||
	    chandef.width == NL80211_CHAN_WIDTH_10)
		goto out;

	while (ret && chandef.width != NL80211_CHAN_WIDTH_20_NOHT) {
		ifmgd->flags |= ieee80211_chandef_downgrade(&chandef);
		ret = ieee80211_vif_use_channel(sdata, &chandef,
						IEEE80211_CHANCTX_SHARED);
	}
 out:
	mutex_unlock(&local->mtx);
	return ret;
}

static bool ieee80211_get_dtim(const struct cfg80211_bss_ies *ies,
			       u8 *dtim_count, u8 *dtim_period)
{
	const u8 *tim_ie = cfg80211_find_ie(WLAN_EID_TIM, ies->data, ies->len);
	const u8 *idx_ie = cfg80211_find_ie(WLAN_EID_MULTI_BSSID_IDX, ies->data,
					 ies->len);
	const struct ieee80211_tim_ie *tim = NULL;
	const struct ieee80211_bssid_index *idx;
	bool valid = tim_ie && tim_ie[1] >= 2;

	if (valid)
		tim = (void *)(tim_ie + 2);

	if (dtim_count)
		*dtim_count = valid ? tim->dtim_count : 0;

	if (dtim_period)
		*dtim_period = valid ? tim->dtim_period : 0;

	/* Check if value is overridden by non-transmitted profile */
	if (!idx_ie || idx_ie[1] < 3)
		return valid;

	idx = (void *)(idx_ie + 2);

	if (dtim_count)
		*dtim_count = idx->dtim_count;

	if (dtim_period)
		*dtim_period = idx->dtim_period;

	return true;
}

static int ieee80211_prep_connection(struct ieee80211_sub_if_data *sdata,
				     struct cfg80211_bss *cbss, bool assoc,
				     bool override)
{
	struct ieee80211_local *local = sdata->local;
	struct ieee80211_if_managed *ifmgd = &sdata->u.mgd;
	struct ieee80211_bss *bss = (void *)cbss->priv;
	struct sta_info *new_sta = NULL;
	struct ieee80211_supported_band *sband;
	bool have_sta = false;
	int err;

	sband = local->hw.wiphy->bands[cbss->channel->band];

	if (WARN_ON(!ifmgd->auth_data && !ifmgd->assoc_data))
		return -EINVAL;

	/* If a reconfig is happening, bail out */
	if (local->in_reconfig)
		return -EBUSY;

	if (assoc) {
		rcu_read_lock();
		have_sta = sta_info_get(sdata, cbss->bssid);
		rcu_read_unlock();
	}

	if (!have_sta) {
		new_sta = sta_info_alloc(sdata, cbss->bssid, GFP_KERNEL);
		if (!new_sta)
			return -ENOMEM;
	}

	/*
	 * Set up the information for the new channel before setting the
	 * new channel. We can't - completely race-free - change the basic
	 * rates bitmap and the channel (sband) that it refers to, but if
	 * we set it up before we at least avoid calling into the driver's
	 * bss_info_changed() method with invalid information (since we do
	 * call that from changing the channel - only for IDLE and perhaps
	 * some others, but ...).
	 *
	 * So to avoid that, just set up all the new information before the
	 * channel, but tell the driver to apply it only afterwards, since
	 * it might need the new channel for that.
	 */
	if (new_sta) {
		u32 rates = 0, basic_rates = 0;
		bool have_higher_than_11mbit;
		int min_rate = INT_MAX, min_rate_index = -1;
		const struct cfg80211_bss_ies *ies;
		int shift = ieee80211_vif_get_shift(&sdata->vif);

		/* TODO: S1G Basic Rate Set is expressed elsewhere */
		if (cbss->channel->band == NL80211_BAND_S1GHZ) {
			ieee80211_s1g_sta_rate_init(new_sta);
			goto skip_rates;
		}

		ieee80211_get_rates(sband, bss->supp_rates,
				    bss->supp_rates_len,
				    &rates, &basic_rates,
				    &have_higher_than_11mbit,
				    &min_rate, &min_rate_index,
				    shift);

		/*
		 * This used to be a workaround for basic rates missing
		 * in the association response frame. Now that we no
		 * longer use the basic rates from there, it probably
		 * doesn't happen any more, but keep the workaround so
		 * in case some *other* APs are buggy in different ways
		 * we can connect -- with a warning.
		 * Allow this workaround only in case the AP provided at least
		 * one rate.
		 */
		if (min_rate_index < 0) {
			sdata_info(sdata,
				   "No legacy rates in association response\n");

			sta_info_free(local, new_sta);
			return -EINVAL;
		} else if (!basic_rates) {
			sdata_info(sdata,
				   "No basic rates, using min rate instead\n");
			basic_rates = BIT(min_rate_index);
		}

		if (rates)
			new_sta->sta.supp_rates[cbss->channel->band] = rates;
		else
			sdata_info(sdata,
				   "No rates found, keeping mandatory only\n");

		sdata->vif.bss_conf.basic_rates = basic_rates;

		/* cf. IEEE 802.11 9.2.12 */
		if (cbss->channel->band == NL80211_BAND_2GHZ &&
		    have_higher_than_11mbit)
			sdata->flags |= IEEE80211_SDATA_OPERATING_GMODE;
		else
			sdata->flags &= ~IEEE80211_SDATA_OPERATING_GMODE;

skip_rates:
		memcpy(ifmgd->bssid, cbss->bssid, ETH_ALEN);

		/* set timing information */
		sdata->vif.bss_conf.beacon_int = cbss->beacon_interval;
		rcu_read_lock();
		ies = rcu_dereference(cbss->beacon_ies);
		if (ies) {
			sdata->vif.bss_conf.sync_tsf = ies->tsf;
			sdata->vif.bss_conf.sync_device_ts =
				bss->device_ts_beacon;

			ieee80211_get_dtim(ies,
					   &sdata->vif.bss_conf.sync_dtim_count,
					   NULL);
		} else if (!ieee80211_hw_check(&sdata->local->hw,
					       TIMING_BEACON_ONLY)) {
			ies = rcu_dereference(cbss->proberesp_ies);
			/* must be non-NULL since beacon IEs were NULL */
			sdata->vif.bss_conf.sync_tsf = ies->tsf;
			sdata->vif.bss_conf.sync_device_ts =
				bss->device_ts_presp;
			sdata->vif.bss_conf.sync_dtim_count = 0;
		} else {
			sdata->vif.bss_conf.sync_tsf = 0;
			sdata->vif.bss_conf.sync_device_ts = 0;
			sdata->vif.bss_conf.sync_dtim_count = 0;
		}
		rcu_read_unlock();
	}

	if (new_sta || override) {
		err = ieee80211_prep_channel(sdata, cbss);
		if (err) {
			if (new_sta)
				sta_info_free(local, new_sta);
			return -EINVAL;
		}
	}

	if (new_sta) {
		/*
		 * tell driver about BSSID, basic rates and timing
		 * this was set up above, before setting the channel
		 */
		ieee80211_bss_info_change_notify(sdata,
			BSS_CHANGED_BSSID | BSS_CHANGED_BASIC_RATES |
			BSS_CHANGED_BEACON_INT);

		if (assoc)
			sta_info_pre_move_state(new_sta, IEEE80211_STA_AUTH);

		err = sta_info_insert(new_sta);
		new_sta = NULL;
		if (err) {
			sdata_info(sdata,
				   "failed to insert STA entry for the AP (error %d)\n",
				   err);
			return err;
		}
	} else
		WARN_ON_ONCE(!ether_addr_equal(ifmgd->bssid, cbss->bssid));

	/* Cancel scan to ensure that nothing interferes with connection */
	if (local->scanning)
		ieee80211_scan_cancel(local);

	return 0;
}

/* config hooks */
int ieee80211_mgd_auth(struct ieee80211_sub_if_data *sdata,
		       struct cfg80211_auth_request *req)
{
	struct ieee80211_local *local = sdata->local;
	struct ieee80211_if_managed *ifmgd = &sdata->u.mgd;
	struct ieee80211_mgd_auth_data *auth_data;
	u16 auth_alg;
	int err;
	bool cont_auth;

	/* prepare auth data structure */

	switch (req->auth_type) {
	case NL80211_AUTHTYPE_OPEN_SYSTEM:
		auth_alg = WLAN_AUTH_OPEN;
		break;
	case NL80211_AUTHTYPE_SHARED_KEY:
		if (fips_enabled)
			return -EOPNOTSUPP;
		auth_alg = WLAN_AUTH_SHARED_KEY;
		break;
	case NL80211_AUTHTYPE_FT:
		auth_alg = WLAN_AUTH_FT;
		break;
	case NL80211_AUTHTYPE_NETWORK_EAP:
		auth_alg = WLAN_AUTH_LEAP;
		break;
	case NL80211_AUTHTYPE_SAE:
		auth_alg = WLAN_AUTH_SAE;
		break;
	case NL80211_AUTHTYPE_FILS_SK:
		auth_alg = WLAN_AUTH_FILS_SK;
		break;
	case NL80211_AUTHTYPE_FILS_SK_PFS:
		auth_alg = WLAN_AUTH_FILS_SK_PFS;
		break;
	case NL80211_AUTHTYPE_FILS_PK:
		auth_alg = WLAN_AUTH_FILS_PK;
		break;
	default:
		return -EOPNOTSUPP;
	}

	if (ifmgd->assoc_data)
		return -EBUSY;

	auth_data = kzalloc(sizeof(*auth_data) + req->auth_data_len +
			    req->ie_len, GFP_KERNEL);
	if (!auth_data)
		return -ENOMEM;

	auth_data->bss = req->bss;

	if (req->auth_data_len >= 4) {
		if (req->auth_type == NL80211_AUTHTYPE_SAE) {
			__le16 *pos = (__le16 *) req->auth_data;

			auth_data->sae_trans = le16_to_cpu(pos[0]);
			auth_data->sae_status = le16_to_cpu(pos[1]);
		}
		memcpy(auth_data->data, req->auth_data + 4,
		       req->auth_data_len - 4);
		auth_data->data_len += req->auth_data_len - 4;
	}

	/* Check if continuing authentication or trying to authenticate with the
	 * same BSS that we were in the process of authenticating with and avoid
	 * removal and re-addition of the STA entry in
	 * ieee80211_prep_connection().
	 */
	cont_auth = ifmgd->auth_data && req->bss == ifmgd->auth_data->bss;

	if (req->ie && req->ie_len) {
		memcpy(&auth_data->data[auth_data->data_len],
		       req->ie, req->ie_len);
		auth_data->data_len += req->ie_len;
	}

	if (req->key && req->key_len) {
		auth_data->key_len = req->key_len;
		auth_data->key_idx = req->key_idx;
		memcpy(auth_data->key, req->key, req->key_len);
	}

	auth_data->algorithm = auth_alg;

	/* try to authenticate/probe */

	if (ifmgd->auth_data) {
		if (cont_auth && req->auth_type == NL80211_AUTHTYPE_SAE) {
			auth_data->peer_confirmed =
				ifmgd->auth_data->peer_confirmed;
		}
		ieee80211_destroy_auth_data(sdata, cont_auth);
	}

	/* prep auth_data so we don't go into idle on disassoc */
	ifmgd->auth_data = auth_data;

	/* If this is continuation of an ongoing SAE authentication exchange
	 * (i.e., request to send SAE Confirm) and the peer has already
	 * confirmed, mark authentication completed since we are about to send
	 * out SAE Confirm.
	 */
	if (cont_auth && req->auth_type == NL80211_AUTHTYPE_SAE &&
	    auth_data->peer_confirmed && auth_data->sae_trans == 2)
		ieee80211_mark_sta_auth(sdata, req->bss->bssid);

	if (ifmgd->associated) {
		u8 frame_buf[IEEE80211_DEAUTH_FRAME_LEN];

		sdata_info(sdata,
			   "disconnect from AP %pM for new auth to %pM\n",
			   ifmgd->associated->bssid, req->bss->bssid);
		ieee80211_set_disassoc(sdata, IEEE80211_STYPE_DEAUTH,
				       WLAN_REASON_UNSPECIFIED,
				       false, frame_buf);

		ieee80211_report_disconnect(sdata, frame_buf,
					    sizeof(frame_buf), true,
					    WLAN_REASON_UNSPECIFIED);
	}

	sdata_info(sdata, "authenticate with %pM\n", req->bss->bssid);

	err = ieee80211_prep_connection(sdata, req->bss, cont_auth, false);
	if (err)
		goto err_clear;

	err = ieee80211_auth(sdata);
	if (err) {
		sta_info_destroy_addr(sdata, req->bss->bssid);
		goto err_clear;
	}

	/* hold our own reference */
	cfg80211_ref_bss(local->hw.wiphy, auth_data->bss);
	return 0;

 err_clear:
	eth_zero_addr(ifmgd->bssid);
	ieee80211_bss_info_change_notify(sdata, BSS_CHANGED_BSSID);
	ifmgd->auth_data = NULL;
	mutex_lock(&sdata->local->mtx);
	ieee80211_vif_release_channel(sdata);
	mutex_unlock(&sdata->local->mtx);
	kfree(auth_data);
	return err;
}

int ieee80211_mgd_assoc(struct ieee80211_sub_if_data *sdata,
			struct cfg80211_assoc_request *req)
{
	bool is_6ghz = req->bss->channel->band == NL80211_BAND_6GHZ;
	bool is_5ghz = req->bss->channel->band == NL80211_BAND_5GHZ;
	struct ieee80211_local *local = sdata->local;
	struct ieee80211_if_managed *ifmgd = &sdata->u.mgd;
	struct ieee80211_bss *bss = (void *)req->bss->priv;
	struct ieee80211_mgd_assoc_data *assoc_data;
	const struct cfg80211_bss_ies *beacon_ies;
	struct ieee80211_supported_band *sband;
	const u8 *ssidie, *ht_ie, *vht_ie;
	int i, err;
	bool override = false;

	assoc_data = kzalloc(sizeof(*assoc_data) + req->ie_len, GFP_KERNEL);
	if (!assoc_data)
		return -ENOMEM;

	rcu_read_lock();
	ssidie = ieee80211_bss_get_ie(req->bss, WLAN_EID_SSID);
	if (!ssidie || ssidie[1] > sizeof(assoc_data->ssid)) {
		rcu_read_unlock();
		kfree(assoc_data);
		return -EINVAL;
	}
	memcpy(assoc_data->ssid, ssidie + 2, ssidie[1]);
	assoc_data->ssid_len = ssidie[1];
	rcu_read_unlock();

	if (ifmgd->associated) {
		u8 frame_buf[IEEE80211_DEAUTH_FRAME_LEN];

		sdata_info(sdata,
			   "disconnect from AP %pM for new assoc to %pM\n",
			   ifmgd->associated->bssid, req->bss->bssid);
		ieee80211_set_disassoc(sdata, IEEE80211_STYPE_DEAUTH,
				       WLAN_REASON_UNSPECIFIED,
				       false, frame_buf);

		ieee80211_report_disconnect(sdata, frame_buf,
					    sizeof(frame_buf), true,
					    WLAN_REASON_UNSPECIFIED);
	}

	if (ifmgd->auth_data && !ifmgd->auth_data->done) {
		err = -EBUSY;
		goto err_free;
	}

	if (ifmgd->assoc_data) {
		err = -EBUSY;
		goto err_free;
	}

	if (ifmgd->auth_data) {
		bool match;

		/* keep sta info, bssid if matching */
		match = ether_addr_equal(ifmgd->bssid, req->bss->bssid);
		ieee80211_destroy_auth_data(sdata, match);
	}

	/* prepare assoc data */

	ifmgd->beacon_crc_valid = false;

	assoc_data->wmm = bss->wmm_used &&
			  (local->hw.queues >= IEEE80211_NUM_ACS);

	/*
	 * IEEE802.11n does not allow TKIP/WEP as pairwise ciphers in HT mode.
	 * We still associate in non-HT mode (11a/b/g) if any one of these
	 * ciphers is configured as pairwise.
	 * We can set this to true for non-11n hardware, that'll be checked
	 * separately along with the peer capabilities.
	 */
	for (i = 0; i < req->crypto.n_ciphers_pairwise; i++) {
		if (req->crypto.ciphers_pairwise[i] == WLAN_CIPHER_SUITE_WEP40 ||
		    req->crypto.ciphers_pairwise[i] == WLAN_CIPHER_SUITE_TKIP ||
		    req->crypto.ciphers_pairwise[i] == WLAN_CIPHER_SUITE_WEP104) {
			ifmgd->flags |= IEEE80211_STA_DISABLE_HT;
			ifmgd->flags |= IEEE80211_STA_DISABLE_VHT;
			ifmgd->flags |= IEEE80211_STA_DISABLE_HE;
			netdev_info(sdata->dev,
				    "disabling HT/VHT/HE due to WEP/TKIP use\n");
		}
	}

	sband = local->hw.wiphy->bands[req->bss->channel->band];

	/* also disable HT/VHT/HE if the AP doesn't use WMM */
	if (!bss->wmm_used) {
		ifmgd->flags |= IEEE80211_STA_DISABLE_HT;
		ifmgd->flags |= IEEE80211_STA_DISABLE_VHT;
		ifmgd->flags |= IEEE80211_STA_DISABLE_HE;
		netdev_info(sdata->dev,
			    "disabling HT/VHT/HE as WMM/QoS is not supported by the AP\n");
	}

	memcpy(&ifmgd->ht_capa, &req->ht_capa, sizeof(ifmgd->ht_capa));
	memcpy(&ifmgd->ht_capa_mask, &req->ht_capa_mask,
	       sizeof(ifmgd->ht_capa_mask));

	memcpy(&ifmgd->vht_capa, &req->vht_capa, sizeof(ifmgd->vht_capa));
	memcpy(&ifmgd->vht_capa_mask, &req->vht_capa_mask,
	       sizeof(ifmgd->vht_capa_mask));

	memcpy(&ifmgd->s1g_capa, &req->s1g_capa, sizeof(ifmgd->s1g_capa));
	memcpy(&ifmgd->s1g_capa_mask, &req->s1g_capa_mask,
	       sizeof(ifmgd->s1g_capa_mask));

	if (req->ie && req->ie_len) {
		memcpy(assoc_data->ie, req->ie, req->ie_len);
		assoc_data->ie_len = req->ie_len;
	}

	if (req->fils_kek) {
		/* should already be checked in cfg80211 - so warn */
		if (WARN_ON(req->fils_kek_len > FILS_MAX_KEK_LEN)) {
			err = -EINVAL;
			goto err_free;
		}
		memcpy(assoc_data->fils_kek, req->fils_kek,
		       req->fils_kek_len);
		assoc_data->fils_kek_len = req->fils_kek_len;
	}

	if (req->fils_nonces)
		memcpy(assoc_data->fils_nonces, req->fils_nonces,
		       2 * FILS_NONCE_LEN);

	assoc_data->bss = req->bss;

	if (ifmgd->req_smps == IEEE80211_SMPS_AUTOMATIC) {
		if (ifmgd->powersave)
			sdata->smps_mode = IEEE80211_SMPS_DYNAMIC;
		else
			sdata->smps_mode = IEEE80211_SMPS_OFF;
	} else
		sdata->smps_mode = ifmgd->req_smps;

	assoc_data->capability = req->bss->capability;
	assoc_data->supp_rates = bss->supp_rates;
	assoc_data->supp_rates_len = bss->supp_rates_len;

	rcu_read_lock();
	ht_ie = ieee80211_bss_get_ie(req->bss, WLAN_EID_HT_OPERATION);
	if (ht_ie && ht_ie[1] >= sizeof(struct ieee80211_ht_operation))
		assoc_data->ap_ht_param =
			((struct ieee80211_ht_operation *)(ht_ie + 2))->ht_param;
	else if (!is_6ghz)
		ifmgd->flags |= IEEE80211_STA_DISABLE_HT;
	vht_ie = ieee80211_bss_get_ie(req->bss, WLAN_EID_VHT_CAPABILITY);
	if (vht_ie && vht_ie[1] >= sizeof(struct ieee80211_vht_cap))
		memcpy(&assoc_data->ap_vht_cap, vht_ie + 2,
		       sizeof(struct ieee80211_vht_cap));
	else if (is_5ghz)
		ifmgd->flags |= IEEE80211_STA_DISABLE_VHT |
				IEEE80211_STA_DISABLE_HE;
	rcu_read_unlock();

	if (WARN((sdata->vif.driver_flags & IEEE80211_VIF_SUPPORTS_UAPSD) &&
		 ieee80211_hw_check(&local->hw, PS_NULLFUNC_STACK),
	     "U-APSD not supported with HW_PS_NULLFUNC_STACK\n"))
		sdata->vif.driver_flags &= ~IEEE80211_VIF_SUPPORTS_UAPSD;

	if (bss->wmm_used && bss->uapsd_supported &&
	    (sdata->vif.driver_flags & IEEE80211_VIF_SUPPORTS_UAPSD)) {
		assoc_data->uapsd = true;
		ifmgd->flags |= IEEE80211_STA_UAPSD_ENABLED;
	} else {
		assoc_data->uapsd = false;
		ifmgd->flags &= ~IEEE80211_STA_UAPSD_ENABLED;
	}

	if (req->prev_bssid)
		memcpy(assoc_data->prev_bssid, req->prev_bssid, ETH_ALEN);

	if (req->use_mfp) {
		ifmgd->mfp = IEEE80211_MFP_REQUIRED;
		ifmgd->flags |= IEEE80211_STA_MFP_ENABLED;
	} else {
		ifmgd->mfp = IEEE80211_MFP_DISABLED;
		ifmgd->flags &= ~IEEE80211_STA_MFP_ENABLED;
	}

	if (req->flags & ASSOC_REQ_USE_RRM)
		ifmgd->flags |= IEEE80211_STA_ENABLE_RRM;
	else
		ifmgd->flags &= ~IEEE80211_STA_ENABLE_RRM;

	if (req->crypto.control_port)
		ifmgd->flags |= IEEE80211_STA_CONTROL_PORT;
	else
		ifmgd->flags &= ~IEEE80211_STA_CONTROL_PORT;

	sdata->control_port_protocol = req->crypto.control_port_ethertype;
	sdata->control_port_no_encrypt = req->crypto.control_port_no_encrypt;
	sdata->control_port_over_nl80211 =
					req->crypto.control_port_over_nl80211;
	sdata->control_port_no_preauth = req->crypto.control_port_no_preauth;
	sdata->encrypt_headroom = ieee80211_cs_headroom(local, &req->crypto,
							sdata->vif.type);

	/* kick off associate process */

	ifmgd->assoc_data = assoc_data;
	ifmgd->dtim_period = 0;
	ifmgd->have_beacon = false;

	/* override HT/VHT configuration only if the AP and we support it */
	if (!(ifmgd->flags & IEEE80211_STA_DISABLE_HT)) {
		struct ieee80211_sta_ht_cap sta_ht_cap;

		if (req->flags & ASSOC_REQ_DISABLE_HT)
			override = true;

		memcpy(&sta_ht_cap, &sband->ht_cap, sizeof(sta_ht_cap));
		ieee80211_apply_htcap_overrides(sdata, &sta_ht_cap);

		/* check for 40 MHz disable override */
		if (!(ifmgd->flags & IEEE80211_STA_DISABLE_40MHZ) &&
		    sband->ht_cap.cap & IEEE80211_HT_CAP_SUP_WIDTH_20_40 &&
		    !(sta_ht_cap.cap & IEEE80211_HT_CAP_SUP_WIDTH_20_40))
			override = true;

		if (!(ifmgd->flags & IEEE80211_STA_DISABLE_VHT) &&
		    req->flags & ASSOC_REQ_DISABLE_VHT)
			override = true;
	}

	if (req->flags & ASSOC_REQ_DISABLE_HT) {
		ifmgd->flags |= IEEE80211_STA_DISABLE_HT;
		ifmgd->flags |= IEEE80211_STA_DISABLE_VHT;
		ifmgd->flags |= IEEE80211_STA_DISABLE_HE;
	}

	if (req->flags & ASSOC_REQ_DISABLE_VHT)
		ifmgd->flags |= IEEE80211_STA_DISABLE_VHT;

	err = ieee80211_prep_connection(sdata, req->bss, true, override);
	if (err)
		goto err_clear;

	rcu_read_lock();
	beacon_ies = rcu_dereference(req->bss->beacon_ies);

	if (ieee80211_hw_check(&sdata->local->hw, NEED_DTIM_BEFORE_ASSOC) &&
	    !beacon_ies) {
		/*
		 * Wait up to one beacon interval ...
		 * should this be more if we miss one?
		 */
		sdata_info(sdata, "waiting for beacon from %pM\n",
			   ifmgd->bssid);
		assoc_data->timeout = TU_TO_EXP_TIME(req->bss->beacon_interval);
		assoc_data->timeout_started = true;
		assoc_data->need_beacon = true;
	} else if (beacon_ies) {
		const struct element *elem;
		u8 dtim_count = 0;

		ieee80211_get_dtim(beacon_ies, &dtim_count,
				   &ifmgd->dtim_period);

		ifmgd->have_beacon = true;
		assoc_data->timeout = jiffies;
		assoc_data->timeout_started = true;

		if (ieee80211_hw_check(&local->hw, TIMING_BEACON_ONLY)) {
			sdata->vif.bss_conf.sync_tsf = beacon_ies->tsf;
			sdata->vif.bss_conf.sync_device_ts =
				bss->device_ts_beacon;
			sdata->vif.bss_conf.sync_dtim_count = dtim_count;
		}

		elem = cfg80211_find_ext_elem(WLAN_EID_EXT_MULTIPLE_BSSID_CONFIGURATION,
					      beacon_ies->data, beacon_ies->len);
		if (elem && elem->datalen >= 3)
			sdata->vif.bss_conf.profile_periodicity = elem->data[2];

		elem = cfg80211_find_elem(WLAN_EID_EXT_CAPABILITY,
					  beacon_ies->data, beacon_ies->len);
		if (elem && elem->datalen >= 11 &&
		    (elem->data[10] & WLAN_EXT_CAPA11_EMA_SUPPORT))
			sdata->vif.bss_conf.ema_ap = true;
	} else {
		assoc_data->timeout = jiffies;
		assoc_data->timeout_started = true;
	}
	rcu_read_unlock();

	run_again(sdata, assoc_data->timeout);

	if (bss->corrupt_data) {
		char *corrupt_type = "data";
		if (bss->corrupt_data & IEEE80211_BSS_CORRUPT_BEACON) {
			if (bss->corrupt_data &
					IEEE80211_BSS_CORRUPT_PROBE_RESP)
				corrupt_type = "beacon and probe response";
			else
				corrupt_type = "beacon";
		} else if (bss->corrupt_data & IEEE80211_BSS_CORRUPT_PROBE_RESP)
			corrupt_type = "probe response";
		sdata_info(sdata, "associating with AP with corrupt %s\n",
			   corrupt_type);
	}

	return 0;
 err_clear:
	eth_zero_addr(ifmgd->bssid);
	ieee80211_bss_info_change_notify(sdata, BSS_CHANGED_BSSID);
	ifmgd->assoc_data = NULL;
 err_free:
	kfree(assoc_data);
	return err;
}

int ieee80211_mgd_deauth(struct ieee80211_sub_if_data *sdata,
			 struct cfg80211_deauth_request *req)
{
	struct ieee80211_if_managed *ifmgd = &sdata->u.mgd;
	u8 frame_buf[IEEE80211_DEAUTH_FRAME_LEN];
	bool tx = !req->local_state_change;

	if (ifmgd->auth_data &&
	    ether_addr_equal(ifmgd->auth_data->bss->bssid, req->bssid)) {
		sdata_info(sdata,
			   "aborting authentication with %pM by local choice (Reason: %u=%s)\n",
			   req->bssid, req->reason_code,
			   ieee80211_get_reason_code_string(req->reason_code));

		drv_mgd_prepare_tx(sdata->local, sdata, 0);
		ieee80211_send_deauth_disassoc(sdata, req->bssid, req->bssid,
					       IEEE80211_STYPE_DEAUTH,
					       req->reason_code, tx,
					       frame_buf);
		ieee80211_destroy_auth_data(sdata, false);
		ieee80211_report_disconnect(sdata, frame_buf,
					    sizeof(frame_buf), true,
					    req->reason_code);

		return 0;
	}

	if (ifmgd->assoc_data &&
	    ether_addr_equal(ifmgd->assoc_data->bss->bssid, req->bssid)) {
		sdata_info(sdata,
			   "aborting association with %pM by local choice (Reason: %u=%s)\n",
			   req->bssid, req->reason_code,
			   ieee80211_get_reason_code_string(req->reason_code));

		drv_mgd_prepare_tx(sdata->local, sdata, 0);
		ieee80211_send_deauth_disassoc(sdata, req->bssid, req->bssid,
					       IEEE80211_STYPE_DEAUTH,
					       req->reason_code, tx,
					       frame_buf);
		ieee80211_destroy_assoc_data(sdata, false, true);
		ieee80211_report_disconnect(sdata, frame_buf,
					    sizeof(frame_buf), true,
					    req->reason_code);
		return 0;
	}

	if (ifmgd->associated &&
	    ether_addr_equal(ifmgd->associated->bssid, req->bssid)) {
		sdata_info(sdata,
			   "deauthenticating from %pM by local choice (Reason: %u=%s)\n",
			   req->bssid, req->reason_code,
			   ieee80211_get_reason_code_string(req->reason_code));

		ieee80211_set_disassoc(sdata, IEEE80211_STYPE_DEAUTH,
				       req->reason_code, tx, frame_buf);
		ieee80211_report_disconnect(sdata, frame_buf,
					    sizeof(frame_buf), true,
					    req->reason_code);
		return 0;
	}

	return -ENOTCONN;
}

int ieee80211_mgd_disassoc(struct ieee80211_sub_if_data *sdata,
			   struct cfg80211_disassoc_request *req)
{
	struct ieee80211_if_managed *ifmgd = &sdata->u.mgd;
	u8 bssid[ETH_ALEN];
	u8 frame_buf[IEEE80211_DEAUTH_FRAME_LEN];

	/*
	 * cfg80211 should catch this ... but it's racy since
	 * we can receive a disassoc frame, process it, hand it
	 * to cfg80211 while that's in a locked section already
	 * trying to tell us that the user wants to disconnect.
	 */
	if (ifmgd->associated != req->bss)
		return -ENOLINK;

	sdata_info(sdata,
		   "disassociating from %pM by local choice (Reason: %u=%s)\n",
		   req->bss->bssid, req->reason_code, ieee80211_get_reason_code_string(req->reason_code));

	memcpy(bssid, req->bss->bssid, ETH_ALEN);
	ieee80211_set_disassoc(sdata, IEEE80211_STYPE_DISASSOC,
			       req->reason_code, !req->local_state_change,
			       frame_buf);

	ieee80211_report_disconnect(sdata, frame_buf, sizeof(frame_buf), true,
				    req->reason_code);

	return 0;
}

void ieee80211_mgd_stop(struct ieee80211_sub_if_data *sdata)
{
	struct ieee80211_if_managed *ifmgd = &sdata->u.mgd;

	/*
	 * Make sure some work items will not run after this,
	 * they will not do anything but might not have been
	 * cancelled when disconnecting.
	 */
	cancel_work_sync(&ifmgd->monitor_work);
	cancel_work_sync(&ifmgd->beacon_connection_loss_work);
	cancel_work_sync(&ifmgd->request_smps_work);
	cancel_work_sync(&ifmgd->csa_connection_drop_work);
	cancel_work_sync(&ifmgd->chswitch_work);
	cancel_delayed_work_sync(&ifmgd->tdls_peer_del_work);

	sdata_lock(sdata);
	if (ifmgd->assoc_data) {
		struct cfg80211_bss *bss = ifmgd->assoc_data->bss;
		ieee80211_destroy_assoc_data(sdata, false, false);
		cfg80211_assoc_timeout(sdata->dev, bss);
	}
	if (ifmgd->auth_data)
		ieee80211_destroy_auth_data(sdata, false);
	spin_lock_bh(&ifmgd->teardown_lock);
	if (ifmgd->teardown_skb) {
		kfree_skb(ifmgd->teardown_skb);
		ifmgd->teardown_skb = NULL;
		ifmgd->orig_teardown_skb = NULL;
	}
	kfree(ifmgd->assoc_req_ies);
	ifmgd->assoc_req_ies = NULL;
	ifmgd->assoc_req_ies_len = 0;
	spin_unlock_bh(&ifmgd->teardown_lock);
	del_timer_sync(&ifmgd->timer);
	sdata_unlock(sdata);
}

void ieee80211_cqm_rssi_notify(struct ieee80211_vif *vif,
			       enum nl80211_cqm_rssi_threshold_event rssi_event,
			       s32 rssi_level,
			       gfp_t gfp)
{
	struct ieee80211_sub_if_data *sdata = vif_to_sdata(vif);

	trace_api_cqm_rssi_notify(sdata, rssi_event, rssi_level);

	cfg80211_cqm_rssi_notify(sdata->dev, rssi_event, rssi_level, gfp);
}
EXPORT_SYMBOL(ieee80211_cqm_rssi_notify);

void ieee80211_cqm_beacon_loss_notify(struct ieee80211_vif *vif, gfp_t gfp)
{
	struct ieee80211_sub_if_data *sdata = vif_to_sdata(vif);

	trace_api_cqm_beacon_loss_notify(sdata->local, sdata);

	cfg80211_cqm_beacon_loss_notify(sdata->dev, gfp);
}
EXPORT_SYMBOL(ieee80211_cqm_beacon_loss_notify);<|MERGE_RESOLUTION|>--- conflicted
+++ resolved
@@ -1554,20 +1554,13 @@
 	switch (channel->band) {
 	default:
 		WARN_ON_ONCE(1);
-<<<<<<< HEAD
-		/* fall through */
-=======
 		fallthrough;
->>>>>>> 24b8d41d
 	case NL80211_BAND_2GHZ:
 	case NL80211_BAND_60GHZ:
 		chan_increment = 1;
 		break;
 	case NL80211_BAND_5GHZ:
-<<<<<<< HEAD
-=======
 	case NL80211_BAND_6GHZ:
->>>>>>> 24b8d41d
 		chan_increment = 4;
 		break;
 	}
@@ -2208,12 +2201,8 @@
 	}
 
 	use_short_slot = !!(capab & WLAN_CAPABILITY_SHORT_SLOT_TIME);
-<<<<<<< HEAD
-	if (ieee80211_get_sdata_band(sdata) == NL80211_BAND_5GHZ)
-=======
 	if (sband->band == NL80211_BAND_5GHZ ||
 	    sband->band == NL80211_BAND_6GHZ)
->>>>>>> 24b8d41d
 		use_short_slot = true;
 
 	if (use_protection != bss_conf->use_cts_prot) {
@@ -2760,11 +2749,8 @@
 		return;
 	}
 
-<<<<<<< HEAD
-=======
 	tx = !sdata->csa_block_tx;
 
->>>>>>> 24b8d41d
 	/* AP is probably out of range (or not reachable for another reason) so
 	 * remove the bss struct for that AP.
 	 */
