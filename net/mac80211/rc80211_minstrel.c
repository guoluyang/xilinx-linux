--- conflicted
+++ resolved
@@ -549,144 +549,6 @@
 	minstrel_update_rates(mp, mi);
 }
 
-<<<<<<< HEAD
-static void *
-minstrel_alloc_sta(void *priv, struct ieee80211_sta *sta, gfp_t gfp)
-{
-	struct ieee80211_supported_band *sband;
-	struct minstrel_sta_info *mi;
-	struct minstrel_priv *mp = priv;
-	struct ieee80211_hw *hw = mp->hw;
-	int max_rates = 0;
-	int i;
-
-	mi = kzalloc(sizeof(struct minstrel_sta_info), gfp);
-	if (!mi)
-		return NULL;
-
-	for (i = 0; i < NUM_NL80211_BANDS; i++) {
-		sband = hw->wiphy->bands[i];
-		if (sband && sband->n_bitrates > max_rates)
-			max_rates = sband->n_bitrates;
-	}
-
-	mi->r = kzalloc(sizeof(struct minstrel_rate) * max_rates, gfp);
-	if (!mi->r)
-		goto error;
-
-	mi->sample_table = kmalloc(SAMPLE_COLUMNS * max_rates, gfp);
-	if (!mi->sample_table)
-		goto error1;
-
-	mi->last_stats_update = jiffies;
-	return mi;
-
-error1:
-	kfree(mi->r);
-error:
-	kfree(mi);
-	return NULL;
-}
-
-static void
-minstrel_free_sta(void *priv, struct ieee80211_sta *sta, void *priv_sta)
-{
-	struct minstrel_sta_info *mi = priv_sta;
-
-	kfree(mi->sample_table);
-	kfree(mi->r);
-	kfree(mi);
-}
-
-static void
-minstrel_init_cck_rates(struct minstrel_priv *mp)
-{
-	static const int bitrates[4] = { 10, 20, 55, 110 };
-	struct ieee80211_supported_band *sband;
-	u32 rate_flags = ieee80211_chandef_rate_flags(&mp->hw->conf.chandef);
-	int i, j;
-
-	sband = mp->hw->wiphy->bands[NL80211_BAND_2GHZ];
-	if (!sband)
-		return;
-
-	for (i = 0, j = 0; i < sband->n_bitrates; i++) {
-		struct ieee80211_rate *rate = &sband->bitrates[i];
-
-		if (rate->flags & IEEE80211_RATE_ERP_G)
-			continue;
-
-		if ((rate_flags & sband->bitrates[i].flags) != rate_flags)
-			continue;
-
-		for (j = 0; j < ARRAY_SIZE(bitrates); j++) {
-			if (rate->bitrate != bitrates[j])
-				continue;
-
-			mp->cck_rates[j] = i;
-			break;
-		}
-	}
-}
-
-static void *
-minstrel_alloc(struct ieee80211_hw *hw, struct dentry *debugfsdir)
-{
-	struct minstrel_priv *mp;
-
-	mp = kzalloc(sizeof(struct minstrel_priv), GFP_ATOMIC);
-	if (!mp)
-		return NULL;
-
-	/* contention window settings
-	 * Just an approximation. Using the per-queue values would complicate
-	 * the calculations and is probably unnecessary */
-	mp->cw_min = 15;
-	mp->cw_max = 1023;
-
-	/* number of packets (in %) to use for sampling other rates
-	 * sample less often for non-mrr packets, because the overhead
-	 * is much higher than with mrr */
-	mp->lookaround_rate = 5;
-	mp->lookaround_rate_mrr = 10;
-
-	/* maximum time that the hw is allowed to stay in one MRR segment */
-	mp->segment_size = 6000;
-
-	if (hw->max_rate_tries > 0)
-		mp->max_retry = hw->max_rate_tries;
-	else
-		/* safe default, does not necessarily have to match hw properties */
-		mp->max_retry = 7;
-
-	if (hw->max_rates >= 4)
-		mp->has_mrr = true;
-
-	mp->hw = hw;
-	mp->update_interval = 100;
-
-#ifdef CONFIG_MAC80211_DEBUGFS
-	mp->fixed_rate_idx = (u32) -1;
-	mp->dbg_fixed_rate = debugfs_create_u32("fixed_rate_idx",
-			S_IRUGO | S_IWUGO, debugfsdir, &mp->fixed_rate_idx);
-#endif
-
-	minstrel_init_cck_rates(mp);
-
-	return mp;
-}
-
-static void
-minstrel_free(void *priv)
-{
-#ifdef CONFIG_MAC80211_DEBUGFS
-	debugfs_remove(((struct minstrel_priv *)priv)->dbg_fixed_rate);
-#endif
-	kfree(priv);
-}
-
-=======
->>>>>>> 24b8d41d
 static u32 minstrel_get_expected_throughput(void *priv_sta)
 {
 	struct minstrel_sta_info *mi = priv_sta;
