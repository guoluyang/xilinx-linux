/* SPDX-License-Identifier: GPL-2.0-only */
/*
 * Copyright (c) 2007-2014 Nicira, Inc.
 */

#ifndef DATAPATH_H
#define DATAPATH_H 1

#include <asm/page.h>
#include <linux/kernel.h>
#include <linux/mutex.h>
#include <linux/netdevice.h>
#include <linux/skbuff.h>
#include <linux/u64_stats_sync.h>
#include <net/ip_tunnels.h>

#include "conntrack.h"
#include "flow.h"
#include "flow_table.h"
#include "meter.h"
#include "vport-internal_dev.h"

#define DP_MAX_PORTS                USHRT_MAX
#define DP_VPORT_HASH_BUCKETS       1024
#define DP_MASKS_REBALANCE_INTERVAL 4000

/**
 * struct dp_stats_percpu - per-cpu packet processing statistics for a given
 * datapath.
 * @n_hit: Number of received packets for which a matching flow was found in
 * the flow table.
 * @n_miss: Number of received packets that had no matching flow in the flow
 * table.  The sum of @n_hit and @n_miss is the number of packets that have
 * been received by the datapath.
 * @n_lost: Number of received packets that had no matching flow in the flow
 * table that could not be sent to userspace (normally due to an overflow in
 * one of the datapath's queues).
 * @n_mask_hit: Number of masks looked up for flow match.
 *   @n_mask_hit / (@n_hit + @n_missed)  will be the average masks looked
 *   up per packet.
 * @n_cache_hit: The number of received packets that had their mask found using
 * the mask cache.
 */
struct dp_stats_percpu {
	u64 n_hit;
	u64 n_missed;
	u64 n_lost;
	u64 n_mask_hit;
	u64 n_cache_hit;
	struct u64_stats_sync syncp;
};

/**
 * struct datapath - datapath for flow-based packet switching
 * @rcu: RCU callback head for deferred destruction.
 * @list_node: Element in global 'dps' list.
 * @table: flow table.
 * @ports: Hash table for ports.  %OVSP_LOCAL port always exists.  Protected by
 * ovs_mutex and RCU.
 * @stats_percpu: Per-CPU datapath statistics.
 * @net: Reference to net namespace.
 * @max_headroom: the maximum headroom of all vports in this datapath; it will
 * be used by all the internal vports in this dp.
 *
 * Context: See the comment on locking at the top of datapath.c for additional
 * locking information.
 */
struct datapath {
	struct rcu_head rcu;
	struct list_head list_node;

	/* Flow table. */
	struct flow_table table;

	/* Switch ports. */
	struct hlist_head *ports;

	/* Stats. */
	struct dp_stats_percpu __percpu *stats_percpu;

	/* Network namespace ref. */
	possible_net_t net;

	u32 user_features;

	u32 max_headroom;

	/* Switch meters. */
	struct dp_meter_table meter_tbl;
};

/**
 * struct ovs_skb_cb - OVS data in skb CB
 * @input_vport: The original vport packet came in on. This value is cached
 * when a packet is received by OVS.
 * @mru: The maximum received fragement size; 0 if the packet is not
 * @cutlen: The number of bytes from the packet end to be removed.
 * fragmented.
 * @acts_origlen: The netlink size of the flow actions applied to this skb.
 * @cutlen: The number of bytes from the packet end to be removed.
 */
struct ovs_skb_cb {
	struct vport		*input_vport;
	u16			mru;
<<<<<<< HEAD
=======
	u16			acts_origlen;
>>>>>>> 24b8d41d
	u32			cutlen;
};
#define OVS_CB(skb) ((struct ovs_skb_cb *)(skb)->cb)

/**
 * struct dp_upcall - metadata to include with a packet to send to userspace
 * @cmd: One of %OVS_PACKET_CMD_*.
 * @userdata: If nonnull, its variable-length value is passed to userspace as
 * %OVS_PACKET_ATTR_USERDATA.
 * @portid: Netlink portid to which packet should be sent.  If @portid is 0
 * then no packet is sent and the packet is accounted in the datapath's @n_lost
 * counter.
 * @egress_tun_info: If nonnull, becomes %OVS_PACKET_ATTR_EGRESS_TUN_KEY.
 * @mru: If not zero, Maximum received IP fragment size.
 */
struct dp_upcall_info {
	struct ip_tunnel_info *egress_tun_info;
	const struct nlattr *userdata;
	const struct nlattr *actions;
	int actions_len;
	u32 portid;
	u8 cmd;
	u16 mru;
};

/**
 * struct ovs_net - Per net-namespace data for ovs.
 * @dps: List of datapaths to enable dumping them all out.
 * Protected by genl_mutex.
 */
struct ovs_net {
	struct list_head dps;
	struct work_struct dp_notify_work;
	struct delayed_work masks_rebalance;
#if	IS_ENABLED(CONFIG_NETFILTER_CONNCOUNT)
	struct ovs_ct_limit_info *ct_limit_info;
#endif

	/* Module reference for configuring conntrack. */
	bool xt_label;
};

/**
 * enum ovs_pkt_hash_types - hash info to include with a packet
 * to send to userspace.
 * @OVS_PACKET_HASH_SW_BIT: indicates hash was computed in software stack.
 * @OVS_PACKET_HASH_L4_BIT: indicates hash is a canonical 4-tuple hash
 * over transport ports.
 */
enum ovs_pkt_hash_types {
	OVS_PACKET_HASH_SW_BIT = (1ULL << 32),
	OVS_PACKET_HASH_L4_BIT = (1ULL << 33),
};

extern unsigned int ovs_net_id;
void ovs_lock(void);
void ovs_unlock(void);

#ifdef CONFIG_LOCKDEP
int lockdep_ovsl_is_held(void);
#else
#define lockdep_ovsl_is_held()	1
#endif

#define ASSERT_OVSL()		WARN_ON(!lockdep_ovsl_is_held())
#define ovsl_dereference(p)					\
	rcu_dereference_protected(p, lockdep_ovsl_is_held())
#define rcu_dereference_ovsl(p)					\
	rcu_dereference_check(p, lockdep_ovsl_is_held())

static inline struct net *ovs_dp_get_net(const struct datapath *dp)
{
	return read_pnet(&dp->net);
}

static inline void ovs_dp_set_net(struct datapath *dp, struct net *net)
{
	write_pnet(&dp->net, net);
}

struct vport *ovs_lookup_vport(const struct datapath *dp, u16 port_no);

static inline struct vport *ovs_vport_rcu(const struct datapath *dp, int port_no)
{
	WARN_ON_ONCE(!rcu_read_lock_held());
	return ovs_lookup_vport(dp, port_no);
}

static inline struct vport *ovs_vport_ovsl_rcu(const struct datapath *dp, int port_no)
{
	WARN_ON_ONCE(!rcu_read_lock_held() && !lockdep_ovsl_is_held());
	return ovs_lookup_vport(dp, port_no);
}

static inline struct vport *ovs_vport_ovsl(const struct datapath *dp, int port_no)
{
	ASSERT_OVSL();
	return ovs_lookup_vport(dp, port_no);
}

/* Must be called with rcu_read_lock. */
static inline struct datapath *get_dp_rcu(struct net *net, int dp_ifindex)
{
	struct net_device *dev = dev_get_by_index_rcu(net, dp_ifindex);

	if (dev) {
		struct vport *vport = ovs_internal_dev_get_vport(dev);

		if (vport)
			return vport->dp;
	}

	return NULL;
}

/* The caller must hold either ovs_mutex or rcu_read_lock to keep the
 * returned dp pointer valid.
 */
static inline struct datapath *get_dp(struct net *net, int dp_ifindex)
{
	struct datapath *dp;

	WARN_ON_ONCE(!rcu_read_lock_held() && !lockdep_ovsl_is_held());
	rcu_read_lock();
	dp = get_dp_rcu(net, dp_ifindex);
	rcu_read_unlock();

	return dp;
}

extern struct notifier_block ovs_dp_device_notifier;
extern struct genl_family dp_vport_genl_family;

DECLARE_STATIC_KEY_FALSE(tc_recirc_sharing_support);

void ovs_dp_process_packet(struct sk_buff *skb, struct sw_flow_key *key);
void ovs_dp_detach_port(struct vport *);
int ovs_dp_upcall(struct datapath *, struct sk_buff *,
		  const struct sw_flow_key *, const struct dp_upcall_info *,
		  uint32_t cutlen);

const char *ovs_dp_name(const struct datapath *dp);
struct sk_buff *ovs_vport_cmd_build_info(struct vport *vport, struct net *net,
					 u32 portid, u32 seq, u8 cmd);

int ovs_execute_actions(struct datapath *dp, struct sk_buff *skb,
			const struct sw_flow_actions *, struct sw_flow_key *);

void ovs_dp_notify_wq(struct work_struct *work);

int action_fifos_init(void);
void action_fifos_exit(void);

/* 'KEY' must not have any bits set outside of the 'MASK' */
#define OVS_MASKED(OLD, KEY, MASK) ((KEY) | ((OLD) & ~(MASK)))
#define OVS_SET_MASKED(OLD, KEY, MASK) ((OLD) = OVS_MASKED(OLD, KEY, MASK))

#define OVS_NLERR(logging_allowed, fmt, ...)			\
do {								\
	if (logging_allowed && net_ratelimit())			\
		pr_info("netlink: " fmt "\n", ##__VA_ARGS__);	\
} while (0)
#endif /* datapath.h */<|MERGE_RESOLUTION|>--- conflicted
+++ resolved
@@ -94,7 +94,6 @@
  * @input_vport: The original vport packet came in on. This value is cached
  * when a packet is received by OVS.
  * @mru: The maximum received fragement size; 0 if the packet is not
- * @cutlen: The number of bytes from the packet end to be removed.
  * fragmented.
  * @acts_origlen: The netlink size of the flow actions applied to this skb.
  * @cutlen: The number of bytes from the packet end to be removed.
@@ -102,10 +101,7 @@
 struct ovs_skb_cb {
 	struct vport		*input_vport;
 	u16			mru;
-<<<<<<< HEAD
-=======
 	u16			acts_origlen;
->>>>>>> 24b8d41d
 	u32			cutlen;
 };
 #define OVS_CB(skb) ((struct ovs_skb_cb *)(skb)->cb)
