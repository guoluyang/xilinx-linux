// SPDX-License-Identifier: GPL-2.0-only
/*
 * Copyright (c) 2007-2012 Nicira, Inc.
 */

#include <linux/if_vlan.h>
#include <linux/kernel.h>
#include <linux/netdevice.h>
#include <linux/etherdevice.h>
#include <linux/ethtool.h>
#include <linux/skbuff.h>

#include <net/dst.h>
#include <net/xfrm.h>
#include <net/rtnetlink.h>

#include "datapath.h"
#include "vport-internal_dev.h"
#include "vport-netdev.h"

struct internal_dev {
	struct vport *vport;
};

static struct vport_ops ovs_internal_vport_ops;

static struct internal_dev *internal_dev_priv(struct net_device *netdev)
{
	return netdev_priv(netdev);
}

/* Called with rcu_read_lock_bh. */
static netdev_tx_t
internal_dev_xmit(struct sk_buff *skb, struct net_device *netdev)
{
	int len, err;

	len = skb->len;
	rcu_read_lock();
	err = ovs_vport_receive(internal_dev_priv(netdev)->vport, skb, NULL);
	rcu_read_unlock();

	if (likely(!err)) {
		struct pcpu_sw_netstats *tstats = this_cpu_ptr(netdev->tstats);

		u64_stats_update_begin(&tstats->syncp);
		tstats->tx_bytes += len;
		tstats->tx_packets++;
		u64_stats_update_end(&tstats->syncp);
	} else {
		netdev->stats.tx_errors++;
	}
	return NETDEV_TX_OK;
}

static int internal_dev_open(struct net_device *netdev)
{
	netif_start_queue(netdev);
	return 0;
}

static int internal_dev_stop(struct net_device *netdev)
{
	netif_stop_queue(netdev);
	return 0;
}

static void internal_dev_getinfo(struct net_device *netdev,
				 struct ethtool_drvinfo *info)
{
	strlcpy(info->driver, "openvswitch", sizeof(info->driver));
}

static const struct ethtool_ops internal_dev_ethtool_ops = {
	.get_drvinfo	= internal_dev_getinfo,
	.get_link	= ethtool_op_get_link,
};

static void internal_dev_destructor(struct net_device *dev)
{
	struct vport *vport = ovs_internal_dev_get_vport(dev);

	ovs_vport_free(vport);
}

static void
internal_get_stats(struct net_device *dev, struct rtnl_link_stats64 *stats)
{
	memset(stats, 0, sizeof(*stats));
	stats->rx_errors  = dev->stats.rx_errors;
	stats->tx_errors  = dev->stats.tx_errors;
	stats->tx_dropped = dev->stats.tx_dropped;
	stats->rx_dropped = dev->stats.rx_dropped;

<<<<<<< HEAD
	for_each_possible_cpu(i) {
		const struct pcpu_sw_netstats *percpu_stats;
		struct pcpu_sw_netstats local_stats;
		unsigned int start;

		percpu_stats = per_cpu_ptr(dev->tstats, i);

		do {
			start = u64_stats_fetch_begin_irq(&percpu_stats->syncp);
			local_stats = *percpu_stats;
		} while (u64_stats_fetch_retry_irq(&percpu_stats->syncp, start));

		stats->rx_bytes         += local_stats.rx_bytes;
		stats->rx_packets       += local_stats.rx_packets;
		stats->tx_bytes         += local_stats.tx_bytes;
		stats->tx_packets       += local_stats.tx_packets;
	}

	return stats;
}

static void internal_set_rx_headroom(struct net_device *dev, int new_hr)
{
	dev->needed_headroom = new_hr < 0 ? 0 : new_hr;
=======
	dev_fetch_sw_netstats(stats, dev->tstats);
>>>>>>> 24b8d41d
}

static const struct net_device_ops internal_dev_netdev_ops = {
	.ndo_open = internal_dev_open,
	.ndo_stop = internal_dev_stop,
	.ndo_start_xmit = internal_dev_xmit,
	.ndo_set_mac_address = eth_mac_addr,
	.ndo_get_stats64 = internal_get_stats,
};

static struct rtnl_link_ops internal_dev_link_ops __read_mostly = {
	.kind = "openvswitch",
};

static void do_setup(struct net_device *netdev)
{
	ether_setup(netdev);

	netdev->max_mtu = ETH_MAX_MTU;

	netdev->netdev_ops = &internal_dev_netdev_ops;

	netdev->priv_flags &= ~IFF_TX_SKB_SHARING;
	netdev->priv_flags |= IFF_LIVE_ADDR_CHANGE | IFF_OPENVSWITCH |
<<<<<<< HEAD
			      IFF_PHONY_HEADROOM | IFF_NO_QUEUE;
	netdev->destructor = internal_dev_destructor;
=======
			      IFF_NO_QUEUE;
	netdev->needs_free_netdev = true;
	netdev->priv_destructor = NULL;
>>>>>>> 24b8d41d
	netdev->ethtool_ops = &internal_dev_ethtool_ops;
	netdev->rtnl_link_ops = &internal_dev_link_ops;

	netdev->features = NETIF_F_LLTX | NETIF_F_SG | NETIF_F_FRAGLIST |
			   NETIF_F_HIGHDMA | NETIF_F_HW_CSUM |
			   NETIF_F_GSO_SOFTWARE | NETIF_F_GSO_ENCAP_ALL;

	netdev->vlan_features = netdev->features;
	netdev->hw_enc_features = netdev->features;
	netdev->features |= NETIF_F_HW_VLAN_CTAG_TX | NETIF_F_HW_VLAN_STAG_TX;
	netdev->hw_features = netdev->features & ~NETIF_F_LLTX;

	eth_hw_addr_random(netdev);
}

static struct vport *internal_dev_create(const struct vport_parms *parms)
{
	struct vport *vport;
	struct internal_dev *internal_dev;
	struct net_device *dev;
	int err;

	vport = ovs_vport_alloc(0, &ovs_internal_vport_ops, parms);
	if (IS_ERR(vport)) {
		err = PTR_ERR(vport);
		goto error;
	}

<<<<<<< HEAD
	vport->dev = alloc_netdev(sizeof(struct internal_dev),
				  parms->name, NET_NAME_USER, do_setup);
=======
	dev = alloc_netdev(sizeof(struct internal_dev),
			   parms->name, NET_NAME_USER, do_setup);
	vport->dev = dev;
>>>>>>> 24b8d41d
	if (!vport->dev) {
		err = -ENOMEM;
		goto error_free_vport;
	}
	vport->dev->tstats = netdev_alloc_pcpu_stats(struct pcpu_sw_netstats);
	if (!vport->dev->tstats) {
		err = -ENOMEM;
		goto error_free_netdev;
	}

	dev_net_set(vport->dev, ovs_dp_get_net(vport->dp));
	internal_dev = internal_dev_priv(vport->dev);
	internal_dev->vport = vport;

	/* Restrict bridge port to current netns. */
	if (vport->port_no == OVSP_LOCAL)
		vport->dev->features |= NETIF_F_NETNS_LOCAL;

	rtnl_lock();
	err = register_netdevice(vport->dev);
	if (err)
		goto error_unlock;
	vport->dev->priv_destructor = internal_dev_destructor;

	dev_set_promiscuity(vport->dev, 1);
	rtnl_unlock();
	netif_start_queue(vport->dev);

	return vport;

error_unlock:
	rtnl_unlock();
	free_percpu(dev->tstats);
error_free_netdev:
	free_netdev(dev);
error_free_vport:
	ovs_vport_free(vport);
error:
	return ERR_PTR(err);
}

static void internal_dev_destroy(struct vport *vport)
{
	netif_stop_queue(vport->dev);
	rtnl_lock();
	dev_set_promiscuity(vport->dev, -1);

	/* unregister_netdevice() waits for an RCU grace period. */
	unregister_netdevice(vport->dev);
	free_percpu(vport->dev->tstats);
	rtnl_unlock();
}

static netdev_tx_t internal_dev_recv(struct sk_buff *skb)
{
	struct net_device *netdev = skb->dev;

	if (unlikely(!(netdev->flags & IFF_UP))) {
		kfree_skb(skb);
		netdev->stats.rx_dropped++;
		return NETDEV_TX_OK;
	}

	skb_dst_drop(skb);
	nf_reset_ct(skb);
	secpath_reset(skb);

	skb->pkt_type = PACKET_HOST;
	skb->protocol = eth_type_trans(skb, netdev);
	skb_postpull_rcsum(skb, eth_hdr(skb), ETH_HLEN);
	dev_sw_netstats_rx_add(netdev, skb->len);

	netif_rx(skb);
	return NETDEV_TX_OK;
}

static struct vport_ops ovs_internal_vport_ops = {
	.type		= OVS_VPORT_TYPE_INTERNAL,
	.create		= internal_dev_create,
	.destroy	= internal_dev_destroy,
	.send		= internal_dev_recv,
};

int ovs_is_internal_dev(const struct net_device *netdev)
{
	return netdev->netdev_ops == &internal_dev_netdev_ops;
}

struct vport *ovs_internal_dev_get_vport(struct net_device *netdev)
{
	if (!ovs_is_internal_dev(netdev))
		return NULL;

	return internal_dev_priv(netdev)->vport;
}

int ovs_internal_dev_rtnl_link_register(void)
{
	int err;

	err = rtnl_link_register(&internal_dev_link_ops);
	if (err < 0)
		return err;

	err = ovs_vport_ops_register(&ovs_internal_vport_ops);
	if (err < 0)
		rtnl_link_unregister(&internal_dev_link_ops);

	return err;
}

void ovs_internal_dev_rtnl_link_unregister(void)
{
	ovs_vport_ops_unregister(&ovs_internal_vport_ops);
	rtnl_link_unregister(&internal_dev_link_ops);
}<|MERGE_RESOLUTION|>--- conflicted
+++ resolved
@@ -92,34 +92,7 @@
 	stats->tx_dropped = dev->stats.tx_dropped;
 	stats->rx_dropped = dev->stats.rx_dropped;
 
-<<<<<<< HEAD
-	for_each_possible_cpu(i) {
-		const struct pcpu_sw_netstats *percpu_stats;
-		struct pcpu_sw_netstats local_stats;
-		unsigned int start;
-
-		percpu_stats = per_cpu_ptr(dev->tstats, i);
-
-		do {
-			start = u64_stats_fetch_begin_irq(&percpu_stats->syncp);
-			local_stats = *percpu_stats;
-		} while (u64_stats_fetch_retry_irq(&percpu_stats->syncp, start));
-
-		stats->rx_bytes         += local_stats.rx_bytes;
-		stats->rx_packets       += local_stats.rx_packets;
-		stats->tx_bytes         += local_stats.tx_bytes;
-		stats->tx_packets       += local_stats.tx_packets;
-	}
-
-	return stats;
-}
-
-static void internal_set_rx_headroom(struct net_device *dev, int new_hr)
-{
-	dev->needed_headroom = new_hr < 0 ? 0 : new_hr;
-=======
 	dev_fetch_sw_netstats(stats, dev->tstats);
->>>>>>> 24b8d41d
 }
 
 static const struct net_device_ops internal_dev_netdev_ops = {
@@ -144,14 +117,9 @@
 
 	netdev->priv_flags &= ~IFF_TX_SKB_SHARING;
 	netdev->priv_flags |= IFF_LIVE_ADDR_CHANGE | IFF_OPENVSWITCH |
-<<<<<<< HEAD
-			      IFF_PHONY_HEADROOM | IFF_NO_QUEUE;
-	netdev->destructor = internal_dev_destructor;
-=======
 			      IFF_NO_QUEUE;
 	netdev->needs_free_netdev = true;
 	netdev->priv_destructor = NULL;
->>>>>>> 24b8d41d
 	netdev->ethtool_ops = &internal_dev_ethtool_ops;
 	netdev->rtnl_link_ops = &internal_dev_link_ops;
 
@@ -180,14 +148,9 @@
 		goto error;
 	}
 
-<<<<<<< HEAD
-	vport->dev = alloc_netdev(sizeof(struct internal_dev),
-				  parms->name, NET_NAME_USER, do_setup);
-=======
 	dev = alloc_netdev(sizeof(struct internal_dev),
 			   parms->name, NET_NAME_USER, do_setup);
 	vport->dev = dev;
->>>>>>> 24b8d41d
 	if (!vport->dev) {
 		err = -ENOMEM;
 		goto error_free_vport;
