// SPDX-License-Identifier: GPL-2.0-only
/*
 * Copyright (c) 2015 Nicira, Inc.
 */

#include <linux/module.h>
#include <linux/openvswitch.h>
#include <linux/tcp.h>
#include <linux/udp.h>
#include <linux/sctp.h>
#include <linux/static_key.h>
#include <net/ip.h>
#include <net/genetlink.h>
#include <net/netfilter/nf_conntrack_core.h>
#include <net/netfilter/nf_conntrack_count.h>
#include <net/netfilter/nf_conntrack_helper.h>
#include <net/netfilter/nf_conntrack_labels.h>
#include <net/netfilter/nf_conntrack_seqadj.h>
#include <net/netfilter/nf_conntrack_timeout.h>
#include <net/netfilter/nf_conntrack_zones.h>
#include <net/netfilter/ipv6/nf_defrag_ipv6.h>
#include <net/ipv6_frag.h>

#if IS_ENABLED(CONFIG_NF_NAT)
#include <net/netfilter/nf_nat.h>
#endif

#include "datapath.h"
#include "conntrack.h"
#include "flow.h"
#include "flow_netlink.h"

struct ovs_ct_len_tbl {
	int maxlen;
	int minlen;
};

/* Metadata mark for masked write to conntrack mark */
struct md_mark {
	u32 value;
	u32 mask;
};

/* Metadata label for masked write to conntrack label. */
struct md_labels {
	struct ovs_key_ct_labels value;
	struct ovs_key_ct_labels mask;
};

enum ovs_ct_nat {
	OVS_CT_NAT = 1 << 0,     /* NAT for committed connections only. */
	OVS_CT_SRC_NAT = 1 << 1, /* Source NAT for NEW connections. */
	OVS_CT_DST_NAT = 1 << 2, /* Destination NAT for NEW connections. */
};

/* Conntrack action context for execution. */
struct ovs_conntrack_info {
	struct nf_conntrack_helper *helper;
	struct nf_conntrack_zone zone;
	struct nf_conn *ct;
	u8 commit : 1;
	u8 nat : 3;                 /* enum ovs_ct_nat */
	u8 force : 1;
	u8 have_eventmask : 1;
	u16 family;
	u32 eventmask;              /* Mask of 1 << IPCT_*. */
	struct md_mark mark;
	struct md_labels labels;
	char timeout[CTNL_TIMEOUT_NAME_MAX];
	struct nf_ct_timeout *nf_ct_timeout;
#if IS_ENABLED(CONFIG_NF_NAT)
	struct nf_nat_range2 range;  /* Only present for SRC NAT and DST NAT. */
#endif
};

#if	IS_ENABLED(CONFIG_NETFILTER_CONNCOUNT)
#define OVS_CT_LIMIT_UNLIMITED	0
#define OVS_CT_LIMIT_DEFAULT OVS_CT_LIMIT_UNLIMITED
#define CT_LIMIT_HASH_BUCKETS 512
static DEFINE_STATIC_KEY_FALSE(ovs_ct_limit_enabled);

struct ovs_ct_limit {
	/* Elements in ovs_ct_limit_info->limits hash table */
	struct hlist_node hlist_node;
	struct rcu_head rcu;
	u16 zone;
	u32 limit;
};

struct ovs_ct_limit_info {
	u32 default_limit;
	struct hlist_head *limits;
	struct nf_conncount_data *data;
};

static const struct nla_policy ct_limit_policy[OVS_CT_LIMIT_ATTR_MAX + 1] = {
	[OVS_CT_LIMIT_ATTR_ZONE_LIMIT] = { .type = NLA_NESTED, },
};
#endif

static bool labels_nonzero(const struct ovs_key_ct_labels *labels);

static void __ovs_ct_free_action(struct ovs_conntrack_info *ct_info);

static u16 key_to_nfproto(const struct sw_flow_key *key)
{
	switch (ntohs(key->eth.type)) {
	case ETH_P_IP:
		return NFPROTO_IPV4;
	case ETH_P_IPV6:
		return NFPROTO_IPV6;
	default:
		return NFPROTO_UNSPEC;
	}
}

/* Map SKB connection state into the values used by flow definition. */
static u8 ovs_ct_get_state(enum ip_conntrack_info ctinfo)
{
	u8 ct_state = OVS_CS_F_TRACKED;

	switch (ctinfo) {
	case IP_CT_ESTABLISHED_REPLY:
	case IP_CT_RELATED_REPLY:
		ct_state |= OVS_CS_F_REPLY_DIR;
		break;
	default:
		break;
	}

	switch (ctinfo) {
	case IP_CT_ESTABLISHED:
	case IP_CT_ESTABLISHED_REPLY:
		ct_state |= OVS_CS_F_ESTABLISHED;
		break;
	case IP_CT_RELATED:
	case IP_CT_RELATED_REPLY:
		ct_state |= OVS_CS_F_RELATED;
		break;
	case IP_CT_NEW:
		ct_state |= OVS_CS_F_NEW;
		break;
	default:
		break;
	}

	return ct_state;
}

static u32 ovs_ct_get_mark(const struct nf_conn *ct)
{
#if IS_ENABLED(CONFIG_NF_CONNTRACK_MARK)
	return ct ? ct->mark : 0;
#else
	return 0;
#endif
}

/* Guard against conntrack labels max size shrinking below 128 bits. */
#if NF_CT_LABELS_MAX_SIZE < 16
#error NF_CT_LABELS_MAX_SIZE must be at least 16 bytes
#endif

static void ovs_ct_get_labels(const struct nf_conn *ct,
			      struct ovs_key_ct_labels *labels)
{
	struct nf_conn_labels *cl = ct ? nf_ct_labels_find(ct) : NULL;

<<<<<<< HEAD
	if (cl) {
		size_t len = sizeof(cl->bits);
=======
	if (cl)
		memcpy(labels, cl->bits, OVS_CT_LABELS_LEN);
	else
		memset(labels, 0, OVS_CT_LABELS_LEN);
}
>>>>>>> 24b8d41d

static void __ovs_ct_update_key_orig_tp(struct sw_flow_key *key,
					const struct nf_conntrack_tuple *orig,
					u8 icmp_proto)
{
	key->ct_orig_proto = orig->dst.protonum;
	if (orig->dst.protonum == icmp_proto) {
		key->ct.orig_tp.src = htons(orig->dst.u.icmp.type);
		key->ct.orig_tp.dst = htons(orig->dst.u.icmp.code);
	} else {
		key->ct.orig_tp.src = orig->src.u.all;
		key->ct.orig_tp.dst = orig->dst.u.all;
	}
}

static void __ovs_ct_update_key(struct sw_flow_key *key, u8 state,
				const struct nf_conntrack_zone *zone,
				const struct nf_conn *ct)
{
	key->ct_state = state;
	key->ct_zone = zone->id;
	key->ct.mark = ovs_ct_get_mark(ct);
	ovs_ct_get_labels(ct, &key->ct.labels);

	if (ct) {
		const struct nf_conntrack_tuple *orig;

		/* Use the master if we have one. */
		if (ct->master)
			ct = ct->master;
		orig = &ct->tuplehash[IP_CT_DIR_ORIGINAL].tuple;

		/* IP version must match with the master connection. */
		if (key->eth.type == htons(ETH_P_IP) &&
		    nf_ct_l3num(ct) == NFPROTO_IPV4) {
			key->ipv4.ct_orig.src = orig->src.u3.ip;
			key->ipv4.ct_orig.dst = orig->dst.u3.ip;
			__ovs_ct_update_key_orig_tp(key, orig, IPPROTO_ICMP);
			return;
		} else if (key->eth.type == htons(ETH_P_IPV6) &&
			   !sw_flow_key_is_nd(key) &&
			   nf_ct_l3num(ct) == NFPROTO_IPV6) {
			key->ipv6.ct_orig.src = orig->src.u3.in6;
			key->ipv6.ct_orig.dst = orig->dst.u3.in6;
			__ovs_ct_update_key_orig_tp(key, orig, NEXTHDR_ICMP);
			return;
		}
	}
	/* Clear 'ct_orig_proto' to mark the non-existence of conntrack
	 * original direction key fields.
	 */
	key->ct_orig_proto = 0;
}

/* Update 'key' based on skb->_nfct.  If 'post_ct' is true, then OVS has
 * previously sent the packet to conntrack via the ct action.  If
 * 'keep_nat_flags' is true, the existing NAT flags retained, else they are
 * initialized from the connection status.
 */
static void ovs_ct_update_key(const struct sk_buff *skb,
			      const struct ovs_conntrack_info *info,
			      struct sw_flow_key *key, bool post_ct,
			      bool keep_nat_flags)
{
	const struct nf_conntrack_zone *zone = &nf_ct_zone_dflt;
	enum ip_conntrack_info ctinfo;
	struct nf_conn *ct;
	u8 state = 0;

	ct = nf_ct_get(skb, &ctinfo);
	if (ct) {
		state = ovs_ct_get_state(ctinfo);
		/* All unconfirmed entries are NEW connections. */
		if (!nf_ct_is_confirmed(ct))
			state |= OVS_CS_F_NEW;
		/* OVS persists the related flag for the duration of the
		 * connection.
		 */
		if (ct->master)
			state |= OVS_CS_F_RELATED;
		if (keep_nat_flags) {
			state |= key->ct_state & OVS_CS_F_NAT_MASK;
		} else {
			if (ct->status & IPS_SRC_NAT)
				state |= OVS_CS_F_SRC_NAT;
			if (ct->status & IPS_DST_NAT)
				state |= OVS_CS_F_DST_NAT;
		}
		zone = nf_ct_zone(ct);
	} else if (post_ct) {
		state = OVS_CS_F_TRACKED | OVS_CS_F_INVALID;
		if (info)
			zone = &info->zone;
	}
	__ovs_ct_update_key(key, state, zone, ct);
}

/* This is called to initialize CT key fields possibly coming in from the local
 * stack.
 */
void ovs_ct_fill_key(const struct sk_buff *skb, struct sw_flow_key *key)
{
	ovs_ct_update_key(skb, NULL, key, false, false);
}

int ovs_ct_put_key(const struct sw_flow_key *swkey,
		   const struct sw_flow_key *output, struct sk_buff *skb)
{
	if (nla_put_u32(skb, OVS_KEY_ATTR_CT_STATE, output->ct_state))
		return -EMSGSIZE;

	if (IS_ENABLED(CONFIG_NF_CONNTRACK_ZONES) &&
	    nla_put_u16(skb, OVS_KEY_ATTR_CT_ZONE, output->ct_zone))
		return -EMSGSIZE;

	if (IS_ENABLED(CONFIG_NF_CONNTRACK_MARK) &&
	    nla_put_u32(skb, OVS_KEY_ATTR_CT_MARK, output->ct.mark))
		return -EMSGSIZE;

	if (IS_ENABLED(CONFIG_NF_CONNTRACK_LABELS) &&
	    nla_put(skb, OVS_KEY_ATTR_CT_LABELS, sizeof(output->ct.labels),
		    &output->ct.labels))
		return -EMSGSIZE;

	if (swkey->ct_orig_proto) {
		if (swkey->eth.type == htons(ETH_P_IP)) {
			struct ovs_key_ct_tuple_ipv4 orig;

			memset(&orig, 0, sizeof(orig));
			orig.ipv4_src = output->ipv4.ct_orig.src;
			orig.ipv4_dst = output->ipv4.ct_orig.dst;
			orig.src_port = output->ct.orig_tp.src;
			orig.dst_port = output->ct.orig_tp.dst;
			orig.ipv4_proto = output->ct_orig_proto;

			if (nla_put(skb, OVS_KEY_ATTR_CT_ORIG_TUPLE_IPV4,
				    sizeof(orig), &orig))
				return -EMSGSIZE;
		} else if (swkey->eth.type == htons(ETH_P_IPV6)) {
			struct ovs_key_ct_tuple_ipv6 orig;

			memset(&orig, 0, sizeof(orig));
			memcpy(orig.ipv6_src, output->ipv6.ct_orig.src.s6_addr32,
			       sizeof(orig.ipv6_src));
			memcpy(orig.ipv6_dst, output->ipv6.ct_orig.dst.s6_addr32,
			       sizeof(orig.ipv6_dst));
			orig.src_port = output->ct.orig_tp.src;
			orig.dst_port = output->ct.orig_tp.dst;
			orig.ipv6_proto = output->ct_orig_proto;

			if (nla_put(skb, OVS_KEY_ATTR_CT_ORIG_TUPLE_IPV6,
				    sizeof(orig), &orig))
				return -EMSGSIZE;
		}
	}

	return 0;
}

static int ovs_ct_set_mark(struct nf_conn *ct, struct sw_flow_key *key,
			   u32 ct_mark, u32 mask)
{
#if IS_ENABLED(CONFIG_NF_CONNTRACK_MARK)
	u32 new_mark;

	new_mark = ct_mark | (ct->mark & ~(mask));
	if (ct->mark != new_mark) {
		ct->mark = new_mark;
		if (nf_ct_is_confirmed(ct))
			nf_conntrack_event_cache(IPCT_MARK, ct);
		key->ct.mark = new_mark;
	}

	return 0;
#else
	return -ENOTSUPP;
#endif
}

static struct nf_conn_labels *ovs_ct_get_conn_labels(struct nf_conn *ct)
{
	struct nf_conn_labels *cl;

	cl = nf_ct_labels_find(ct);
	if (!cl) {
		nf_ct_labels_ext_add(ct);
		cl = nf_ct_labels_find(ct);
	}
<<<<<<< HEAD
	if (!cl || sizeof(cl->bits) < OVS_CT_LABELS_LEN)
=======

	return cl;
}

/* Initialize labels for a new, yet to be committed conntrack entry.  Note that
 * since the new connection is not yet confirmed, and thus no-one else has
 * access to it's labels, we simply write them over.
 */
static int ovs_ct_init_labels(struct nf_conn *ct, struct sw_flow_key *key,
			      const struct ovs_key_ct_labels *labels,
			      const struct ovs_key_ct_labels *mask)
{
	struct nf_conn_labels *cl, *master_cl;
	bool have_mask = labels_nonzero(mask);

	/* Inherit master's labels to the related connection? */
	master_cl = ct->master ? nf_ct_labels_find(ct->master) : NULL;

	if (!master_cl && !have_mask)
		return 0;   /* Nothing to do. */

	cl = ovs_ct_get_conn_labels(ct);
	if (!cl)
>>>>>>> 24b8d41d
		return -ENOSPC;

	/* Inherit the master's labels, if any. */
	if (master_cl)
		*cl = *master_cl;

	if (have_mask) {
		u32 *dst = (u32 *)cl->bits;
		int i;

		for (i = 0; i < OVS_CT_LABELS_LEN_32; i++)
			dst[i] = (dst[i] & ~mask->ct_labels_32[i]) |
				(labels->ct_labels_32[i]
				 & mask->ct_labels_32[i]);
	}

	/* Labels are included in the IPCTNL_MSG_CT_NEW event only if the
	 * IPCT_LABEL bit is set in the event cache.
	 */
	nf_conntrack_event_cache(IPCT_LABEL, ct);

	memcpy(&key->ct.labels, cl->bits, OVS_CT_LABELS_LEN);

	return 0;
}

static int ovs_ct_set_labels(struct nf_conn *ct, struct sw_flow_key *key,
			     const struct ovs_key_ct_labels *labels,
			     const struct ovs_key_ct_labels *mask)
{
	struct nf_conn_labels *cl;
	int err;

	cl = ovs_ct_get_conn_labels(ct);
	if (!cl)
		return -ENOSPC;

	err = nf_connlabels_replace(ct, labels->ct_labels_32,
				    mask->ct_labels_32,
				    OVS_CT_LABELS_LEN_32);
	if (err)
		return err;

	memcpy(&key->ct.labels, cl->bits, OVS_CT_LABELS_LEN);

	return 0;
}

/* 'skb' should already be pulled to nh_ofs. */
static int ovs_ct_helper(struct sk_buff *skb, u16 proto)
{
	const struct nf_conntrack_helper *helper;
	const struct nf_conn_help *help;
	enum ip_conntrack_info ctinfo;
	unsigned int protoff;
	struct nf_conn *ct;
	int err;

	ct = nf_ct_get(skb, &ctinfo);
	if (!ct || ctinfo == IP_CT_RELATED_REPLY)
		return NF_ACCEPT;

	help = nfct_help(ct);
	if (!help)
		return NF_ACCEPT;

	helper = rcu_dereference(help->helper);
	if (!helper)
		return NF_ACCEPT;

	switch (proto) {
	case NFPROTO_IPV4:
		protoff = ip_hdrlen(skb);
		break;
	case NFPROTO_IPV6: {
		u8 nexthdr = ipv6_hdr(skb)->nexthdr;
		__be16 frag_off;
		int ofs;

		ofs = ipv6_skip_exthdr(skb, sizeof(struct ipv6hdr), &nexthdr,
				       &frag_off);
		if (ofs < 0 || (frag_off & htons(~0x7)) != 0) {
			pr_debug("proto header not found\n");
			return NF_ACCEPT;
		}
		protoff = ofs;
		break;
	}
	default:
		WARN_ONCE(1, "helper invoked on non-IP family!");
		return NF_DROP;
	}

	err = helper->help(skb, protoff, ct, ctinfo);
	if (err != NF_ACCEPT)
		return err;

	/* Adjust seqs after helper.  This is needed due to some helpers (e.g.,
	 * FTP with NAT) adusting the TCP payload size when mangling IP
	 * addresses and/or port numbers in the text-based control connection.
	 */
	if (test_bit(IPS_SEQ_ADJUST_BIT, &ct->status) &&
	    !nf_ct_seq_adjust(skb, ct, ctinfo, protoff))
		return NF_DROP;
	return NF_ACCEPT;
}

/* Returns 0 on success, -EINPROGRESS if 'skb' is stolen, or other nonzero
 * value if 'skb' is freed.
 */
static int handle_fragments(struct net *net, struct sw_flow_key *key,
			    u16 zone, struct sk_buff *skb)
{
	struct ovs_skb_cb ovs_cb = *OVS_CB(skb);
	int err;

	if (key->eth.type == htons(ETH_P_IP)) {
		enum ip_defrag_users user = IP_DEFRAG_CONNTRACK_IN + zone;

		memset(IPCB(skb), 0, sizeof(struct inet_skb_parm));
		err = ip_defrag(net, skb, user);
		if (err)
			return err;

		ovs_cb.mru = IPCB(skb)->frag_max_size;
#if IS_ENABLED(CONFIG_NF_DEFRAG_IPV6)
	} else if (key->eth.type == htons(ETH_P_IPV6)) {
		enum ip6_defrag_users user = IP6_DEFRAG_CONNTRACK_IN + zone;

		memset(IP6CB(skb), 0, sizeof(struct inet6_skb_parm));
		err = nf_ct_frag6_gather(net, skb, user);
		if (err) {
			if (err != -EINPROGRESS)
				kfree_skb(skb);
			return err;
		}

		key->ip.proto = ipv6_hdr(skb)->nexthdr;
		ovs_cb.mru = IP6CB(skb)->frag_max_size;
#endif
	} else {
		kfree_skb(skb);
		return -EPFNOSUPPORT;
	}

	/* The key extracted from the fragment that completed this datagram
	 * likely didn't have an L4 header, so regenerate it.
	 */
	ovs_flow_key_update_l3l4(skb, key);

	key->ip.frag = OVS_FRAG_TYPE_NONE;
	skb_clear_hash(skb);
	skb->ignore_df = 1;
	*OVS_CB(skb) = ovs_cb;

	return 0;
}

static struct nf_conntrack_expect *
ovs_ct_expect_find(struct net *net, const struct nf_conntrack_zone *zone,
		   u16 proto, const struct sk_buff *skb)
{
	struct nf_conntrack_tuple tuple;
	struct nf_conntrack_expect *exp;

	if (!nf_ct_get_tuplepr(skb, skb_network_offset(skb), proto, net, &tuple))
		return NULL;

	exp = __nf_ct_expect_find(net, zone, &tuple);
	if (exp) {
		struct nf_conntrack_tuple_hash *h;

		/* Delete existing conntrack entry, if it clashes with the
		 * expectation.  This can happen since conntrack ALGs do not
		 * check for clashes between (new) expectations and existing
		 * conntrack entries.  nf_conntrack_in() will check the
		 * expectations only if a conntrack entry can not be found,
		 * which can lead to OVS finding the expectation (here) in the
		 * init direction, but which will not be removed by the
		 * nf_conntrack_in() call, if a matching conntrack entry is
		 * found instead.  In this case all init direction packets
		 * would be reported as new related packets, while reply
		 * direction packets would be reported as un-related
		 * established packets.
		 */
		h = nf_conntrack_find_get(net, zone, &tuple);
		if (h) {
			struct nf_conn *ct = nf_ct_tuplehash_to_ctrack(h);

			nf_ct_delete(ct, 0, 0);
			nf_conntrack_put(&ct->ct_general);
		}
	}

	return exp;
}

/* This replicates logic from nf_conntrack_core.c that is not exported. */
static enum ip_conntrack_info
ovs_ct_get_info(const struct nf_conntrack_tuple_hash *h)
{
	const struct nf_conn *ct = nf_ct_tuplehash_to_ctrack(h);

	if (NF_CT_DIRECTION(h) == IP_CT_DIR_REPLY)
		return IP_CT_ESTABLISHED_REPLY;
	/* Once we've had two way comms, always ESTABLISHED. */
	if (test_bit(IPS_SEEN_REPLY_BIT, &ct->status))
		return IP_CT_ESTABLISHED;
	if (test_bit(IPS_EXPECTED_BIT, &ct->status))
		return IP_CT_RELATED;
	return IP_CT_NEW;
}

/* Find an existing connection which this packet belongs to without
 * re-attributing statistics or modifying the connection state.  This allows an
 * skb->_nfct lost due to an upcall to be recovered during actions execution.
 *
 * Must be called with rcu_read_lock.
 *
 * On success, populates skb->_nfct and returns the connection.  Returns NULL
 * if there is no existing entry.
 */
static struct nf_conn *
ovs_ct_find_existing(struct net *net, const struct nf_conntrack_zone *zone,
		     u8 l3num, struct sk_buff *skb, bool natted)
{
	struct nf_conntrack_tuple tuple;
	struct nf_conntrack_tuple_hash *h;
	struct nf_conn *ct;

<<<<<<< HEAD
	l3proto = __nf_ct_l3proto_find(l3num);
	if (l3proto->get_l4proto(skb, skb_network_offset(skb), &dataoff,
				 &protonum) <= 0) {
		pr_debug("ovs_ct_find_existing: Can't get protonum\n");
		return NULL;
	}
	l4proto = __nf_ct_l4proto_find(l3num, protonum);
	if (!nf_ct_get_tuple(skb, skb_network_offset(skb), dataoff, l3num,
			     protonum, net, &tuple, l3proto, l4proto)) {
=======
	if (!nf_ct_get_tuplepr(skb, skb_network_offset(skb), l3num,
			       net, &tuple)) {
>>>>>>> 24b8d41d
		pr_debug("ovs_ct_find_existing: Can't get tuple\n");
		return NULL;
	}

	/* Must invert the tuple if skb has been transformed by NAT. */
	if (natted) {
		struct nf_conntrack_tuple inverse;

		if (!nf_ct_invert_tuple(&inverse, &tuple)) {
			pr_debug("ovs_ct_find_existing: Inversion failed!\n");
			return NULL;
		}
		tuple = inverse;
	}

	/* look for tuple match */
	h = nf_conntrack_find_get(net, zone, &tuple);
	if (!h)
		return NULL;   /* Not found. */

	ct = nf_ct_tuplehash_to_ctrack(h);

<<<<<<< HEAD
	skb->nfct = &ct->ct_general;
	skb->nfctinfo = ovs_ct_get_info(h);
=======
	/* Inverted packet tuple matches the reverse direction conntrack tuple,
	 * select the other tuplehash to get the right 'ctinfo' bits for this
	 * packet.
	 */
	if (natted)
		h = &ct->tuplehash[!h->tuple.dst.dir];

	nf_ct_set(skb, ct, ovs_ct_get_info(h));
	return ct;
}

static
struct nf_conn *ovs_ct_executed(struct net *net,
				const struct sw_flow_key *key,
				const struct ovs_conntrack_info *info,
				struct sk_buff *skb,
				bool *ct_executed)
{
	struct nf_conn *ct = NULL;

	/* If no ct, check if we have evidence that an existing conntrack entry
	 * might be found for this skb.  This happens when we lose a skb->_nfct
	 * due to an upcall, or if the direction is being forced.  If the
	 * connection was not confirmed, it is not cached and needs to be run
	 * through conntrack again.
	 */
	*ct_executed = (key->ct_state & OVS_CS_F_TRACKED) &&
		       !(key->ct_state & OVS_CS_F_INVALID) &&
		       (key->ct_zone == info->zone.id);

	if (*ct_executed || (!key->ct_state && info->force)) {
		ct = ovs_ct_find_existing(net, &info->zone, info->family, skb,
					  !!(key->ct_state &
					  OVS_CS_F_NAT_MASK));
	}

>>>>>>> 24b8d41d
	return ct;
}

/* Determine whether skb->_nfct is equal to the result of conntrack lookup. */
static bool skb_nfct_cached(struct net *net,
			    const struct sw_flow_key *key,
			    const struct ovs_conntrack_info *info,
			    struct sk_buff *skb)
{
	enum ip_conntrack_info ctinfo;
	struct nf_conn *ct;
	bool ct_executed = true;

	ct = nf_ct_get(skb, &ctinfo);
	if (!ct)
		ct = ovs_ct_executed(net, key, info, skb, &ct_executed);

	if (ct)
		nf_ct_get(skb, &ctinfo);
	else
		return false;

	if (!net_eq(net, read_pnet(&ct->ct_net)))
		return false;
	if (!nf_ct_zone_equal_any(info->ct, nf_ct_zone(ct)))
		return false;
	if (info->helper) {
		struct nf_conn_help *help;

		help = nf_ct_ext_find(ct, NF_CT_EXT_HELPER);
		if (help && rcu_access_pointer(help->helper) != info->helper)
			return false;
	}
	if (info->nf_ct_timeout) {
		struct nf_conn_timeout *timeout_ext;

		timeout_ext = nf_ct_timeout_find(ct);
		if (!timeout_ext || info->nf_ct_timeout !=
		    rcu_dereference(timeout_ext->timeout))
			return false;
	}
	/* Force conntrack entry direction to the current packet? */
	if (info->force && CTINFO2DIR(ctinfo) != IP_CT_DIR_ORIGINAL) {
		/* Delete the conntrack entry if confirmed, else just release
		 * the reference.
		 */
		if (nf_ct_is_confirmed(ct))
			nf_ct_delete(ct, 0, 0);

		nf_conntrack_put(&ct->ct_general);
		nf_ct_set(skb, NULL, 0);
		return false;
	}

	return ct_executed;
}

#if IS_ENABLED(CONFIG_NF_NAT)
/* Modelled after nf_nat_ipv[46]_fn().
 * range is only used for new, uninitialized NAT state.
 * Returns either NF_ACCEPT or NF_DROP.
 */
static int ovs_ct_nat_execute(struct sk_buff *skb, struct nf_conn *ct,
			      enum ip_conntrack_info ctinfo,
			      const struct nf_nat_range2 *range,
			      enum nf_nat_manip_type maniptype)
{
	int hooknum, nh_off, err = NF_ACCEPT;

	nh_off = skb_network_offset(skb);
	skb_pull_rcsum(skb, nh_off);

	/* See HOOK2MANIP(). */
	if (maniptype == NF_NAT_MANIP_SRC)
		hooknum = NF_INET_LOCAL_IN; /* Source NAT */
	else
		hooknum = NF_INET_LOCAL_OUT; /* Destination NAT */

	switch (ctinfo) {
	case IP_CT_RELATED:
	case IP_CT_RELATED_REPLY:
		if (IS_ENABLED(CONFIG_NF_NAT) &&
		    skb->protocol == htons(ETH_P_IP) &&
		    ip_hdr(skb)->protocol == IPPROTO_ICMP) {
			if (!nf_nat_icmp_reply_translation(skb, ct, ctinfo,
							   hooknum))
				err = NF_DROP;
			goto push;
		} else if (IS_ENABLED(CONFIG_IPV6) &&
			   skb->protocol == htons(ETH_P_IPV6)) {
			__be16 frag_off;
			u8 nexthdr = ipv6_hdr(skb)->nexthdr;
			int hdrlen = ipv6_skip_exthdr(skb,
						      sizeof(struct ipv6hdr),
						      &nexthdr, &frag_off);

			if (hdrlen >= 0 && nexthdr == IPPROTO_ICMPV6) {
				if (!nf_nat_icmpv6_reply_translation(skb, ct,
								     ctinfo,
								     hooknum,
								     hdrlen))
					err = NF_DROP;
				goto push;
			}
		}
		/* Non-ICMP, fall thru to initialize if needed. */
		fallthrough;
	case IP_CT_NEW:
		/* Seen it before?  This can happen for loopback, retrans,
		 * or local packets.
		 */
		if (!nf_nat_initialized(ct, maniptype)) {
			/* Initialize according to the NAT action. */
			err = (range && range->flags & NF_NAT_RANGE_MAP_IPS)
				/* Action is set up to establish a new
				 * mapping.
				 */
				? nf_nat_setup_info(ct, range, maniptype)
				: nf_nat_alloc_null_binding(ct, hooknum);
			if (err != NF_ACCEPT)
				goto push;
		}
		break;

	case IP_CT_ESTABLISHED:
	case IP_CT_ESTABLISHED_REPLY:
		break;

	default:
		err = NF_DROP;
		goto push;
	}

	err = nf_nat_packet(ct, ctinfo, hooknum, skb);
push:
	skb_push(skb, nh_off);
	skb_postpush_rcsum(skb, skb->data, nh_off);

	return err;
}

static void ovs_nat_update_key(struct sw_flow_key *key,
			       const struct sk_buff *skb,
			       enum nf_nat_manip_type maniptype)
{
	if (maniptype == NF_NAT_MANIP_SRC) {
		__be16 src;

		key->ct_state |= OVS_CS_F_SRC_NAT;
		if (key->eth.type == htons(ETH_P_IP))
			key->ipv4.addr.src = ip_hdr(skb)->saddr;
		else if (key->eth.type == htons(ETH_P_IPV6))
			memcpy(&key->ipv6.addr.src, &ipv6_hdr(skb)->saddr,
			       sizeof(key->ipv6.addr.src));
		else
			return;

		if (key->ip.proto == IPPROTO_UDP)
			src = udp_hdr(skb)->source;
		else if (key->ip.proto == IPPROTO_TCP)
			src = tcp_hdr(skb)->source;
		else if (key->ip.proto == IPPROTO_SCTP)
			src = sctp_hdr(skb)->source;
		else
			return;

		key->tp.src = src;
	} else {
		__be16 dst;

		key->ct_state |= OVS_CS_F_DST_NAT;
		if (key->eth.type == htons(ETH_P_IP))
			key->ipv4.addr.dst = ip_hdr(skb)->daddr;
		else if (key->eth.type == htons(ETH_P_IPV6))
			memcpy(&key->ipv6.addr.dst, &ipv6_hdr(skb)->daddr,
			       sizeof(key->ipv6.addr.dst));
		else
			return;

		if (key->ip.proto == IPPROTO_UDP)
			dst = udp_hdr(skb)->dest;
		else if (key->ip.proto == IPPROTO_TCP)
			dst = tcp_hdr(skb)->dest;
		else if (key->ip.proto == IPPROTO_SCTP)
			dst = sctp_hdr(skb)->dest;
		else
			return;

		key->tp.dst = dst;
	}
}

/* Returns NF_DROP if the packet should be dropped, NF_ACCEPT otherwise. */
static int ovs_ct_nat(struct net *net, struct sw_flow_key *key,
		      const struct ovs_conntrack_info *info,
		      struct sk_buff *skb, struct nf_conn *ct,
		      enum ip_conntrack_info ctinfo)
{
	enum nf_nat_manip_type maniptype;
	int err;

	/* Add NAT extension if not confirmed yet. */
	if (!nf_ct_is_confirmed(ct) && !nf_ct_nat_ext_add(ct))
		return NF_ACCEPT;   /* Can't NAT. */

	/* Determine NAT type.
	 * Check if the NAT type can be deduced from the tracked connection.
	 * Make sure new expected connections (IP_CT_RELATED) are NATted only
	 * when committing.
	 */
	if (info->nat & OVS_CT_NAT && ctinfo != IP_CT_NEW &&
	    ct->status & IPS_NAT_MASK &&
	    (ctinfo != IP_CT_RELATED || info->commit)) {
		/* NAT an established or related connection like before. */
		if (CTINFO2DIR(ctinfo) == IP_CT_DIR_REPLY)
			/* This is the REPLY direction for a connection
			 * for which NAT was applied in the forward
			 * direction.  Do the reverse NAT.
			 */
			maniptype = ct->status & IPS_SRC_NAT
				? NF_NAT_MANIP_DST : NF_NAT_MANIP_SRC;
		else
			maniptype = ct->status & IPS_SRC_NAT
				? NF_NAT_MANIP_SRC : NF_NAT_MANIP_DST;
	} else if (info->nat & OVS_CT_SRC_NAT) {
		maniptype = NF_NAT_MANIP_SRC;
	} else if (info->nat & OVS_CT_DST_NAT) {
		maniptype = NF_NAT_MANIP_DST;
	} else {
		return NF_ACCEPT; /* Connection is not NATed. */
	}
	err = ovs_ct_nat_execute(skb, ct, ctinfo, &info->range, maniptype);

	if (err == NF_ACCEPT && ct->status & IPS_DST_NAT) {
		if (ct->status & IPS_SRC_NAT) {
			if (maniptype == NF_NAT_MANIP_SRC)
				maniptype = NF_NAT_MANIP_DST;
			else
				maniptype = NF_NAT_MANIP_SRC;

			err = ovs_ct_nat_execute(skb, ct, ctinfo, &info->range,
						 maniptype);
		} else if (CTINFO2DIR(ctinfo) == IP_CT_DIR_ORIGINAL) {
			err = ovs_ct_nat_execute(skb, ct, ctinfo, NULL,
						 NF_NAT_MANIP_SRC);
		}
	}

	/* Mark NAT done if successful and update the flow key. */
	if (err == NF_ACCEPT)
		ovs_nat_update_key(key, skb, maniptype);

	return err;
}
#else /* !CONFIG_NF_NAT */
static int ovs_ct_nat(struct net *net, struct sw_flow_key *key,
		      const struct ovs_conntrack_info *info,
		      struct sk_buff *skb, struct nf_conn *ct,
		      enum ip_conntrack_info ctinfo)
{
	return NF_ACCEPT;
}
#endif

/* Pass 'skb' through conntrack in 'net', using zone configured in 'info', if
 * not done already.  Update key with new CT state after passing the packet
 * through conntrack.
 * Note that if the packet is deemed invalid by conntrack, skb->_nfct will be
 * set to NULL and 0 will be returned.
 */
static int __ovs_ct_lookup(struct net *net, struct sw_flow_key *key,
			   const struct ovs_conntrack_info *info,
			   struct sk_buff *skb)
{
	/* If we are recirculating packets to match on conntrack fields and
	 * committing with a separate conntrack action,  then we don't need to
	 * actually run the packet through conntrack twice unless it's for a
	 * different zone.
	 */
	bool cached = skb_nfct_cached(net, key, info, skb);
	enum ip_conntrack_info ctinfo;
	struct nf_conn *ct;

	if (!cached) {
		struct nf_hook_state state = {
			.hook = NF_INET_PRE_ROUTING,
			.pf = info->family,
			.net = net,
		};
		struct nf_conn *tmpl = info->ct;
		int err;

		/* Associate skb with specified zone. */
		if (tmpl) {
			if (skb_nfct(skb))
				nf_conntrack_put(skb_nfct(skb));
			nf_conntrack_get(&tmpl->ct_general);
			nf_ct_set(skb, tmpl, IP_CT_NEW);
		}

		err = nf_conntrack_in(skb, &state);
		if (err != NF_ACCEPT)
			return -ENOENT;

		/* Clear CT state NAT flags to mark that we have not yet done
		 * NAT after the nf_conntrack_in() call.  We can actually clear
		 * the whole state, as it will be re-initialized below.
		 */
		key->ct_state = 0;

		/* Update the key, but keep the NAT flags. */
		ovs_ct_update_key(skb, info, key, true, true);
	}

	ct = nf_ct_get(skb, &ctinfo);
	if (ct) {
		bool add_helper = false;

		/* Packets starting a new connection must be NATted before the
		 * helper, so that the helper knows about the NAT.  We enforce
		 * this by delaying both NAT and helper calls for unconfirmed
		 * connections until the committing CT action.  For later
		 * packets NAT and Helper may be called in either order.
		 *
		 * NAT will be done only if the CT action has NAT, and only
		 * once per packet (per zone), as guarded by the NAT bits in
		 * the key->ct_state.
		 */
		if (info->nat && !(key->ct_state & OVS_CS_F_NAT_MASK) &&
		    (nf_ct_is_confirmed(ct) || info->commit) &&
		    ovs_ct_nat(net, key, info, skb, ct, ctinfo) != NF_ACCEPT) {
			return -EINVAL;
		}

		/* Userspace may decide to perform a ct lookup without a helper
		 * specified followed by a (recirculate and) commit with one,
		 * or attach a helper in a later commit.  Therefore, for
		 * connections which we will commit, we may need to attach
		 * the helper here.
		 */
		if (info->commit && info->helper && !nfct_help(ct)) {
			int err = __nf_ct_try_assign_helper(ct, info->ct,
							    GFP_ATOMIC);
			if (err)
				return err;
			add_helper = true;

			/* helper installed, add seqadj if NAT is required */
			if (info->nat && !nfct_seqadj(ct)) {
				if (!nfct_seqadj_ext_add(ct))
					return -EINVAL;
			}
		}

		/* Call the helper only if:
		 * - nf_conntrack_in() was executed above ("!cached") or a
		 *   helper was just attached ("add_helper") for a confirmed
		 *   connection, or
		 * - When committing an unconfirmed connection.
		 */
		if ((nf_ct_is_confirmed(ct) ? !cached || add_helper :
					      info->commit) &&
		    ovs_ct_helper(skb, info->family) != NF_ACCEPT) {
			return -EINVAL;
		}
	}

	return 0;
}

/* Lookup connection and read fields into key. */
static int ovs_ct_lookup(struct net *net, struct sw_flow_key *key,
			 const struct ovs_conntrack_info *info,
			 struct sk_buff *skb)
{
	struct nf_conntrack_expect *exp;

	/* If we pass an expected packet through nf_conntrack_in() the
	 * expectation is typically removed, but the packet could still be
	 * lost in upcall processing.  To prevent this from happening we
	 * perform an explicit expectation lookup.  Expected connections are
	 * always new, and will be passed through conntrack only when they are
	 * committed, as it is OK to remove the expectation at that time.
	 */
	exp = ovs_ct_expect_find(net, &info->zone, info->family, skb);
	if (exp) {
		u8 state;

		/* NOTE: New connections are NATted and Helped only when
		 * committed, so we are not calling into NAT here.
		 */
		state = OVS_CS_F_TRACKED | OVS_CS_F_NEW | OVS_CS_F_RELATED;
		__ovs_ct_update_key(key, state, &info->zone, exp->master);
	} else {
		struct nf_conn *ct;
		int err;

		err = __ovs_ct_lookup(net, key, info, skb);
		if (err)
			return err;

<<<<<<< HEAD
		ct = (struct nf_conn *)skb->nfct;
		if (ct)
			nf_ct_deliver_cached_events(ct);
	}
=======
		ct = (struct nf_conn *)skb_nfct(skb);
		if (ct)
			nf_ct_deliver_cached_events(ct);
	}

	return 0;
}

static bool labels_nonzero(const struct ovs_key_ct_labels *labels)
{
	size_t i;

	for (i = 0; i < OVS_CT_LABELS_LEN_32; i++)
		if (labels->ct_labels_32[i])
			return true;

	return false;
}

#if	IS_ENABLED(CONFIG_NETFILTER_CONNCOUNT)
static struct hlist_head *ct_limit_hash_bucket(
	const struct ovs_ct_limit_info *info, u16 zone)
{
	return &info->limits[zone & (CT_LIMIT_HASH_BUCKETS - 1)];
}

/* Call with ovs_mutex */
static void ct_limit_set(const struct ovs_ct_limit_info *info,
			 struct ovs_ct_limit *new_ct_limit)
{
	struct ovs_ct_limit *ct_limit;
	struct hlist_head *head;

	head = ct_limit_hash_bucket(info, new_ct_limit->zone);
	hlist_for_each_entry_rcu(ct_limit, head, hlist_node) {
		if (ct_limit->zone == new_ct_limit->zone) {
			hlist_replace_rcu(&ct_limit->hlist_node,
					  &new_ct_limit->hlist_node);
			kfree_rcu(ct_limit, rcu);
			return;
		}
	}

	hlist_add_head_rcu(&new_ct_limit->hlist_node, head);
}

/* Call with ovs_mutex */
static void ct_limit_del(const struct ovs_ct_limit_info *info, u16 zone)
{
	struct ovs_ct_limit *ct_limit;
	struct hlist_head *head;
	struct hlist_node *n;

	head = ct_limit_hash_bucket(info, zone);
	hlist_for_each_entry_safe(ct_limit, n, head, hlist_node) {
		if (ct_limit->zone == zone) {
			hlist_del_rcu(&ct_limit->hlist_node);
			kfree_rcu(ct_limit, rcu);
			return;
		}
	}
}

/* Call with RCU read lock */
static u32 ct_limit_get(const struct ovs_ct_limit_info *info, u16 zone)
{
	struct ovs_ct_limit *ct_limit;
	struct hlist_head *head;

	head = ct_limit_hash_bucket(info, zone);
	hlist_for_each_entry_rcu(ct_limit, head, hlist_node) {
		if (ct_limit->zone == zone)
			return ct_limit->limit;
	}

	return info->default_limit;
}

static int ovs_ct_check_limit(struct net *net,
			      const struct ovs_conntrack_info *info,
			      const struct nf_conntrack_tuple *tuple)
{
	struct ovs_net *ovs_net = net_generic(net, ovs_net_id);
	const struct ovs_ct_limit_info *ct_limit_info = ovs_net->ct_limit_info;
	u32 per_zone_limit, connections;
	u32 conncount_key;

	conncount_key = info->zone.id;

	per_zone_limit = ct_limit_get(ct_limit_info, info->zone.id);
	if (per_zone_limit == OVS_CT_LIMIT_UNLIMITED)
		return 0;

	connections = nf_conncount_count(net, ct_limit_info->data,
					 &conncount_key, tuple, &info->zone);
	if (connections > per_zone_limit)
		return -ENOMEM;
>>>>>>> 24b8d41d

	return 0;
}
#endif

static bool labels_nonzero(const struct ovs_key_ct_labels *labels)
{
	size_t i;

	for (i = 0; i < sizeof(*labels); i++)
		if (labels->ct_labels[i])
			return true;

	return false;
}

/* Lookup connection and confirm if unconfirmed. */
static int ovs_ct_commit(struct net *net, struct sw_flow_key *key,
			 const struct ovs_conntrack_info *info,
			 struct sk_buff *skb)
{
	enum ip_conntrack_info ctinfo;
	struct nf_conn *ct;
	int err;

	err = __ovs_ct_lookup(net, key, info, skb);
	if (err)
		return err;

<<<<<<< HEAD
=======
	/* The connection could be invalid, in which case this is a no-op.*/
	ct = nf_ct_get(skb, &ctinfo);
	if (!ct)
		return 0;

#if	IS_ENABLED(CONFIG_NETFILTER_CONNCOUNT)
	if (static_branch_unlikely(&ovs_ct_limit_enabled)) {
		if (!nf_ct_is_confirmed(ct)) {
			err = ovs_ct_check_limit(net, info,
				&ct->tuplehash[IP_CT_DIR_ORIGINAL].tuple);
			if (err) {
				net_warn_ratelimited("openvswitch: zone: %u "
					"exceeds conntrack limit\n",
					info->zone.id);
				return err;
			}
		}
	}
#endif

	/* Set the conntrack event mask if given.  NEW and DELETE events have
	 * their own groups, but the NFNLGRP_CONNTRACK_UPDATE group listener
	 * typically would receive many kinds of updates.  Setting the event
	 * mask allows those events to be filtered.  The set event mask will
	 * remain in effect for the lifetime of the connection unless changed
	 * by a further CT action with both the commit flag and the eventmask
	 * option. */
	if (info->have_eventmask) {
		struct nf_conntrack_ecache *cache = nf_ct_ecache_find(ct);

		if (cache)
			cache->ctmask = info->eventmask;
	}

>>>>>>> 24b8d41d
	/* Apply changes before confirming the connection so that the initial
	 * conntrack NEW netlink event carries the values given in the CT
	 * action.
	 */
	if (info->mark.mask) {
<<<<<<< HEAD
		err = ovs_ct_set_mark(skb, key, info->mark.value,
=======
		err = ovs_ct_set_mark(ct, key, info->mark.value,
>>>>>>> 24b8d41d
				      info->mark.mask);
		if (err)
			return err;
	}
<<<<<<< HEAD
	if (labels_nonzero(&info->labels.mask)) {
		err = ovs_ct_set_labels(skb, key, &info->labels.value,
=======
	if (!nf_ct_is_confirmed(ct)) {
		err = ovs_ct_init_labels(ct, key, &info->labels.value,
					 &info->labels.mask);
		if (err)
			return err;
	} else if (IS_ENABLED(CONFIG_NF_CONNTRACK_LABELS) &&
		   labels_nonzero(&info->labels.mask)) {
		err = ovs_ct_set_labels(ct, key, &info->labels.value,
>>>>>>> 24b8d41d
					&info->labels.mask);
		if (err)
			return err;
	}
	/* This will take care of sending queued events even if the connection
	 * is already confirmed.
	 */
	if (nf_conntrack_confirm(skb) != NF_ACCEPT)
		return -EINVAL;

	return 0;
}

<<<<<<< HEAD
=======
/* Trim the skb to the length specified by the IP/IPv6 header,
 * removing any trailing lower-layer padding. This prepares the skb
 * for higher-layer processing that assumes skb->len excludes padding
 * (such as nf_ip_checksum). The caller needs to pull the skb to the
 * network header, and ensure ip_hdr/ipv6_hdr points to valid data.
 */
static int ovs_skb_network_trim(struct sk_buff *skb)
{
	unsigned int len;
	int err;

	switch (skb->protocol) {
	case htons(ETH_P_IP):
		len = ntohs(ip_hdr(skb)->tot_len);
		break;
	case htons(ETH_P_IPV6):
		len = sizeof(struct ipv6hdr)
			+ ntohs(ipv6_hdr(skb)->payload_len);
		break;
	default:
		len = skb->len;
	}

	err = pskb_trim_rcsum(skb, len);
	if (err)
		kfree_skb(skb);

	return err;
}

>>>>>>> 24b8d41d
/* Returns 0 on success, -EINPROGRESS if 'skb' is stolen, or other nonzero
 * value if 'skb' is freed.
 */
int ovs_ct_execute(struct net *net, struct sk_buff *skb,
		   struct sw_flow_key *key,
		   const struct ovs_conntrack_info *info)
{
	int nh_ofs;
	int err;

	/* The conntrack module expects to be working at L3. */
	nh_ofs = skb_network_offset(skb);
	skb_pull_rcsum(skb, nh_ofs);

	err = ovs_skb_network_trim(skb);
	if (err)
		return err;

	if (key->ip.frag != OVS_FRAG_TYPE_NONE) {
		err = handle_fragments(net, key, info->zone.id, skb);
		if (err)
			return err;
	}

	if (info->commit)
		err = ovs_ct_commit(net, key, info, skb);
	else
		err = ovs_ct_lookup(net, key, info, skb);

	skb_push(skb, nh_ofs);
	skb_postpush_rcsum(skb, skb->data, nh_ofs);
	if (err)
		kfree_skb(skb);
	return err;
}

int ovs_ct_clear(struct sk_buff *skb, struct sw_flow_key *key)
{
	if (skb_nfct(skb)) {
		nf_conntrack_put(skb_nfct(skb));
		nf_ct_set(skb, NULL, IP_CT_UNTRACKED);
		ovs_ct_fill_key(skb, key);
	}

	return 0;
}

static int ovs_ct_add_helper(struct ovs_conntrack_info *info, const char *name,
			     const struct sw_flow_key *key, bool log)
{
	struct nf_conntrack_helper *helper;
	struct nf_conn_help *help;
	int ret = 0;

	helper = nf_conntrack_helper_try_module_get(name, info->family,
						    key->ip.proto);
	if (!helper) {
		OVS_NLERR(log, "Unknown helper \"%s\"", name);
		return -EINVAL;
	}

	help = nf_ct_helper_ext_add(info->ct, GFP_KERNEL);
	if (!help) {
		nf_conntrack_helper_put(helper);
		return -ENOMEM;
	}

#if IS_ENABLED(CONFIG_NF_NAT)
	if (info->nat) {
		ret = nf_nat_helper_try_module_get(name, info->family,
						   key->ip.proto);
		if (ret) {
			nf_conntrack_helper_put(helper);
			OVS_NLERR(log, "Failed to load \"%s\" NAT helper, error: %d",
				  name, ret);
			return ret;
		}
	}
#endif
	rcu_assign_pointer(help->helper, helper);
	info->helper = helper;
	return ret;
}

#if IS_ENABLED(CONFIG_NF_NAT)
static int parse_nat(const struct nlattr *attr,
		     struct ovs_conntrack_info *info, bool log)
{
	struct nlattr *a;
	int rem;
	bool have_ip_max = false;
	bool have_proto_max = false;
	bool ip_vers = (info->family == NFPROTO_IPV6);

	nla_for_each_nested(a, attr, rem) {
		static const int ovs_nat_attr_lens[OVS_NAT_ATTR_MAX + 1][2] = {
			[OVS_NAT_ATTR_SRC] = {0, 0},
			[OVS_NAT_ATTR_DST] = {0, 0},
			[OVS_NAT_ATTR_IP_MIN] = {sizeof(struct in_addr),
						 sizeof(struct in6_addr)},
			[OVS_NAT_ATTR_IP_MAX] = {sizeof(struct in_addr),
						 sizeof(struct in6_addr)},
			[OVS_NAT_ATTR_PROTO_MIN] = {sizeof(u16), sizeof(u16)},
			[OVS_NAT_ATTR_PROTO_MAX] = {sizeof(u16), sizeof(u16)},
			[OVS_NAT_ATTR_PERSISTENT] = {0, 0},
			[OVS_NAT_ATTR_PROTO_HASH] = {0, 0},
			[OVS_NAT_ATTR_PROTO_RANDOM] = {0, 0},
		};
		int type = nla_type(a);

		if (type > OVS_NAT_ATTR_MAX) {
			OVS_NLERR(log, "Unknown NAT attribute (type=%d, max=%d)",
				  type, OVS_NAT_ATTR_MAX);
			return -EINVAL;
		}

		if (nla_len(a) != ovs_nat_attr_lens[type][ip_vers]) {
			OVS_NLERR(log, "NAT attribute type %d has unexpected length (%d != %d)",
				  type, nla_len(a),
				  ovs_nat_attr_lens[type][ip_vers]);
			return -EINVAL;
		}

		switch (type) {
		case OVS_NAT_ATTR_SRC:
		case OVS_NAT_ATTR_DST:
			if (info->nat) {
				OVS_NLERR(log, "Only one type of NAT may be specified");
				return -ERANGE;
			}
			info->nat |= OVS_CT_NAT;
			info->nat |= ((type == OVS_NAT_ATTR_SRC)
					? OVS_CT_SRC_NAT : OVS_CT_DST_NAT);
			break;

		case OVS_NAT_ATTR_IP_MIN:
			nla_memcpy(&info->range.min_addr, a,
				   sizeof(info->range.min_addr));
			info->range.flags |= NF_NAT_RANGE_MAP_IPS;
			break;

		case OVS_NAT_ATTR_IP_MAX:
			have_ip_max = true;
			nla_memcpy(&info->range.max_addr, a,
				   sizeof(info->range.max_addr));
			info->range.flags |= NF_NAT_RANGE_MAP_IPS;
			break;

		case OVS_NAT_ATTR_PROTO_MIN:
			info->range.min_proto.all = htons(nla_get_u16(a));
			info->range.flags |= NF_NAT_RANGE_PROTO_SPECIFIED;
			break;

		case OVS_NAT_ATTR_PROTO_MAX:
			have_proto_max = true;
			info->range.max_proto.all = htons(nla_get_u16(a));
			info->range.flags |= NF_NAT_RANGE_PROTO_SPECIFIED;
			break;

		case OVS_NAT_ATTR_PERSISTENT:
			info->range.flags |= NF_NAT_RANGE_PERSISTENT;
			break;

		case OVS_NAT_ATTR_PROTO_HASH:
			info->range.flags |= NF_NAT_RANGE_PROTO_RANDOM;
			break;

		case OVS_NAT_ATTR_PROTO_RANDOM:
			info->range.flags |= NF_NAT_RANGE_PROTO_RANDOM_FULLY;
			break;

		default:
			OVS_NLERR(log, "Unknown nat attribute (%d)", type);
			return -EINVAL;
		}
	}

	if (rem > 0) {
		OVS_NLERR(log, "NAT attribute has %d unknown bytes", rem);
		return -EINVAL;
	}
	if (!info->nat) {
		/* Do not allow flags if no type is given. */
		if (info->range.flags) {
			OVS_NLERR(log,
				  "NAT flags may be given only when NAT range (SRC or DST) is also specified."
				  );
			return -EINVAL;
		}
		info->nat = OVS_CT_NAT;   /* NAT existing connections. */
	} else if (!info->commit) {
		OVS_NLERR(log,
			  "NAT attributes may be specified only when CT COMMIT flag is also specified."
			  );
		return -EINVAL;
	}
	/* Allow missing IP_MAX. */
	if (info->range.flags & NF_NAT_RANGE_MAP_IPS && !have_ip_max) {
		memcpy(&info->range.max_addr, &info->range.min_addr,
		       sizeof(info->range.max_addr));
	}
	/* Allow missing PROTO_MAX. */
	if (info->range.flags & NF_NAT_RANGE_PROTO_SPECIFIED &&
	    !have_proto_max) {
		info->range.max_proto.all = info->range.min_proto.all;
	}
	return 0;
}
#endif

static const struct ovs_ct_len_tbl ovs_ct_attr_lens[OVS_CT_ATTR_MAX + 1] = {
	[OVS_CT_ATTR_COMMIT]	= { .minlen = 0, .maxlen = 0 },
	[OVS_CT_ATTR_FORCE_COMMIT]	= { .minlen = 0, .maxlen = 0 },
	[OVS_CT_ATTR_ZONE]	= { .minlen = sizeof(u16),
				    .maxlen = sizeof(u16) },
	[OVS_CT_ATTR_MARK]	= { .minlen = sizeof(struct md_mark),
				    .maxlen = sizeof(struct md_mark) },
	[OVS_CT_ATTR_LABELS]	= { .minlen = sizeof(struct md_labels),
				    .maxlen = sizeof(struct md_labels) },
	[OVS_CT_ATTR_HELPER]	= { .minlen = 1,
				    .maxlen = NF_CT_HELPER_NAME_LEN },
#if IS_ENABLED(CONFIG_NF_NAT)
	/* NAT length is checked when parsing the nested attributes. */
	[OVS_CT_ATTR_NAT]	= { .minlen = 0, .maxlen = INT_MAX },
#endif
	[OVS_CT_ATTR_EVENTMASK]	= { .minlen = sizeof(u32),
				    .maxlen = sizeof(u32) },
	[OVS_CT_ATTR_TIMEOUT] = { .minlen = 1,
				  .maxlen = CTNL_TIMEOUT_NAME_MAX },
};

static int parse_ct(const struct nlattr *attr, struct ovs_conntrack_info *info,
		    const char **helper, bool log)
{
	struct nlattr *a;
	int rem;

	nla_for_each_nested(a, attr, rem) {
		int type = nla_type(a);
		int maxlen;
		int minlen;

		if (type > OVS_CT_ATTR_MAX) {
			OVS_NLERR(log,
				  "Unknown conntrack attr (type=%d, max=%d)",
				  type, OVS_CT_ATTR_MAX);
			return -EINVAL;
		}

		maxlen = ovs_ct_attr_lens[type].maxlen;
		minlen = ovs_ct_attr_lens[type].minlen;
		if (nla_len(a) < minlen || nla_len(a) > maxlen) {
			OVS_NLERR(log,
				  "Conntrack attr type has unexpected length (type=%d, length=%d, expected=%d)",
				  type, nla_len(a), maxlen);
			return -EINVAL;
		}

		switch (type) {
		case OVS_CT_ATTR_FORCE_COMMIT:
			info->force = true;
			fallthrough;
		case OVS_CT_ATTR_COMMIT:
			info->commit = true;
			break;
#ifdef CONFIG_NF_CONNTRACK_ZONES
		case OVS_CT_ATTR_ZONE:
			info->zone.id = nla_get_u16(a);
			break;
#endif
#ifdef CONFIG_NF_CONNTRACK_MARK
		case OVS_CT_ATTR_MARK: {
			struct md_mark *mark = nla_data(a);

			if (!mark->mask) {
				OVS_NLERR(log, "ct_mark mask cannot be 0");
				return -EINVAL;
			}
			info->mark = *mark;
			break;
		}
#endif
#ifdef CONFIG_NF_CONNTRACK_LABELS
		case OVS_CT_ATTR_LABELS: {
			struct md_labels *labels = nla_data(a);

			if (!labels_nonzero(&labels->mask)) {
				OVS_NLERR(log, "ct_labels mask cannot be 0");
				return -EINVAL;
			}
			info->labels = *labels;
			break;
		}
#endif
		case OVS_CT_ATTR_HELPER:
			*helper = nla_data(a);
			if (!memchr(*helper, '\0', nla_len(a))) {
				OVS_NLERR(log, "Invalid conntrack helper");
				return -EINVAL;
			}
			break;
#if IS_ENABLED(CONFIG_NF_NAT)
		case OVS_CT_ATTR_NAT: {
			int err = parse_nat(a, info, log);

			if (err)
				return err;
			break;
		}
#endif
		case OVS_CT_ATTR_EVENTMASK:
			info->have_eventmask = true;
			info->eventmask = nla_get_u32(a);
			break;
#ifdef CONFIG_NF_CONNTRACK_TIMEOUT
		case OVS_CT_ATTR_TIMEOUT:
			memcpy(info->timeout, nla_data(a), nla_len(a));
			if (!memchr(info->timeout, '\0', nla_len(a))) {
				OVS_NLERR(log, "Invalid conntrack timeout");
				return -EINVAL;
			}
			break;
#endif

		default:
			OVS_NLERR(log, "Unknown conntrack attr (%d)",
				  type);
			return -EINVAL;
		}
	}

#ifdef CONFIG_NF_CONNTRACK_MARK
	if (!info->commit && info->mark.mask) {
		OVS_NLERR(log,
			  "Setting conntrack mark requires 'commit' flag.");
		return -EINVAL;
	}
#endif
#ifdef CONFIG_NF_CONNTRACK_LABELS
	if (!info->commit && labels_nonzero(&info->labels.mask)) {
		OVS_NLERR(log,
			  "Setting conntrack labels requires 'commit' flag.");
		return -EINVAL;
	}
#endif
	if (rem > 0) {
		OVS_NLERR(log, "Conntrack attr has %d unknown bytes", rem);
		return -EINVAL;
	}

	return 0;
}

bool ovs_ct_verify(struct net *net, enum ovs_key_attr attr)
{
	if (attr == OVS_KEY_ATTR_CT_STATE)
		return true;
	if (IS_ENABLED(CONFIG_NF_CONNTRACK_ZONES) &&
	    attr == OVS_KEY_ATTR_CT_ZONE)
		return true;
	if (IS_ENABLED(CONFIG_NF_CONNTRACK_MARK) &&
	    attr == OVS_KEY_ATTR_CT_MARK)
		return true;
	if (IS_ENABLED(CONFIG_NF_CONNTRACK_LABELS) &&
	    attr == OVS_KEY_ATTR_CT_LABELS) {
		struct ovs_net *ovs_net = net_generic(net, ovs_net_id);

		return ovs_net->xt_label;
	}

	return false;
}

int ovs_ct_copy_action(struct net *net, const struct nlattr *attr,
		       const struct sw_flow_key *key,
		       struct sw_flow_actions **sfa,  bool log)
{
	struct ovs_conntrack_info ct_info;
	const char *helper = NULL;
	u16 family;
	int err;

	family = key_to_nfproto(key);
	if (family == NFPROTO_UNSPEC) {
		OVS_NLERR(log, "ct family unspecified");
		return -EINVAL;
	}

	memset(&ct_info, 0, sizeof(ct_info));
	ct_info.family = family;

	nf_ct_zone_init(&ct_info.zone, NF_CT_DEFAULT_ZONE_ID,
			NF_CT_DEFAULT_ZONE_DIR, 0);

	err = parse_ct(attr, &ct_info, &helper, log);
	if (err)
		return err;

	/* Set up template for tracking connections in specific zones. */
	ct_info.ct = nf_ct_tmpl_alloc(net, &ct_info.zone, GFP_KERNEL);
	if (!ct_info.ct) {
		OVS_NLERR(log, "Failed to allocate conntrack template");
		return -ENOMEM;
	}

	if (ct_info.timeout[0]) {
		if (nf_ct_set_timeout(net, ct_info.ct, family, key->ip.proto,
				      ct_info.timeout))
			pr_info_ratelimited("Failed to associated timeout "
					    "policy `%s'\n", ct_info.timeout);
		else
			ct_info.nf_ct_timeout = rcu_dereference(
				nf_ct_timeout_find(ct_info.ct)->timeout);

	}

	if (helper) {
		err = ovs_ct_add_helper(&ct_info, helper, key, log);
		if (err)
			goto err_free_ct;
	}

	err = ovs_nla_add_action(sfa, OVS_ACTION_ATTR_CT, &ct_info,
				 sizeof(ct_info), log);
	if (err)
		goto err_free_ct;

	__set_bit(IPS_CONFIRMED_BIT, &ct_info.ct->status);
	nf_conntrack_get(&ct_info.ct->ct_general);
	return 0;
err_free_ct:
	__ovs_ct_free_action(&ct_info);
	return err;
}

#if IS_ENABLED(CONFIG_NF_NAT)
static bool ovs_ct_nat_to_attr(const struct ovs_conntrack_info *info,
			       struct sk_buff *skb)
{
	struct nlattr *start;

	start = nla_nest_start_noflag(skb, OVS_CT_ATTR_NAT);
	if (!start)
		return false;

	if (info->nat & OVS_CT_SRC_NAT) {
		if (nla_put_flag(skb, OVS_NAT_ATTR_SRC))
			return false;
	} else if (info->nat & OVS_CT_DST_NAT) {
		if (nla_put_flag(skb, OVS_NAT_ATTR_DST))
			return false;
	} else {
		goto out;
	}

	if (info->range.flags & NF_NAT_RANGE_MAP_IPS) {
		if (IS_ENABLED(CONFIG_NF_NAT) &&
		    info->family == NFPROTO_IPV4) {
			if (nla_put_in_addr(skb, OVS_NAT_ATTR_IP_MIN,
					    info->range.min_addr.ip) ||
			    (info->range.max_addr.ip
			     != info->range.min_addr.ip &&
			     (nla_put_in_addr(skb, OVS_NAT_ATTR_IP_MAX,
					      info->range.max_addr.ip))))
				return false;
		} else if (IS_ENABLED(CONFIG_IPV6) &&
			   info->family == NFPROTO_IPV6) {
			if (nla_put_in6_addr(skb, OVS_NAT_ATTR_IP_MIN,
					     &info->range.min_addr.in6) ||
			    (memcmp(&info->range.max_addr.in6,
				    &info->range.min_addr.in6,
				    sizeof(info->range.max_addr.in6)) &&
			     (nla_put_in6_addr(skb, OVS_NAT_ATTR_IP_MAX,
					       &info->range.max_addr.in6))))
				return false;
		} else {
			return false;
		}
	}
	if (info->range.flags & NF_NAT_RANGE_PROTO_SPECIFIED &&
	    (nla_put_u16(skb, OVS_NAT_ATTR_PROTO_MIN,
			 ntohs(info->range.min_proto.all)) ||
	     (info->range.max_proto.all != info->range.min_proto.all &&
	      nla_put_u16(skb, OVS_NAT_ATTR_PROTO_MAX,
			  ntohs(info->range.max_proto.all)))))
		return false;

	if (info->range.flags & NF_NAT_RANGE_PERSISTENT &&
	    nla_put_flag(skb, OVS_NAT_ATTR_PERSISTENT))
		return false;
	if (info->range.flags & NF_NAT_RANGE_PROTO_RANDOM &&
	    nla_put_flag(skb, OVS_NAT_ATTR_PROTO_HASH))
		return false;
	if (info->range.flags & NF_NAT_RANGE_PROTO_RANDOM_FULLY &&
	    nla_put_flag(skb, OVS_NAT_ATTR_PROTO_RANDOM))
		return false;
out:
	nla_nest_end(skb, start);

	return true;
}
#endif

int ovs_ct_action_to_attr(const struct ovs_conntrack_info *ct_info,
			  struct sk_buff *skb)
{
	struct nlattr *start;

	start = nla_nest_start_noflag(skb, OVS_ACTION_ATTR_CT);
	if (!start)
		return -EMSGSIZE;

	if (ct_info->commit && nla_put_flag(skb, ct_info->force
					    ? OVS_CT_ATTR_FORCE_COMMIT
					    : OVS_CT_ATTR_COMMIT))
		return -EMSGSIZE;
	if (IS_ENABLED(CONFIG_NF_CONNTRACK_ZONES) &&
	    nla_put_u16(skb, OVS_CT_ATTR_ZONE, ct_info->zone.id))
		return -EMSGSIZE;
	if (IS_ENABLED(CONFIG_NF_CONNTRACK_MARK) && ct_info->mark.mask &&
	    nla_put(skb, OVS_CT_ATTR_MARK, sizeof(ct_info->mark),
		    &ct_info->mark))
		return -EMSGSIZE;
	if (IS_ENABLED(CONFIG_NF_CONNTRACK_LABELS) &&
	    labels_nonzero(&ct_info->labels.mask) &&
	    nla_put(skb, OVS_CT_ATTR_LABELS, sizeof(ct_info->labels),
		    &ct_info->labels))
		return -EMSGSIZE;
	if (ct_info->helper) {
		if (nla_put_string(skb, OVS_CT_ATTR_HELPER,
				   ct_info->helper->name))
			return -EMSGSIZE;
	}
	if (ct_info->have_eventmask &&
	    nla_put_u32(skb, OVS_CT_ATTR_EVENTMASK, ct_info->eventmask))
		return -EMSGSIZE;
	if (ct_info->timeout[0]) {
		if (nla_put_string(skb, OVS_CT_ATTR_TIMEOUT, ct_info->timeout))
			return -EMSGSIZE;
	}

#if IS_ENABLED(CONFIG_NF_NAT)
	if (ct_info->nat && !ovs_ct_nat_to_attr(ct_info, skb))
		return -EMSGSIZE;
#endif
	nla_nest_end(skb, start);

	return 0;
}

void ovs_ct_free_action(const struct nlattr *a)
{
	struct ovs_conntrack_info *ct_info = nla_data(a);

	__ovs_ct_free_action(ct_info);
}

static void __ovs_ct_free_action(struct ovs_conntrack_info *ct_info)
{
<<<<<<< HEAD
	if (ct_info->helper)
		module_put(ct_info->helper->me);
	if (ct_info->ct)
		nf_ct_tmpl_free(ct_info->ct);
=======
	if (ct_info->helper) {
#if IS_ENABLED(CONFIG_NF_NAT)
		if (ct_info->nat)
			nf_nat_helper_put(ct_info->helper);
#endif
		nf_conntrack_helper_put(ct_info->helper);
	}
	if (ct_info->ct) {
		if (ct_info->timeout[0])
			nf_ct_destroy_timeout(ct_info->ct);
		nf_ct_tmpl_free(ct_info->ct);
	}
>>>>>>> 24b8d41d
}

#if	IS_ENABLED(CONFIG_NETFILTER_CONNCOUNT)
static int ovs_ct_limit_init(struct net *net, struct ovs_net *ovs_net)
{
	int i, err;

	ovs_net->ct_limit_info = kmalloc(sizeof(*ovs_net->ct_limit_info),
					 GFP_KERNEL);
	if (!ovs_net->ct_limit_info)
		return -ENOMEM;

	ovs_net->ct_limit_info->default_limit = OVS_CT_LIMIT_DEFAULT;
	ovs_net->ct_limit_info->limits =
		kmalloc_array(CT_LIMIT_HASH_BUCKETS, sizeof(struct hlist_head),
			      GFP_KERNEL);
	if (!ovs_net->ct_limit_info->limits) {
		kfree(ovs_net->ct_limit_info);
		return -ENOMEM;
	}

	for (i = 0; i < CT_LIMIT_HASH_BUCKETS; i++)
		INIT_HLIST_HEAD(&ovs_net->ct_limit_info->limits[i]);

	ovs_net->ct_limit_info->data =
		nf_conncount_init(net, NFPROTO_INET, sizeof(u32));

	if (IS_ERR(ovs_net->ct_limit_info->data)) {
		err = PTR_ERR(ovs_net->ct_limit_info->data);
		kfree(ovs_net->ct_limit_info->limits);
		kfree(ovs_net->ct_limit_info);
		pr_err("openvswitch: failed to init nf_conncount %d\n", err);
		return err;
	}
	return 0;
}

static void ovs_ct_limit_exit(struct net *net, struct ovs_net *ovs_net)
{
	const struct ovs_ct_limit_info *info = ovs_net->ct_limit_info;
	int i;

	nf_conncount_destroy(net, NFPROTO_INET, info->data);
	for (i = 0; i < CT_LIMIT_HASH_BUCKETS; ++i) {
		struct hlist_head *head = &info->limits[i];
		struct ovs_ct_limit *ct_limit;

		hlist_for_each_entry_rcu(ct_limit, head, hlist_node,
					 lockdep_ovsl_is_held())
			kfree_rcu(ct_limit, rcu);
	}
	kfree(info->limits);
	kfree(info);
}

static struct sk_buff *
ovs_ct_limit_cmd_reply_start(struct genl_info *info, u8 cmd,
			     struct ovs_header **ovs_reply_header)
{
	struct ovs_header *ovs_header = info->userhdr;
	struct sk_buff *skb;

	skb = genlmsg_new(NLMSG_DEFAULT_SIZE, GFP_KERNEL);
	if (!skb)
		return ERR_PTR(-ENOMEM);

	*ovs_reply_header = genlmsg_put(skb, info->snd_portid,
					info->snd_seq,
					&dp_ct_limit_genl_family, 0, cmd);

	if (!*ovs_reply_header) {
		nlmsg_free(skb);
		return ERR_PTR(-EMSGSIZE);
	}
	(*ovs_reply_header)->dp_ifindex = ovs_header->dp_ifindex;

	return skb;
}

static bool check_zone_id(int zone_id, u16 *pzone)
{
	if (zone_id >= 0 && zone_id <= 65535) {
		*pzone = (u16)zone_id;
		return true;
	}
	return false;
}

static int ovs_ct_limit_set_zone_limit(struct nlattr *nla_zone_limit,
				       struct ovs_ct_limit_info *info)
{
	struct ovs_zone_limit *zone_limit;
	int rem;
	u16 zone;

	rem = NLA_ALIGN(nla_len(nla_zone_limit));
	zone_limit = (struct ovs_zone_limit *)nla_data(nla_zone_limit);

	while (rem >= sizeof(*zone_limit)) {
		if (unlikely(zone_limit->zone_id ==
				OVS_ZONE_LIMIT_DEFAULT_ZONE)) {
			ovs_lock();
			info->default_limit = zone_limit->limit;
			ovs_unlock();
		} else if (unlikely(!check_zone_id(
				zone_limit->zone_id, &zone))) {
			OVS_NLERR(true, "zone id is out of range");
		} else {
			struct ovs_ct_limit *ct_limit;

			ct_limit = kmalloc(sizeof(*ct_limit), GFP_KERNEL);
			if (!ct_limit)
				return -ENOMEM;

			ct_limit->zone = zone;
			ct_limit->limit = zone_limit->limit;

			ovs_lock();
			ct_limit_set(info, ct_limit);
			ovs_unlock();
		}
		rem -= NLA_ALIGN(sizeof(*zone_limit));
		zone_limit = (struct ovs_zone_limit *)((u8 *)zone_limit +
				NLA_ALIGN(sizeof(*zone_limit)));
	}

	if (rem)
		OVS_NLERR(true, "set zone limit has %d unknown bytes", rem);

	return 0;
}

static int ovs_ct_limit_del_zone_limit(struct nlattr *nla_zone_limit,
				       struct ovs_ct_limit_info *info)
{
	struct ovs_zone_limit *zone_limit;
	int rem;
	u16 zone;

	rem = NLA_ALIGN(nla_len(nla_zone_limit));
	zone_limit = (struct ovs_zone_limit *)nla_data(nla_zone_limit);

	while (rem >= sizeof(*zone_limit)) {
		if (unlikely(zone_limit->zone_id ==
				OVS_ZONE_LIMIT_DEFAULT_ZONE)) {
			ovs_lock();
			info->default_limit = OVS_CT_LIMIT_DEFAULT;
			ovs_unlock();
		} else if (unlikely(!check_zone_id(
				zone_limit->zone_id, &zone))) {
			OVS_NLERR(true, "zone id is out of range");
		} else {
			ovs_lock();
			ct_limit_del(info, zone);
			ovs_unlock();
		}
		rem -= NLA_ALIGN(sizeof(*zone_limit));
		zone_limit = (struct ovs_zone_limit *)((u8 *)zone_limit +
				NLA_ALIGN(sizeof(*zone_limit)));
	}

	if (rem)
		OVS_NLERR(true, "del zone limit has %d unknown bytes", rem);

	return 0;
}

static int ovs_ct_limit_get_default_limit(struct ovs_ct_limit_info *info,
					  struct sk_buff *reply)
{
	struct ovs_zone_limit zone_limit;
	int err;

	zone_limit.zone_id = OVS_ZONE_LIMIT_DEFAULT_ZONE;
	zone_limit.limit = info->default_limit;
	err = nla_put_nohdr(reply, sizeof(zone_limit), &zone_limit);
	if (err)
		return err;

	return 0;
}

static int __ovs_ct_limit_get_zone_limit(struct net *net,
					 struct nf_conncount_data *data,
					 u16 zone_id, u32 limit,
					 struct sk_buff *reply)
{
	struct nf_conntrack_zone ct_zone;
	struct ovs_zone_limit zone_limit;
	u32 conncount_key = zone_id;

	zone_limit.zone_id = zone_id;
	zone_limit.limit = limit;
	nf_ct_zone_init(&ct_zone, zone_id, NF_CT_DEFAULT_ZONE_DIR, 0);

	zone_limit.count = nf_conncount_count(net, data, &conncount_key, NULL,
					      &ct_zone);
	return nla_put_nohdr(reply, sizeof(zone_limit), &zone_limit);
}

static int ovs_ct_limit_get_zone_limit(struct net *net,
				       struct nlattr *nla_zone_limit,
				       struct ovs_ct_limit_info *info,
				       struct sk_buff *reply)
{
	struct ovs_zone_limit *zone_limit;
	int rem, err;
	u32 limit;
	u16 zone;

	rem = NLA_ALIGN(nla_len(nla_zone_limit));
	zone_limit = (struct ovs_zone_limit *)nla_data(nla_zone_limit);

	while (rem >= sizeof(*zone_limit)) {
		if (unlikely(zone_limit->zone_id ==
				OVS_ZONE_LIMIT_DEFAULT_ZONE)) {
			err = ovs_ct_limit_get_default_limit(info, reply);
			if (err)
				return err;
		} else if (unlikely(!check_zone_id(zone_limit->zone_id,
							&zone))) {
			OVS_NLERR(true, "zone id is out of range");
		} else {
			rcu_read_lock();
			limit = ct_limit_get(info, zone);
			rcu_read_unlock();

			err = __ovs_ct_limit_get_zone_limit(
				net, info->data, zone, limit, reply);
			if (err)
				return err;
		}
		rem -= NLA_ALIGN(sizeof(*zone_limit));
		zone_limit = (struct ovs_zone_limit *)((u8 *)zone_limit +
				NLA_ALIGN(sizeof(*zone_limit)));
	}

	if (rem)
		OVS_NLERR(true, "get zone limit has %d unknown bytes", rem);

	return 0;
}

static int ovs_ct_limit_get_all_zone_limit(struct net *net,
					   struct ovs_ct_limit_info *info,
					   struct sk_buff *reply)
{
	struct ovs_ct_limit *ct_limit;
	struct hlist_head *head;
	int i, err = 0;

	err = ovs_ct_limit_get_default_limit(info, reply);
	if (err)
		return err;

	rcu_read_lock();
	for (i = 0; i < CT_LIMIT_HASH_BUCKETS; ++i) {
		head = &info->limits[i];
		hlist_for_each_entry_rcu(ct_limit, head, hlist_node) {
			err = __ovs_ct_limit_get_zone_limit(net, info->data,
				ct_limit->zone, ct_limit->limit, reply);
			if (err)
				goto exit_err;
		}
	}

exit_err:
	rcu_read_unlock();
	return err;
}

static int ovs_ct_limit_cmd_set(struct sk_buff *skb, struct genl_info *info)
{
	struct nlattr **a = info->attrs;
	struct sk_buff *reply;
	struct ovs_header *ovs_reply_header;
	struct ovs_net *ovs_net = net_generic(sock_net(skb->sk), ovs_net_id);
	struct ovs_ct_limit_info *ct_limit_info = ovs_net->ct_limit_info;
	int err;

	reply = ovs_ct_limit_cmd_reply_start(info, OVS_CT_LIMIT_CMD_SET,
					     &ovs_reply_header);
	if (IS_ERR(reply))
		return PTR_ERR(reply);

	if (!a[OVS_CT_LIMIT_ATTR_ZONE_LIMIT]) {
		err = -EINVAL;
		goto exit_err;
	}

	err = ovs_ct_limit_set_zone_limit(a[OVS_CT_LIMIT_ATTR_ZONE_LIMIT],
					  ct_limit_info);
	if (err)
		goto exit_err;

	static_branch_enable(&ovs_ct_limit_enabled);

	genlmsg_end(reply, ovs_reply_header);
	return genlmsg_reply(reply, info);

exit_err:
	nlmsg_free(reply);
	return err;
}

static int ovs_ct_limit_cmd_del(struct sk_buff *skb, struct genl_info *info)
{
	struct nlattr **a = info->attrs;
	struct sk_buff *reply;
	struct ovs_header *ovs_reply_header;
	struct ovs_net *ovs_net = net_generic(sock_net(skb->sk), ovs_net_id);
	struct ovs_ct_limit_info *ct_limit_info = ovs_net->ct_limit_info;
	int err;

	reply = ovs_ct_limit_cmd_reply_start(info, OVS_CT_LIMIT_CMD_DEL,
					     &ovs_reply_header);
	if (IS_ERR(reply))
		return PTR_ERR(reply);

	if (!a[OVS_CT_LIMIT_ATTR_ZONE_LIMIT]) {
		err = -EINVAL;
		goto exit_err;
	}

	err = ovs_ct_limit_del_zone_limit(a[OVS_CT_LIMIT_ATTR_ZONE_LIMIT],
					  ct_limit_info);
	if (err)
		goto exit_err;

	genlmsg_end(reply, ovs_reply_header);
	return genlmsg_reply(reply, info);

exit_err:
	nlmsg_free(reply);
	return err;
}

static int ovs_ct_limit_cmd_get(struct sk_buff *skb, struct genl_info *info)
{
	struct nlattr **a = info->attrs;
	struct nlattr *nla_reply;
	struct sk_buff *reply;
	struct ovs_header *ovs_reply_header;
	struct net *net = sock_net(skb->sk);
	struct ovs_net *ovs_net = net_generic(net, ovs_net_id);
	struct ovs_ct_limit_info *ct_limit_info = ovs_net->ct_limit_info;
	int err;

	reply = ovs_ct_limit_cmd_reply_start(info, OVS_CT_LIMIT_CMD_GET,
					     &ovs_reply_header);
	if (IS_ERR(reply))
		return PTR_ERR(reply);

	nla_reply = nla_nest_start_noflag(reply, OVS_CT_LIMIT_ATTR_ZONE_LIMIT);
	if (!nla_reply) {
		err = -EMSGSIZE;
		goto exit_err;
	}

	if (a[OVS_CT_LIMIT_ATTR_ZONE_LIMIT]) {
		err = ovs_ct_limit_get_zone_limit(
			net, a[OVS_CT_LIMIT_ATTR_ZONE_LIMIT], ct_limit_info,
			reply);
		if (err)
			goto exit_err;
	} else {
		err = ovs_ct_limit_get_all_zone_limit(net, ct_limit_info,
						      reply);
		if (err)
			goto exit_err;
	}

	nla_nest_end(reply, nla_reply);
	genlmsg_end(reply, ovs_reply_header);
	return genlmsg_reply(reply, info);

exit_err:
	nlmsg_free(reply);
	return err;
}

static const struct genl_small_ops ct_limit_genl_ops[] = {
	{ .cmd = OVS_CT_LIMIT_CMD_SET,
		.validate = GENL_DONT_VALIDATE_STRICT | GENL_DONT_VALIDATE_DUMP,
		.flags = GENL_ADMIN_PERM, /* Requires CAP_NET_ADMIN
					   * privilege. */
		.doit = ovs_ct_limit_cmd_set,
	},
	{ .cmd = OVS_CT_LIMIT_CMD_DEL,
		.validate = GENL_DONT_VALIDATE_STRICT | GENL_DONT_VALIDATE_DUMP,
		.flags = GENL_ADMIN_PERM, /* Requires CAP_NET_ADMIN
					   * privilege. */
		.doit = ovs_ct_limit_cmd_del,
	},
	{ .cmd = OVS_CT_LIMIT_CMD_GET,
		.validate = GENL_DONT_VALIDATE_STRICT | GENL_DONT_VALIDATE_DUMP,
		.flags = 0,		  /* OK for unprivileged users. */
		.doit = ovs_ct_limit_cmd_get,
	},
};

static const struct genl_multicast_group ovs_ct_limit_multicast_group = {
	.name = OVS_CT_LIMIT_MCGROUP,
};

struct genl_family dp_ct_limit_genl_family __ro_after_init = {
	.hdrsize = sizeof(struct ovs_header),
	.name = OVS_CT_LIMIT_FAMILY,
	.version = OVS_CT_LIMIT_VERSION,
	.maxattr = OVS_CT_LIMIT_ATTR_MAX,
	.policy = ct_limit_policy,
	.netnsok = true,
	.parallel_ops = true,
	.small_ops = ct_limit_genl_ops,
	.n_small_ops = ARRAY_SIZE(ct_limit_genl_ops),
	.mcgrps = &ovs_ct_limit_multicast_group,
	.n_mcgrps = 1,
	.module = THIS_MODULE,
};
#endif

int ovs_ct_init(struct net *net)
{
	unsigned int n_bits = sizeof(struct ovs_key_ct_labels) * BITS_PER_BYTE;
	struct ovs_net *ovs_net = net_generic(net, ovs_net_id);

	if (nf_connlabels_get(net, n_bits - 1)) {
		ovs_net->xt_label = false;
		OVS_NLERR(true, "Failed to set connlabel length");
	} else {
		ovs_net->xt_label = true;
	}

#if	IS_ENABLED(CONFIG_NETFILTER_CONNCOUNT)
	return ovs_ct_limit_init(net, ovs_net);
#else
	return 0;
#endif
}

void ovs_ct_exit(struct net *net)
{
	struct ovs_net *ovs_net = net_generic(net, ovs_net_id);

#if	IS_ENABLED(CONFIG_NETFILTER_CONNCOUNT)
	ovs_ct_limit_exit(net, ovs_net);
#endif

	if (ovs_net->xt_label)
		nf_connlabels_put(net);
}<|MERGE_RESOLUTION|>--- conflicted
+++ resolved
@@ -166,16 +166,11 @@
 {
 	struct nf_conn_labels *cl = ct ? nf_ct_labels_find(ct) : NULL;
 
-<<<<<<< HEAD
-	if (cl) {
-		size_t len = sizeof(cl->bits);
-=======
 	if (cl)
 		memcpy(labels, cl->bits, OVS_CT_LABELS_LEN);
 	else
 		memset(labels, 0, OVS_CT_LABELS_LEN);
 }
->>>>>>> 24b8d41d
 
 static void __ovs_ct_update_key_orig_tp(struct sw_flow_key *key,
 					const struct nf_conntrack_tuple *orig,
@@ -364,9 +359,6 @@
 		nf_ct_labels_ext_add(ct);
 		cl = nf_ct_labels_find(ct);
 	}
-<<<<<<< HEAD
-	if (!cl || sizeof(cl->bits) < OVS_CT_LABELS_LEN)
-=======
 
 	return cl;
 }
@@ -390,7 +382,6 @@
 
 	cl = ovs_ct_get_conn_labels(ct);
 	if (!cl)
->>>>>>> 24b8d41d
 		return -ENOSPC;
 
 	/* Inherit the master's labels, if any. */
@@ -621,20 +612,8 @@
 	struct nf_conntrack_tuple_hash *h;
 	struct nf_conn *ct;
 
-<<<<<<< HEAD
-	l3proto = __nf_ct_l3proto_find(l3num);
-	if (l3proto->get_l4proto(skb, skb_network_offset(skb), &dataoff,
-				 &protonum) <= 0) {
-		pr_debug("ovs_ct_find_existing: Can't get protonum\n");
-		return NULL;
-	}
-	l4proto = __nf_ct_l4proto_find(l3num, protonum);
-	if (!nf_ct_get_tuple(skb, skb_network_offset(skb), dataoff, l3num,
-			     protonum, net, &tuple, l3proto, l4proto)) {
-=======
 	if (!nf_ct_get_tuplepr(skb, skb_network_offset(skb), l3num,
 			       net, &tuple)) {
->>>>>>> 24b8d41d
 		pr_debug("ovs_ct_find_existing: Can't get tuple\n");
 		return NULL;
 	}
@@ -657,10 +636,6 @@
 
 	ct = nf_ct_tuplehash_to_ctrack(h);
 
-<<<<<<< HEAD
-	skb->nfct = &ct->ct_general;
-	skb->nfctinfo = ovs_ct_get_info(h);
-=======
 	/* Inverted packet tuple matches the reverse direction conntrack tuple,
 	 * select the other tuplehash to get the right 'ctinfo' bits for this
 	 * packet.
@@ -697,7 +672,6 @@
 					  OVS_CS_F_NAT_MASK));
 	}
 
->>>>>>> 24b8d41d
 	return ct;
 }
 
@@ -1099,12 +1073,6 @@
 		if (err)
 			return err;
 
-<<<<<<< HEAD
-		ct = (struct nf_conn *)skb->nfct;
-		if (ct)
-			nf_ct_deliver_cached_events(ct);
-	}
-=======
 		ct = (struct nf_conn *)skb_nfct(skb);
 		if (ct)
 			nf_ct_deliver_cached_events(ct);
@@ -1202,22 +1170,10 @@
 					 &conncount_key, tuple, &info->zone);
 	if (connections > per_zone_limit)
 		return -ENOMEM;
->>>>>>> 24b8d41d
 
 	return 0;
 }
 #endif
-
-static bool labels_nonzero(const struct ovs_key_ct_labels *labels)
-{
-	size_t i;
-
-	for (i = 0; i < sizeof(*labels); i++)
-		if (labels->ct_labels[i])
-			return true;
-
-	return false;
-}
 
 /* Lookup connection and confirm if unconfirmed. */
 static int ovs_ct_commit(struct net *net, struct sw_flow_key *key,
@@ -1232,8 +1188,6 @@
 	if (err)
 		return err;
 
-<<<<<<< HEAD
-=======
 	/* The connection could be invalid, in which case this is a no-op.*/
 	ct = nf_ct_get(skb, &ctinfo);
 	if (!ct)
@@ -1268,25 +1222,16 @@
 			cache->ctmask = info->eventmask;
 	}
 
->>>>>>> 24b8d41d
 	/* Apply changes before confirming the connection so that the initial
 	 * conntrack NEW netlink event carries the values given in the CT
 	 * action.
 	 */
 	if (info->mark.mask) {
-<<<<<<< HEAD
-		err = ovs_ct_set_mark(skb, key, info->mark.value,
-=======
 		err = ovs_ct_set_mark(ct, key, info->mark.value,
->>>>>>> 24b8d41d
 				      info->mark.mask);
 		if (err)
 			return err;
 	}
-<<<<<<< HEAD
-	if (labels_nonzero(&info->labels.mask)) {
-		err = ovs_ct_set_labels(skb, key, &info->labels.value,
-=======
 	if (!nf_ct_is_confirmed(ct)) {
 		err = ovs_ct_init_labels(ct, key, &info->labels.value,
 					 &info->labels.mask);
@@ -1295,7 +1240,6 @@
 	} else if (IS_ENABLED(CONFIG_NF_CONNTRACK_LABELS) &&
 		   labels_nonzero(&info->labels.mask)) {
 		err = ovs_ct_set_labels(ct, key, &info->labels.value,
->>>>>>> 24b8d41d
 					&info->labels.mask);
 		if (err)
 			return err;
@@ -1309,8 +1253,6 @@
 	return 0;
 }
 
-<<<<<<< HEAD
-=======
 /* Trim the skb to the length specified by the IP/IPv6 header,
  * removing any trailing lower-layer padding. This prepares the skb
  * for higher-layer processing that assumes skb->len excludes padding
@@ -1341,7 +1283,6 @@
 	return err;
 }
 
->>>>>>> 24b8d41d
 /* Returns 0 on success, -EINPROGRESS if 'skb' is stolen, or other nonzero
  * value if 'skb' is freed.
  */
@@ -1901,12 +1842,6 @@
 
 static void __ovs_ct_free_action(struct ovs_conntrack_info *ct_info)
 {
-<<<<<<< HEAD
-	if (ct_info->helper)
-		module_put(ct_info->helper->me);
-	if (ct_info->ct)
-		nf_ct_tmpl_free(ct_info->ct);
-=======
 	if (ct_info->helper) {
 #if IS_ENABLED(CONFIG_NF_NAT)
 		if (ct_info->nat)
@@ -1919,7 +1854,6 @@
 			nf_ct_destroy_timeout(ct_info->ct);
 		nf_ct_tmpl_free(ct_info->ct);
 	}
->>>>>>> 24b8d41d
 }
 
 #if	IS_ENABLED(CONFIG_NETFILTER_CONNCOUNT)
