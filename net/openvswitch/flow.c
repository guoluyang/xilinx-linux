// SPDX-License-Identifier: GPL-2.0-only
/*
 * Copyright (c) 2007-2014 Nicira, Inc.
 */

#include <linux/uaccess.h>
#include <linux/netdevice.h>
#include <linux/etherdevice.h>
#include <linux/if_ether.h>
#include <linux/if_vlan.h>
#include <net/llc_pdu.h>
#include <linux/kernel.h>
#include <linux/jhash.h>
#include <linux/jiffies.h>
#include <linux/llc.h>
#include <linux/module.h>
#include <linux/in.h>
#include <linux/rcupdate.h>
#include <linux/cpumask.h>
#include <linux/if_arp.h>
#include <linux/ip.h>
#include <linux/ipv6.h>
#include <linux/mpls.h>
#include <linux/sctp.h>
#include <linux/smp.h>
#include <linux/tcp.h>
#include <linux/udp.h>
#include <linux/icmp.h>
#include <linux/icmpv6.h>
#include <linux/rculist.h>
#include <net/ip.h>
#include <net/ip_tunnels.h>
#include <net/ipv6.h>
#include <net/mpls.h>
#include <net/ndisc.h>
#include <net/nsh.h>

#include "conntrack.h"
#include "datapath.h"
#include "flow.h"
#include "flow_netlink.h"
#include "vport.h"

u64 ovs_flow_used_time(unsigned long flow_jiffies)
{
	struct timespec64 cur_ts;
	u64 cur_ms, idle_ms;

	ktime_get_ts64(&cur_ts);
	idle_ms = jiffies_to_msecs(jiffies - flow_jiffies);
	cur_ms = (u64)(u32)cur_ts.tv_sec * MSEC_PER_SEC +
		 cur_ts.tv_nsec / NSEC_PER_MSEC;

	return cur_ms - idle_ms;
}

#define TCP_FLAGS_BE16(tp) (*(__be16 *)&tcp_flag_word(tp) & htons(0x0FFF))

void ovs_flow_stats_update(struct sw_flow *flow, __be16 tcp_flags,
			   const struct sk_buff *skb)
{
<<<<<<< HEAD
	struct flow_stats *stats;
	int node = numa_node_id();
	int cpu = smp_processor_id();
=======
	struct sw_flow_stats *stats;
	unsigned int cpu = smp_processor_id();
>>>>>>> 24b8d41d
	int len = skb->len + (skb_vlan_tag_present(skb) ? VLAN_HLEN : 0);

	stats = rcu_dereference(flow->stats[cpu]);

	/* Check if already have CPU-specific stats. */
	if (likely(stats)) {
		spin_lock(&stats->lock);
		/* Mark if we write on the pre-allocated stats. */
		if (cpu == 0 && unlikely(flow->stats_last_writer != cpu))
			flow->stats_last_writer = cpu;
	} else {
		stats = rcu_dereference(flow->stats[0]); /* Pre-allocated. */
		spin_lock(&stats->lock);

		/* If the current CPU is the only writer on the
		 * pre-allocated stats keep using them.
		 */
		if (unlikely(flow->stats_last_writer != cpu)) {
			/* A previous locker may have already allocated the
			 * stats, so we need to check again.  If CPU-specific
			 * stats were already allocated, we update the pre-
			 * allocated stats as we have already locked them.
			 */
			if (likely(flow->stats_last_writer != -1) &&
			    likely(!rcu_access_pointer(flow->stats[cpu]))) {
				/* Try to allocate CPU-specific stats. */
<<<<<<< HEAD
				struct flow_stats *new_stats;
=======
				struct sw_flow_stats *new_stats;
>>>>>>> 24b8d41d

				new_stats =
					kmem_cache_alloc_node(flow_stats_cache,
							      GFP_NOWAIT |
							      __GFP_THISNODE |
							      __GFP_NOWARN |
							      __GFP_NOMEMALLOC,
							      numa_node_id());
				if (likely(new_stats)) {
					new_stats->used = jiffies;
					new_stats->packet_count = 1;
					new_stats->byte_count = len;
					new_stats->tcp_flags = tcp_flags;
					spin_lock_init(&new_stats->lock);

					rcu_assign_pointer(flow->stats[cpu],
							   new_stats);
					cpumask_set_cpu(cpu, &flow->cpu_used_mask);
					goto unlock;
				}
			}
			flow->stats_last_writer = cpu;
		}
	}

	stats->used = jiffies;
	stats->packet_count++;
	stats->byte_count += len;
	stats->tcp_flags |= tcp_flags;
unlock:
	spin_unlock(&stats->lock);
}

/* Must be called with rcu_read_lock or ovs_mutex. */
void ovs_flow_stats_get(const struct sw_flow *flow,
			struct ovs_flow_stats *ovs_stats,
			unsigned long *used, __be16 *tcp_flags)
{
	int cpu;

	*used = 0;
	*tcp_flags = 0;
	memset(ovs_stats, 0, sizeof(*ovs_stats));

	/* We open code this to make sure cpu 0 is always considered */
<<<<<<< HEAD
	for (cpu = 0; cpu < nr_cpu_ids; cpu = cpumask_next(cpu, cpu_possible_mask)) {
		struct flow_stats *stats = rcu_dereference_ovsl(flow->stats[cpu]);
=======
	for (cpu = 0; cpu < nr_cpu_ids; cpu = cpumask_next(cpu, &flow->cpu_used_mask)) {
		struct sw_flow_stats *stats = rcu_dereference_ovsl(flow->stats[cpu]);
>>>>>>> 24b8d41d

		if (stats) {
			/* Local CPU may write on non-local stats, so we must
			 * block bottom-halves here.
			 */
			spin_lock_bh(&stats->lock);
			if (!*used || time_after(stats->used, *used))
				*used = stats->used;
			*tcp_flags |= stats->tcp_flags;
			ovs_stats->n_packets += stats->packet_count;
			ovs_stats->n_bytes += stats->byte_count;
			spin_unlock_bh(&stats->lock);
		}
	}
}

/* Called with ovs_mutex. */
void ovs_flow_stats_clear(struct sw_flow *flow)
{
	int cpu;

	/* We open code this to make sure cpu 0 is always considered */
<<<<<<< HEAD
	for (cpu = 0; cpu < nr_cpu_ids; cpu = cpumask_next(cpu, cpu_possible_mask)) {
		struct flow_stats *stats = ovsl_dereference(flow->stats[cpu]);
=======
	for (cpu = 0; cpu < nr_cpu_ids; cpu = cpumask_next(cpu, &flow->cpu_used_mask)) {
		struct sw_flow_stats *stats = ovsl_dereference(flow->stats[cpu]);
>>>>>>> 24b8d41d

		if (stats) {
			spin_lock_bh(&stats->lock);
			stats->used = 0;
			stats->packet_count = 0;
			stats->byte_count = 0;
			stats->tcp_flags = 0;
			spin_unlock_bh(&stats->lock);
		}
	}
}

static int check_header(struct sk_buff *skb, int len)
{
	if (unlikely(skb->len < len))
		return -EINVAL;
	if (unlikely(!pskb_may_pull(skb, len)))
		return -ENOMEM;
	return 0;
}

static bool arphdr_ok(struct sk_buff *skb)
{
	return pskb_may_pull(skb, skb_network_offset(skb) +
				  sizeof(struct arp_eth_header));
}

static int check_iphdr(struct sk_buff *skb)
{
	unsigned int nh_ofs = skb_network_offset(skb);
	unsigned int ip_len;
	int err;

	err = check_header(skb, nh_ofs + sizeof(struct iphdr));
	if (unlikely(err))
		return err;

	ip_len = ip_hdrlen(skb);
	if (unlikely(ip_len < sizeof(struct iphdr) ||
		     skb->len < nh_ofs + ip_len))
		return -EINVAL;

	skb_set_transport_header(skb, nh_ofs + ip_len);
	return 0;
}

static bool tcphdr_ok(struct sk_buff *skb)
{
	int th_ofs = skb_transport_offset(skb);
	int tcp_len;

	if (unlikely(!pskb_may_pull(skb, th_ofs + sizeof(struct tcphdr))))
		return false;

	tcp_len = tcp_hdrlen(skb);
	if (unlikely(tcp_len < sizeof(struct tcphdr) ||
		     skb->len < th_ofs + tcp_len))
		return false;

	return true;
}

static bool udphdr_ok(struct sk_buff *skb)
{
	return pskb_may_pull(skb, skb_transport_offset(skb) +
				  sizeof(struct udphdr));
}

static bool sctphdr_ok(struct sk_buff *skb)
{
	return pskb_may_pull(skb, skb_transport_offset(skb) +
				  sizeof(struct sctphdr));
}

static bool icmphdr_ok(struct sk_buff *skb)
{
	return pskb_may_pull(skb, skb_transport_offset(skb) +
				  sizeof(struct icmphdr));
}

static int parse_ipv6hdr(struct sk_buff *skb, struct sw_flow_key *key)
{
	unsigned short frag_off;
	unsigned int payload_ofs = 0;
	unsigned int nh_ofs = skb_network_offset(skb);
	unsigned int nh_len;
	struct ipv6hdr *nh;
	int err, nexthdr, flags = 0;

	err = check_header(skb, nh_ofs + sizeof(*nh));
	if (unlikely(err))
		return err;

	nh = ipv6_hdr(skb);

	key->ip.proto = NEXTHDR_NONE;
	key->ip.tos = ipv6_get_dsfield(nh);
	key->ip.ttl = nh->hop_limit;
	key->ipv6.label = *(__be32 *)nh & htonl(IPV6_FLOWINFO_FLOWLABEL);
	key->ipv6.addr.src = nh->saddr;
	key->ipv6.addr.dst = nh->daddr;

	nexthdr = ipv6_find_hdr(skb, &payload_ofs, -1, &frag_off, &flags);
	if (flags & IP6_FH_F_FRAG) {
		if (frag_off) {
			key->ip.frag = OVS_FRAG_TYPE_LATER;
			key->ip.proto = nexthdr;
			return 0;
		}
		key->ip.frag = OVS_FRAG_TYPE_FIRST;
	} else {
		key->ip.frag = OVS_FRAG_TYPE_NONE;
	}

	/* Delayed handling of error in ipv6_find_hdr() as it
	 * always sets flags and frag_off to a valid value which may be
	 * used to set key->ip.frag above.
	 */
	if (unlikely(nexthdr < 0))
		return -EPROTO;

	nh_len = payload_ofs - nh_ofs;
	skb_set_transport_header(skb, nh_ofs + nh_len);
	key->ip.proto = nexthdr;
	return nh_len;
}

static bool icmp6hdr_ok(struct sk_buff *skb)
{
	return pskb_may_pull(skb, skb_transport_offset(skb) +
				  sizeof(struct icmp6hdr));
}

/**
 * Parse vlan tag from vlan header.
 * Returns ERROR on memory error.
 * Returns 0 if it encounters a non-vlan or incomplete packet.
 * Returns 1 after successfully parsing vlan tag.
 */
<<<<<<< HEAD
static int parse_vlan_tag(struct sk_buff *skb, struct vlan_head *key_vh)
=======
static int parse_vlan_tag(struct sk_buff *skb, struct vlan_head *key_vh,
			  bool untag_vlan)
>>>>>>> 24b8d41d
{
	struct vlan_head *vh = (struct vlan_head *)skb->data;

	if (likely(!eth_type_vlan(vh->tpid)))
		return 0;

	if (unlikely(skb->len < sizeof(struct vlan_head) + sizeof(__be16)))
		return 0;

	if (unlikely(!pskb_may_pull(skb, sizeof(struct vlan_head) +
				 sizeof(__be16))))
		return -ENOMEM;

	vh = (struct vlan_head *)skb->data;
<<<<<<< HEAD
	key_vh->tci = vh->tci | htons(VLAN_TAG_PRESENT);
	key_vh->tpid = vh->tpid;

	__skb_pull(skb, sizeof(struct vlan_head));
	return 1;
}

static int parse_vlan(struct sk_buff *skb, struct sw_flow_key *key)
{
	int res;

=======
	key_vh->tci = vh->tci | htons(VLAN_CFI_MASK);
	key_vh->tpid = vh->tpid;

	if (unlikely(untag_vlan)) {
		int offset = skb->data - skb_mac_header(skb);
		u16 tci;
		int err;

		__skb_push(skb, offset);
		err = __skb_vlan_pop(skb, &tci);
		__skb_pull(skb, offset);
		if (err)
			return err;
		__vlan_hwaccel_put_tag(skb, key_vh->tpid, tci);
	} else {
		__skb_pull(skb, sizeof(struct vlan_head));
	}
	return 1;
}

static void clear_vlan(struct sw_flow_key *key)
{
>>>>>>> 24b8d41d
	key->eth.vlan.tci = 0;
	key->eth.vlan.tpid = 0;
	key->eth.cvlan.tci = 0;
	key->eth.cvlan.tpid = 0;
<<<<<<< HEAD

	if (skb_vlan_tag_present(skb)) {
		key->eth.vlan.tci = htons(skb->vlan_tci);
		key->eth.vlan.tpid = skb->vlan_proto;
	} else {
		/* Parse outer vlan tag in the non-accelerated case. */
		res = parse_vlan_tag(skb, &key->eth.vlan);
=======
}

static int parse_vlan(struct sk_buff *skb, struct sw_flow_key *key)
{
	int res;

	if (skb_vlan_tag_present(skb)) {
		key->eth.vlan.tci = htons(skb->vlan_tci) | htons(VLAN_CFI_MASK);
		key->eth.vlan.tpid = skb->vlan_proto;
	} else {
		/* Parse outer vlan tag in the non-accelerated case. */
		res = parse_vlan_tag(skb, &key->eth.vlan, true);
>>>>>>> 24b8d41d
		if (res <= 0)
			return res;
	}

	/* Parse inner vlan tag. */
<<<<<<< HEAD
	res = parse_vlan_tag(skb, &key->eth.cvlan);
=======
	res = parse_vlan_tag(skb, &key->eth.cvlan, false);
>>>>>>> 24b8d41d
	if (res <= 0)
		return res;

	return 0;
}

static __be16 parse_ethertype(struct sk_buff *skb)
{
	struct llc_snap_hdr {
		u8  dsap;  /* Always 0xAA */
		u8  ssap;  /* Always 0xAA */
		u8  ctrl;
		u8  oui[3];
		__be16 ethertype;
	};
	struct llc_snap_hdr *llc;
	__be16 proto;

	proto = *(__be16 *) skb->data;
	__skb_pull(skb, sizeof(__be16));

	if (eth_proto_is_802_3(proto))
		return proto;

	if (skb->len < sizeof(struct llc_snap_hdr))
		return htons(ETH_P_802_2);

	if (unlikely(!pskb_may_pull(skb, sizeof(struct llc_snap_hdr))))
		return htons(0);

	llc = (struct llc_snap_hdr *) skb->data;
	if (llc->dsap != LLC_SAP_SNAP ||
	    llc->ssap != LLC_SAP_SNAP ||
	    (llc->oui[0] | llc->oui[1] | llc->oui[2]) != 0)
		return htons(ETH_P_802_2);

	__skb_pull(skb, sizeof(struct llc_snap_hdr));

	if (eth_proto_is_802_3(llc->ethertype))
		return llc->ethertype;

	return htons(ETH_P_802_2);
}

static int parse_icmpv6(struct sk_buff *skb, struct sw_flow_key *key,
			int nh_len)
{
	struct icmp6hdr *icmp = icmp6_hdr(skb);

	/* The ICMPv6 type and code fields use the 16-bit transport port
	 * fields, so we need to store them in 16-bit network byte order.
	 */
	key->tp.src = htons(icmp->icmp6_type);
	key->tp.dst = htons(icmp->icmp6_code);
	memset(&key->ipv6.nd, 0, sizeof(key->ipv6.nd));

	if (icmp->icmp6_code == 0 &&
	    (icmp->icmp6_type == NDISC_NEIGHBOUR_SOLICITATION ||
	     icmp->icmp6_type == NDISC_NEIGHBOUR_ADVERTISEMENT)) {
		int icmp_len = skb->len - skb_transport_offset(skb);
		struct nd_msg *nd;
		int offset;

		/* In order to process neighbor discovery options, we need the
		 * entire packet.
		 */
		if (unlikely(icmp_len < sizeof(*nd)))
			return 0;

		if (unlikely(skb_linearize(skb)))
			return -ENOMEM;

		nd = (struct nd_msg *)skb_transport_header(skb);
		key->ipv6.nd.target = nd->target;

		icmp_len -= sizeof(*nd);
		offset = 0;
		while (icmp_len >= 8) {
			struct nd_opt_hdr *nd_opt =
				 (struct nd_opt_hdr *)(nd->opt + offset);
			int opt_len = nd_opt->nd_opt_len * 8;

			if (unlikely(!opt_len || opt_len > icmp_len))
				return 0;

			/* Store the link layer address if the appropriate
			 * option is provided.  It is considered an error if
			 * the same link layer option is specified twice.
			 */
			if (nd_opt->nd_opt_type == ND_OPT_SOURCE_LL_ADDR
			    && opt_len == 8) {
				if (unlikely(!is_zero_ether_addr(key->ipv6.nd.sll)))
					goto invalid;
				ether_addr_copy(key->ipv6.nd.sll,
						&nd->opt[offset+sizeof(*nd_opt)]);
			} else if (nd_opt->nd_opt_type == ND_OPT_TARGET_LL_ADDR
				   && opt_len == 8) {
				if (unlikely(!is_zero_ether_addr(key->ipv6.nd.tll)))
					goto invalid;
				ether_addr_copy(key->ipv6.nd.tll,
						&nd->opt[offset+sizeof(*nd_opt)]);
			}

			icmp_len -= opt_len;
			offset += opt_len;
		}
	}

	return 0;

invalid:
	memset(&key->ipv6.nd.target, 0, sizeof(key->ipv6.nd.target));
	memset(key->ipv6.nd.sll, 0, sizeof(key->ipv6.nd.sll));
	memset(key->ipv6.nd.tll, 0, sizeof(key->ipv6.nd.tll));

	return 0;
}

static int parse_nsh(struct sk_buff *skb, struct sw_flow_key *key)
{
	struct nshhdr *nh;
	unsigned int nh_ofs = skb_network_offset(skb);
	u8 version, length;
	int err;

	err = check_header(skb, nh_ofs + NSH_BASE_HDR_LEN);
	if (unlikely(err))
		return err;

	nh = nsh_hdr(skb);
	version = nsh_get_ver(nh);
	length = nsh_hdr_len(nh);

	if (version != 0)
		return -EINVAL;

	err = check_header(skb, nh_ofs + length);
	if (unlikely(err))
		return err;

<<<<<<< HEAD
	if (unlikely(parse_vlan(skb, key)))
		return -ENOMEM;
=======
	nh = nsh_hdr(skb);
	key->nsh.base.flags = nsh_get_flags(nh);
	key->nsh.base.ttl = nsh_get_ttl(nh);
	key->nsh.base.mdtype = nh->mdtype;
	key->nsh.base.np = nh->np;
	key->nsh.base.path_hdr = nh->path_hdr;
	switch (key->nsh.base.mdtype) {
	case NSH_M_TYPE1:
		if (length != NSH_M_TYPE1_LEN)
			return -EINVAL;
		memcpy(key->nsh.context, nh->md1.context,
		       sizeof(nh->md1));
		break;
	case NSH_M_TYPE2:
		memset(key->nsh.context, 0,
		       sizeof(nh->md1));
		break;
	default:
		return -EINVAL;
	}
>>>>>>> 24b8d41d

	return 0;
}

/**
 * key_extract_l3l4 - extracts L3/L4 header information.
 * @skb: sk_buff that contains the frame, with skb->data pointing to the
 *       L3 header
 * @key: output flow key
 *
 */
static int key_extract_l3l4(struct sk_buff *skb, struct sw_flow_key *key)
{
	int error;

	/* Network layer. */
	if (key->eth.type == htons(ETH_P_IP)) {
		struct iphdr *nh;
		__be16 offset;

		error = check_iphdr(skb);
		if (unlikely(error)) {
			memset(&key->ip, 0, sizeof(key->ip));
			memset(&key->ipv4, 0, sizeof(key->ipv4));
			if (error == -EINVAL) {
				skb->transport_header = skb->network_header;
				error = 0;
			}
			return error;
		}

		nh = ip_hdr(skb);
		key->ipv4.addr.src = nh->saddr;
		key->ipv4.addr.dst = nh->daddr;

		key->ip.proto = nh->protocol;
		key->ip.tos = nh->tos;
		key->ip.ttl = nh->ttl;

		offset = nh->frag_off & htons(IP_OFFSET);
		if (offset) {
			key->ip.frag = OVS_FRAG_TYPE_LATER;
			memset(&key->tp, 0, sizeof(key->tp));
			return 0;
		}
		if (nh->frag_off & htons(IP_MF) ||
			skb_shinfo(skb)->gso_type & SKB_GSO_UDP)
			key->ip.frag = OVS_FRAG_TYPE_FIRST;
		else
			key->ip.frag = OVS_FRAG_TYPE_NONE;

		/* Transport layer. */
		if (key->ip.proto == IPPROTO_TCP) {
			if (tcphdr_ok(skb)) {
				struct tcphdr *tcp = tcp_hdr(skb);
				key->tp.src = tcp->source;
				key->tp.dst = tcp->dest;
				key->tp.flags = TCP_FLAGS_BE16(tcp);
			} else {
				memset(&key->tp, 0, sizeof(key->tp));
			}

		} else if (key->ip.proto == IPPROTO_UDP) {
			if (udphdr_ok(skb)) {
				struct udphdr *udp = udp_hdr(skb);
				key->tp.src = udp->source;
				key->tp.dst = udp->dest;
			} else {
				memset(&key->tp, 0, sizeof(key->tp));
			}
		} else if (key->ip.proto == IPPROTO_SCTP) {
			if (sctphdr_ok(skb)) {
				struct sctphdr *sctp = sctp_hdr(skb);
				key->tp.src = sctp->source;
				key->tp.dst = sctp->dest;
			} else {
				memset(&key->tp, 0, sizeof(key->tp));
			}
		} else if (key->ip.proto == IPPROTO_ICMP) {
			if (icmphdr_ok(skb)) {
				struct icmphdr *icmp = icmp_hdr(skb);
				/* The ICMP type and code fields use the 16-bit
				 * transport port fields, so we need to store
				 * them in 16-bit network byte order. */
				key->tp.src = htons(icmp->type);
				key->tp.dst = htons(icmp->code);
			} else {
				memset(&key->tp, 0, sizeof(key->tp));
			}
		}

	} else if (key->eth.type == htons(ETH_P_ARP) ||
		   key->eth.type == htons(ETH_P_RARP)) {
		struct arp_eth_header *arp;
		bool arp_available = arphdr_ok(skb);

		arp = (struct arp_eth_header *)skb_network_header(skb);

		if (arp_available &&
		    arp->ar_hrd == htons(ARPHRD_ETHER) &&
		    arp->ar_pro == htons(ETH_P_IP) &&
		    arp->ar_hln == ETH_ALEN &&
		    arp->ar_pln == 4) {

			/* We only match on the lower 8 bits of the opcode. */
			if (ntohs(arp->ar_op) <= 0xff)
				key->ip.proto = ntohs(arp->ar_op);
			else
				key->ip.proto = 0;

			memcpy(&key->ipv4.addr.src, arp->ar_sip, sizeof(key->ipv4.addr.src));
			memcpy(&key->ipv4.addr.dst, arp->ar_tip, sizeof(key->ipv4.addr.dst));
			ether_addr_copy(key->ipv4.arp.sha, arp->ar_sha);
			ether_addr_copy(key->ipv4.arp.tha, arp->ar_tha);
		} else {
			memset(&key->ip, 0, sizeof(key->ip));
			memset(&key->ipv4, 0, sizeof(key->ipv4));
		}
	} else if (eth_p_mpls(key->eth.type)) {
		u8 label_count = 1;

<<<<<<< HEAD
=======
		memset(&key->mpls, 0, sizeof(key->mpls));
>>>>>>> 24b8d41d
		skb_set_inner_network_header(skb, skb->mac_len);
		while (1) {
			__be32 lse;

			error = check_header(skb, skb->mac_len +
					     label_count * MPLS_HLEN);
			if (unlikely(error))
				return 0;

			memcpy(&lse, skb_inner_network_header(skb), MPLS_HLEN);

			if (label_count <= MPLS_LABEL_DEPTH)
				memcpy(&key->mpls.lse[label_count - 1], &lse,
				       MPLS_HLEN);

<<<<<<< HEAD
			skb_set_inner_network_header(skb, skb->mac_len + stack_len);
=======
			skb_set_inner_network_header(skb, skb->mac_len +
						     label_count * MPLS_HLEN);
>>>>>>> 24b8d41d
			if (lse & htonl(MPLS_LS_S_MASK))
				break;

			label_count++;
		}
		if (label_count > MPLS_LABEL_DEPTH)
			label_count = MPLS_LABEL_DEPTH;

		key->mpls.num_labels_mask = GENMASK(label_count - 1, 0);
	} else if (key->eth.type == htons(ETH_P_IPV6)) {
		int nh_len;             /* IPv6 Header + Extensions */

		nh_len = parse_ipv6hdr(skb, key);
		if (unlikely(nh_len < 0)) {
			switch (nh_len) {
			case -EINVAL:
				memset(&key->ip, 0, sizeof(key->ip));
				memset(&key->ipv6.addr, 0, sizeof(key->ipv6.addr));
				fallthrough;
			case -EPROTO:
				skb->transport_header = skb->network_header;
				error = 0;
				break;
			default:
				error = nh_len;
			}
			return error;
		}

		if (key->ip.frag == OVS_FRAG_TYPE_LATER) {
			memset(&key->tp, 0, sizeof(key->tp));
			return 0;
		}
		if (skb_shinfo(skb)->gso_type & SKB_GSO_UDP)
			key->ip.frag = OVS_FRAG_TYPE_FIRST;

		/* Transport layer. */
		if (key->ip.proto == NEXTHDR_TCP) {
			if (tcphdr_ok(skb)) {
				struct tcphdr *tcp = tcp_hdr(skb);
				key->tp.src = tcp->source;
				key->tp.dst = tcp->dest;
				key->tp.flags = TCP_FLAGS_BE16(tcp);
			} else {
				memset(&key->tp, 0, sizeof(key->tp));
			}
		} else if (key->ip.proto == NEXTHDR_UDP) {
			if (udphdr_ok(skb)) {
				struct udphdr *udp = udp_hdr(skb);
				key->tp.src = udp->source;
				key->tp.dst = udp->dest;
			} else {
				memset(&key->tp, 0, sizeof(key->tp));
			}
		} else if (key->ip.proto == NEXTHDR_SCTP) {
			if (sctphdr_ok(skb)) {
				struct sctphdr *sctp = sctp_hdr(skb);
				key->tp.src = sctp->source;
				key->tp.dst = sctp->dest;
			} else {
				memset(&key->tp, 0, sizeof(key->tp));
			}
		} else if (key->ip.proto == NEXTHDR_ICMP) {
			if (icmp6hdr_ok(skb)) {
				error = parse_icmpv6(skb, key, nh_len);
				if (error)
					return error;
			} else {
				memset(&key->tp, 0, sizeof(key->tp));
			}
		}
	} else if (key->eth.type == htons(ETH_P_NSH)) {
		error = parse_nsh(skb, key);
		if (error)
			return error;
	}
	return 0;
}

/**
 * key_extract - extracts a flow key from an Ethernet frame.
 * @skb: sk_buff that contains the frame, with skb->data pointing to the
 * Ethernet header
 * @key: output flow key
 *
 * The caller must ensure that skb->len >= ETH_HLEN.
 *
 * Returns 0 if successful, otherwise a negative errno value.
 *
 * Initializes @skb header fields as follows:
 *
 *    - skb->mac_header: the L2 header.
 *
 *    - skb->network_header: just past the L2 header, or just past the
 *      VLAN header, to the first byte of the L2 payload.
 *
 *    - skb->transport_header: If key->eth.type is ETH_P_IP or ETH_P_IPV6
 *      on output, then just past the IP header, if one is present and
 *      of a correct length, otherwise the same as skb->network_header.
 *      For other key->eth.type values it is left untouched.
 *
 *    - skb->protocol: the type of the data starting at skb->network_header.
 *      Equals to key->eth.type.
 */
static int key_extract(struct sk_buff *skb, struct sw_flow_key *key)
{
	struct ethhdr *eth;

	/* Flags are always used as part of stats */
	key->tp.flags = 0;

	skb_reset_mac_header(skb);

	/* Link layer. */
	clear_vlan(key);
	if (ovs_key_mac_proto(key) == MAC_PROTO_NONE) {
		if (unlikely(eth_type_vlan(skb->protocol)))
			return -EINVAL;

		skb_reset_network_header(skb);
		key->eth.type = skb->protocol;
	} else {
		eth = eth_hdr(skb);
		ether_addr_copy(key->eth.src, eth->h_source);
		ether_addr_copy(key->eth.dst, eth->h_dest);

		__skb_pull(skb, 2 * ETH_ALEN);
		/* We are going to push all headers that we pull, so no need to
		 * update skb->csum here.
		 */

		if (unlikely(parse_vlan(skb, key)))
			return -ENOMEM;

		key->eth.type = parse_ethertype(skb);
		if (unlikely(key->eth.type == htons(0)))
			return -ENOMEM;

		/* Multiple tagged packets need to retain TPID to satisfy
		 * skb_vlan_pop(), which will later shift the ethertype into
		 * skb->protocol.
		 */
		if (key->eth.cvlan.tci & htons(VLAN_CFI_MASK))
			skb->protocol = key->eth.cvlan.tpid;
		else
			skb->protocol = key->eth.type;

		skb_reset_network_header(skb);
		__skb_push(skb, skb->data - skb_mac_header(skb));
	}

	skb_reset_mac_len(skb);

	/* Fill out L3/L4 key info, if any */
	return key_extract_l3l4(skb, key);
}

/* In the case of conntrack fragment handling it expects L3 headers,
 * add a helper.
 */
int ovs_flow_key_update_l3l4(struct sk_buff *skb, struct sw_flow_key *key)
{
	return key_extract_l3l4(skb, key);
}

int ovs_flow_key_update(struct sk_buff *skb, struct sw_flow_key *key)
{
	int res;

	res = key_extract(skb, key);
	if (!res)
		key->mac_proto &= ~SW_FLOW_KEY_INVALID;

	return res;
}

static int key_extract_mac_proto(struct sk_buff *skb)
{
	switch (skb->dev->type) {
	case ARPHRD_ETHER:
		return MAC_PROTO_ETHERNET;
	case ARPHRD_NONE:
		if (skb->protocol == htons(ETH_P_TEB))
			return MAC_PROTO_ETHERNET;
		return MAC_PROTO_NONE;
	}
	WARN_ON_ONCE(1);
	return -EINVAL;
}

int ovs_flow_key_extract(const struct ip_tunnel_info *tun_info,
			 struct sk_buff *skb, struct sw_flow_key *key)
{
#if IS_ENABLED(CONFIG_NET_TC_SKB_EXT)
	struct tc_skb_ext *tc_ext;
#endif
	int res, err;

	/* Extract metadata from packet. */
	if (tun_info) {
		key->tun_proto = ip_tunnel_info_af(tun_info);
		memcpy(&key->tun_key, &tun_info->key, sizeof(key->tun_key));

		if (tun_info->options_len) {
			BUILD_BUG_ON((1 << (sizeof(tun_info->options_len) *
						   8)) - 1
					> sizeof(key->tun_opts));

			ip_tunnel_info_opts_get(TUN_METADATA_OPTS(key, tun_info->options_len),
						tun_info);
			key->tun_opts_len = tun_info->options_len;
		} else {
			key->tun_opts_len = 0;
		}
	} else  {
		key->tun_proto = 0;
		key->tun_opts_len = 0;
		memset(&key->tun_key, 0, sizeof(key->tun_key));
	}

	key->phy.priority = skb->priority;
	key->phy.in_port = OVS_CB(skb)->input_vport->port_no;
	key->phy.skb_mark = skb->mark;
	key->ovs_flow_hash = 0;
	res = key_extract_mac_proto(skb);
	if (res < 0)
		return res;
	key->mac_proto = res;

#if IS_ENABLED(CONFIG_NET_TC_SKB_EXT)
	if (static_branch_unlikely(&tc_recirc_sharing_support)) {
		tc_ext = skb_ext_find(skb, TC_SKB_EXT);
		key->recirc_id = tc_ext ? tc_ext->chain : 0;
		OVS_CB(skb)->mru = tc_ext ? tc_ext->mru : 0;
	} else {
		key->recirc_id = 0;
	}
#else
	key->recirc_id = 0;
#endif

	err = key_extract(skb, key);
	if (!err)
		ovs_ct_fill_key(skb, key);   /* Must be after key_extract(). */
	return err;
}

int ovs_flow_key_extract_userspace(struct net *net, const struct nlattr *attr,
				   struct sk_buff *skb,
				   struct sw_flow_key *key, bool log)
{
	const struct nlattr *a[OVS_KEY_ATTR_MAX + 1];
	u64 attrs = 0;
	int err;

<<<<<<< HEAD
=======
	err = parse_flow_nlattrs(attr, a, &attrs, log);
	if (err)
		return -EINVAL;

>>>>>>> 24b8d41d
	/* Extract metadata from netlink attributes. */
	err = ovs_nla_get_flow_metadata(net, a, attrs, key, log);
	if (err)
		return err;

	/* key_extract assumes that skb->protocol is set-up for
	 * layer 3 packets which is the case for other callers,
	 * in particular packets received from the network stack.
	 * Here the correct value can be set from the metadata
	 * extracted above.
	 * For L2 packet key eth type would be zero. skb protocol
	 * would be set to correct value later during key-extact.
	 */

	skb->protocol = key->eth.type;
	err = key_extract(skb, key);
	if (err)
		return err;

	/* Check that we have conntrack original direction tuple metadata only
	 * for packets for which it makes sense.  Otherwise the key may be
	 * corrupted due to overlapping key fields.
	 */
	if (attrs & (1 << OVS_KEY_ATTR_CT_ORIG_TUPLE_IPV4) &&
	    key->eth.type != htons(ETH_P_IP))
		return -EINVAL;
	if (attrs & (1 << OVS_KEY_ATTR_CT_ORIG_TUPLE_IPV6) &&
	    (key->eth.type != htons(ETH_P_IPV6) ||
	     sw_flow_key_is_nd(key)))
		return -EINVAL;

	return 0;
}<|MERGE_RESOLUTION|>--- conflicted
+++ resolved
@@ -59,14 +59,8 @@
 void ovs_flow_stats_update(struct sw_flow *flow, __be16 tcp_flags,
 			   const struct sk_buff *skb)
 {
-<<<<<<< HEAD
-	struct flow_stats *stats;
-	int node = numa_node_id();
-	int cpu = smp_processor_id();
-=======
 	struct sw_flow_stats *stats;
 	unsigned int cpu = smp_processor_id();
->>>>>>> 24b8d41d
 	int len = skb->len + (skb_vlan_tag_present(skb) ? VLAN_HLEN : 0);
 
 	stats = rcu_dereference(flow->stats[cpu]);
@@ -93,11 +87,7 @@
 			if (likely(flow->stats_last_writer != -1) &&
 			    likely(!rcu_access_pointer(flow->stats[cpu]))) {
 				/* Try to allocate CPU-specific stats. */
-<<<<<<< HEAD
-				struct flow_stats *new_stats;
-=======
 				struct sw_flow_stats *new_stats;
->>>>>>> 24b8d41d
 
 				new_stats =
 					kmem_cache_alloc_node(flow_stats_cache,
@@ -143,13 +133,8 @@
 	memset(ovs_stats, 0, sizeof(*ovs_stats));
 
 	/* We open code this to make sure cpu 0 is always considered */
-<<<<<<< HEAD
-	for (cpu = 0; cpu < nr_cpu_ids; cpu = cpumask_next(cpu, cpu_possible_mask)) {
-		struct flow_stats *stats = rcu_dereference_ovsl(flow->stats[cpu]);
-=======
 	for (cpu = 0; cpu < nr_cpu_ids; cpu = cpumask_next(cpu, &flow->cpu_used_mask)) {
 		struct sw_flow_stats *stats = rcu_dereference_ovsl(flow->stats[cpu]);
->>>>>>> 24b8d41d
 
 		if (stats) {
 			/* Local CPU may write on non-local stats, so we must
@@ -172,13 +157,8 @@
 	int cpu;
 
 	/* We open code this to make sure cpu 0 is always considered */
-<<<<<<< HEAD
-	for (cpu = 0; cpu < nr_cpu_ids; cpu = cpumask_next(cpu, cpu_possible_mask)) {
-		struct flow_stats *stats = ovsl_dereference(flow->stats[cpu]);
-=======
 	for (cpu = 0; cpu < nr_cpu_ids; cpu = cpumask_next(cpu, &flow->cpu_used_mask)) {
 		struct sw_flow_stats *stats = ovsl_dereference(flow->stats[cpu]);
->>>>>>> 24b8d41d
 
 		if (stats) {
 			spin_lock_bh(&stats->lock);
@@ -318,12 +298,8 @@
  * Returns 0 if it encounters a non-vlan or incomplete packet.
  * Returns 1 after successfully parsing vlan tag.
  */
-<<<<<<< HEAD
-static int parse_vlan_tag(struct sk_buff *skb, struct vlan_head *key_vh)
-=======
 static int parse_vlan_tag(struct sk_buff *skb, struct vlan_head *key_vh,
 			  bool untag_vlan)
->>>>>>> 24b8d41d
 {
 	struct vlan_head *vh = (struct vlan_head *)skb->data;
 
@@ -338,19 +314,6 @@
 		return -ENOMEM;
 
 	vh = (struct vlan_head *)skb->data;
-<<<<<<< HEAD
-	key_vh->tci = vh->tci | htons(VLAN_TAG_PRESENT);
-	key_vh->tpid = vh->tpid;
-
-	__skb_pull(skb, sizeof(struct vlan_head));
-	return 1;
-}
-
-static int parse_vlan(struct sk_buff *skb, struct sw_flow_key *key)
-{
-	int res;
-
-=======
 	key_vh->tci = vh->tci | htons(VLAN_CFI_MASK);
 	key_vh->tpid = vh->tpid;
 
@@ -373,20 +336,10 @@
 
 static void clear_vlan(struct sw_flow_key *key)
 {
->>>>>>> 24b8d41d
 	key->eth.vlan.tci = 0;
 	key->eth.vlan.tpid = 0;
 	key->eth.cvlan.tci = 0;
 	key->eth.cvlan.tpid = 0;
-<<<<<<< HEAD
-
-	if (skb_vlan_tag_present(skb)) {
-		key->eth.vlan.tci = htons(skb->vlan_tci);
-		key->eth.vlan.tpid = skb->vlan_proto;
-	} else {
-		/* Parse outer vlan tag in the non-accelerated case. */
-		res = parse_vlan_tag(skb, &key->eth.vlan);
-=======
 }
 
 static int parse_vlan(struct sk_buff *skb, struct sw_flow_key *key)
@@ -399,17 +352,12 @@
 	} else {
 		/* Parse outer vlan tag in the non-accelerated case. */
 		res = parse_vlan_tag(skb, &key->eth.vlan, true);
->>>>>>> 24b8d41d
 		if (res <= 0)
 			return res;
 	}
 
 	/* Parse inner vlan tag. */
-<<<<<<< HEAD
-	res = parse_vlan_tag(skb, &key->eth.cvlan);
-=======
 	res = parse_vlan_tag(skb, &key->eth.cvlan, false);
->>>>>>> 24b8d41d
 	if (res <= 0)
 		return res;
 
@@ -550,10 +498,6 @@
 	if (unlikely(err))
 		return err;
 
-<<<<<<< HEAD
-	if (unlikely(parse_vlan(skb, key)))
-		return -ENOMEM;
-=======
 	nh = nsh_hdr(skb);
 	key->nsh.base.flags = nsh_get_flags(nh);
 	key->nsh.base.ttl = nsh_get_ttl(nh);
@@ -574,7 +518,6 @@
 	default:
 		return -EINVAL;
 	}
->>>>>>> 24b8d41d
 
 	return 0;
 }
@@ -696,10 +639,7 @@
 	} else if (eth_p_mpls(key->eth.type)) {
 		u8 label_count = 1;
 
-<<<<<<< HEAD
-=======
 		memset(&key->mpls, 0, sizeof(key->mpls));
->>>>>>> 24b8d41d
 		skb_set_inner_network_header(skb, skb->mac_len);
 		while (1) {
 			__be32 lse;
@@ -715,12 +655,8 @@
 				memcpy(&key->mpls.lse[label_count - 1], &lse,
 				       MPLS_HLEN);
 
-<<<<<<< HEAD
-			skb_set_inner_network_header(skb, skb->mac_len + stack_len);
-=======
 			skb_set_inner_network_header(skb, skb->mac_len +
 						     label_count * MPLS_HLEN);
->>>>>>> 24b8d41d
 			if (lse & htonl(MPLS_LS_S_MASK))
 				break;
 
@@ -976,13 +912,10 @@
 	u64 attrs = 0;
 	int err;
 
-<<<<<<< HEAD
-=======
 	err = parse_flow_nlattrs(attr, a, &attrs, log);
 	if (err)
 		return -EINVAL;
 
->>>>>>> 24b8d41d
 	/* Extract metadata from netlink attributes. */
 	err = ovs_nla_get_flow_metadata(net, a, attrs, key, log);
 	if (err)
