--- conflicted
+++ resolved
@@ -44,10 +44,7 @@
 	TRACE_BLK,
 	TRACE_BPUTS,
 	TRACE_HWLAT,
-<<<<<<< HEAD
-=======
 	TRACE_RAW_DATA,
->>>>>>> 24b8d41d
 
 	__TRACE_LAST_TYPE,
 };
@@ -97,12 +94,6 @@
 #undef FTRACE_ENTRY_PACKED
 #define FTRACE_ENTRY_PACKED(name, struct_name, id, tstruct, print)	\
 	FTRACE_ENTRY(name, struct_name, id, PARAMS(tstruct), PARAMS(print)) __packed
-
-#undef FTRACE_ENTRY_PACKED
-#define FTRACE_ENTRY_PACKED(name, struct_name, id, tstruct, print,	\
-			    filter)					\
-	FTRACE_ENTRY(name, struct_name, id, PARAMS(tstruct), PARAMS(print), \
-		     filter) __packed
 
 #include "trace_entries.h"
 
@@ -195,9 +186,6 @@
 	int			ftrace_ignore_pid;
 #endif
 	bool			ignore_pid;
-#ifdef CONFIG_FUNCTION_TRACER
-	bool			ftrace_ignore_pid;
-#endif
 };
 
 struct tracer;
@@ -221,8 +209,6 @@
 struct trace_pid_list {
 	int				pid_max;
 	unsigned long			*pids;
-<<<<<<< HEAD
-=======
 };
 
 enum {
@@ -292,7 +278,6 @@
 struct cond_snapshot {
 	void				*cond_data;
 	cond_update_fn_t		update;
->>>>>>> 24b8d41d
 };
 
 /*
@@ -376,8 +361,6 @@
 #ifdef CONFIG_FUNCTION_TRACER
 	struct ftrace_ops	*ops;
 	struct trace_pid_list	__rcu *function_pids;
-<<<<<<< HEAD
-=======
 	struct trace_pid_list	__rcu *function_no_pids;
 #ifdef CONFIG_DYNAMIC_FTRACE
 	/* All of these are protected by the ftrace_lock */
@@ -385,7 +368,6 @@
 	struct list_head	mod_trace;
 	struct list_head	mod_notrace;
 #endif
->>>>>>> 24b8d41d
 	/* function tracing enabled */
 	int			function_enabled;
 #endif
@@ -468,10 +450,7 @@
 		IF_ASSIGN(var, ent, struct bprint_entry, TRACE_BPRINT);	\
 		IF_ASSIGN(var, ent, struct bputs_entry, TRACE_BPUTS);	\
 		IF_ASSIGN(var, ent, struct hwlat_entry, TRACE_HWLAT);	\
-<<<<<<< HEAD
-=======
 		IF_ASSIGN(var, ent, struct raw_data_entry, TRACE_RAW_DATA);\
->>>>>>> 24b8d41d
 		IF_ASSIGN(var, ent, struct trace_mmiotrace_rw,		\
 			  TRACE_MMIO_RW);				\
 		IF_ASSIGN(var, ent, struct trace_mmiotrace_map,		\
@@ -770,13 +749,9 @@
 int tracing_open_generic(struct inode *inode, struct file *filp);
 int tracing_open_generic_tr(struct inode *inode, struct file *filp);
 bool tracing_is_disabled(void);
-<<<<<<< HEAD
-int tracer_tracing_is_on(struct trace_array *tr);
-=======
 bool tracer_tracing_is_on(struct trace_array *tr);
 void tracer_tracing_on(struct trace_array *tr);
 void tracer_tracing_off(struct trace_array *tr);
->>>>>>> 24b8d41d
 struct dentry *trace_create_file(const char *name,
 				 umode_t mode,
 				 struct dentry *parent,
@@ -857,10 +832,7 @@
 bool trace_find_filtered_pid(struct trace_pid_list *filtered_pids,
 			     pid_t search_pid);
 bool trace_ignore_this_task(struct trace_pid_list *filtered_pids,
-<<<<<<< HEAD
-=======
 			    struct trace_pid_list *filtered_no_pids,
->>>>>>> 24b8d41d
 			    struct task_struct *task);
 void trace_filter_add_remove_task(struct trace_pid_list *pid_list,
 				  struct task_struct *self,
@@ -904,10 +876,7 @@
 extern u64 ftrace_now(int cpu);
 
 extern void trace_find_cmdline(int pid, char comm[]);
-<<<<<<< HEAD
-=======
 extern int trace_find_tgid(int pid);
->>>>>>> 24b8d41d
 extern void trace_event_follow_fork(struct trace_array *tr, bool enable);
 
 #ifdef CONFIG_DYNAMIC_FTRACE
@@ -1170,12 +1139,8 @@
 extern bool ftrace_filter_param __initdata;
 static inline int ftrace_trace_task(struct trace_array *tr)
 {
-<<<<<<< HEAD
-	return !this_cpu_read(tr->trace_buffer.data->ftrace_ignore_pid);
-=======
 	return this_cpu_read(tr->array_buffer.data->ftrace_ignore_pid) !=
 		FTRACE_PID_IGNORE;
->>>>>>> 24b8d41d
 }
 extern int ftrace_is_dead(void);
 int ftrace_create_function_files(struct trace_array *tr,
@@ -1186,19 +1151,12 @@
 void ftrace_init_global_array_ops(struct trace_array *tr);
 void ftrace_init_array_ops(struct trace_array *tr, ftrace_func_t func);
 void ftrace_reset_array_ops(struct trace_array *tr);
-<<<<<<< HEAD
-int using_ftrace_ops_list_func(void);
-void ftrace_init_tracefs(struct trace_array *tr, struct dentry *d_tracer);
-void ftrace_init_tracefs_toplevel(struct trace_array *tr,
-				  struct dentry *d_tracer);
-=======
 void ftrace_init_tracefs(struct trace_array *tr, struct dentry *d_tracer);
 void ftrace_init_tracefs_toplevel(struct trace_array *tr,
 				  struct dentry *d_tracer);
 void ftrace_clear_pids(struct trace_array *tr);
 int init_function_trace(void);
 void ftrace_pid_follow_fork(struct trace_array *tr, bool enable);
->>>>>>> 24b8d41d
 #else
 static inline int ftrace_trace_task(struct trace_array *tr)
 {
@@ -1222,12 +1180,9 @@
 static inline void ftrace_reset_array_ops(struct trace_array *tr) { }
 static inline void ftrace_init_tracefs(struct trace_array *tr, struct dentry *d) { }
 static inline void ftrace_init_tracefs_toplevel(struct trace_array *tr, struct dentry *d) { }
-<<<<<<< HEAD
-=======
 static inline void ftrace_clear_pids(struct trace_array *tr) { }
 static inline int init_function_trace(void) { return 0; }
 static inline void ftrace_pid_follow_fork(struct trace_array *tr, bool enable) { }
->>>>>>> 24b8d41d
 /* ftace_func_t type is not defined, use macro instead of static inline */
 #define ftrace_init_array_ops(tr, func) do { } while (0)
 #endif /* CONFIG_FUNCTION_TRACER */
@@ -1410,10 +1365,7 @@
 		C(IRQ_INFO,		"irq-info"),		\
 		C(MARKERS,		"markers"),		\
 		C(EVENT_FORK,		"event-fork"),		\
-<<<<<<< HEAD
-=======
 		C(PAUSE_ON_TRACE,	"pause-on-trace"),	\
->>>>>>> 24b8d41d
 		FUNCTION_FLAGS					\
 		FGRAPH_FLAGS					\
 		STACK_FLAGS					\
@@ -1511,29 +1463,17 @@
 };
 
 extern int call_filter_check_discard(struct trace_event_call *call, void *rec,
-<<<<<<< HEAD
-				     struct ring_buffer *buffer,
-				     struct ring_buffer_event *event);
-
-void trace_buffer_unlock_commit_regs(struct trace_array *tr,
-				     struct ring_buffer *buffer,
-=======
 				     struct trace_buffer *buffer,
 				     struct ring_buffer_event *event);
 
 void trace_buffer_unlock_commit_regs(struct trace_array *tr,
 				     struct trace_buffer *buffer,
->>>>>>> 24b8d41d
 				     struct ring_buffer_event *event,
 				     unsigned long flags, int pc,
 				     struct pt_regs *regs);
 
 static inline void trace_buffer_unlock_commit(struct trace_array *tr,
-<<<<<<< HEAD
-					      struct ring_buffer *buffer,
-=======
 					      struct trace_buffer *buffer,
->>>>>>> 24b8d41d
 					      struct ring_buffer_event *event,
 					      unsigned long flags, int pc)
 {
@@ -1546,11 +1486,7 @@
 void trace_buffered_event_enable(void);
 
 static inline void
-<<<<<<< HEAD
-__trace_event_discard_commit(struct ring_buffer *buffer,
-=======
 __trace_event_discard_commit(struct trace_buffer *buffer,
->>>>>>> 24b8d41d
 			     struct ring_buffer_event *event)
 {
 	if (this_cpu_read(trace_buffered_event) == event) {
@@ -1564,11 +1500,7 @@
 /*
  * Helper function for event_trigger_unlock_commit{_regs}().
  * If there are event triggers attached to this event that requires
-<<<<<<< HEAD
- * filtering against its fields, then they wil be called as the
-=======
  * filtering against its fields, then they will be called as the
->>>>>>> 24b8d41d
  * entry already holds the field information of the current event.
  *
  * It also checks if the event should be discarded or not.
@@ -1580,11 +1512,7 @@
  */
 static inline bool
 __event_trigger_test_discard(struct trace_event_file *file,
-<<<<<<< HEAD
-			     struct ring_buffer *buffer,
-=======
 			     struct trace_buffer *buffer,
->>>>>>> 24b8d41d
 			     struct ring_buffer_event *event,
 			     void *entry,
 			     enum event_trigger_type *tt)
@@ -1592,11 +1520,7 @@
 	unsigned long eflags = file->flags;
 
 	if (eflags & EVENT_FILE_FL_TRIGGER_COND)
-<<<<<<< HEAD
-		*tt = event_triggers_call(file, entry);
-=======
 		*tt = event_triggers_call(file, entry, event);
->>>>>>> 24b8d41d
 
 	if (test_bit(EVENT_FILE_FL_SOFT_DISABLED_BIT, &file->flags) ||
 	    (unlikely(file->flags & EVENT_FILE_FL_FILTERED) &&
@@ -1623,11 +1547,7 @@
  */
 static inline void
 event_trigger_unlock_commit(struct trace_event_file *file,
-<<<<<<< HEAD
-			    struct ring_buffer *buffer,
-=======
 			    struct trace_buffer *buffer,
->>>>>>> 24b8d41d
 			    struct ring_buffer_event *event,
 			    void *entry, unsigned long irq_flags, int pc)
 {
@@ -1637,11 +1557,7 @@
 		trace_buffer_unlock_commit(file->tr, buffer, event, irq_flags, pc);
 
 	if (tt)
-<<<<<<< HEAD
-		event_triggers_post_call(file, tt, entry);
-=======
 		event_triggers_post_call(file, tt);
->>>>>>> 24b8d41d
 }
 
 /**
@@ -1662,11 +1578,7 @@
  */
 static inline void
 event_trigger_unlock_commit_regs(struct trace_event_file *file,
-<<<<<<< HEAD
-				 struct ring_buffer *buffer,
-=======
 				 struct trace_buffer *buffer,
->>>>>>> 24b8d41d
 				 struct ring_buffer_event *event,
 				 void *entry, unsigned long irq_flags, int pc,
 				 struct pt_regs *regs)
@@ -1678,11 +1590,7 @@
 						irq_flags, pc, regs);
 
 	if (tt)
-<<<<<<< HEAD
-		event_triggers_post_call(file, tt, entry);
-=======
 		event_triggers_post_call(file, tt);
->>>>>>> 24b8d41d
 }
 
 #define FILTER_PRED_INVALID	((unsigned short)-1)
@@ -1790,11 +1698,8 @@
 
 extern const struct file_operations event_trigger_fops;
 extern const struct file_operations event_hist_fops;
-<<<<<<< HEAD
-=======
 extern const struct file_operations event_hist_debug_fops;
 extern const struct file_operations event_inject_fops;
->>>>>>> 24b8d41d
 
 #ifdef CONFIG_HIST_TRIGGERS
 extern int register_trigger_hist_cmd(void);
@@ -1821,7 +1726,6 @@
 	char				*name;
 	struct list_head		named_list;
 	struct event_trigger_data	*named_data;
-<<<<<<< HEAD
 };
 
 /* Avoid typos */
@@ -1836,22 +1740,6 @@
 	bool				hist;
 };
 
-=======
-};
-
-/* Avoid typos */
-#define ENABLE_EVENT_STR	"enable_event"
-#define DISABLE_EVENT_STR	"disable_event"
-#define ENABLE_HIST_STR		"enable_hist"
-#define DISABLE_HIST_STR	"disable_hist"
-
-struct enable_trigger_data {
-	struct trace_event_file		*file;
-	bool				enable;
-	bool				hist;
-};
-
->>>>>>> 24b8d41d
 extern int event_enable_trigger_print(struct seq_file *m,
 				      struct event_trigger_ops *ops,
 				      struct event_trigger_data *data);
@@ -1886,11 +1774,8 @@
 extern void unpause_named_trigger(struct event_trigger_data *data);
 extern void set_named_trigger_data(struct event_trigger_data *data,
 				   struct event_trigger_data *named_data);
-<<<<<<< HEAD
-=======
 extern struct event_trigger_data *
 get_named_trigger_data(struct event_trigger_data *data);
->>>>>>> 24b8d41d
 extern int register_event_command(struct event_command *cmd);
 extern int unregister_event_command(struct event_command *cmd);
 extern int register_trigger_hist_enable_disable_cmds(void);
@@ -2143,21 +2028,11 @@
 	extern struct trace_event_call					\
 	__aligned(4) event_##call;
 #undef FTRACE_ENTRY_DUP
-<<<<<<< HEAD
-#define FTRACE_ENTRY_DUP(call, struct_name, id, tstruct, print, filter)	\
-	FTRACE_ENTRY(call, struct_name, id, PARAMS(tstruct), PARAMS(print), \
-		     filter)
-#undef FTRACE_ENTRY_PACKED
-#define FTRACE_ENTRY_PACKED(call, struct_name, id, tstruct, print, filter) \
-	FTRACE_ENTRY(call, struct_name, id, PARAMS(tstruct), PARAMS(print), \
-		     filter)
-=======
 #define FTRACE_ENTRY_DUP(call, struct_name, id, tstruct, print)	\
 	FTRACE_ENTRY(call, struct_name, id, PARAMS(tstruct), PARAMS(print))
 #undef FTRACE_ENTRY_PACKED
 #define FTRACE_ENTRY_PACKED(call, struct_name, id, tstruct, print) \
 	FTRACE_ENTRY(call, struct_name, id, PARAMS(tstruct), PARAMS(print))
->>>>>>> 24b8d41d
 
 #include "trace_entries.h"
 
