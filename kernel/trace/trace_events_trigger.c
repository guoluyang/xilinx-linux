--- conflicted
+++ resolved
@@ -930,15 +930,12 @@
 	data->named_data = named_data;
 }
 
-<<<<<<< HEAD
-=======
 struct event_trigger_data *
 get_named_trigger_data(struct event_trigger_data *data)
 {
 	return data->named_data;
 }
 
->>>>>>> 24b8d41d
 static void
 traceon_trigger(struct event_trigger_data *data, void *rec,
 		struct ring_buffer_event *event)
