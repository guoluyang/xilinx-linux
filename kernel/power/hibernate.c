--- conflicted
+++ resolved
@@ -322,13 +322,8 @@
 	restore_processor_state();
 	trace_suspend_resume(TPS("machine_suspend"), PM_EVENT_HIBERNATE, false);
 	if (error)
-<<<<<<< HEAD
-		printk(KERN_ERR "PM: Error %d creating hibernation image\n",
-			error);
-=======
 		pr_err("Error %d creating image\n", error);
 
->>>>>>> 24b8d41d
 	if (!in_suspend) {
 		events_check_enabled = false;
 		clear_free_pages();
@@ -442,11 +437,7 @@
 
 int __weak hibernate_resume_nonboot_cpu_disable(void)
 {
-<<<<<<< HEAD
-	return disable_nonboot_cpus();
-=======
 	return suspend_disable_secondary_cpus();
->>>>>>> 24b8d41d
 }
 
 /**
@@ -689,11 +680,7 @@
 	int error;
 	unsigned int flags;
 
-<<<<<<< HEAD
-	pr_debug("PM: Loading hibernation image.\n");
-=======
 	pm_pr_dbg("Loading hibernation image.\n");
->>>>>>> 24b8d41d
 
 	lock_device_hotplug();
 	error = create_basic_memory_bitmaps();
@@ -703,15 +690,9 @@
 	error = swsusp_read(&flags);
 	swsusp_close(FMODE_READ);
 	if (!error)
-<<<<<<< HEAD
-		hibernation_restore(flags & SF_PLATFORM_MODE);
-
-	printk(KERN_ERR "PM: Failed to load hibernation image, recovering.\n");
-=======
 		error = hibernation_restore(flags & SF_PLATFORM_MODE);
 
 	pr_err("Failed to load image, recovering.\n");
->>>>>>> 24b8d41d
 	swsusp_free();
 	free_basic_memory_bitmaps();
  Unlock:
@@ -725,13 +706,8 @@
  */
 int hibernate(void)
 {
-<<<<<<< HEAD
-	int error, nr_calls = 0;
-	bool snapshot_test = false;
-=======
 	bool snapshot_test = false;
 	int error;
->>>>>>> 24b8d41d
 
 	if (!hibernation_available()) {
 		pm_pr_dbg("Hibernation not available.\n");
@@ -747,17 +723,9 @@
 
 	pr_info("hibernation entry\n");
 	pm_prepare_console();
-<<<<<<< HEAD
-	error = __pm_notifier_call_chain(PM_HIBERNATION_PREPARE, -1, &nr_calls);
-	if (error) {
-		nr_calls--;
-		goto Exit;
-	}
-=======
 	error = pm_notifier_call_chain_robust(PM_HIBERNATION_PREPARE, PM_POST_HIBERNATION);
 	if (error)
 		goto Restore;
->>>>>>> 24b8d41d
 
 	ksys_sync_helper();
 
@@ -805,11 +773,7 @@
  Thaw:
 	unlock_device_hotplug();
 	if (snapshot_test) {
-<<<<<<< HEAD
-		pr_debug("PM: Checking hibernation image\n");
-=======
 		pm_pr_dbg("Checking hibernation image\n");
->>>>>>> 24b8d41d
 		error = swsusp_check();
 		if (!error)
 			error = load_image_and_restore();
@@ -819,12 +783,8 @@
 	/* Don't bother checking whether freezer_test_done is true */
 	freezer_test_done = false;
  Exit:
-<<<<<<< HEAD
-	__pm_notifier_call_chain(PM_POST_HIBERNATION, nr_calls, NULL);
-=======
 	pm_notifier_call_chain(PM_POST_HIBERNATION);
  Restore:
->>>>>>> 24b8d41d
 	pm_restore_console();
 	hibernate_release();
  Unlock:
@@ -948,11 +908,7 @@
  */
 static int software_resume(void)
 {
-<<<<<<< HEAD
-	int error, nr_calls = 0;
-=======
 	int error;
->>>>>>> 24b8d41d
 
 	/*
 	 * If the user said "noresume".. bail out early.
@@ -1028,28 +984,14 @@
 
 	pr_info("resume from hibernation\n");
 	pm_prepare_console();
-<<<<<<< HEAD
-	error = __pm_notifier_call_chain(PM_RESTORE_PREPARE, -1, &nr_calls);
-	if (error) {
-		nr_calls--;
-		goto Close_Finish;
-	}
-=======
 	error = pm_notifier_call_chain_robust(PM_RESTORE_PREPARE, PM_POST_RESTORE);
 	if (error)
 		goto Restore;
->>>>>>> 24b8d41d
 
 	pm_pr_dbg("Preparing processes for hibernation restore.\n");
 	error = freeze_processes();
 	if (error)
 		goto Close_Finish;
-<<<<<<< HEAD
-	error = load_image_and_restore();
-	thaw_processes();
- Finish:
-	__pm_notifier_call_chain(PM_POST_RESTORE, nr_calls, NULL);
-=======
 
 	error = freeze_kernel_threads();
 	if (error) {
@@ -1062,7 +1004,6 @@
  Finish:
 	pm_notifier_call_chain(PM_POST_RESTORE);
  Restore:
->>>>>>> 24b8d41d
 	pm_restore_console();
 	pr_info("resume failed (%d)\n", error);
 	hibernate_release();
@@ -1358,11 +1299,7 @@
 	} else if (!strncmp(str, "no", 2)) {
 		noresume = 1;
 		nohibernate = 1;
-<<<<<<< HEAD
-	} else if (IS_ENABLED(CONFIG_DEBUG_RODATA)
-=======
 	} else if (IS_ENABLED(CONFIG_STRICT_KERNEL_RWX)
->>>>>>> 24b8d41d
 		   && !strncmp(str, "protect_image", 13)) {
 		enable_restore_image_protection();
 	}
