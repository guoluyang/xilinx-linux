// SPDX-License-Identifier: GPL-2.0-only
/*
 * linux/kernel/power/user.c
 *
 * This file provides the user space interface for software suspend/resume.
 *
 * Copyright (C) 2006 Rafael J. Wysocki <rjw@sisk.pl>
 */

#include <linux/suspend.h>
#include <linux/reboot.h>
#include <linux/string.h>
#include <linux/device.h>
#include <linux/miscdevice.h>
#include <linux/mm.h>
#include <linux/swap.h>
#include <linux/swapops.h>
#include <linux/pm.h>
#include <linux/fs.h>
#include <linux/compat.h>
#include <linux/console.h>
#include <linux/cpu.h>
#include <linux/freezer.h>

#include <linux/uaccess.h>

#include "power.h"


static struct snapshot_data {
	struct snapshot_handle handle;
	int swap;
	int mode;
	bool frozen;
	bool ready;
	bool platform_support;
	bool free_bitmaps;
	dev_t dev;
} snapshot_state;

int is_hibernate_resume_dev(dev_t dev)
{
	return hibernation_available() && snapshot_state.dev == dev;
}

static int snapshot_open(struct inode *inode, struct file *filp)
{
	struct snapshot_data *data;
	int error, nr_calls = 0;

	if (!hibernation_available())
		return -EPERM;

	lock_system_sleep();

	if (!hibernate_acquire()) {
		error = -EBUSY;
		goto Unlock;
	}

	if ((filp->f_flags & O_ACCMODE) == O_RDWR) {
		hibernate_release();
		error = -ENOSYS;
		goto Unlock;
	}
	nonseekable_open(inode, filp);
	data = &snapshot_state;
	filp->private_data = data;
	memset(&data->handle, 0, sizeof(struct snapshot_handle));
	if ((filp->f_flags & O_ACCMODE) == O_RDONLY) {
		/* Hibernating.  The image device should be accessible. */
		data->swap = swap_type_of(swsusp_resume_device, 0);
		data->mode = O_RDONLY;
		data->free_bitmaps = false;
<<<<<<< HEAD
		error = __pm_notifier_call_chain(PM_HIBERNATION_PREPARE, -1, &nr_calls);
		if (error)
			__pm_notifier_call_chain(PM_POST_HIBERNATION, --nr_calls, NULL);
=======
		error = pm_notifier_call_chain_robust(PM_HIBERNATION_PREPARE, PM_POST_HIBERNATION);
>>>>>>> 24b8d41d
	} else {
		/*
		 * Resuming.  We may need to wait for the image device to
		 * appear.
		 */
		wait_for_device_probe();

		data->swap = -1;
		data->mode = O_WRONLY;
<<<<<<< HEAD
		error = __pm_notifier_call_chain(PM_RESTORE_PREPARE, -1, &nr_calls);
		if (!error) {
			error = create_basic_memory_bitmaps();
			data->free_bitmaps = !error;
		} else
			nr_calls--;

		if (error)
			__pm_notifier_call_chain(PM_POST_RESTORE, nr_calls, NULL);
=======
		error = pm_notifier_call_chain_robust(PM_RESTORE_PREPARE, PM_POST_RESTORE);
		if (!error) {
			error = create_basic_memory_bitmaps();
			data->free_bitmaps = !error;
		}
>>>>>>> 24b8d41d
	}
	if (error)
		hibernate_release();

	data->frozen = false;
	data->ready = false;
	data->platform_support = false;
	data->dev = 0;

 Unlock:
	unlock_system_sleep();

	return error;
}

static int snapshot_release(struct inode *inode, struct file *filp)
{
	struct snapshot_data *data;

	lock_system_sleep();

	swsusp_free();
	data = filp->private_data;
	data->dev = 0;
	free_all_swap_pages(data->swap);
	if (data->frozen) {
		pm_restore_gfp_mask();
		free_basic_memory_bitmaps();
		thaw_processes();
	} else if (data->free_bitmaps) {
		free_basic_memory_bitmaps();
	}
	pm_notifier_call_chain(data->mode == O_RDONLY ?
			PM_POST_HIBERNATION : PM_POST_RESTORE);
	hibernate_release();

	unlock_system_sleep();

	return 0;
}

static ssize_t snapshot_read(struct file *filp, char __user *buf,
                             size_t count, loff_t *offp)
{
	struct snapshot_data *data;
	ssize_t res;
	loff_t pg_offp = *offp & ~PAGE_MASK;

	lock_system_sleep();

	data = filp->private_data;
	if (!data->ready) {
		res = -ENODATA;
		goto Unlock;
	}
	if (!pg_offp) { /* on page boundary? */
		res = snapshot_read_next(&data->handle);
		if (res <= 0)
			goto Unlock;
	} else {
		res = PAGE_SIZE - pg_offp;
	}

	res = simple_read_from_buffer(buf, count, &pg_offp,
			data_of(data->handle), res);
	if (res > 0)
		*offp += res;

 Unlock:
	unlock_system_sleep();

	return res;
}

static ssize_t snapshot_write(struct file *filp, const char __user *buf,
                              size_t count, loff_t *offp)
{
	struct snapshot_data *data;
	ssize_t res;
	loff_t pg_offp = *offp & ~PAGE_MASK;

	lock_system_sleep();

	data = filp->private_data;

	if (!pg_offp) {
		res = snapshot_write_next(&data->handle);
		if (res <= 0)
			goto unlock;
	} else {
		res = PAGE_SIZE - pg_offp;
	}

	if (!data_of(data->handle)) {
		res = -EINVAL;
		goto unlock;
	}

	res = simple_write_to_buffer(data_of(data->handle), res, &pg_offp,
			buf, count);
	if (res > 0)
		*offp += res;
unlock:
	unlock_system_sleep();

	return res;
}

struct compat_resume_swap_area {
	compat_loff_t offset;
	u32 dev;
} __packed;

static int snapshot_set_swap_area(struct snapshot_data *data,
		void __user *argp)
{
	sector_t offset;
	dev_t swdev;

	if (swsusp_swap_in_use())
		return -EPERM;

	if (in_compat_syscall()) {
		struct compat_resume_swap_area swap_area;

		if (copy_from_user(&swap_area, argp, sizeof(swap_area)))
			return -EFAULT;
		swdev = new_decode_dev(swap_area.dev);
		offset = swap_area.offset;
	} else {
		struct resume_swap_area swap_area;

		if (copy_from_user(&swap_area, argp, sizeof(swap_area)))
			return -EFAULT;
		swdev = new_decode_dev(swap_area.dev);
		offset = swap_area.offset;
	}

	/*
	 * User space encodes device types as two-byte values,
	 * so we need to recode them
	 */
	data->swap = swap_type_of(swdev, offset);
	if (data->swap < 0)
		return swdev ? -ENODEV : -EINVAL;
	data->dev = swdev;
	return 0;
}

static long snapshot_ioctl(struct file *filp, unsigned int cmd,
							unsigned long arg)
{
	int error = 0;
	struct snapshot_data *data;
	loff_t size;
	sector_t offset;

	if (_IOC_TYPE(cmd) != SNAPSHOT_IOC_MAGIC)
		return -ENOTTY;
	if (_IOC_NR(cmd) > SNAPSHOT_IOC_MAXNR)
		return -ENOTTY;
	if (!capable(CAP_SYS_ADMIN))
		return -EPERM;

	if (!mutex_trylock(&system_transition_mutex))
		return -EBUSY;

	lock_device_hotplug();
	data = filp->private_data;

	switch (cmd) {

	case SNAPSHOT_FREEZE:
		if (data->frozen)
			break;

		ksys_sync_helper();

		error = freeze_processes();
		if (error)
			break;

		error = create_basic_memory_bitmaps();
		if (error)
			thaw_processes();
		else
			data->frozen = true;

		break;

	case SNAPSHOT_UNFREEZE:
		if (!data->frozen || data->ready)
			break;
		pm_restore_gfp_mask();
		free_basic_memory_bitmaps();
		data->free_bitmaps = false;
		thaw_processes();
		data->frozen = false;
		break;

	case SNAPSHOT_CREATE_IMAGE:
		if (data->mode != O_RDONLY || !data->frozen  || data->ready) {
			error = -EPERM;
			break;
		}
		pm_restore_gfp_mask();
		error = hibernation_snapshot(data->platform_support);
		if (!error) {
			error = put_user(in_suspend, (int __user *)arg);
			data->ready = !freezer_test_done && !error;
			freezer_test_done = false;
		}
		break;

	case SNAPSHOT_ATOMIC_RESTORE:
		snapshot_write_finalize(&data->handle);
		if (data->mode != O_WRONLY || !data->frozen ||
		    !snapshot_image_loaded(&data->handle)) {
			error = -EPERM;
			break;
		}
		error = hibernation_restore(data->platform_support);
		break;

	case SNAPSHOT_FREE:
		swsusp_free();
		memset(&data->handle, 0, sizeof(struct snapshot_handle));
		data->ready = false;
		/*
		 * It is necessary to thaw kernel threads here, because
		 * SNAPSHOT_CREATE_IMAGE may be invoked directly after
		 * SNAPSHOT_FREE.  In that case, if kernel threads were not
		 * thawed, the preallocation of memory carried out by
		 * hibernation_snapshot() might run into problems (i.e. it
		 * might fail or even deadlock).
		 */
		thaw_kernel_threads();
		break;

	case SNAPSHOT_PREF_IMAGE_SIZE:
		image_size = arg;
		break;

	case SNAPSHOT_GET_IMAGE_SIZE:
		if (!data->ready) {
			error = -ENODATA;
			break;
		}
		size = snapshot_get_image_size();
		size <<= PAGE_SHIFT;
		error = put_user(size, (loff_t __user *)arg);
		break;

	case SNAPSHOT_AVAIL_SWAP_SIZE:
		size = count_swap_pages(data->swap, 1);
		size <<= PAGE_SHIFT;
		error = put_user(size, (loff_t __user *)arg);
		break;

	case SNAPSHOT_ALLOC_SWAP_PAGE:
		if (data->swap < 0 || data->swap >= MAX_SWAPFILES) {
			error = -ENODEV;
			break;
		}
		offset = alloc_swapdev_block(data->swap);
		if (offset) {
			offset <<= PAGE_SHIFT;
			error = put_user(offset, (loff_t __user *)arg);
		} else {
			error = -ENOSPC;
		}
		break;

	case SNAPSHOT_FREE_SWAP_PAGES:
		if (data->swap < 0 || data->swap >= MAX_SWAPFILES) {
			error = -ENODEV;
			break;
		}
		free_all_swap_pages(data->swap);
		break;

	case SNAPSHOT_S2RAM:
		if (!data->frozen) {
			error = -EPERM;
			break;
		}
		/*
		 * Tasks are frozen and the notifiers have been called with
		 * PM_HIBERNATION_PREPARE
		 */
		error = suspend_devices_and_enter(PM_SUSPEND_MEM);
		data->ready = false;
		break;

	case SNAPSHOT_PLATFORM_SUPPORT:
		data->platform_support = !!arg;
		break;

	case SNAPSHOT_POWER_OFF:
		if (data->platform_support)
			error = hibernation_platform_enter();
		break;

	case SNAPSHOT_SET_SWAP_AREA:
		error = snapshot_set_swap_area(data, (void __user *)arg);
		break;

	default:
		error = -ENOTTY;

	}

	unlock_device_hotplug();
	mutex_unlock(&system_transition_mutex);

	return error;
}

#ifdef CONFIG_COMPAT
static long
snapshot_compat_ioctl(struct file *file, unsigned int cmd, unsigned long arg)
{
	BUILD_BUG_ON(sizeof(loff_t) != sizeof(compat_loff_t));

	switch (cmd) {
	case SNAPSHOT_GET_IMAGE_SIZE:
	case SNAPSHOT_AVAIL_SWAP_SIZE:
	case SNAPSHOT_ALLOC_SWAP_PAGE:
	case SNAPSHOT_CREATE_IMAGE:
	case SNAPSHOT_SET_SWAP_AREA:
		return snapshot_ioctl(file, cmd,
				      (unsigned long) compat_ptr(arg));
	default:
		return snapshot_ioctl(file, cmd, arg);
	}
}
#endif /* CONFIG_COMPAT */

static const struct file_operations snapshot_fops = {
	.open = snapshot_open,
	.release = snapshot_release,
	.read = snapshot_read,
	.write = snapshot_write,
	.llseek = no_llseek,
	.unlocked_ioctl = snapshot_ioctl,
#ifdef CONFIG_COMPAT
	.compat_ioctl = snapshot_compat_ioctl,
#endif
};

static struct miscdevice snapshot_device = {
	.minor = SNAPSHOT_MINOR,
	.name = "snapshot",
	.fops = &snapshot_fops,
};

static int __init snapshot_device_init(void)
{
	return misc_register(&snapshot_device);
};

device_initcall(snapshot_device_init);<|MERGE_RESOLUTION|>--- conflicted
+++ resolved
@@ -46,7 +46,7 @@
 static int snapshot_open(struct inode *inode, struct file *filp)
 {
 	struct snapshot_data *data;
-	int error, nr_calls = 0;
+	int error;
 
 	if (!hibernation_available())
 		return -EPERM;
@@ -72,13 +72,7 @@
 		data->swap = swap_type_of(swsusp_resume_device, 0);
 		data->mode = O_RDONLY;
 		data->free_bitmaps = false;
-<<<<<<< HEAD
-		error = __pm_notifier_call_chain(PM_HIBERNATION_PREPARE, -1, &nr_calls);
-		if (error)
-			__pm_notifier_call_chain(PM_POST_HIBERNATION, --nr_calls, NULL);
-=======
 		error = pm_notifier_call_chain_robust(PM_HIBERNATION_PREPARE, PM_POST_HIBERNATION);
->>>>>>> 24b8d41d
 	} else {
 		/*
 		 * Resuming.  We may need to wait for the image device to
@@ -88,23 +82,11 @@
 
 		data->swap = -1;
 		data->mode = O_WRONLY;
-<<<<<<< HEAD
-		error = __pm_notifier_call_chain(PM_RESTORE_PREPARE, -1, &nr_calls);
-		if (!error) {
-			error = create_basic_memory_bitmaps();
-			data->free_bitmaps = !error;
-		} else
-			nr_calls--;
-
-		if (error)
-			__pm_notifier_call_chain(PM_POST_RESTORE, nr_calls, NULL);
-=======
 		error = pm_notifier_call_chain_robust(PM_RESTORE_PREPARE, PM_POST_RESTORE);
 		if (!error) {
 			error = create_basic_memory_bitmaps();
 			data->free_bitmaps = !error;
 		}
->>>>>>> 24b8d41d
 	}
 	if (error)
 		hibernate_release();
