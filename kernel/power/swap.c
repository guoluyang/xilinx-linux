--- conflicted
+++ resolved
@@ -276,11 +276,7 @@
 
 	bio = bio_alloc(GFP_NOIO | __GFP_HIGH, 1);
 	bio->bi_iter.bi_sector = page_off * (PAGE_SIZE >> 9);
-<<<<<<< HEAD
-	bio->bi_bdev = hib_resume_bdev;
-=======
 	bio_set_dev(bio, hib_resume_bdev);
->>>>>>> 24b8d41d
 	bio_set_op_attrs(bio, op, op_flags);
 
 	if (bio_add_page(bio, page, PAGE_SIZE, 0) < PAGE_SIZE) {
@@ -321,11 +317,7 @@
 {
 	int error;
 
-<<<<<<< HEAD
-	hib_submit_io(REQ_OP_READ, READ_SYNC, swsusp_resume_block,
-=======
 	hib_submit_io(REQ_OP_READ, 0, swsusp_resume_block,
->>>>>>> 24b8d41d
 		      swsusp_header, NULL);
 	if (!memcmp("SWAP-SPACE",swsusp_header->sig, 10) ||
 	    !memcmp("SWAPSPACE2",swsusp_header->sig, 10)) {
@@ -335,11 +327,7 @@
 		swsusp_header->flags = flags;
 		if (flags & SF_CRC32_MODE)
 			swsusp_header->crc32 = handle->crc32;
-<<<<<<< HEAD
-		error = hib_submit_io(REQ_OP_WRITE, WRITE_SYNC,
-=======
 		error = hib_submit_io(REQ_OP_WRITE, REQ_SYNC,
->>>>>>> 24b8d41d
 				      swsusp_resume_block, swsusp_header, NULL);
 	} else {
 		pr_err("Swap header not found!\n");
@@ -375,12 +363,6 @@
 	if (res < 0)
 		blkdev_put(hib_resume_bdev, FMODE_WRITE);
 
-	/*
-	 * Update the resume device to the one actually used,
-	 * so the test_resume mode can use it in case it is
-	 * invoked from hibernate() to test the snapshot.
-	 */
-	swsusp_resume_device = hib_resume_bdev->bd_dev;
 	return res;
 }
 
@@ -422,11 +404,7 @@
 	} else {
 		src = buf;
 	}
-<<<<<<< HEAD
-	return hib_submit_io(REQ_OP_WRITE, WRITE_SYNC, offset, src, hb);
-=======
 	return hib_submit_io(REQ_OP_WRITE, REQ_SYNC, offset, src, hb);
->>>>>>> 24b8d41d
 }
 
 static void release_swap_writer(struct swap_map_handle *handle)
@@ -1024,12 +1002,7 @@
 			return -ENOMEM;
 		}
 
-<<<<<<< HEAD
-		error = hib_submit_io(REQ_OP_READ, READ_SYNC, offset,
-				      tmp->map, NULL);
-=======
 		error = hib_submit_io(REQ_OP_READ, 0, offset, tmp->map, NULL);
->>>>>>> 24b8d41d
 		if (error) {
 			release_swap_reader(handle);
 			return error;
@@ -1053,11 +1026,7 @@
 	offset = handle->cur->entries[handle->k];
 	if (!offset)
 		return -EFAULT;
-<<<<<<< HEAD
-	error = hib_submit_io(REQ_OP_READ, READ_SYNC, offset, buf, hb);
-=======
 	error = hib_submit_io(REQ_OP_READ, 0, offset, buf, hb);
->>>>>>> 24b8d41d
 	if (error)
 		return error;
 	if (++handle->k >= MAP_PAGE_ENTRIES) {
@@ -1102,12 +1071,7 @@
 	hib_init_batch(&hb);
 
 	clean_pages_on_read = true;
-<<<<<<< HEAD
-	printk(KERN_INFO "PM: Loading image data pages (%u pages)...\n",
-		nr_to_read);
-=======
 	pr_info("Loading image data pages (%u pages)...\n", nr_to_read);
->>>>>>> 24b8d41d
 	m = nr_to_read / 10;
 	if (!m)
 		m = 1;
@@ -1563,11 +1527,7 @@
 	if (!IS_ERR(hib_resume_bdev)) {
 		set_blocksize(hib_resume_bdev, PAGE_SIZE);
 		clear_page(swsusp_header);
-<<<<<<< HEAD
-		error = hib_submit_io(REQ_OP_READ, READ_SYNC,
-=======
 		error = hib_submit_io(REQ_OP_READ, 0,
->>>>>>> 24b8d41d
 					swsusp_resume_block,
 					swsusp_header, NULL);
 		if (error)
@@ -1576,11 +1536,7 @@
 		if (!memcmp(HIBERNATE_SIG, swsusp_header->sig, 10)) {
 			memcpy(swsusp_header->sig, swsusp_header->orig_sig, 10);
 			/* Reset swap signature now */
-<<<<<<< HEAD
-			error = hib_submit_io(REQ_OP_WRITE, WRITE_SYNC,
-=======
 			error = hib_submit_io(REQ_OP_WRITE, REQ_SYNC,
->>>>>>> 24b8d41d
 						swsusp_resume_block,
 						swsusp_header, NULL);
 		} else {
@@ -1625,19 +1581,11 @@
 {
 	int error;
 
-<<<<<<< HEAD
-	hib_submit_io(REQ_OP_READ, READ_SYNC, swsusp_resume_block,
-		      swsusp_header, NULL);
-	if (!memcmp(HIBERNATE_SIG,swsusp_header->sig, 10)) {
-		memcpy(swsusp_header->sig,swsusp_header->orig_sig, 10);
-		error = hib_submit_io(REQ_OP_WRITE, WRITE_SYNC,
-=======
 	hib_submit_io(REQ_OP_READ, 0, swsusp_resume_block,
 		      swsusp_header, NULL);
 	if (!memcmp(HIBERNATE_SIG,swsusp_header->sig, 10)) {
 		memcpy(swsusp_header->sig,swsusp_header->orig_sig, 10);
 		error = hib_submit_io(REQ_OP_WRITE, REQ_SYNC,
->>>>>>> 24b8d41d
 					swsusp_resume_block,
 					swsusp_header, NULL);
 	} else {
