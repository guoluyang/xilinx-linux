--- conflicted
+++ resolved
@@ -181,20 +181,6 @@
 	mem_sleep_states[PM_SUSPEND_TO_IDLE] = mem_sleep_labels[PM_SUSPEND_TO_IDLE];
 }
 
-<<<<<<< HEAD
-void __init pm_states_init(void)
-{
-	/*
-	 * freeze state should be supported even without any suspend_ops,
-	 * initialize pm_states accordingly here
-	 */
-	pm_states[PM_SUSPEND_FREEZE] = pm_labels[relative_states ? 0 : 2];
-}
-
-static int __init sleep_states_setup(char *str)
-{
-	relative_states = !strncmp(str, "1", 1);
-=======
 static int __init mem_sleep_default_setup(char *str)
 {
 	suspend_state_t state;
@@ -206,7 +192,6 @@
 			break;
 		}
 
->>>>>>> 24b8d41d
 	return 1;
 }
 __setup("mem_sleep_default=", mem_sleep_default_setup);
@@ -300,13 +285,8 @@
 
 static int platform_suspend_begin(suspend_state_t state)
 {
-<<<<<<< HEAD
-	if (state == PM_SUSPEND_FREEZE && freeze_ops && freeze_ops->begin)
-		return freeze_ops->begin();
-=======
 	if (state == PM_SUSPEND_TO_IDLE && s2idle_ops && s2idle_ops->begin)
 		return s2idle_ops->begin();
->>>>>>> 24b8d41d
 	else if (suspend_ops && suspend_ops->begin)
 		return suspend_ops->begin(state);
 	else
@@ -315,13 +295,8 @@
 
 static void platform_resume_end(suspend_state_t state)
 {
-<<<<<<< HEAD
-	if (state == PM_SUSPEND_FREEZE && freeze_ops && freeze_ops->end)
-		freeze_ops->end();
-=======
 	if (state == PM_SUSPEND_TO_IDLE && s2idle_ops && s2idle_ops->end)
 		s2idle_ops->end();
->>>>>>> 24b8d41d
 	else if (suspend_ops && suspend_ops->end)
 		suspend_ops->end();
 }
@@ -367,24 +342,16 @@
  */
 static int suspend_prepare(suspend_state_t state)
 {
-	int error, nr_calls = 0;
+	int error;
 
 	if (!sleep_state_supported(state))
 		return -EPERM;
 
 	pm_prepare_console();
 
-<<<<<<< HEAD
-	error = __pm_notifier_call_chain(PM_SUSPEND_PREPARE, -1, &nr_calls);
-	if (error) {
-		nr_calls--;
-		goto Finish;
-	}
-=======
 	error = pm_notifier_call_chain_robust(PM_SUSPEND_PREPARE, PM_POST_SUSPEND);
 	if (error)
 		goto Restore;
->>>>>>> 24b8d41d
 
 	trace_suspend_resume(TPS("freeze_processes"), 0, true);
 	error = suspend_freeze_processes();
@@ -394,13 +361,8 @@
 
 	suspend_stats.failed_freeze++;
 	dpm_save_failed_step(SUSPEND_FREEZE);
-<<<<<<< HEAD
- Finish:
-	__pm_notifier_call_chain(PM_POST_SUSPEND, nr_calls, NULL);
-=======
 	pm_notifier_call_chain(PM_POST_SUSPEND);
  Restore:
->>>>>>> 24b8d41d
 	pm_restore_console();
 	return error;
 }
@@ -601,21 +563,11 @@
 	if (state == PM_SUSPEND_TO_IDLE)
 		s2idle_begin();
 
-<<<<<<< HEAD
-#ifndef CONFIG_SUSPEND_SKIP_SYNC
-	trace_suspend_resume(TPS("sync_filesystems"), 0, true);
-	pr_info("PM: Syncing filesystems ... ");
-	sys_sync();
-	pr_cont("done.\n");
-	trace_suspend_resume(TPS("sync_filesystems"), 0, false);
-#endif
-=======
 	if (sync_on_suspend_enabled) {
 		trace_suspend_resume(TPS("sync_filesystems"), 0, true);
 		ksys_sync_helper();
 		trace_suspend_resume(TPS("sync_filesystems"), 0, false);
 	}
->>>>>>> 24b8d41d
 
 	pm_pr_dbg("Preparing system for sleep (%s)\n", mem_sleep_labels[state]);
 	pm_suspend_clear_flags();
