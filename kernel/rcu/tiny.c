// SPDX-License-Identifier: GPL-2.0+
/*
 * Read-Copy Update mechanism for mutual exclusion, the Bloatwatch edition.
 *
 * Copyright IBM Corporation, 2008
 *
 * Author: Paul E. McKenney <paulmck@linux.ibm.com>
 *
 * For detailed explanation of Read-Copy Update mechanism see -
 *		Documentation/RCU
 */
#include <linux/completion.h>
#include <linux/interrupt.h>
#include <linux/notifier.h>
#include <linux/rcupdate_wait.h>
#include <linux/kernel.h>
#include <linux/export.h>
#include <linux/mutex.h>
#include <linux/sched.h>
#include <linux/types.h>
#include <linux/init.h>
#include <linux/time.h>
#include <linux/cpu.h>
#include <linux/prefetch.h>
#include <linux/slab.h>
#include <linux/mm.h>

#include "rcu.h"

/* Global control variables for rcupdate callback mechanism. */
struct rcu_ctrlblk {
	struct rcu_head *rcucblist;	/* List of pending callbacks (CBs). */
	struct rcu_head **donetail;	/* ->next pointer of last "done" CB. */
	struct rcu_head **curtail;	/* ->next pointer of last CB. */
};

/* Definition for rcupdate control block. */
static struct rcu_ctrlblk rcu_ctrlblk = {
	.donetail	= &rcu_ctrlblk.rcucblist,
	.curtail	= &rcu_ctrlblk.rcucblist,
};

void rcu_barrier(void)
{
	wait_rcu_gp(call_rcu);
}
EXPORT_SYMBOL(rcu_barrier);

/* Record an rcu quiescent state.  */
void rcu_qs(void)
{
	unsigned long flags;

	local_irq_save(flags);
	if (rcu_ctrlblk.donetail != rcu_ctrlblk.curtail) {
		rcu_ctrlblk.donetail = rcu_ctrlblk.curtail;
		raise_softirq_irqoff(RCU_SOFTIRQ);
	}
	local_irq_restore(flags);
}

/*
 * Check to see if the scheduling-clock interrupt came from an extended
 * quiescent state, and, if so, tell RCU about it.  This function must
 * be called from hardirq context.  It is normally called from the
 * scheduling-clock interrupt.
 */
void rcu_sched_clock_irq(int user)
{
	if (user) {
		rcu_qs();
	} else if (rcu_ctrlblk.donetail != rcu_ctrlblk.curtail) {
		set_tsk_need_resched(current);
		set_preempt_need_resched();
	}
}

/*
 * Reclaim the specified callback, either by invoking it for non-kfree cases or
 * freeing it directly (for kfree). Return true if kfreeing, false otherwise.
 */
static inline bool rcu_reclaim_tiny(struct rcu_head *head)
{
	rcu_callback_t f;
	unsigned long offset = (unsigned long)head->func;

	rcu_lock_acquire(&rcu_callback_map);
	if (__is_kvfree_rcu_offset(offset)) {
		trace_rcu_invoke_kvfree_callback("", head, offset);
		kvfree((void *)head - offset);
		rcu_lock_release(&rcu_callback_map);
		return true;
	}

	trace_rcu_invoke_callback("", head);
	f = head->func;
	WRITE_ONCE(head->func, (rcu_callback_t)0L);
	f(head);
	rcu_lock_release(&rcu_callback_map);
	return false;
}

/* Invoke the RCU callbacks whose grace period has elapsed.  */
static __latent_entropy void rcu_process_callbacks(struct softirq_action *unused)
{
	struct rcu_head *next, *list;
	unsigned long flags;

	/* Move the ready-to-invoke callbacks to a local list. */
	local_irq_save(flags);
	if (rcu_ctrlblk.donetail == &rcu_ctrlblk.rcucblist) {
		/* No callbacks ready, so just leave. */
		local_irq_restore(flags);
		return;
	}
	list = rcu_ctrlblk.rcucblist;
	rcu_ctrlblk.rcucblist = *rcu_ctrlblk.donetail;
	*rcu_ctrlblk.donetail = NULL;
	if (rcu_ctrlblk.curtail == rcu_ctrlblk.donetail)
		rcu_ctrlblk.curtail = &rcu_ctrlblk.rcucblist;
	rcu_ctrlblk.donetail = &rcu_ctrlblk.rcucblist;
	local_irq_restore(flags);

	/* Invoke the callbacks on the local list. */
	while (list) {
		next = list->next;
		prefetch(next);
		debug_rcu_head_unqueue(list);
		local_bh_disable();
		rcu_reclaim_tiny(list);
		local_bh_enable();
		list = next;
	}
<<<<<<< HEAD
	RCU_TRACE(rcu_trace_sub_qlen(rcp, cb_count));
	RCU_TRACE(trace_rcu_batch_end(rcp->name,
				      cb_count, 0, need_resched(),
				      is_idle_task(current),
				      false));
}

static __latent_entropy void rcu_process_callbacks(struct softirq_action *unused)
{
	__rcu_process_callbacks(&rcu_sched_ctrlblk);
	__rcu_process_callbacks(&rcu_bh_ctrlblk);
=======
>>>>>>> 24b8d41d
}

/*
 * Wait for a grace period to elapse.  But it is illegal to invoke
 * synchronize_rcu() from within an RCU read-side critical section.
 * Therefore, any legal call to synchronize_rcu() is a quiescent
 * state, and so on a UP system, synchronize_rcu() need do nothing.
 * (But Lai Jiangshan points out the benefits of doing might_sleep()
 * to reduce latency.)
 *
 * Cool, huh?  (Due to Josh Triplett.)
 */
void synchronize_rcu(void)
{
	RCU_LOCKDEP_WARN(lock_is_held(&rcu_bh_lock_map) ||
			 lock_is_held(&rcu_lock_map) ||
			 lock_is_held(&rcu_sched_lock_map),
			 "Illegal synchronize_rcu() in RCU read-side critical section");
}
EXPORT_SYMBOL_GPL(synchronize_rcu);

/*
 * Post an RCU callback to be invoked after the end of an RCU grace
 * period.  But since we have but one CPU, that would be after any
 * quiescent state.
 */
void call_rcu(struct rcu_head *head, rcu_callback_t func)
{
	unsigned long flags;

	debug_rcu_head_queue(head);
	head->func = func;
	head->next = NULL;

	local_irq_save(flags);
	*rcu_ctrlblk.curtail = head;
	rcu_ctrlblk.curtail = &head->next;
	local_irq_restore(flags);

	if (unlikely(is_idle_task(current))) {
		/* force scheduling for rcu_qs() */
		resched_cpu(0);
	}
}
EXPORT_SYMBOL_GPL(call_rcu);

void __init rcu_init(void)
{
	open_softirq(RCU_SOFTIRQ, rcu_process_callbacks);
	rcu_early_boot_tests();
	srcu_init();
}<|MERGE_RESOLUTION|>--- conflicted
+++ resolved
@@ -131,20 +131,6 @@
 		local_bh_enable();
 		list = next;
 	}
-<<<<<<< HEAD
-	RCU_TRACE(rcu_trace_sub_qlen(rcp, cb_count));
-	RCU_TRACE(trace_rcu_batch_end(rcp->name,
-				      cb_count, 0, need_resched(),
-				      is_idle_task(current),
-				      false));
-}
-
-static __latent_entropy void rcu_process_callbacks(struct softirq_action *unused)
-{
-	__rcu_process_callbacks(&rcu_sched_ctrlblk);
-	__rcu_process_callbacks(&rcu_bh_ctrlblk);
-=======
->>>>>>> 24b8d41d
 }
 
 /*
