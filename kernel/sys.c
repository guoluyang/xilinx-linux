--- conflicted
+++ resolved
@@ -2458,11 +2458,7 @@
 	case PR_SET_THP_DISABLE:
 		if (arg3 || arg4 || arg5)
 			return -EINVAL;
-<<<<<<< HEAD
-		if (down_write_killable(&me->mm->mmap_sem))
-=======
 		if (mmap_write_lock_killable(me->mm))
->>>>>>> 24b8d41d
 			return -EINTR;
 		if (arg2)
 			set_bit(MMF_DISABLE_THP, &me->mm->flags);
