--- conflicted
+++ resolved
@@ -599,35 +599,6 @@
  */
 static void kauditd_retry_skb(struct sk_buff *skb)
 {
-<<<<<<< HEAD
-	int err;
-	int attempts = 0;
-#define AUDITD_RETRIES 5
-
-restart:
-	/* take a reference in case we can't send it and we want to hold it */
-	skb_get(skb);
-	err = netlink_unicast(audit_sock, skb, audit_nlk_portid, 0);
-	if (err < 0) {
-		pr_err("netlink_unicast sending to audit_pid=%d returned error: %d\n",
-		       audit_pid, err);
-		if (audit_pid) {
-			if (err == -ECONNREFUSED || err == -EPERM
-			    || ++attempts >= AUDITD_RETRIES) {
-				char s[32];
-
-				snprintf(s, sizeof(s), "audit_pid=%d reset", audit_pid);
-				audit_log_lost(s);
-				audit_pid = 0;
-				audit_sock = NULL;
-			} else {
-				pr_warn("re-scheduling(#%d) write to audit_pid=%d\n",
-					attempts, audit_pid);
-				set_current_state(TASK_INTERRUPTIBLE);
-				schedule();
-				goto restart;
-			}
-=======
 	/* NOTE: because records should only live in the retry queue for a
 	 * short period of time, before either being sent or moved to the hold
 	 * queue, we don't currently enforce a limit on this queue */
@@ -762,7 +733,6 @@
 			if (err_hook)
 				(*err_hook)(skb);
 			continue;
->>>>>>> 24b8d41d
 		}
 
 		/* grab an extra skb reference in case of error */
@@ -1266,16 +1236,6 @@
 				return err;
 		}
 		if (s.mask & AUDIT_STATUS_PID) {
-<<<<<<< HEAD
-			/* NOTE: we are using task_tgid_vnr() below because
-			 *       the s.pid value is relative to the namespace
-			 *       of the caller; at present this doesn't matter
-			 *       much since you can really only run auditd
-			 *       from the initial pid namespace, but something
-			 *       to keep in mind if this changes */
-			int new_pid = s.pid;
-			pid_t requesting_pid = task_tgid_vnr(current);
-=======
 			/* NOTE: we are using the vnr PID functions below
 			 *       because the s.pid value is relative to the
 			 *       namespace of the caller; at present this
@@ -1290,7 +1250,6 @@
 			 * pid to 0 is how auditd ends auditing. */
 			if (new_pid && (new_pid != pid_vnr(req_pid)))
 				return -EINVAL;
->>>>>>> 24b8d41d
 
 			/* test the auditd connection */
 			audit_replace(req_pid);
@@ -1832,27 +1791,6 @@
 	}
 }
 
-<<<<<<< HEAD
-/*
- * Wait for auditd to drain the queue a little
- */
-static long wait_for_auditd(long sleep_time)
-{
-	DECLARE_WAITQUEUE(wait, current);
-
-	if (audit_backlog_limit &&
-	    skb_queue_len(&audit_skb_queue) > audit_backlog_limit) {
-		add_wait_queue_exclusive(&audit_backlog_wait, &wait);
-		set_current_state(TASK_UNINTERRUPTIBLE);
-		sleep_time = schedule_timeout(sleep_time);
-		remove_wait_queue(&audit_backlog_wait, &wait);
-	}
-
-	return sleep_time;
-}
-
-=======
->>>>>>> 24b8d41d
 /**
  * audit_log_start - obtain an audit buffer
  * @ctx: audit_context (may be NULL)
@@ -1878,11 +1816,7 @@
 	if (audit_initialized != AUDIT_INITIALIZED)
 		return NULL;
 
-<<<<<<< HEAD
-	if (unlikely(!audit_filter(type, AUDIT_FILTER_TYPE)))
-=======
 	if (unlikely(!audit_filter(type, AUDIT_FILTER_EXCLUDE)))
->>>>>>> 24b8d41d
 		return NULL;
 
 	/* NOTE: don't ever fail/sleep on these two conditions:
@@ -2235,26 +2169,15 @@
 	audit_log_format(ab, " exe=(null)");
 }
 
-<<<<<<< HEAD
-struct tty_struct *audit_get_tty(struct task_struct *tsk)
-=======
 struct tty_struct *audit_get_tty(void)
->>>>>>> 24b8d41d
 {
 	struct tty_struct *tty = NULL;
 	unsigned long flags;
 
-<<<<<<< HEAD
-	spin_lock_irqsave(&tsk->sighand->siglock, flags);
-	if (tsk->signal)
-		tty = tty_kref_get(tsk->signal->tty);
-	spin_unlock_irqrestore(&tsk->sighand->siglock, flags);
-=======
 	spin_lock_irqsave(&current->sighand->siglock, flags);
 	if (current->signal)
 		tty = tty_kref_get(current->signal->tty);
 	spin_unlock_irqrestore(&current->sighand->siglock, flags);
->>>>>>> 24b8d41d
 	return tty;
 }
 
@@ -2263,41 +2186,24 @@
 	tty_kref_put(tty);
 }
 
-<<<<<<< HEAD
-void audit_log_task_info(struct audit_buffer *ab, struct task_struct *tsk)
-{
-	const struct cred *cred;
-	char comm[sizeof(tsk->comm)];
-=======
 void audit_log_task_info(struct audit_buffer *ab)
 {
 	const struct cred *cred;
 	char comm[sizeof(current->comm)];
->>>>>>> 24b8d41d
 	struct tty_struct *tty;
 
 	if (!ab)
 		return;
 
 	cred = current_cred();
-<<<<<<< HEAD
-	tty = audit_get_tty(tsk);
-=======
 	tty = audit_get_tty();
->>>>>>> 24b8d41d
 	audit_log_format(ab,
 			 " ppid=%d pid=%d auid=%u uid=%u gid=%u"
 			 " euid=%u suid=%u fsuid=%u"
 			 " egid=%u sgid=%u fsgid=%u tty=%s ses=%u",
-<<<<<<< HEAD
-			 task_ppid_nr(tsk),
-			 task_tgid_nr(tsk),
-			 from_kuid(&init_user_ns, audit_get_loginuid(tsk)),
-=======
 			 task_ppid_nr(current),
 			 task_tgid_nr(current),
 			 from_kuid(&init_user_ns, audit_get_loginuid(current)),
->>>>>>> 24b8d41d
 			 from_kuid(&init_user_ns, cred->uid),
 			 from_kgid(&init_user_ns, cred->gid),
 			 from_kuid(&init_user_ns, cred->euid),
@@ -2307,19 +2213,11 @@
 			 from_kgid(&init_user_ns, cred->sgid),
 			 from_kgid(&init_user_ns, cred->fsgid),
 			 tty ? tty_name(tty) : "(none)",
-<<<<<<< HEAD
-			 audit_get_sessionid(tsk));
-	audit_put_tty(tty);
-	audit_log_format(ab, " comm=");
-	audit_log_untrustedstring(ab, get_task_comm(comm, tsk));
-	audit_log_d_path_exe(ab, tsk->mm);
-=======
 			 audit_get_sessionid(current));
 	audit_put_tty(tty);
 	audit_log_format(ab, " comm=");
 	audit_log_untrustedstring(ab, get_task_comm(comm, current));
 	audit_log_d_path_exe(ab, current->mm);
->>>>>>> 24b8d41d
 	audit_log_task_context(ab);
 }
 EXPORT_SYMBOL(audit_log_task_info);
