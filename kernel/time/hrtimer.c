// SPDX-License-Identifier: GPL-2.0
/*
 *  Copyright(C) 2005-2006, Thomas Gleixner <tglx@linutronix.de>
 *  Copyright(C) 2005-2007, Red Hat, Inc., Ingo Molnar
 *  Copyright(C) 2006-2007  Timesys Corp., Thomas Gleixner
 *
 *  High-resolution kernel timers
 *
 *  In contrast to the low-resolution timeout API, aka timer wheel,
 *  hrtimers provide finer resolution and accuracy depending on system
 *  configuration and capabilities.
 *
 *  Started by: Thomas Gleixner and Ingo Molnar
 *
 *  Credits:
 *	Based on the original timer wheel code
 *
 *	Help, testing, suggestions, bugfixes, improvements were
 *	provided by:
 *
 *	George Anzinger, Andrew Morton, Steven Rostedt, Roman Zippel
 *	et. al.
 */

#include <linux/cpu.h>
#include <linux/export.h>
#include <linux/percpu.h>
#include <linux/hrtimer.h>
#include <linux/notifier.h>
#include <linux/syscalls.h>
#include <linux/interrupt.h>
#include <linux/tick.h>
#include <linux/err.h>
#include <linux/debugobjects.h>
#include <linux/sched/signal.h>
#include <linux/sched/sysctl.h>
#include <linux/sched/rt.h>
#include <linux/sched/deadline.h>
#include <linux/sched/nohz.h>
#include <linux/sched/debug.h>
#include <linux/timer.h>
#include <linux/freezer.h>
#include <linux/compat.h>

#include <linux/uaccess.h>

#include <trace/events/timer.h>

#include "tick-internal.h"

/*
 * Masks for selecting the soft and hard context timers from
 * cpu_base->active
 */
#define MASK_SHIFT		(HRTIMER_BASE_MONOTONIC_SOFT)
#define HRTIMER_ACTIVE_HARD	((1U << MASK_SHIFT) - 1)
#define HRTIMER_ACTIVE_SOFT	(HRTIMER_ACTIVE_HARD << MASK_SHIFT)
#define HRTIMER_ACTIVE_ALL	(HRTIMER_ACTIVE_SOFT | HRTIMER_ACTIVE_HARD)

/*
 * The timer bases:
 *
 * There are more clockids than hrtimer bases. Thus, we index
 * into the timer bases by the hrtimer_base_type enum. When trying
 * to reach a base using a clockid, hrtimer_clockid_to_base()
 * is used to convert from clockid to the proper hrtimer_base_type.
 */
DEFINE_PER_CPU(struct hrtimer_cpu_base, hrtimer_bases) =
{
	.lock = __RAW_SPIN_LOCK_UNLOCKED(hrtimer_bases.lock),
	.clock_base =
	{
		{
			.index = HRTIMER_BASE_MONOTONIC,
			.clockid = CLOCK_MONOTONIC,
			.get_time = &ktime_get,
		},
		{
			.index = HRTIMER_BASE_REALTIME,
			.clockid = CLOCK_REALTIME,
			.get_time = &ktime_get_real,
		},
		{
			.index = HRTIMER_BASE_BOOTTIME,
			.clockid = CLOCK_BOOTTIME,
			.get_time = &ktime_get_boottime,
		},
		{
			.index = HRTIMER_BASE_TAI,
			.clockid = CLOCK_TAI,
			.get_time = &ktime_get_clocktai,
		},
		{
			.index = HRTIMER_BASE_MONOTONIC_SOFT,
			.clockid = CLOCK_MONOTONIC,
			.get_time = &ktime_get,
		},
		{
			.index = HRTIMER_BASE_REALTIME_SOFT,
			.clockid = CLOCK_REALTIME,
			.get_time = &ktime_get_real,
		},
		{
			.index = HRTIMER_BASE_BOOTTIME_SOFT,
			.clockid = CLOCK_BOOTTIME,
			.get_time = &ktime_get_boottime,
		},
		{
			.index = HRTIMER_BASE_TAI_SOFT,
			.clockid = CLOCK_TAI,
			.get_time = &ktime_get_clocktai,
		},
	}
};

static const int hrtimer_clock_to_base_table[MAX_CLOCKS] = {
	/* Make sure we catch unsupported clockids */
	[0 ... MAX_CLOCKS - 1]	= HRTIMER_MAX_CLOCK_BASES,

	[CLOCK_REALTIME]	= HRTIMER_BASE_REALTIME,
	[CLOCK_MONOTONIC]	= HRTIMER_BASE_MONOTONIC,
	[CLOCK_BOOTTIME]	= HRTIMER_BASE_BOOTTIME,
	[CLOCK_TAI]		= HRTIMER_BASE_TAI,
};

/*
 * Functions and macros which are different for UP/SMP systems are kept in a
 * single place
 */
#ifdef CONFIG_SMP

/*
 * We require the migration_base for lock_hrtimer_base()/switch_hrtimer_base()
 * such that hrtimer_callback_running() can unconditionally dereference
 * timer->base->cpu_base
 */
static struct hrtimer_cpu_base migration_cpu_base = {
	.clock_base = { {
		.cpu_base = &migration_cpu_base,
		.seq      = SEQCNT_RAW_SPINLOCK_ZERO(migration_cpu_base.seq,
						     &migration_cpu_base.lock),
	}, },
};

#define migration_base	migration_cpu_base.clock_base[0]

static inline bool is_migration_base(struct hrtimer_clock_base *base)
{
	return base == &migration_base;
}

/*
 * We are using hashed locking: holding per_cpu(hrtimer_bases)[n].lock
 * means that all timers which are tied to this base via timer->base are
 * locked, and the base itself is locked too.
 *
 * So __run_timers/migrate_timers can safely modify all timers which could
 * be found on the lists/queues.
 *
 * When the timer's base is locked, and the timer removed from list, it is
 * possible to set timer->base = &migration_base and drop the lock: the timer
 * remains locked.
 */
static
struct hrtimer_clock_base *lock_hrtimer_base(const struct hrtimer *timer,
					     unsigned long *flags)
{
	struct hrtimer_clock_base *base;

	for (;;) {
		base = READ_ONCE(timer->base);
		if (likely(base != &migration_base)) {
			raw_spin_lock_irqsave(&base->cpu_base->lock, *flags);
			if (likely(base == timer->base))
				return base;
			/* The timer has migrated to another CPU: */
			raw_spin_unlock_irqrestore(&base->cpu_base->lock, *flags);
		}
		cpu_relax();
	}
}

/*
 * We do not migrate the timer when it is expiring before the next
 * event on the target cpu. When high resolution is enabled, we cannot
 * reprogram the target cpu hardware and we would cause it to fire
 * late. To keep it simple, we handle the high resolution enabled and
 * disabled case similar.
 *
 * Called with cpu_base->lock of target cpu held.
 */
static int
hrtimer_check_target(struct hrtimer *timer, struct hrtimer_clock_base *new_base)
{
	ktime_t expires;

	expires = ktime_sub(hrtimer_get_expires(timer), new_base->offset);
	return expires < new_base->cpu_base->expires_next;
}

<<<<<<< HEAD
#ifdef CONFIG_NO_HZ_COMMON
static inline
struct hrtimer_cpu_base *get_target_base(struct hrtimer_cpu_base *base,
					 int pinned)
{
	if (pinned || !base->migration_enabled)
		return base;
	return &per_cpu(hrtimer_bases, get_nohz_timer_target());
}
#else
=======
>>>>>>> 24b8d41d
static inline
struct hrtimer_cpu_base *get_target_base(struct hrtimer_cpu_base *base,
					 int pinned)
{
#if defined(CONFIG_SMP) && defined(CONFIG_NO_HZ_COMMON)
	if (static_branch_likely(&timers_migration_enabled) && !pinned)
		return &per_cpu(hrtimer_bases, get_nohz_timer_target());
#endif
	return base;
}

/*
 * We switch the timer base to a power-optimized selected CPU target,
 * if:
 *	- NO_HZ_COMMON is enabled
 *	- timer migration is enabled
 *	- the timer callback is not running
 *	- the timer is not the first expiring timer on the new target
 *
 * If one of the above requirements is not fulfilled we move the timer
 * to the current CPU or leave it on the previously assigned CPU if
 * the timer callback is currently running.
 */
static inline struct hrtimer_clock_base *
switch_hrtimer_base(struct hrtimer *timer, struct hrtimer_clock_base *base,
		    int pinned)
{
	struct hrtimer_cpu_base *new_cpu_base, *this_cpu_base;
	struct hrtimer_clock_base *new_base;
	int basenum = base->index;

	this_cpu_base = this_cpu_ptr(&hrtimer_bases);
	new_cpu_base = get_target_base(this_cpu_base, pinned);
again:
	new_base = &new_cpu_base->clock_base[basenum];

	if (base != new_base) {
		/*
		 * We are trying to move timer to new_base.
		 * However we can't change timer's base while it is running,
		 * so we keep it on the same CPU. No hassle vs. reprogramming
		 * the event source in the high resolution case. The softirq
		 * code will take care of this when the timer function has
		 * completed. There is no conflict as we hold the lock until
		 * the timer is enqueued.
		 */
		if (unlikely(hrtimer_callback_running(timer)))
			return base;

		/* See the comment in lock_hrtimer_base() */
		WRITE_ONCE(timer->base, &migration_base);
		raw_spin_unlock(&base->cpu_base->lock);
		raw_spin_lock(&new_base->cpu_base->lock);

		if (new_cpu_base != this_cpu_base &&
		    hrtimer_check_target(timer, new_base)) {
			raw_spin_unlock(&new_base->cpu_base->lock);
			raw_spin_lock(&base->cpu_base->lock);
			new_cpu_base = this_cpu_base;
			WRITE_ONCE(timer->base, base);
			goto again;
		}
		WRITE_ONCE(timer->base, new_base);
	} else {
		if (new_cpu_base != this_cpu_base &&
		    hrtimer_check_target(timer, new_base)) {
			new_cpu_base = this_cpu_base;
			goto again;
		}
	}
	return new_base;
}

#else /* CONFIG_SMP */

static inline bool is_migration_base(struct hrtimer_clock_base *base)
{
	return false;
}

static inline struct hrtimer_clock_base *
lock_hrtimer_base(const struct hrtimer *timer, unsigned long *flags)
{
	struct hrtimer_clock_base *base = timer->base;

	raw_spin_lock_irqsave(&base->cpu_base->lock, *flags);

	return base;
}

# define switch_hrtimer_base(t, b, p)	(b)

#endif	/* !CONFIG_SMP */

/*
 * Functions for the union type storage format of ktime_t which are
 * too large for inlining:
 */
#if BITS_PER_LONG < 64
/*
 * Divide a ktime value by a nanosecond value
 */
s64 __ktime_divns(const ktime_t kt, s64 div)
{
	int sft = 0;
	s64 dclc;
	u64 tmp;

	dclc = ktime_to_ns(kt);
	tmp = dclc < 0 ? -dclc : dclc;

	/* Make sure the divisor is less than 2^32: */
	while (div >> 32) {
		sft++;
		div >>= 1;
	}
	tmp >>= sft;
	do_div(tmp, (u32) div);
	return dclc < 0 ? -tmp : tmp;
}
EXPORT_SYMBOL_GPL(__ktime_divns);
#endif /* BITS_PER_LONG >= 64 */

/*
 * Add two ktime values and do a safety check for overflow:
 */
ktime_t ktime_add_safe(const ktime_t lhs, const ktime_t rhs)
{
	ktime_t res = ktime_add_unsafe(lhs, rhs);

	/*
	 * We use KTIME_SEC_MAX here, the maximum timeout which we can
	 * return to user space in a timespec:
	 */
	if (res < 0 || res < lhs || res < rhs)
		res = ktime_set(KTIME_SEC_MAX, 0);

	return res;
}

EXPORT_SYMBOL_GPL(ktime_add_safe);

#ifdef CONFIG_DEBUG_OBJECTS_TIMERS

static const struct debug_obj_descr hrtimer_debug_descr;

static void *hrtimer_debug_hint(void *addr)
{
	return ((struct hrtimer *) addr)->function;
}

/*
 * fixup_init is called when:
 * - an active object is initialized
 */
static bool hrtimer_fixup_init(void *addr, enum debug_obj_state state)
{
	struct hrtimer *timer = addr;

	switch (state) {
	case ODEBUG_STATE_ACTIVE:
		hrtimer_cancel(timer);
		debug_object_init(timer, &hrtimer_debug_descr);
		return true;
	default:
		return false;
	}
}

/*
 * fixup_activate is called when:
 * - an active object is activated
 * - an unknown non-static object is activated
 */
static bool hrtimer_fixup_activate(void *addr, enum debug_obj_state state)
{
	switch (state) {
	case ODEBUG_STATE_ACTIVE:
		WARN_ON(1);
		fallthrough;
	default:
		return false;
	}
}

/*
 * fixup_free is called when:
 * - an active object is freed
 */
static bool hrtimer_fixup_free(void *addr, enum debug_obj_state state)
{
	struct hrtimer *timer = addr;

	switch (state) {
	case ODEBUG_STATE_ACTIVE:
		hrtimer_cancel(timer);
		debug_object_free(timer, &hrtimer_debug_descr);
		return true;
	default:
		return false;
	}
}

static const struct debug_obj_descr hrtimer_debug_descr = {
	.name		= "hrtimer",
	.debug_hint	= hrtimer_debug_hint,
	.fixup_init	= hrtimer_fixup_init,
	.fixup_activate	= hrtimer_fixup_activate,
	.fixup_free	= hrtimer_fixup_free,
};

static inline void debug_hrtimer_init(struct hrtimer *timer)
{
	debug_object_init(timer, &hrtimer_debug_descr);
}

static inline void debug_hrtimer_activate(struct hrtimer *timer,
					  enum hrtimer_mode mode)
{
	debug_object_activate(timer, &hrtimer_debug_descr);
}

static inline void debug_hrtimer_deactivate(struct hrtimer *timer)
{
	debug_object_deactivate(timer, &hrtimer_debug_descr);
}

static void __hrtimer_init(struct hrtimer *timer, clockid_t clock_id,
			   enum hrtimer_mode mode);

void hrtimer_init_on_stack(struct hrtimer *timer, clockid_t clock_id,
			   enum hrtimer_mode mode)
{
	debug_object_init_on_stack(timer, &hrtimer_debug_descr);
	__hrtimer_init(timer, clock_id, mode);
}
EXPORT_SYMBOL_GPL(hrtimer_init_on_stack);

static void __hrtimer_init_sleeper(struct hrtimer_sleeper *sl,
				   clockid_t clock_id, enum hrtimer_mode mode);

void hrtimer_init_sleeper_on_stack(struct hrtimer_sleeper *sl,
				   clockid_t clock_id, enum hrtimer_mode mode)
{
	debug_object_init_on_stack(&sl->timer, &hrtimer_debug_descr);
	__hrtimer_init_sleeper(sl, clock_id, mode);
}
EXPORT_SYMBOL_GPL(hrtimer_init_sleeper_on_stack);

void destroy_hrtimer_on_stack(struct hrtimer *timer)
{
	debug_object_free(timer, &hrtimer_debug_descr);
}
EXPORT_SYMBOL_GPL(destroy_hrtimer_on_stack);

#else

static inline void debug_hrtimer_init(struct hrtimer *timer) { }
static inline void debug_hrtimer_activate(struct hrtimer *timer,
					  enum hrtimer_mode mode) { }
static inline void debug_hrtimer_deactivate(struct hrtimer *timer) { }
#endif

static inline void
debug_init(struct hrtimer *timer, clockid_t clockid,
	   enum hrtimer_mode mode)
{
	debug_hrtimer_init(timer);
	trace_hrtimer_init(timer, clockid, mode);
}

static inline void debug_activate(struct hrtimer *timer,
				  enum hrtimer_mode mode)
{
	debug_hrtimer_activate(timer, mode);
	trace_hrtimer_start(timer, mode);
}

static inline void debug_deactivate(struct hrtimer *timer)
{
	debug_hrtimer_deactivate(timer);
	trace_hrtimer_cancel(timer);
}

static struct hrtimer_clock_base *
__next_base(struct hrtimer_cpu_base *cpu_base, unsigned int *active)
{
	unsigned int idx;

	if (!*active)
		return NULL;

	idx = __ffs(*active);
	*active &= ~(1U << idx);

	return &cpu_base->clock_base[idx];
}

#define for_each_active_base(base, cpu_base, active)	\
	while ((base = __next_base((cpu_base), &(active))))

static ktime_t __hrtimer_next_event_base(struct hrtimer_cpu_base *cpu_base,
					 const struct hrtimer *exclude,
					 unsigned int active,
					 ktime_t expires_next)
{
	struct hrtimer_clock_base *base;
	ktime_t expires;

	for_each_active_base(base, cpu_base, active) {
		struct timerqueue_node *next;
		struct hrtimer *timer;

		next = timerqueue_getnext(&base->active);
		timer = container_of(next, struct hrtimer, node);
		if (timer == exclude) {
			/* Get to the next timer in the queue. */
			next = timerqueue_iterate_next(next);
			if (!next)
				continue;

			timer = container_of(next, struct hrtimer, node);
		}
		expires = ktime_sub(hrtimer_get_expires(timer), base->offset);
		if (expires < expires_next) {
			expires_next = expires;

			/* Skip cpu_base update if a timer is being excluded. */
			if (exclude)
				continue;

			if (timer->is_soft)
				cpu_base->softirq_next_timer = timer;
			else
				cpu_base->next_timer = timer;
		}
	}
	/*
	 * clock_was_set() might have changed base->offset of any of
	 * the clock bases so the result might be negative. Fix it up
	 * to prevent a false positive in clockevents_program_event().
	 */
	if (expires_next < 0)
		expires_next = 0;
	return expires_next;
}

/*
 * Recomputes cpu_base::*next_timer and returns the earliest expires_next but
 * does not set cpu_base::*expires_next, that is done by hrtimer_reprogram.
 *
 * When a softirq is pending, we can ignore the HRTIMER_ACTIVE_SOFT bases,
 * those timers will get run whenever the softirq gets handled, at the end of
 * hrtimer_run_softirq(), hrtimer_update_softirq_timer() will re-add these bases.
 *
 * Therefore softirq values are those from the HRTIMER_ACTIVE_SOFT clock bases.
 * The !softirq values are the minima across HRTIMER_ACTIVE_ALL, unless an actual
 * softirq is pending, in which case they're the minima of HRTIMER_ACTIVE_HARD.
 *
 * @active_mask must be one of:
 *  - HRTIMER_ACTIVE_ALL,
 *  - HRTIMER_ACTIVE_SOFT, or
 *  - HRTIMER_ACTIVE_HARD.
 */
static ktime_t
__hrtimer_get_next_event(struct hrtimer_cpu_base *cpu_base, unsigned int active_mask)
{
	unsigned int active;
	struct hrtimer *next_timer = NULL;
	ktime_t expires_next = KTIME_MAX;

	if (!cpu_base->softirq_activated && (active_mask & HRTIMER_ACTIVE_SOFT)) {
		active = cpu_base->active_bases & HRTIMER_ACTIVE_SOFT;
		cpu_base->softirq_next_timer = NULL;
		expires_next = __hrtimer_next_event_base(cpu_base, NULL,
							 active, KTIME_MAX);

		next_timer = cpu_base->softirq_next_timer;
	}

	if (active_mask & HRTIMER_ACTIVE_HARD) {
		active = cpu_base->active_bases & HRTIMER_ACTIVE_HARD;
		cpu_base->next_timer = next_timer;
		expires_next = __hrtimer_next_event_base(cpu_base, NULL, active,
							 expires_next);
	}

	return expires_next;
}

static inline ktime_t hrtimer_update_base(struct hrtimer_cpu_base *base)
{
	ktime_t *offs_real = &base->clock_base[HRTIMER_BASE_REALTIME].offset;
	ktime_t *offs_boot = &base->clock_base[HRTIMER_BASE_BOOTTIME].offset;
	ktime_t *offs_tai = &base->clock_base[HRTIMER_BASE_TAI].offset;

	ktime_t now = ktime_get_update_offsets_now(&base->clock_was_set_seq,
					    offs_real, offs_boot, offs_tai);

	base->clock_base[HRTIMER_BASE_REALTIME_SOFT].offset = *offs_real;
	base->clock_base[HRTIMER_BASE_BOOTTIME_SOFT].offset = *offs_boot;
	base->clock_base[HRTIMER_BASE_TAI_SOFT].offset = *offs_tai;

	return now;
}

/*
 * Is the high resolution mode active ?
 */
static inline int __hrtimer_hres_active(struct hrtimer_cpu_base *cpu_base)
{
	return IS_ENABLED(CONFIG_HIGH_RES_TIMERS) ?
		cpu_base->hres_active : 0;
}

static inline int hrtimer_hres_active(void)
{
	return __hrtimer_hres_active(this_cpu_ptr(&hrtimer_bases));
}

/*
 * Reprogram the event source with checking both queues for the
 * next event
 * Called with interrupts disabled and base->lock held
 */
static void
hrtimer_force_reprogram(struct hrtimer_cpu_base *cpu_base, int skip_equal)
{
	ktime_t expires_next;

	/*
	 * Find the current next expiration time.
	 */
	expires_next = __hrtimer_get_next_event(cpu_base, HRTIMER_ACTIVE_ALL);

	if (cpu_base->next_timer && cpu_base->next_timer->is_soft) {
		/*
		 * When the softirq is activated, hrtimer has to be
		 * programmed with the first hard hrtimer because soft
		 * timer interrupt could occur too late.
		 */
		if (cpu_base->softirq_activated)
			expires_next = __hrtimer_get_next_event(cpu_base,
								HRTIMER_ACTIVE_HARD);
		else
			cpu_base->softirq_expires_next = expires_next;
	}

	if (skip_equal && expires_next == cpu_base->expires_next)
		return;

	cpu_base->expires_next = expires_next;

	/*
	 * If hres is not active, hardware does not have to be
	 * reprogrammed yet.
	 *
	 * If a hang was detected in the last timer interrupt then we
	 * leave the hang delay active in the hardware. We want the
	 * system to make progress. That also prevents the following
	 * scenario:
	 * T1 expires 50ms from now
	 * T2 expires 5s from now
	 *
	 * T1 is removed, so this code is called and would reprogram
	 * the hardware to 5s from now. Any hrtimer_start after that
	 * will not reprogram the hardware due to hang_detected being
	 * set. So we'd effectivly block all timers until the T2 event
	 * fires.
	 */
	if (!__hrtimer_hres_active(cpu_base) || cpu_base->hang_detected)
		return;

	tick_program_event(cpu_base->expires_next, 1);
}

/* High resolution timer related functions */
#ifdef CONFIG_HIGH_RES_TIMERS

/*
 * High resolution timer enabled ?
 */
static bool hrtimer_hres_enabled __read_mostly  = true;
unsigned int hrtimer_resolution __read_mostly = LOW_RES_NSEC;
EXPORT_SYMBOL_GPL(hrtimer_resolution);

/*
 * Enable / Disable high resolution mode
 */
static int __init setup_hrtimer_hres(char *str)
{
	return (kstrtobool(str, &hrtimer_hres_enabled) == 0);
}

__setup("highres=", setup_hrtimer_hres);

/*
 * hrtimer_high_res_enabled - query, if the highres mode is enabled
 */
static inline int hrtimer_is_hres_enabled(void)
{
	return hrtimer_hres_enabled;
}

/*
 * Retrigger next event is called after clock was set
 *
 * Called with interrupts disabled via on_each_cpu()
 */
static void retrigger_next_event(void *arg)
{
	struct hrtimer_cpu_base *base = this_cpu_ptr(&hrtimer_bases);

	if (!__hrtimer_hres_active(base))
		return;

	raw_spin_lock(&base->lock);
	hrtimer_update_base(base);
	hrtimer_force_reprogram(base, 0);
	raw_spin_unlock(&base->lock);
}

/*
 * Switch to high resolution mode
 */
static void hrtimer_switch_to_hres(void)
{
	struct hrtimer_cpu_base *base = this_cpu_ptr(&hrtimer_bases);

	if (tick_init_highres()) {
		pr_warn("Could not switch to high resolution mode on CPU %u\n",
			base->cpu);
		return;
	}
	base->hres_active = 1;
	hrtimer_resolution = HIGH_RES_NSEC;

	tick_setup_sched_timer();
	/* "Retrigger" the interrupt to get things going */
	retrigger_next_event(NULL);
}

static void clock_was_set_work(struct work_struct *work)
{
	clock_was_set();
}

static DECLARE_WORK(hrtimer_work, clock_was_set_work);

/*
 * Called from timekeeping and resume code to reprogram the hrtimer
 * interrupt device on all cpus.
 */
void clock_was_set_delayed(void)
{
	schedule_work(&hrtimer_work);
}

#else

static inline int hrtimer_is_hres_enabled(void) { return 0; }
static inline void hrtimer_switch_to_hres(void) { }
static inline void retrigger_next_event(void *arg) { }

#endif /* CONFIG_HIGH_RES_TIMERS */

/*
 * When a timer is enqueued and expires earlier than the already enqueued
 * timers, we have to check, whether it expires earlier than the timer for
 * which the clock event device was armed.
 *
 * Called with interrupts disabled and base->cpu_base.lock held
 */
static void hrtimer_reprogram(struct hrtimer *timer, bool reprogram)
{
	struct hrtimer_cpu_base *cpu_base = this_cpu_ptr(&hrtimer_bases);
	struct hrtimer_clock_base *base = timer->base;
	ktime_t expires = ktime_sub(hrtimer_get_expires(timer), base->offset);

	WARN_ON_ONCE(hrtimer_get_expires_tv64(timer) < 0);

	/*
	 * CLOCK_REALTIME timer might be requested with an absolute
	 * expiry time which is less than base->offset. Set it to 0.
	 */
	if (expires < 0)
		expires = 0;

	if (timer->is_soft) {
		/*
		 * soft hrtimer could be started on a remote CPU. In this
		 * case softirq_expires_next needs to be updated on the
		 * remote CPU. The soft hrtimer will not expire before the
		 * first hard hrtimer on the remote CPU -
		 * hrtimer_check_target() prevents this case.
		 */
		struct hrtimer_cpu_base *timer_cpu_base = base->cpu_base;

		if (timer_cpu_base->softirq_activated)
			return;

		if (!ktime_before(expires, timer_cpu_base->softirq_expires_next))
			return;

		timer_cpu_base->softirq_next_timer = timer;
		timer_cpu_base->softirq_expires_next = expires;

		if (!ktime_before(expires, timer_cpu_base->expires_next) ||
		    !reprogram)
			return;
	}

	/*
	 * If the timer is not on the current cpu, we cannot reprogram
	 * the other cpus clock event device.
	 */
	if (base->cpu_base != cpu_base)
		return;

	/*
	 * If the hrtimer interrupt is running, then it will
	 * reevaluate the clock bases and reprogram the clock event
	 * device. The callbacks are always executed in hard interrupt
	 * context so we don't need an extra check for a running
	 * callback.
	 */
	if (cpu_base->in_hrtirq)
		return;

	if (expires >= cpu_base->expires_next)
		return;

	/* Update the pointer to the next expiring timer */
	cpu_base->next_timer = timer;
	cpu_base->expires_next = expires;

	/*
	 * If hres is not active, hardware does not have to be
	 * programmed yet.
	 *
	 * If a hang was detected in the last timer interrupt then we
	 * do not schedule a timer which is earlier than the expiry
	 * which we enforced in the hang detection. We want the system
	 * to make progress.
	 */
	if (!__hrtimer_hres_active(cpu_base) || cpu_base->hang_detected)
		return;

	/*
	 * Program the timer hardware. We enforce the expiry for
	 * events which are already in the past.
	 */
	tick_program_event(expires, 1);
}

/*
 * Clock realtime was set
 *
 * Change the offset of the realtime clock vs. the monotonic
 * clock.
 *
 * We might have to reprogram the high resolution timer interrupt. On
 * SMP we call the architecture specific code to retrigger _all_ high
 * resolution timer interrupts. On UP we just disable interrupts and
 * call the high resolution interrupt code.
 */
void clock_was_set(void)
{
#ifdef CONFIG_HIGH_RES_TIMERS
	/* Retrigger the CPU local events everywhere */
	on_each_cpu(retrigger_next_event, NULL, 1);
#endif
	timerfd_clock_was_set();
}

/*
 * During resume we might have to reprogram the high resolution timer
 * interrupt on all online CPUs.  However, all other CPUs will be
 * stopped with IRQs interrupts disabled so the clock_was_set() call
 * must be deferred.
 */
void hrtimers_resume(void)
{
	lockdep_assert_irqs_disabled();
	/* Retrigger on the local CPU */
	retrigger_next_event(NULL);
	/* And schedule a retrigger for all others */
	clock_was_set_delayed();
}

/*
 * Counterpart to lock_hrtimer_base above:
 */
static inline
void unlock_hrtimer_base(const struct hrtimer *timer, unsigned long *flags)
{
	raw_spin_unlock_irqrestore(&timer->base->cpu_base->lock, *flags);
}

/**
 * hrtimer_forward - forward the timer expiry
 * @timer:	hrtimer to forward
 * @now:	forward past this time
 * @interval:	the interval to forward
 *
 * Forward the timer expiry so it will expire in the future.
 * Returns the number of overruns.
 *
 * Can be safely called from the callback function of @timer. If
 * called from other contexts @timer must neither be enqueued nor
 * running the callback and the caller needs to take care of
 * serialization.
 *
 * Note: This only updates the timer expiry value and does not requeue
 * the timer.
 */
u64 hrtimer_forward(struct hrtimer *timer, ktime_t now, ktime_t interval)
{
	u64 orun = 1;
	ktime_t delta;

	delta = ktime_sub(now, hrtimer_get_expires(timer));

	if (delta < 0)
		return 0;

	if (WARN_ON(timer->state & HRTIMER_STATE_ENQUEUED))
		return 0;

	if (interval < hrtimer_resolution)
		interval = hrtimer_resolution;

	if (unlikely(delta >= interval)) {
		s64 incr = ktime_to_ns(interval);

		orun = ktime_divns(delta, incr);
		hrtimer_add_expires_ns(timer, incr * orun);
		if (hrtimer_get_expires_tv64(timer) > now)
			return orun;
		/*
		 * This (and the ktime_add() below) is the
		 * correction for exact:
		 */
		orun++;
	}
	hrtimer_add_expires(timer, interval);

	return orun;
}
EXPORT_SYMBOL_GPL(hrtimer_forward);

/*
 * enqueue_hrtimer - internal function to (re)start a timer
 *
 * The timer is inserted in expiry order. Insertion into the
 * red black tree is O(log(n)). Must hold the base lock.
 *
 * Returns 1 when the new timer is the leftmost timer in the tree.
 */
static int enqueue_hrtimer(struct hrtimer *timer,
			   struct hrtimer_clock_base *base,
			   enum hrtimer_mode mode)
{
	debug_activate(timer, mode);

	base->cpu_base->active_bases |= 1 << base->index;

	/* Pairs with the lockless read in hrtimer_is_queued() */
	WRITE_ONCE(timer->state, HRTIMER_STATE_ENQUEUED);

	return timerqueue_add(&base->active, &timer->node);
}

/*
 * __remove_hrtimer - internal function to remove a timer
 *
 * Caller must hold the base lock.
 *
 * High resolution timer mode reprograms the clock event device when the
 * timer is the one which expires next. The caller can disable this by setting
 * reprogram to zero. This is useful, when the context does a reprogramming
 * anyway (e.g. timer interrupt)
 */
static void __remove_hrtimer(struct hrtimer *timer,
			     struct hrtimer_clock_base *base,
			     u8 newstate, int reprogram)
{
	struct hrtimer_cpu_base *cpu_base = base->cpu_base;
	u8 state = timer->state;

	/* Pairs with the lockless read in hrtimer_is_queued() */
	WRITE_ONCE(timer->state, newstate);
	if (!(state & HRTIMER_STATE_ENQUEUED))
		return;

	if (!timerqueue_del(&base->active, &timer->node))
		cpu_base->active_bases &= ~(1 << base->index);

	/*
	 * Note: If reprogram is false we do not update
	 * cpu_base->next_timer. This happens when we remove the first
	 * timer on a remote cpu. No harm as we never dereference
	 * cpu_base->next_timer. So the worst thing what can happen is
	 * an superflous call to hrtimer_force_reprogram() on the
	 * remote cpu later on if the same timer gets enqueued again.
	 */
	if (reprogram && timer == cpu_base->next_timer)
		hrtimer_force_reprogram(cpu_base, 1);
}

/*
 * remove hrtimer, called with base lock held
 */
static inline int
remove_hrtimer(struct hrtimer *timer, struct hrtimer_clock_base *base, bool restart)
{
	u8 state = timer->state;

	if (state & HRTIMER_STATE_ENQUEUED) {
		int reprogram;

		/*
		 * Remove the timer and force reprogramming when high
		 * resolution mode is active and the timer is on the current
		 * CPU. If we remove a timer on another CPU, reprogramming is
		 * skipped. The interrupt event on this CPU is fired and
		 * reprogramming happens in the interrupt handler. This is a
		 * rare case and less expensive than a smp call.
		 */
		debug_deactivate(timer);
		reprogram = base->cpu_base == this_cpu_ptr(&hrtimer_bases);

		if (!restart)
			state = HRTIMER_STATE_INACTIVE;

		__remove_hrtimer(timer, base, state, reprogram);
		return 1;
	}
	return 0;
}

static inline ktime_t hrtimer_update_lowres(struct hrtimer *timer, ktime_t tim,
					    const enum hrtimer_mode mode)
{
#ifdef CONFIG_TIME_LOW_RES
	/*
	 * CONFIG_TIME_LOW_RES indicates that the system has no way to return
	 * granular time values. For relative timers we add hrtimer_resolution
	 * (i.e. one jiffie) to prevent short timeouts.
	 */
	timer->is_rel = mode & HRTIMER_MODE_REL;
	if (timer->is_rel)
		tim = ktime_add_safe(tim, hrtimer_resolution);
#endif
	return tim;
}

static void
hrtimer_update_softirq_timer(struct hrtimer_cpu_base *cpu_base, bool reprogram)
{
	ktime_t expires;

	/*
	 * Find the next SOFT expiration.
	 */
	expires = __hrtimer_get_next_event(cpu_base, HRTIMER_ACTIVE_SOFT);

	/*
	 * reprogramming needs to be triggered, even if the next soft
	 * hrtimer expires at the same time than the next hard
	 * hrtimer. cpu_base->softirq_expires_next needs to be updated!
	 */
	if (expires == KTIME_MAX)
		return;

	/*
	 * cpu_base->*next_timer is recomputed by __hrtimer_get_next_event()
	 * cpu_base->*expires_next is only set by hrtimer_reprogram()
	 */
	hrtimer_reprogram(cpu_base->softirq_next_timer, reprogram);
}

static int __hrtimer_start_range_ns(struct hrtimer *timer, ktime_t tim,
				    u64 delta_ns, const enum hrtimer_mode mode,
				    struct hrtimer_clock_base *base)
{
	struct hrtimer_clock_base *new_base;

	/* Remove an active timer from the queue: */
	remove_hrtimer(timer, base, true);

	if (mode & HRTIMER_MODE_REL)
		tim = ktime_add_safe(tim, base->get_time());

	tim = hrtimer_update_lowres(timer, tim, mode);

	hrtimer_set_expires_range_ns(timer, tim, delta_ns);

	/* Switch the timer base, if necessary: */
	new_base = switch_hrtimer_base(timer, base, mode & HRTIMER_MODE_PINNED);

	return enqueue_hrtimer(timer, new_base, mode);
}

/**
 * hrtimer_start_range_ns - (re)start an hrtimer
 * @timer:	the timer to be added
 * @tim:	expiry time
 * @delta_ns:	"slack" range for the timer
 * @mode:	timer mode: absolute (HRTIMER_MODE_ABS) or
 *		relative (HRTIMER_MODE_REL), and pinned (HRTIMER_MODE_PINNED);
 *		softirq based mode is considered for debug purpose only!
 */
void hrtimer_start_range_ns(struct hrtimer *timer, ktime_t tim,
			    u64 delta_ns, const enum hrtimer_mode mode)
{
	struct hrtimer_clock_base *base;
	unsigned long flags;

	/*
	 * Check whether the HRTIMER_MODE_SOFT bit and hrtimer.is_soft
	 * match on CONFIG_PREEMPT_RT = n. With PREEMPT_RT check the hard
	 * expiry mode because unmarked timers are moved to softirq expiry.
	 */
	if (!IS_ENABLED(CONFIG_PREEMPT_RT))
		WARN_ON_ONCE(!(mode & HRTIMER_MODE_SOFT) ^ !timer->is_soft);
	else
		WARN_ON_ONCE(!(mode & HRTIMER_MODE_HARD) ^ !timer->is_hard);

	base = lock_hrtimer_base(timer, &flags);

	if (__hrtimer_start_range_ns(timer, tim, delta_ns, mode, base))
		hrtimer_reprogram(timer, true);

	unlock_hrtimer_base(timer, &flags);
}
EXPORT_SYMBOL_GPL(hrtimer_start_range_ns);

/**
 * hrtimer_try_to_cancel - try to deactivate a timer
 * @timer:	hrtimer to stop
 *
 * Returns:
 *
 *  *  0 when the timer was not active
 *  *  1 when the timer was active
 *  * -1 when the timer is currently executing the callback function and
 *    cannot be stopped
 */
int hrtimer_try_to_cancel(struct hrtimer *timer)
{
	struct hrtimer_clock_base *base;
	unsigned long flags;
	int ret = -1;

	/*
	 * Check lockless first. If the timer is not active (neither
	 * enqueued nor running the callback, nothing to do here.  The
	 * base lock does not serialize against a concurrent enqueue,
	 * so we can avoid taking it.
	 */
	if (!hrtimer_active(timer))
		return 0;

	base = lock_hrtimer_base(timer, &flags);

	if (!hrtimer_callback_running(timer))
		ret = remove_hrtimer(timer, base, false);

	unlock_hrtimer_base(timer, &flags);

	return ret;

}
EXPORT_SYMBOL_GPL(hrtimer_try_to_cancel);

#ifdef CONFIG_PREEMPT_RT
static void hrtimer_cpu_base_init_expiry_lock(struct hrtimer_cpu_base *base)
{
	spin_lock_init(&base->softirq_expiry_lock);
}

static void hrtimer_cpu_base_lock_expiry(struct hrtimer_cpu_base *base)
{
	spin_lock(&base->softirq_expiry_lock);
}

static void hrtimer_cpu_base_unlock_expiry(struct hrtimer_cpu_base *base)
{
	spin_unlock(&base->softirq_expiry_lock);
}

/*
 * The counterpart to hrtimer_cancel_wait_running().
 *
 * If there is a waiter for cpu_base->expiry_lock, then it was waiting for
 * the timer callback to finish. Drop expiry_lock and reaquire it. That
 * allows the waiter to acquire the lock and make progress.
 */
static void hrtimer_sync_wait_running(struct hrtimer_cpu_base *cpu_base,
				      unsigned long flags)
{
	if (atomic_read(&cpu_base->timer_waiters)) {
		raw_spin_unlock_irqrestore(&cpu_base->lock, flags);
		spin_unlock(&cpu_base->softirq_expiry_lock);
		spin_lock(&cpu_base->softirq_expiry_lock);
		raw_spin_lock_irq(&cpu_base->lock);
	}
}

/*
 * This function is called on PREEMPT_RT kernels when the fast path
 * deletion of a timer failed because the timer callback function was
 * running.
 *
 * This prevents priority inversion: if the soft irq thread is preempted
 * in the middle of a timer callback, then calling del_timer_sync() can
 * lead to two issues:
 *
 *  - If the caller is on a remote CPU then it has to spin wait for the timer
 *    handler to complete. This can result in unbound priority inversion.
 *
 *  - If the caller originates from the task which preempted the timer
 *    handler on the same CPU, then spin waiting for the timer handler to
 *    complete is never going to end.
 */
void hrtimer_cancel_wait_running(const struct hrtimer *timer)
{
	/* Lockless read. Prevent the compiler from reloading it below */
	struct hrtimer_clock_base *base = READ_ONCE(timer->base);

	/*
	 * Just relax if the timer expires in hard interrupt context or if
	 * it is currently on the migration base.
	 */
	if (!timer->is_soft || is_migration_base(base)) {
		cpu_relax();
		return;
	}

	/*
	 * Mark the base as contended and grab the expiry lock, which is
	 * held by the softirq across the timer callback. Drop the lock
	 * immediately so the softirq can expire the next timer. In theory
	 * the timer could already be running again, but that's more than
	 * unlikely and just causes another wait loop.
	 */
	atomic_inc(&base->cpu_base->timer_waiters);
	spin_lock_bh(&base->cpu_base->softirq_expiry_lock);
	atomic_dec(&base->cpu_base->timer_waiters);
	spin_unlock_bh(&base->cpu_base->softirq_expiry_lock);
}
#else
static inline void
hrtimer_cpu_base_init_expiry_lock(struct hrtimer_cpu_base *base) { }
static inline void
hrtimer_cpu_base_lock_expiry(struct hrtimer_cpu_base *base) { }
static inline void
hrtimer_cpu_base_unlock_expiry(struct hrtimer_cpu_base *base) { }
static inline void hrtimer_sync_wait_running(struct hrtimer_cpu_base *base,
					     unsigned long flags) { }
#endif

/**
 * hrtimer_cancel - cancel a timer and wait for the handler to finish.
 * @timer:	the timer to be cancelled
 *
 * Returns:
 *  0 when the timer was not active
 *  1 when the timer was active
 */
int hrtimer_cancel(struct hrtimer *timer)
{
	int ret;

	do {
		ret = hrtimer_try_to_cancel(timer);

		if (ret < 0)
			hrtimer_cancel_wait_running(timer);
	} while (ret < 0);
	return ret;
}
EXPORT_SYMBOL_GPL(hrtimer_cancel);

/**
 * hrtimer_get_remaining - get remaining time for the timer
 * @timer:	the timer to read
 * @adjust:	adjust relative timers when CONFIG_TIME_LOW_RES=y
 */
ktime_t __hrtimer_get_remaining(const struct hrtimer *timer, bool adjust)
{
	unsigned long flags;
	ktime_t rem;

	lock_hrtimer_base(timer, &flags);
	if (IS_ENABLED(CONFIG_TIME_LOW_RES) && adjust)
		rem = hrtimer_expires_remaining_adjusted(timer);
	else
		rem = hrtimer_expires_remaining(timer);
	unlock_hrtimer_base(timer, &flags);

	return rem;
}
EXPORT_SYMBOL_GPL(__hrtimer_get_remaining);

#ifdef CONFIG_NO_HZ_COMMON
/**
 * hrtimer_get_next_event - get the time until next expiry event
 *
 * Returns the next expiry time or KTIME_MAX if no timer is pending.
 */
u64 hrtimer_get_next_event(void)
{
	struct hrtimer_cpu_base *cpu_base = this_cpu_ptr(&hrtimer_bases);
	u64 expires = KTIME_MAX;
	unsigned long flags;

	raw_spin_lock_irqsave(&cpu_base->lock, flags);

	if (!__hrtimer_hres_active(cpu_base))
		expires = __hrtimer_get_next_event(cpu_base, HRTIMER_ACTIVE_ALL);

	raw_spin_unlock_irqrestore(&cpu_base->lock, flags);

	return expires;
}

/**
 * hrtimer_next_event_without - time until next expiry event w/o one timer
 * @exclude:	timer to exclude
 *
 * Returns the next expiry time over all timers except for the @exclude one or
 * KTIME_MAX if none of them is pending.
 */
u64 hrtimer_next_event_without(const struct hrtimer *exclude)
{
	struct hrtimer_cpu_base *cpu_base = this_cpu_ptr(&hrtimer_bases);
	u64 expires = KTIME_MAX;
	unsigned long flags;

	raw_spin_lock_irqsave(&cpu_base->lock, flags);

	if (__hrtimer_hres_active(cpu_base)) {
		unsigned int active;

		if (!cpu_base->softirq_activated) {
			active = cpu_base->active_bases & HRTIMER_ACTIVE_SOFT;
			expires = __hrtimer_next_event_base(cpu_base, exclude,
							    active, KTIME_MAX);
		}
		active = cpu_base->active_bases & HRTIMER_ACTIVE_HARD;
		expires = __hrtimer_next_event_base(cpu_base, exclude, active,
						    expires);
	}

	raw_spin_unlock_irqrestore(&cpu_base->lock, flags);

	return expires;
}
#endif

static inline int hrtimer_clockid_to_base(clockid_t clock_id)
{
	if (likely(clock_id < MAX_CLOCKS)) {
		int base = hrtimer_clock_to_base_table[clock_id];

		if (likely(base != HRTIMER_MAX_CLOCK_BASES))
			return base;
	}
	WARN(1, "Invalid clockid %d. Using MONOTONIC\n", clock_id);
	return HRTIMER_BASE_MONOTONIC;
}

static void __hrtimer_init(struct hrtimer *timer, clockid_t clock_id,
			   enum hrtimer_mode mode)
{
	bool softtimer = !!(mode & HRTIMER_MODE_SOFT);
	struct hrtimer_cpu_base *cpu_base;
	int base;

	/*
	 * On PREEMPT_RT enabled kernels hrtimers which are not explicitely
	 * marked for hard interrupt expiry mode are moved into soft
	 * interrupt context for latency reasons and because the callbacks
	 * can invoke functions which might sleep on RT, e.g. spin_lock().
	 */
	if (IS_ENABLED(CONFIG_PREEMPT_RT) && !(mode & HRTIMER_MODE_HARD))
		softtimer = true;

	memset(timer, 0, sizeof(struct hrtimer));

	cpu_base = raw_cpu_ptr(&hrtimer_bases);

	/*
	 * POSIX magic: Relative CLOCK_REALTIME timers are not affected by
	 * clock modifications, so they needs to become CLOCK_MONOTONIC to
	 * ensure POSIX compliance.
	 */
	if (clock_id == CLOCK_REALTIME && mode & HRTIMER_MODE_REL)
		clock_id = CLOCK_MONOTONIC;

	base = softtimer ? HRTIMER_MAX_CLOCK_BASES / 2 : 0;
	base += hrtimer_clockid_to_base(clock_id);
	timer->is_soft = softtimer;
	timer->is_hard = !!(mode & HRTIMER_MODE_HARD);
	timer->base = &cpu_base->clock_base[base];
	timerqueue_init(&timer->node);
}

/**
 * hrtimer_init - initialize a timer to the given clock
 * @timer:	the timer to be initialized
 * @clock_id:	the clock to be used
 * @mode:       The modes which are relevant for intitialization:
 *              HRTIMER_MODE_ABS, HRTIMER_MODE_REL, HRTIMER_MODE_ABS_SOFT,
 *              HRTIMER_MODE_REL_SOFT
 *
 *              The PINNED variants of the above can be handed in,
 *              but the PINNED bit is ignored as pinning happens
 *              when the hrtimer is started
 */
void hrtimer_init(struct hrtimer *timer, clockid_t clock_id,
		  enum hrtimer_mode mode)
{
	debug_init(timer, clock_id, mode);
	__hrtimer_init(timer, clock_id, mode);
}
EXPORT_SYMBOL_GPL(hrtimer_init);

/*
 * A timer is active, when it is enqueued into the rbtree or the
 * callback function is running or it's in the state of being migrated
 * to another cpu.
 *
 * It is important for this function to not return a false negative.
 */
bool hrtimer_active(const struct hrtimer *timer)
{
	struct hrtimer_clock_base *base;
	unsigned int seq;

	do {
		base = READ_ONCE(timer->base);
		seq = raw_read_seqcount_begin(&base->seq);

		if (timer->state != HRTIMER_STATE_INACTIVE ||
		    base->running == timer)
			return true;

	} while (read_seqcount_retry(&base->seq, seq) ||
		 base != READ_ONCE(timer->base));

	return false;
}
EXPORT_SYMBOL_GPL(hrtimer_active);

/*
 * The write_seqcount_barrier()s in __run_hrtimer() split the thing into 3
 * distinct sections:
 *
 *  - queued:	the timer is queued
 *  - callback:	the timer is being ran
 *  - post:	the timer is inactive or (re)queued
 *
 * On the read side we ensure we observe timer->state and cpu_base->running
 * from the same section, if anything changed while we looked at it, we retry.
 * This includes timer->base changing because sequence numbers alone are
 * insufficient for that.
 *
 * The sequence numbers are required because otherwise we could still observe
 * a false negative if the read side got smeared over multiple consequtive
 * __run_hrtimer() invocations.
 */

static void __run_hrtimer(struct hrtimer_cpu_base *cpu_base,
			  struct hrtimer_clock_base *base,
			  struct hrtimer *timer, ktime_t *now,
			  unsigned long flags) __must_hold(&cpu_base->lock)
{
	enum hrtimer_restart (*fn)(struct hrtimer *);
	bool expires_in_hardirq;
	int restart;

	lockdep_assert_held(&cpu_base->lock);

	debug_deactivate(timer);
	base->running = timer;

	/*
	 * Separate the ->running assignment from the ->state assignment.
	 *
	 * As with a regular write barrier, this ensures the read side in
	 * hrtimer_active() cannot observe base->running == NULL &&
	 * timer->state == INACTIVE.
	 */
	raw_write_seqcount_barrier(&base->seq);

	__remove_hrtimer(timer, base, HRTIMER_STATE_INACTIVE, 0);
	fn = timer->function;

	/*
	 * Clear the 'is relative' flag for the TIME_LOW_RES case. If the
	 * timer is restarted with a period then it becomes an absolute
	 * timer. If its not restarted it does not matter.
	 */
	if (IS_ENABLED(CONFIG_TIME_LOW_RES))
		timer->is_rel = false;

	/*
	 * The timer is marked as running in the CPU base, so it is
	 * protected against migration to a different CPU even if the lock
	 * is dropped.
	 */
	raw_spin_unlock_irqrestore(&cpu_base->lock, flags);
	trace_hrtimer_expire_entry(timer, now);
	expires_in_hardirq = lockdep_hrtimer_enter(timer);

	restart = fn(timer);

	lockdep_hrtimer_exit(expires_in_hardirq);
	trace_hrtimer_expire_exit(timer);
	raw_spin_lock_irq(&cpu_base->lock);

	/*
	 * Note: We clear the running state after enqueue_hrtimer and
	 * we do not reprogram the event hardware. Happens either in
	 * hrtimer_start_range_ns() or in hrtimer_interrupt()
	 *
	 * Note: Because we dropped the cpu_base->lock above,
	 * hrtimer_start_range_ns() can have popped in and enqueued the timer
	 * for us already.
	 */
	if (restart != HRTIMER_NORESTART &&
	    !(timer->state & HRTIMER_STATE_ENQUEUED))
		enqueue_hrtimer(timer, base, HRTIMER_MODE_ABS);

	/*
	 * Separate the ->running assignment from the ->state assignment.
	 *
	 * As with a regular write barrier, this ensures the read side in
	 * hrtimer_active() cannot observe base->running.timer == NULL &&
	 * timer->state == INACTIVE.
	 */
	raw_write_seqcount_barrier(&base->seq);

	WARN_ON_ONCE(base->running != timer);
	base->running = NULL;
}

static void __hrtimer_run_queues(struct hrtimer_cpu_base *cpu_base, ktime_t now,
				 unsigned long flags, unsigned int active_mask)
{
	struct hrtimer_clock_base *base;
	unsigned int active = cpu_base->active_bases & active_mask;

	for_each_active_base(base, cpu_base, active) {
		struct timerqueue_node *node;
		ktime_t basenow;

		basenow = ktime_add(now, base->offset);

		while ((node = timerqueue_getnext(&base->active))) {
			struct hrtimer *timer;

			timer = container_of(node, struct hrtimer, node);

			/*
			 * The immediate goal for using the softexpires is
			 * minimizing wakeups, not running timers at the
			 * earliest interrupt after their soft expiration.
			 * This allows us to avoid using a Priority Search
			 * Tree, which can answer a stabbing querry for
			 * overlapping intervals and instead use the simple
			 * BST we already have.
			 * We don't add extra wakeups by delaying timers that
			 * are right-of a not yet expired timer, because that
			 * timer will have to trigger a wakeup anyway.
			 */
			if (basenow < hrtimer_get_softexpires_tv64(timer))
				break;

			__run_hrtimer(cpu_base, base, timer, &basenow, flags);
			if (active_mask == HRTIMER_ACTIVE_SOFT)
				hrtimer_sync_wait_running(cpu_base, flags);
		}
	}
}

static __latent_entropy void hrtimer_run_softirq(struct softirq_action *h)
{
	struct hrtimer_cpu_base *cpu_base = this_cpu_ptr(&hrtimer_bases);
	unsigned long flags;
	ktime_t now;

	hrtimer_cpu_base_lock_expiry(cpu_base);
	raw_spin_lock_irqsave(&cpu_base->lock, flags);

	now = hrtimer_update_base(cpu_base);
	__hrtimer_run_queues(cpu_base, now, flags, HRTIMER_ACTIVE_SOFT);

	cpu_base->softirq_activated = 0;
	hrtimer_update_softirq_timer(cpu_base, true);

	raw_spin_unlock_irqrestore(&cpu_base->lock, flags);
	hrtimer_cpu_base_unlock_expiry(cpu_base);
}

#ifdef CONFIG_HIGH_RES_TIMERS

/*
 * High resolution timer interrupt
 * Called with interrupts disabled
 */
void hrtimer_interrupt(struct clock_event_device *dev)
{
	struct hrtimer_cpu_base *cpu_base = this_cpu_ptr(&hrtimer_bases);
	ktime_t expires_next, now, entry_time, delta;
	unsigned long flags;
	int retries = 0;

	BUG_ON(!cpu_base->hres_active);
	cpu_base->nr_events++;
	dev->next_event = KTIME_MAX;

	raw_spin_lock_irqsave(&cpu_base->lock, flags);
	entry_time = now = hrtimer_update_base(cpu_base);
retry:
	cpu_base->in_hrtirq = 1;
	/*
	 * We set expires_next to KTIME_MAX here with cpu_base->lock
	 * held to prevent that a timer is enqueued in our queue via
	 * the migration code. This does not affect enqueueing of
	 * timers which run their callback and need to be requeued on
	 * this CPU.
	 */
	cpu_base->expires_next = KTIME_MAX;

	if (!ktime_before(now, cpu_base->softirq_expires_next)) {
		cpu_base->softirq_expires_next = KTIME_MAX;
		cpu_base->softirq_activated = 1;
		raise_softirq_irqoff(HRTIMER_SOFTIRQ);
	}

	__hrtimer_run_queues(cpu_base, now, flags, HRTIMER_ACTIVE_HARD);

	/* Reevaluate the clock bases for the next expiry */
	expires_next = __hrtimer_get_next_event(cpu_base, HRTIMER_ACTIVE_ALL);
	/*
	 * Store the new expiry value so the migration code can verify
	 * against it.
	 */
	cpu_base->expires_next = expires_next;
	cpu_base->in_hrtirq = 0;
	raw_spin_unlock_irqrestore(&cpu_base->lock, flags);

	/* Reprogramming necessary ? */
	if (!tick_program_event(expires_next, 0)) {
		cpu_base->hang_detected = 0;
		return;
	}

	/*
	 * The next timer was already expired due to:
	 * - tracing
	 * - long lasting callbacks
	 * - being scheduled away when running in a VM
	 *
	 * We need to prevent that we loop forever in the hrtimer
	 * interrupt routine. We give it 3 attempts to avoid
	 * overreacting on some spurious event.
	 *
	 * Acquire base lock for updating the offsets and retrieving
	 * the current time.
	 */
	raw_spin_lock_irqsave(&cpu_base->lock, flags);
	now = hrtimer_update_base(cpu_base);
	cpu_base->nr_retries++;
	if (++retries < 3)
		goto retry;
	/*
	 * Give the system a chance to do something else than looping
	 * here. We stored the entry time, so we know exactly how long
	 * we spent here. We schedule the next event this amount of
	 * time away.
	 */
	cpu_base->nr_hangs++;
	cpu_base->hang_detected = 1;
	raw_spin_unlock_irqrestore(&cpu_base->lock, flags);

	delta = ktime_sub(now, entry_time);
	if ((unsigned int)delta > cpu_base->max_hang_time)
		cpu_base->max_hang_time = (unsigned int) delta;
	/*
	 * Limit it to a sensible value as we enforce a longer
	 * delay. Give the CPU at least 100ms to catch up.
	 */
	if (delta > 100 * NSEC_PER_MSEC)
		expires_next = ktime_add_ns(now, 100 * NSEC_PER_MSEC);
	else
		expires_next = ktime_add(now, delta);
	tick_program_event(expires_next, 1);
	pr_warn_once("hrtimer: interrupt took %llu ns\n", ktime_to_ns(delta));
}

/* called with interrupts disabled */
static inline void __hrtimer_peek_ahead_timers(void)
{
	struct tick_device *td;

	if (!hrtimer_hres_active())
		return;

	td = this_cpu_ptr(&tick_cpu_device);
	if (td && td->evtdev)
		hrtimer_interrupt(td->evtdev);
}

#else /* CONFIG_HIGH_RES_TIMERS */

static inline void __hrtimer_peek_ahead_timers(void) { }

#endif	/* !CONFIG_HIGH_RES_TIMERS */

/*
 * Called from run_local_timers in hardirq context every jiffy
 */
void hrtimer_run_queues(void)
{
	struct hrtimer_cpu_base *cpu_base = this_cpu_ptr(&hrtimer_bases);
	unsigned long flags;
	ktime_t now;

	if (__hrtimer_hres_active(cpu_base))
		return;

	/*
	 * This _is_ ugly: We have to check periodically, whether we
	 * can switch to highres and / or nohz mode. The clocksource
	 * switch happens with xtime_lock held. Notification from
	 * there only sets the check bit in the tick_oneshot code,
	 * otherwise we might deadlock vs. xtime_lock.
	 */
	if (tick_check_oneshot_change(!hrtimer_is_hres_enabled())) {
		hrtimer_switch_to_hres();
		return;
	}

	raw_spin_lock_irqsave(&cpu_base->lock, flags);
	now = hrtimer_update_base(cpu_base);

	if (!ktime_before(now, cpu_base->softirq_expires_next)) {
		cpu_base->softirq_expires_next = KTIME_MAX;
		cpu_base->softirq_activated = 1;
		raise_softirq_irqoff(HRTIMER_SOFTIRQ);
	}

	__hrtimer_run_queues(cpu_base, now, flags, HRTIMER_ACTIVE_HARD);
	raw_spin_unlock_irqrestore(&cpu_base->lock, flags);
}

/*
 * Sleep related functions:
 */
static enum hrtimer_restart hrtimer_wakeup(struct hrtimer *timer)
{
	struct hrtimer_sleeper *t =
		container_of(timer, struct hrtimer_sleeper, timer);
	struct task_struct *task = t->task;

	t->task = NULL;
	if (task)
		wake_up_process(task);

	return HRTIMER_NORESTART;
}

/**
 * hrtimer_sleeper_start_expires - Start a hrtimer sleeper timer
 * @sl:		sleeper to be started
 * @mode:	timer mode abs/rel
 *
 * Wrapper around hrtimer_start_expires() for hrtimer_sleeper based timers
 * to allow PREEMPT_RT to tweak the delivery mode (soft/hardirq context)
 */
void hrtimer_sleeper_start_expires(struct hrtimer_sleeper *sl,
				   enum hrtimer_mode mode)
{
	/*
	 * Make the enqueue delivery mode check work on RT. If the sleeper
	 * was initialized for hard interrupt delivery, force the mode bit.
	 * This is a special case for hrtimer_sleepers because
	 * hrtimer_init_sleeper() determines the delivery mode on RT so the
	 * fiddling with this decision is avoided at the call sites.
	 */
	if (IS_ENABLED(CONFIG_PREEMPT_RT) && sl->timer.is_hard)
		mode |= HRTIMER_MODE_HARD;

	hrtimer_start_expires(&sl->timer, mode);
}
EXPORT_SYMBOL_GPL(hrtimer_sleeper_start_expires);

static void __hrtimer_init_sleeper(struct hrtimer_sleeper *sl,
				   clockid_t clock_id, enum hrtimer_mode mode)
{
	/*
	 * On PREEMPT_RT enabled kernels hrtimers which are not explicitely
	 * marked for hard interrupt expiry mode are moved into soft
	 * interrupt context either for latency reasons or because the
	 * hrtimer callback takes regular spinlocks or invokes other
	 * functions which are not suitable for hard interrupt context on
	 * PREEMPT_RT.
	 *
	 * The hrtimer_sleeper callback is RT compatible in hard interrupt
	 * context, but there is a latency concern: Untrusted userspace can
	 * spawn many threads which arm timers for the same expiry time on
	 * the same CPU. That causes a latency spike due to the wakeup of
	 * a gazillion threads.
	 *
	 * OTOH, priviledged real-time user space applications rely on the
	 * low latency of hard interrupt wakeups. If the current task is in
	 * a real-time scheduling class, mark the mode for hard interrupt
	 * expiry.
	 */
	if (IS_ENABLED(CONFIG_PREEMPT_RT)) {
		if (task_is_realtime(current) && !(mode & HRTIMER_MODE_SOFT))
			mode |= HRTIMER_MODE_HARD;
	}

	__hrtimer_init(&sl->timer, clock_id, mode);
	sl->timer.function = hrtimer_wakeup;
	sl->task = current;
}

/**
 * hrtimer_init_sleeper - initialize sleeper to the given clock
 * @sl:		sleeper to be initialized
 * @clock_id:	the clock to be used
 * @mode:	timer mode abs/rel
 */
void hrtimer_init_sleeper(struct hrtimer_sleeper *sl, clockid_t clock_id,
			  enum hrtimer_mode mode)
{
	debug_init(&sl->timer, clock_id, mode);
	__hrtimer_init_sleeper(sl, clock_id, mode);

}
EXPORT_SYMBOL_GPL(hrtimer_init_sleeper);

int nanosleep_copyout(struct restart_block *restart, struct timespec64 *ts)
{
	switch(restart->nanosleep.type) {
#ifdef CONFIG_COMPAT_32BIT_TIME
	case TT_COMPAT:
		if (put_old_timespec32(ts, restart->nanosleep.compat_rmtp))
			return -EFAULT;
		break;
#endif
	case TT_NATIVE:
		if (put_timespec64(ts, restart->nanosleep.rmtp))
			return -EFAULT;
		break;
	default:
		BUG();
	}
	return -ERESTART_RESTARTBLOCK;
}

static int __sched do_nanosleep(struct hrtimer_sleeper *t, enum hrtimer_mode mode)
{
	struct restart_block *restart;

	do {
		set_current_state(TASK_INTERRUPTIBLE);
		hrtimer_sleeper_start_expires(t, mode);

		if (likely(t->task))
			freezable_schedule();

		hrtimer_cancel(&t->timer);
		mode = HRTIMER_MODE_ABS;

	} while (t->task && !signal_pending(current));

	__set_current_state(TASK_RUNNING);

	if (!t->task)
		return 0;

	restart = &current->restart_block;
	if (restart->nanosleep.type != TT_NONE) {
		ktime_t rem = hrtimer_expires_remaining(&t->timer);
		struct timespec64 rmt;

		if (rem <= 0)
			return 0;
		rmt = ktime_to_timespec64(rem);

		return nanosleep_copyout(restart, &rmt);
	}
	return -ERESTART_RESTARTBLOCK;
}

static long __sched hrtimer_nanosleep_restart(struct restart_block *restart)
{
	struct hrtimer_sleeper t;
	int ret;

	hrtimer_init_sleeper_on_stack(&t, restart->nanosleep.clockid,
				      HRTIMER_MODE_ABS);
	hrtimer_set_expires_tv64(&t.timer, restart->nanosleep.expires);
	ret = do_nanosleep(&t, HRTIMER_MODE_ABS);
	destroy_hrtimer_on_stack(&t.timer);
	return ret;
}

long hrtimer_nanosleep(ktime_t rqtp, const enum hrtimer_mode mode,
		       const clockid_t clockid)
{
	struct restart_block *restart;
	struct hrtimer_sleeper t;
	int ret = 0;
	u64 slack;

	slack = current->timer_slack_ns;
	if (dl_task(current) || rt_task(current))
		slack = 0;

	hrtimer_init_sleeper_on_stack(&t, clockid, mode);
	hrtimer_set_expires_range_ns(&t.timer, rqtp, slack);
	ret = do_nanosleep(&t, mode);
	if (ret != -ERESTART_RESTARTBLOCK)
		goto out;

	/* Absolute timers do not update the rmtp value and restart: */
	if (mode == HRTIMER_MODE_ABS) {
		ret = -ERESTARTNOHAND;
		goto out;
	}

	restart = &current->restart_block;
	restart->fn = hrtimer_nanosleep_restart;
	restart->nanosleep.clockid = t.timer.base->clockid;
	restart->nanosleep.expires = hrtimer_get_expires_tv64(&t.timer);
out:
	destroy_hrtimer_on_stack(&t.timer);
	return ret;
}

#ifdef CONFIG_64BIT

SYSCALL_DEFINE2(nanosleep, struct __kernel_timespec __user *, rqtp,
		struct __kernel_timespec __user *, rmtp)
{
	struct timespec64 tu;

	if (get_timespec64(&tu, rqtp))
		return -EFAULT;

	if (!timespec64_valid(&tu))
		return -EINVAL;

	current->restart_block.nanosleep.type = rmtp ? TT_NATIVE : TT_NONE;
	current->restart_block.nanosleep.rmtp = rmtp;
	return hrtimer_nanosleep(timespec64_to_ktime(tu), HRTIMER_MODE_REL,
				 CLOCK_MONOTONIC);
}

#endif

#ifdef CONFIG_COMPAT_32BIT_TIME

SYSCALL_DEFINE2(nanosleep_time32, struct old_timespec32 __user *, rqtp,
		       struct old_timespec32 __user *, rmtp)
{
	struct timespec64 tu;

	if (get_old_timespec32(&tu, rqtp))
		return -EFAULT;

	if (!timespec64_valid(&tu))
		return -EINVAL;

	current->restart_block.nanosleep.type = rmtp ? TT_COMPAT : TT_NONE;
	current->restart_block.nanosleep.compat_rmtp = rmtp;
	return hrtimer_nanosleep(timespec64_to_ktime(tu), HRTIMER_MODE_REL,
				 CLOCK_MONOTONIC);
}
#endif

/*
 * Functions related to boot-time initialization:
 */
int hrtimers_prepare_cpu(unsigned int cpu)
{
	struct hrtimer_cpu_base *cpu_base = &per_cpu(hrtimer_bases, cpu);
	int i;

	for (i = 0; i < HRTIMER_MAX_CLOCK_BASES; i++) {
		struct hrtimer_clock_base *clock_b = &cpu_base->clock_base[i];

		clock_b->cpu_base = cpu_base;
		seqcount_raw_spinlock_init(&clock_b->seq, &cpu_base->lock);
		timerqueue_init_head(&clock_b->active);
	}

	cpu_base->cpu = cpu;
<<<<<<< HEAD
	hrtimer_init_hres(cpu_base);
=======
	cpu_base->active_bases = 0;
	cpu_base->hres_active = 0;
	cpu_base->hang_detected = 0;
	cpu_base->next_timer = NULL;
	cpu_base->softirq_next_timer = NULL;
	cpu_base->expires_next = KTIME_MAX;
	cpu_base->softirq_expires_next = KTIME_MAX;
	hrtimer_cpu_base_init_expiry_lock(cpu_base);
>>>>>>> 24b8d41d
	return 0;
}

#ifdef CONFIG_HOTPLUG_CPU

static void migrate_hrtimer_list(struct hrtimer_clock_base *old_base,
				struct hrtimer_clock_base *new_base)
{
	struct hrtimer *timer;
	struct timerqueue_node *node;

	while ((node = timerqueue_getnext(&old_base->active))) {
		timer = container_of(node, struct hrtimer, node);
		BUG_ON(hrtimer_callback_running(timer));
		debug_deactivate(timer);

		/*
		 * Mark it as ENQUEUED not INACTIVE otherwise the
		 * timer could be seen as !active and just vanish away
		 * under us on another CPU
		 */
		__remove_hrtimer(timer, old_base, HRTIMER_STATE_ENQUEUED, 0);
		timer->base = new_base;
		/*
		 * Enqueue the timers on the new cpu. This does not
		 * reprogram the event device in case the timer
		 * expires before the earliest on this CPU, but we run
		 * hrtimer_interrupt after we migrated everything to
		 * sort out already expired timers and reprogram the
		 * event device.
		 */
		enqueue_hrtimer(timer, new_base, HRTIMER_MODE_ABS);
	}
}

int hrtimers_dead_cpu(unsigned int scpu)
{
	struct hrtimer_cpu_base *old_base, *new_base;
	int i;

	BUG_ON(cpu_online(scpu));
	tick_cancel_sched_timer(scpu);

	/*
	 * this BH disable ensures that raise_softirq_irqoff() does
	 * not wakeup ksoftirqd (and acquire the pi-lock) while
	 * holding the cpu_base lock
	 */
	local_bh_disable();
	local_irq_disable();
	old_base = &per_cpu(hrtimer_bases, scpu);
	new_base = this_cpu_ptr(&hrtimer_bases);
	/*
	 * The caller is globally serialized and nobody else
	 * takes two locks at once, deadlock is not possible.
	 */
	raw_spin_lock(&new_base->lock);
	raw_spin_lock_nested(&old_base->lock, SINGLE_DEPTH_NESTING);

	for (i = 0; i < HRTIMER_MAX_CLOCK_BASES; i++) {
		migrate_hrtimer_list(&old_base->clock_base[i],
				     &new_base->clock_base[i]);
	}

	/*
	 * The migration might have changed the first expiring softirq
	 * timer on this CPU. Update it.
	 */
	hrtimer_update_softirq_timer(new_base, false);

	raw_spin_unlock(&old_base->lock);
	raw_spin_unlock(&new_base->lock);

	/* Check, if we got expired work to do */
	__hrtimer_peek_ahead_timers();
	local_irq_enable();
<<<<<<< HEAD
=======
	local_bh_enable();
>>>>>>> 24b8d41d
	return 0;
}

#endif /* CONFIG_HOTPLUG_CPU */

void __init hrtimers_init(void)
{
	hrtimers_prepare_cpu(smp_processor_id());
<<<<<<< HEAD
=======
	open_softirq(HRTIMER_SOFTIRQ, hrtimer_run_softirq);
>>>>>>> 24b8d41d
}

/**
 * schedule_hrtimeout_range_clock - sleep until timeout
 * @expires:	timeout value (ktime_t)
 * @delta:	slack in expires timeout (ktime_t)
 * @mode:	timer mode
 * @clock_id:	timer clock to be used
 */
int __sched
schedule_hrtimeout_range_clock(ktime_t *expires, u64 delta,
			       const enum hrtimer_mode mode, clockid_t clock_id)
{
	struct hrtimer_sleeper t;

	/*
	 * Optimize when a zero timeout value is given. It does not
	 * matter whether this is an absolute or a relative time.
	 */
	if (expires && *expires == 0) {
		__set_current_state(TASK_RUNNING);
		return 0;
	}

	/*
	 * A NULL parameter means "infinite"
	 */
	if (!expires) {
		schedule();
		return -EINTR;
	}

	hrtimer_init_sleeper_on_stack(&t, clock_id, mode);
	hrtimer_set_expires_range_ns(&t.timer, *expires, delta);
	hrtimer_sleeper_start_expires(&t, mode);

	if (likely(t.task))
		schedule();

	hrtimer_cancel(&t.timer);
	destroy_hrtimer_on_stack(&t.timer);

	__set_current_state(TASK_RUNNING);

	return !t.task ? 0 : -EINTR;
}

/**
 * schedule_hrtimeout_range - sleep until timeout
 * @expires:	timeout value (ktime_t)
 * @delta:	slack in expires timeout (ktime_t)
 * @mode:	timer mode
 *
 * Make the current task sleep until the given expiry time has
 * elapsed. The routine will return immediately unless
 * the current task state has been set (see set_current_state()).
 *
 * The @delta argument gives the kernel the freedom to schedule the
 * actual wakeup to a time that is both power and performance friendly.
 * The kernel give the normal best effort behavior for "@expires+@delta",
 * but may decide to fire the timer earlier, but no earlier than @expires.
 *
 * You can set the task state as follows -
 *
 * %TASK_UNINTERRUPTIBLE - at least @timeout time is guaranteed to
 * pass before the routine returns unless the current task is explicitly
 * woken up, (e.g. by wake_up_process()).
 *
 * %TASK_INTERRUPTIBLE - the routine may return early if a signal is
 * delivered to the current task or the current task is explicitly woken
 * up.
 *
 * The current task state is guaranteed to be TASK_RUNNING when this
 * routine returns.
 *
 * Returns 0 when the timer has expired. If the task was woken before the
 * timer expired by a signal (only possible in state TASK_INTERRUPTIBLE) or
 * by an explicit wakeup, it returns -EINTR.
 */
int __sched schedule_hrtimeout_range(ktime_t *expires, u64 delta,
				     const enum hrtimer_mode mode)
{
	return schedule_hrtimeout_range_clock(expires, delta, mode,
					      CLOCK_MONOTONIC);
}
EXPORT_SYMBOL_GPL(schedule_hrtimeout_range);

/**
 * schedule_hrtimeout - sleep until timeout
 * @expires:	timeout value (ktime_t)
 * @mode:	timer mode
 *
 * Make the current task sleep until the given expiry time has
 * elapsed. The routine will return immediately unless
 * the current task state has been set (see set_current_state()).
 *
 * You can set the task state as follows -
 *
 * %TASK_UNINTERRUPTIBLE - at least @timeout time is guaranteed to
 * pass before the routine returns unless the current task is explicitly
 * woken up, (e.g. by wake_up_process()).
 *
 * %TASK_INTERRUPTIBLE - the routine may return early if a signal is
 * delivered to the current task or the current task is explicitly woken
 * up.
 *
 * The current task state is guaranteed to be TASK_RUNNING when this
 * routine returns.
 *
 * Returns 0 when the timer has expired. If the task was woken before the
 * timer expired by a signal (only possible in state TASK_INTERRUPTIBLE) or
 * by an explicit wakeup, it returns -EINTR.
 */
int __sched schedule_hrtimeout(ktime_t *expires,
			       const enum hrtimer_mode mode)
{
	return schedule_hrtimeout_range(expires, 0, mode);
}
EXPORT_SYMBOL_GPL(schedule_hrtimeout);<|MERGE_RESOLUTION|>--- conflicted
+++ resolved
@@ -198,19 +198,6 @@
 	return expires < new_base->cpu_base->expires_next;
 }
 
-<<<<<<< HEAD
-#ifdef CONFIG_NO_HZ_COMMON
-static inline
-struct hrtimer_cpu_base *get_target_base(struct hrtimer_cpu_base *base,
-					 int pinned)
-{
-	if (pinned || !base->migration_enabled)
-		return base;
-	return &per_cpu(hrtimer_bases, get_nohz_timer_target());
-}
-#else
-=======
->>>>>>> 24b8d41d
 static inline
 struct hrtimer_cpu_base *get_target_base(struct hrtimer_cpu_base *base,
 					 int pinned)
@@ -2018,9 +2005,6 @@
 	}
 
 	cpu_base->cpu = cpu;
-<<<<<<< HEAD
-	hrtimer_init_hres(cpu_base);
-=======
 	cpu_base->active_bases = 0;
 	cpu_base->hres_active = 0;
 	cpu_base->hang_detected = 0;
@@ -2029,7 +2013,6 @@
 	cpu_base->expires_next = KTIME_MAX;
 	cpu_base->softirq_expires_next = KTIME_MAX;
 	hrtimer_cpu_base_init_expiry_lock(cpu_base);
->>>>>>> 24b8d41d
 	return 0;
 }
 
@@ -2106,10 +2089,7 @@
 	/* Check, if we got expired work to do */
 	__hrtimer_peek_ahead_timers();
 	local_irq_enable();
-<<<<<<< HEAD
-=======
 	local_bh_enable();
->>>>>>> 24b8d41d
 	return 0;
 }
 
@@ -2118,10 +2098,7 @@
 void __init hrtimers_init(void)
 {
 	hrtimers_prepare_cpu(smp_processor_id());
-<<<<<<< HEAD
-=======
 	open_softirq(HRTIMER_SOFTIRQ, hrtimer_run_softirq);
->>>>>>> 24b8d41d
 }
 
 /**
