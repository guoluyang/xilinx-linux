--- conflicted
+++ resolved
@@ -185,11 +185,6 @@
 	pid->level = ns->level;
 
 	for (i = ns->level; i >= 0; i--) {
-<<<<<<< HEAD
-		nr = alloc_pidmap(tmp);
-		if (nr < 0) {
-			retval = nr;
-=======
 		int tid = 0;
 
 		if (set_tid_size) {
@@ -243,7 +238,6 @@
 
 		if (nr < 0) {
 			retval = (nr == -ENOSPC) ? -EAGAIN : nr;
->>>>>>> 24b8d41d
 			goto out_free;
 		}
 
