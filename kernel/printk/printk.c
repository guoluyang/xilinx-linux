--- conflicted
+++ resolved
@@ -48,11 +48,7 @@
 #include <linux/sched/debug.h>
 #include <linux/sched/task_stack.h>
 
-<<<<<<< HEAD
-#include <asm/uaccess.h>
-=======
 #include <linux/uaccess.h>
->>>>>>> 24b8d41d
 #include <asm/sections.h>
 
 #include <trace/events/initcall.h>
@@ -122,21 +118,6 @@
 
 static int __control_devkmsg(char *str)
 {
-<<<<<<< HEAD
-	if (!str)
-		return -EINVAL;
-
-	if (!strncmp(str, "on", 2)) {
-		devkmsg_log = DEVKMSG_LOG_MASK_ON;
-		return 2;
-	} else if (!strncmp(str, "off", 3)) {
-		devkmsg_log = DEVKMSG_LOG_MASK_OFF;
-		return 3;
-	} else if (!strncmp(str, "ratelimit", 9)) {
-		devkmsg_log = DEVKMSG_LOG_MASK_DEFAULT;
-		return 9;
-	}
-=======
 	size_t len;
 
 	if (!str)
@@ -160,7 +141,6 @@
 		return len;
 	}
 
->>>>>>> 24b8d41d
 	return -EINVAL;
 }
 
@@ -172,20 +152,10 @@
 	/*
 	 * Set sysctl string accordingly:
 	 */
-<<<<<<< HEAD
-	if (devkmsg_log == DEVKMSG_LOG_MASK_ON) {
-		memset(devkmsg_log_str, 0, DEVKMSG_STR_MAX_SIZE);
-		strncpy(devkmsg_log_str, "on", 2);
-	} else if (devkmsg_log == DEVKMSG_LOG_MASK_OFF) {
-		memset(devkmsg_log_str, 0, DEVKMSG_STR_MAX_SIZE);
-		strncpy(devkmsg_log_str, "off", 3);
-	}
-=======
 	if (devkmsg_log == DEVKMSG_LOG_MASK_ON)
 		strcpy(devkmsg_log_str, "on");
 	else if (devkmsg_log == DEVKMSG_LOG_MASK_OFF)
 		strcpy(devkmsg_log_str, "off");
->>>>>>> 24b8d41d
 	/* else "ratelimit" which is set by default. */
 
 	/*
@@ -203,11 +173,7 @@
 char devkmsg_log_str[DEVKMSG_STR_MAX_SIZE] = "ratelimit";
 
 int devkmsg_sysctl_set_loglvl(struct ctl_table *table, int write,
-<<<<<<< HEAD
-			      void __user *buffer, size_t *lenp, loff_t *ppos)
-=======
 			      void *buffer, size_t *lenp, loff_t *ppos)
->>>>>>> 24b8d41d
 {
 	char old_str[DEVKMSG_STR_MAX_SIZE];
 	unsigned int old;
@@ -245,20 +211,7 @@
 	return 0;
 }
 
-<<<<<<< HEAD
-/*
- * Number of registered extended console drivers.
- *
- * If extended consoles are present, in-kernel cont reassembly is disabled
- * and each fragment is stored as a separate log entry with proper
- * continuation flag so that every emitted message has full metadata.  This
- * doesn't change the result for regular consoles or /proc/kmsg.  For
- * /dev/kmsg, as long as the reader concatenates messages according to
- * consecutive continuation flags, the end result should be the same too.
- */
-=======
 /* Number of registered extended console drivers. */
->>>>>>> 24b8d41d
 static int nr_ext_console_drivers;
 
 /*
@@ -408,8 +361,6 @@
  * console_unlock() or anything else that might wake up a process.
  */
 DEFINE_RAW_SPINLOCK(logbuf_lock);
-<<<<<<< HEAD
-=======
 
 /*
  * Helper macros to lock/unlock logbuf_lock and switch between
@@ -438,7 +389,6 @@
 		raw_spin_unlock(&logbuf_lock);		\
 		printk_safe_exit_irqrestore(flags);	\
 	} while (0)
->>>>>>> 24b8d41d
 
 #ifdef CONFIG_PRINTK
 DECLARE_WAIT_QUEUE_HEAD(log_wait);
@@ -650,20 +600,7 @@
 	caller[0] = '\0';
 #endif
 
-<<<<<<< HEAD
-	/*
-	 * If we couldn't merge continuation line fragments during the print,
-	 * export the stored flags to allow an optional external merge of the
-	 * records. Merging the records isn't always neccessarily correct, like
-	 * when we hit a race during printing. In most cases though, it produces
-	 * better readable output. 'c' in the record flags mark the first
-	 * fragment of a line, '+' the following.
-	 */
-	if (msg->flags & LOG_CONT)
-		cont = (prev_flags & LOG_CONT) ? '+' : 'c';
-=======
 	do_div(ts_usec, 1000);
->>>>>>> 24b8d41d
 
 	return scnprintf(buf, size, "%u,%llu,%llu,%c%s;",
 			 (info->facility << 3) | info->level, info->seq,
@@ -729,11 +666,6 @@
 /* /dev/kmsg - userspace message inject/listen interface */
 struct devkmsg_user {
 	u64 seq;
-<<<<<<< HEAD
-	u32 idx;
-	enum log_flags prev;
-=======
->>>>>>> 24b8d41d
 	struct ratelimit_state rs;
 	struct mutex lock;
 	char buf[CONSOLE_EXT_LOG_MAX];
@@ -1323,11 +1255,7 @@
 	unsigned long long k;
 	unsigned long timeout;
 
-<<<<<<< HEAD
-	if ((boot_delay == 0 || system_state != SYSTEM_BOOTING)
-=======
 	if ((boot_delay == 0 || system_state >= SYSTEM_RUNNING)
->>>>>>> 24b8d41d
 		|| suppress_message_printing(level)) {
 		return;
 	}
@@ -1973,96 +1901,10 @@
 	}
 }
 
-<<<<<<< HEAD
-/*
- * Continuation lines are buffered, and not committed to the record buffer
- * until the line is complete, or a race forces it. The line fragments
- * though, are printed immediately to the consoles to ensure everything has
- * reached the console in case of a kernel crash.
- */
-static struct cont {
-	char buf[LOG_LINE_MAX];
-	size_t len;			/* length == 0 means unused buffer */
-	size_t cons;			/* bytes written to console */
-	struct task_struct *owner;	/* task of first print*/
-	u64 ts_nsec;			/* time of first print */
-	u8 level;			/* log level of first message */
-	u8 facility;			/* log facility of first message */
-	enum log_flags flags;		/* prefix, newline flags */
-	bool flushed:1;			/* buffer sealed and committed */
-} cont;
-
-static void cont_flush(void)
-{
-	if (cont.flushed)
-		return;
-	if (cont.len == 0)
-		return;
-	if (cont.cons) {
-		/*
-		 * If a fragment of this line was directly flushed to the
-		 * console; wait for the console to pick up the rest of the
-		 * line. LOG_NOCONS suppresses a duplicated output.
-		 */
-		log_store(cont.facility, cont.level, cont.flags | LOG_NOCONS,
-			  cont.ts_nsec, NULL, 0, cont.buf, cont.len);
-		cont.flushed = true;
-	} else {
-		/*
-		 * If no fragment of this line ever reached the console,
-		 * just submit it to the store and free the buffer.
-		 */
-		log_store(cont.facility, cont.level, cont.flags, 0,
-			  NULL, 0, cont.buf, cont.len);
-		cont.len = 0;
-	}
-}
-
-static bool cont_add(int facility, int level, enum log_flags flags, const char *text, size_t len)
-{
-	if (cont.len && cont.flushed)
-		return false;
-
-	/*
-	 * If ext consoles are present, flush and skip in-kernel
-	 * continuation.  See nr_ext_console_drivers definition.  Also, if
-	 * the line gets too long, split it up in separate records.
-	 */
-	if (nr_ext_console_drivers || cont.len + len > sizeof(cont.buf)) {
-		cont_flush();
-		return false;
-	}
-
-	if (!cont.len) {
-		cont.facility = facility;
-		cont.level = level;
-		cont.owner = current;
-		cont.ts_nsec = local_clock();
-		cont.flags = flags;
-		cont.cons = 0;
-		cont.flushed = false;
-	}
-
-	memcpy(cont.buf + cont.len, text, len);
-	cont.len += len;
-
-	// The original flags come from the first line,
-	// but later continuations can add a newline.
-	if (flags & LOG_NEWLINE) {
-		cont.flags |= LOG_NEWLINE;
-		cont_flush();
-	}
-
-	if (cont.len > (sizeof(cont.buf) * 80) / 100)
-		cont_flush();
-
-	return true;
-=======
 static inline u32 printk_caller_id(void)
 {
 	return in_task() ? task_pid_nr(current) :
 		0x80000000 + raw_smp_processor_id();
->>>>>>> 24b8d41d
 }
 
 static size_t log_output(int facility, int level, enum log_flags lflags,
@@ -2094,115 +1936,15 @@
 			 dev_info, text, text_len);
 }
 
-<<<<<<< HEAD
-static size_t log_output(int facility, int level, enum log_flags lflags, const char *dict, size_t dictlen, char *text, size_t text_len)
-{
-	/*
-	 * If an earlier line was buffered, and we're a continuation
-	 * write from the same process, try to add it to the buffer.
-	 */
-	if (cont.len) {
-		if (cont.owner == current && (lflags & LOG_CONT)) {
-			if (cont_add(facility, level, lflags, text, text_len))
-				return text_len;
-		}
-		/* Otherwise, make sure it's flushed */
-		cont_flush();
-	}
-
-	/* Skip empty continuation lines that couldn't be added - they just flush */
-	if (!text_len && (lflags & LOG_CONT))
-		return 0;
-
-	/* If it doesn't end in a newline, try to buffer the current line */
-	if (!(lflags & LOG_NEWLINE)) {
-		if (cont_add(facility, level, lflags, text, text_len))
-			return text_len;
-	}
-
-	/* Store it in the record log */
-	return log_store(facility, level, lflags, 0, dict, dictlen, text, text_len);
-}
-
-asmlinkage int vprintk_emit(int facility, int level,
-			    const char *dict, size_t dictlen,
-			    const char *fmt, va_list args)
-=======
 /* Must be called under logbuf_lock. */
 int vprintk_store(int facility, int level,
 		  const struct dev_printk_info *dev_info,
 		  const char *fmt, va_list args)
->>>>>>> 24b8d41d
 {
 	static char textbuf[LOG_LINE_MAX];
 	char *text = textbuf;
 	size_t text_len;
 	enum log_flags lflags = 0;
-<<<<<<< HEAD
-	unsigned long flags;
-	int this_cpu;
-	int printed_len = 0;
-	int nmi_message_lost;
-	bool in_sched = false;
-	/* cpu currently holding logbuf_lock in this function */
-	static unsigned int logbuf_cpu = UINT_MAX;
-
-	if (level == LOGLEVEL_SCHED) {
-		level = LOGLEVEL_DEFAULT;
-		in_sched = true;
-	}
-
-	boot_delay_msec(level);
-	printk_delay();
-
-	local_irq_save(flags);
-	this_cpu = smp_processor_id();
-
-	/*
-	 * Ouch, printk recursed into itself!
-	 */
-	if (unlikely(logbuf_cpu == this_cpu)) {
-		/*
-		 * If a crash is occurring during printk() on this CPU,
-		 * then try to get the crash message out but make sure
-		 * we can't deadlock. Otherwise just return to avoid the
-		 * recursion and return - but flag the recursion so that
-		 * it can be printed at the next appropriate moment:
-		 */
-		if (!oops_in_progress && !lockdep_recursing(current)) {
-			recursion_bug = true;
-			local_irq_restore(flags);
-			return 0;
-		}
-		zap_locks();
-	}
-
-	lockdep_off();
-	/* This stops the holder of console_sem just where we want him */
-	raw_spin_lock(&logbuf_lock);
-	logbuf_cpu = this_cpu;
-
-	if (unlikely(recursion_bug)) {
-		static const char recursion_msg[] =
-			"BUG: recent printk recursion!";
-
-		recursion_bug = false;
-		/* emit KERN_CRIT message */
-		printed_len += log_store(0, 2, LOG_PREFIX|LOG_NEWLINE, 0,
-					 NULL, 0, recursion_msg,
-					 strlen(recursion_msg));
-	}
-=======
->>>>>>> 24b8d41d
-
-	nmi_message_lost = get_nmi_message_lost();
-	if (unlikely(nmi_message_lost)) {
-		text_len = scnprintf(textbuf, sizeof(textbuf),
-				     "BAD LUCK: lost %d message(s) from NMI context!",
-				     nmi_message_lost);
-		printed_len += log_store(0, 2, LOG_PREFIX|LOG_NEWLINE, 0,
-					 NULL, 0, textbuf, text_len);
-	}
 
 	/*
 	 * The printf needs to come first; we need the syslog
@@ -2225,12 +1967,6 @@
 			case '0' ... '7':
 				if (level == LOGLEVEL_DEFAULT)
 					level = kern_level - '0';
-<<<<<<< HEAD
-				/* fallthrough */
-			case 'd':	/* KERN_DEFAULT */
-				lflags |= LOG_PREFIX;
-=======
->>>>>>> 24b8d41d
 				break;
 			case 'c':	/* KERN_CONT */
 				lflags |= LOG_CONT;
@@ -2247,9 +1983,6 @@
 	if (dev_info)
 		lflags |= LOG_NEWLINE;
 
-<<<<<<< HEAD
-	printed_len += log_output(facility, level, lflags, dict, dictlen, text, text_len);
-=======
 	return log_output(facility, level, lflags, dev_info, text, text_len);
 }
 
@@ -2269,7 +2002,6 @@
 		level = LOGLEVEL_DEFAULT;
 		in_sched = true;
 	}
->>>>>>> 24b8d41d
 
 	boot_delay_msec(level);
 	printk_delay();
@@ -2379,17 +2111,7 @@
 static int console_lock_spinning_disable_and_check(void) { return 0; }
 static void call_console_drivers(const char *ext_text, size_t ext_len,
 				 const char *text, size_t len) {}
-<<<<<<< HEAD
-static size_t msg_print_text(const struct printk_log *msg, enum log_flags prev,
-			     bool syslog, char *buf, size_t size) { return 0; }
-static size_t cont_print_text(char *text, size_t size) { return 0; }
 static bool suppress_message_printing(int level) { return false; }
-
-/* Still needs to be defined for users */
-DEFINE_PER_CPU(printk_func_t, printk_func);
-=======
-static bool suppress_message_printing(int level) { return false; }
->>>>>>> 24b8d41d
 
 #endif /* CONFIG_PRINTK */
 
@@ -2655,45 +2377,6 @@
 	return cpu_online(raw_smp_processor_id()) || have_callable_console();
 }
 
-<<<<<<< HEAD
-static void console_cont_flush(char *text, size_t size)
-{
-	unsigned long flags;
-	size_t len;
-
-	raw_spin_lock_irqsave(&logbuf_lock, flags);
-
-	if (!cont.len)
-		goto out;
-
-	if (suppress_message_printing(cont.level)) {
-		cont.cons = cont.len;
-		if (cont.flushed)
-			cont.len = 0;
-		goto out;
-	}
-
-	/*
-	 * We still queue earlier records, likely because the console was
-	 * busy. The earlier ones need to be printed before this one, we
-	 * did not flush any fragment so far, so just let it queue up.
-	 */
-	if (console_seq < log_next_seq && !cont.cons)
-		goto out;
-
-	len = cont_print_text(text, size);
-	raw_spin_unlock(&logbuf_lock);
-	stop_critical_timings();
-	call_console_drivers(cont.level, NULL, 0, text, len);
-	start_critical_timings();
-	local_irq_restore(flags);
-	return;
-out:
-	raw_spin_unlock_irqrestore(&logbuf_lock, flags);
-}
-
-=======
->>>>>>> 24b8d41d
 /**
  * console_unlock - unlock the console system
  *
@@ -2763,19 +2446,12 @@
 		if (!prb_read_valid(prb, console_seq, &r))
 			break;
 
-<<<<<<< HEAD
-		msg = log_from_idx(console_idx);
-		level = msg->level;
-		if ((msg->flags & LOG_NOCONS) ||
-				suppress_message_printing(level)) {
-=======
 		if (console_seq != r.info->seq) {
 			console_dropped += r.info->seq - console_seq;
 			console_seq = r.info->seq;
 		}
 
 		if (suppress_message_printing(r.info->level)) {
->>>>>>> 24b8d41d
 			/*
 			 * Skip record we have buffered and already printed
 			 * directly to the console when we received it, and
@@ -2785,10 +2461,6 @@
 			goto skip;
 		}
 
-<<<<<<< HEAD
-		len += msg_print_text(msg, console_prev, false,
-				      text + len, sizeof(text) - len);
-=======
 		/* Output to all consoles once old messages replayed. */
 		if (unlikely(exclusive_console &&
 			     console_seq >= exclusive_console_stop_seq)) {
@@ -2799,7 +2471,6 @@
 		 * Handle extended console text first because later
 		 * record_print_text() will modify the record buffer in-place.
 		 */
->>>>>>> 24b8d41d
 		if (nr_ext_console_drivers) {
 			ext_len = info_print_ext_header(ext_text,
 						sizeof(ext_text),
@@ -3780,66 +3451,4 @@
 }
 EXPORT_SYMBOL_GPL(kmsg_dump_rewind);
 
-<<<<<<< HEAD
-static char dump_stack_arch_desc_str[128];
-
-/**
- * dump_stack_set_arch_desc - set arch-specific str to show with task dumps
- * @fmt: printf-style format string
- * @...: arguments for the format string
- *
- * The configured string will be printed right after utsname during task
- * dumps.  Usually used to add arch-specific system identifiers.  If an
- * arch wants to make use of such an ID string, it should initialize this
- * as soon as possible during boot.
- */
-void __init dump_stack_set_arch_desc(const char *fmt, ...)
-{
-	va_list args;
-
-	va_start(args, fmt);
-	vsnprintf(dump_stack_arch_desc_str, sizeof(dump_stack_arch_desc_str),
-		  fmt, args);
-	va_end(args);
-}
-
-/**
- * dump_stack_print_info - print generic debug info for dump_stack()
- * @log_lvl: log level
- *
- * Arch-specific dump_stack() implementations can use this function to
- * print out the same debug information as the generic dump_stack().
- */
-void dump_stack_print_info(const char *log_lvl)
-{
-	printk("%sCPU: %d PID: %d Comm: %.20s %s %s %.*s\n",
-	       log_lvl, raw_smp_processor_id(), current->pid, current->comm,
-	       print_tainted(), init_utsname()->release,
-	       (int)strcspn(init_utsname()->version, " "),
-	       init_utsname()->version);
-
-	if (dump_stack_arch_desc_str[0] != '\0')
-		printk("%sHardware name: %s\n",
-		       log_lvl, dump_stack_arch_desc_str);
-
-	print_worker_info(log_lvl, current);
-}
-
-/**
- * show_regs_print_info - print generic debug info for show_regs()
- * @log_lvl: log level
- *
- * show_regs() implementations can use this function to print out generic
- * debug information.
- */
-void show_regs_print_info(const char *log_lvl)
-{
-	dump_stack_print_info(log_lvl);
-
-	printk("%stask: %p task.stack: %p\n",
-	       log_lvl, current, task_stack_page(current));
-}
-
-=======
->>>>>>> 24b8d41d
 #endif