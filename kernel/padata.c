// SPDX-License-Identifier: GPL-2.0
/*
 * padata.c - generic interface to process data streams in parallel
 *
 * See Documentation/core-api/padata.rst for more information.
 *
 * Copyright (C) 2008, 2009 secunet Security Networks AG
 * Copyright (C) 2008, 2009 Steffen Klassert <steffen.klassert@secunet.com>
 *
 * Copyright (c) 2020 Oracle and/or its affiliates.
 * Author: Daniel Jordan <daniel.m.jordan@oracle.com>
 *
 * This program is free software; you can redistribute it and/or modify it
 * under the terms and conditions of the GNU General Public License,
 * version 2, as published by the Free Software Foundation.
 *
 * This program is distributed in the hope it will be useful, but WITHOUT
 * ANY WARRANTY; without even the implied warranty of MERCHANTABILITY or
 * FITNESS FOR A PARTICULAR PURPOSE.  See the GNU General Public License for
 * more details.
 *
 * You should have received a copy of the GNU General Public License along with
 * this program; if not, write to the Free Software Foundation, Inc.,
 * 51 Franklin St - Fifth Floor, Boston, MA 02110-1301 USA.
 */

#include <linux/completion.h>
#include <linux/export.h>
#include <linux/cpumask.h>
#include <linux/err.h>
#include <linux/cpu.h>
#include <linux/padata.h>
#include <linux/mutex.h>
#include <linux/sched.h>
#include <linux/slab.h>
#include <linux/sysfs.h>
#include <linux/rcupdate.h>
#include <linux/module.h>

#define	PADATA_WORK_ONSTACK	1	/* Work's memory is on stack */

struct padata_work {
	struct work_struct	pw_work;
	struct list_head	pw_list;  /* padata_free_works linkage */
	void			*pw_data;
};

static DEFINE_SPINLOCK(padata_works_lock);
static struct padata_work *padata_works;
static LIST_HEAD(padata_free_works);

struct padata_mt_job_state {
	spinlock_t		lock;
	struct completion	completion;
	struct padata_mt_job	*job;
	int			nworks;
	int			nworks_fini;
	unsigned long		chunk_size;
};

static void padata_free_pd(struct parallel_data *pd);
static void __init padata_mt_helper(struct work_struct *work);

static int padata_index_to_cpu(struct parallel_data *pd, int cpu_index)
{
	int cpu, target_cpu;

	target_cpu = cpumask_first(pd->cpumask.pcpu);
	for (cpu = 0; cpu < cpu_index; cpu++)
		target_cpu = cpumask_next(target_cpu, pd->cpumask.pcpu);

	return target_cpu;
}

static int padata_cpu_hash(struct parallel_data *pd, unsigned int seq_nr)
{
	/*
	 * Hash the sequence numbers to the cpus by taking
	 * seq_nr mod. number of cpus in use.
	 */
	int cpu_index = seq_nr % cpumask_weight(pd->cpumask.pcpu);

	return padata_index_to_cpu(pd, cpu_index);
}

static struct padata_work *padata_work_alloc(void)
{
	struct padata_work *pw;

	lockdep_assert_held(&padata_works_lock);

	if (list_empty(&padata_free_works))
		return NULL;	/* No more work items allowed to be queued. */

	pw = list_first_entry(&padata_free_works, struct padata_work, pw_list);
	list_del(&pw->pw_list);
	return pw;
}

static void padata_work_init(struct padata_work *pw, work_func_t work_fn,
			     void *data, int flags)
{
	if (flags & PADATA_WORK_ONSTACK)
		INIT_WORK_ONSTACK(&pw->pw_work, work_fn);
	else
		INIT_WORK(&pw->pw_work, work_fn);
	pw->pw_data = data;
}

static int __init padata_work_alloc_mt(int nworks, void *data,
				       struct list_head *head)
{
	int i;

	spin_lock(&padata_works_lock);
	/* Start at 1 because the current task participates in the job. */
	for (i = 1; i < nworks; ++i) {
		struct padata_work *pw = padata_work_alloc();

		if (!pw)
			break;
		padata_work_init(pw, padata_mt_helper, data, 0);
		list_add(&pw->pw_list, head);
	}
	spin_unlock(&padata_works_lock);

	return i;
}

static void padata_work_free(struct padata_work *pw)
{
	lockdep_assert_held(&padata_works_lock);
	list_add(&pw->pw_list, &padata_free_works);
}

static void __init padata_works_free(struct list_head *works)
{
	struct padata_work *cur, *next;

	if (list_empty(works))
		return;

	spin_lock(&padata_works_lock);
	list_for_each_entry_safe(cur, next, works, pw_list) {
		list_del(&cur->pw_list);
		padata_work_free(cur);
	}
	spin_unlock(&padata_works_lock);
}

static void padata_parallel_worker(struct work_struct *parallel_work)
{
	struct padata_work *pw = container_of(parallel_work, struct padata_work,
					      pw_work);
	struct padata_priv *padata = pw->pw_data;

	local_bh_disable();
	padata->parallel(padata);
	spin_lock(&padata_works_lock);
	padata_work_free(pw);
	spin_unlock(&padata_works_lock);
	local_bh_enable();
}

/**
 * padata_do_parallel - padata parallelization function
 *
 * @ps: padatashell
 * @padata: object to be parallelized
 * @cb_cpu: pointer to the CPU that the serialization callback function should
 *          run on.  If it's not in the serial cpumask of @pinst
 *          (i.e. cpumask.cbcpu), this function selects a fallback CPU and if
 *          none found, returns -EINVAL.
 *
 * The parallelization callback function will run with BHs off.
 * Note: Every object which is parallelized by padata_do_parallel
 * must be seen by padata_do_serial.
 *
 * Return: 0 on success or else negative error code.
 */
int padata_do_parallel(struct padata_shell *ps,
		       struct padata_priv *padata, int *cb_cpu)
{
	struct padata_instance *pinst = ps->pinst;
	int i, cpu, cpu_index, err;
	struct parallel_data *pd;
	struct padata_work *pw;

	rcu_read_lock_bh();

	pd = rcu_dereference_bh(ps->pd);

	err = -EINVAL;
	if (!(pinst->flags & PADATA_INIT) || pinst->flags & PADATA_INVALID)
		goto out;

	if (!cpumask_test_cpu(*cb_cpu, pd->cpumask.cbcpu)) {
		if (!cpumask_weight(pd->cpumask.cbcpu))
			goto out;

		/* Select an alternate fallback CPU and notify the caller. */
		cpu_index = *cb_cpu % cpumask_weight(pd->cpumask.cbcpu);

		cpu = cpumask_first(pd->cpumask.cbcpu);
		for (i = 0; i < cpu_index; i++)
			cpu = cpumask_next(cpu, pd->cpumask.cbcpu);

		*cb_cpu = cpu;
	}

	err =  -EBUSY;
	if ((pinst->flags & PADATA_RESET))
		goto out;

	atomic_inc(&pd->refcnt);
	padata->pd = pd;
	padata->cb_cpu = *cb_cpu;

	spin_lock(&padata_works_lock);
	padata->seq_nr = ++pd->seq_nr;
	pw = padata_work_alloc();
	spin_unlock(&padata_works_lock);

	rcu_read_unlock_bh();

	if (pw) {
		padata_work_init(pw, padata_parallel_worker, padata, 0);
		queue_work(pinst->parallel_wq, &pw->pw_work);
	} else {
		/* Maximum works limit exceeded, run in the current task. */
		padata->parallel(padata);
	}

	return 0;
out:
	rcu_read_unlock_bh();

	return err;
}
EXPORT_SYMBOL(padata_do_parallel);

/*
 * padata_find_next - Find the next object that needs serialization.
 *
 * Return:
 * * A pointer to the control struct of the next object that needs
 *   serialization, if present in one of the percpu reorder queues.
 * * NULL, if the next object that needs serialization will
 *   be parallel processed by another cpu and is not yet present in
 *   the cpu's reorder queue.
 */
static struct padata_priv *padata_find_next(struct parallel_data *pd,
					    bool remove_object)
{
	struct padata_priv *padata;
	struct padata_list *reorder;
	int cpu = pd->cpu;

	reorder = per_cpu_ptr(pd->reorder_list, cpu);

	spin_lock(&reorder->lock);
	if (list_empty(&reorder->list)) {
		spin_unlock(&reorder->lock);
		return NULL;
	}

	padata = list_entry(reorder->list.next, struct padata_priv, list);

	/*
	 * Checks the rare case where two or more parallel jobs have hashed to
	 * the same CPU and one of the later ones finishes first.
	 */
	if (padata->seq_nr != pd->processed) {
		spin_unlock(&reorder->lock);
		return NULL;
	}

	if (remove_object) {
		list_del_init(&padata->list);
		++pd->processed;
		pd->cpu = cpumask_next_wrap(cpu, pd->cpumask.pcpu, -1, false);
	}

	spin_unlock(&reorder->lock);
	return padata;
}

static void padata_reorder(struct parallel_data *pd)
{
	struct padata_instance *pinst = pd->ps->pinst;
	int cb_cpu;
	struct padata_priv *padata;
	struct padata_serial_queue *squeue;
	struct padata_list *reorder;

	/*
	 * We need to ensure that only one cpu can work on dequeueing of
	 * the reorder queue the time. Calculating in which percpu reorder
	 * queue the next object will arrive takes some time. A spinlock
	 * would be highly contended. Also it is not clear in which order
	 * the objects arrive to the reorder queues. So a cpu could wait to
	 * get the lock just to notice that there is nothing to do at the
	 * moment. Therefore we use a trylock and let the holder of the lock
	 * care for all the objects enqueued during the holdtime of the lock.
	 */
	if (!spin_trylock_bh(&pd->lock))
		return;

	while (1) {
		padata = padata_find_next(pd, true);

		/*
		 * If the next object that needs serialization is parallel
		 * processed by another cpu and is still on it's way to the
		 * cpu's reorder queue, nothing to do for now.
		 */
		if (!padata)
			break;

		cb_cpu = padata->cb_cpu;
		squeue = per_cpu_ptr(pd->squeue, cb_cpu);

		spin_lock(&squeue->serial.lock);
		list_add_tail(&padata->list, &squeue->serial.list);
		spin_unlock(&squeue->serial.lock);

		queue_work_on(cb_cpu, pinst->serial_wq, &squeue->work);
	}

	spin_unlock_bh(&pd->lock);

	/*
	 * The next object that needs serialization might have arrived to
	 * the reorder queues in the meantime.
	 *
	 * Ensure reorder queue is read after pd->lock is dropped so we see
	 * new objects from another task in padata_do_serial.  Pairs with
	 * smp_mb in padata_do_serial.
	 */
	smp_mb();

	reorder = per_cpu_ptr(pd->reorder_list, pd->cpu);
	if (!list_empty(&reorder->list) && padata_find_next(pd, false))
		queue_work(pinst->serial_wq, &pd->reorder_work);
}

static void invoke_padata_reorder(struct work_struct *work)
{
	struct parallel_data *pd;

	local_bh_disable();
	pd = container_of(work, struct parallel_data, reorder_work);
	padata_reorder(pd);
	local_bh_enable();
}

static void padata_serial_worker(struct work_struct *serial_work)
{
	struct padata_serial_queue *squeue;
	struct parallel_data *pd;
	LIST_HEAD(local_list);
	int cnt;

	local_bh_disable();
	squeue = container_of(serial_work, struct padata_serial_queue, work);
	pd = squeue->pd;

	spin_lock(&squeue->serial.lock);
	list_replace_init(&squeue->serial.list, &local_list);
	spin_unlock(&squeue->serial.lock);

	cnt = 0;

	while (!list_empty(&local_list)) {
		struct padata_priv *padata;

		padata = list_entry(local_list.next,
				    struct padata_priv, list);

		list_del_init(&padata->list);

		padata->serial(padata);
		cnt++;
	}
	local_bh_enable();

	if (atomic_sub_and_test(cnt, &pd->refcnt))
		padata_free_pd(pd);
}

/**
 * padata_do_serial - padata serialization function
 *
 * @padata: object to be serialized.
 *
 * padata_do_serial must be called for every parallelized object.
 * The serialization callback function will run with BHs off.
 */
void padata_do_serial(struct padata_priv *padata)
{
	struct parallel_data *pd = padata->pd;
	int hashed_cpu = padata_cpu_hash(pd, padata->seq_nr);
	struct padata_list *reorder = per_cpu_ptr(pd->reorder_list, hashed_cpu);
	struct padata_priv *cur;

	spin_lock(&reorder->lock);
	/* Sort in ascending order of sequence number. */
	list_for_each_entry_reverse(cur, &reorder->list, list)
		if (cur->seq_nr < padata->seq_nr)
			break;
	list_add(&padata->list, &cur->list);
	spin_unlock(&reorder->lock);

	/*
	 * Ensure the addition to the reorder list is ordered correctly
	 * with the trylock of pd->lock in padata_reorder.  Pairs with smp_mb
	 * in padata_reorder.
	 */
	smp_mb();

	padata_reorder(pd);
}
EXPORT_SYMBOL(padata_do_serial);

static int padata_setup_cpumasks(struct padata_instance *pinst)
{
	struct workqueue_attrs *attrs;
	int err;

	attrs = alloc_workqueue_attrs();
	if (!attrs)
		return -ENOMEM;

	/* Restrict parallel_wq workers to pd->cpumask.pcpu. */
	cpumask_copy(attrs->cpumask, pinst->cpumask.pcpu);
	err = apply_workqueue_attrs(pinst->parallel_wq, attrs);
	free_workqueue_attrs(attrs);

	return err;
}

static void __init padata_mt_helper(struct work_struct *w)
{
	struct padata_work *pw = container_of(w, struct padata_work, pw_work);
	struct padata_mt_job_state *ps = pw->pw_data;
	struct padata_mt_job *job = ps->job;
	bool done;

	spin_lock(&ps->lock);

	while (job->size > 0) {
		unsigned long start, size, end;

		start = job->start;
		/* So end is chunk size aligned if enough work remains. */
		size = roundup(start + 1, ps->chunk_size) - start;
		size = min(size, job->size);
		end = start + size;

		job->start = end;
		job->size -= size;

		spin_unlock(&ps->lock);
		job->thread_fn(start, end, job->fn_arg);
		spin_lock(&ps->lock);
	}

	++ps->nworks_fini;
	done = (ps->nworks_fini == ps->nworks);
	spin_unlock(&ps->lock);

	if (done)
		complete(&ps->completion);
}

/**
 * padata_do_multithreaded - run a multithreaded job
 * @job: Description of the job.
 *
 * See the definition of struct padata_mt_job for more details.
 */
void __init padata_do_multithreaded(struct padata_mt_job *job)
{
	/* In case threads finish at different times. */
	static const unsigned long load_balance_factor = 4;
	struct padata_work my_work, *pw;
	struct padata_mt_job_state ps;
	LIST_HEAD(works);
	int nworks;

	if (job->size == 0)
		return;

	/* Ensure at least one thread when size < min_chunk. */
	nworks = max(job->size / job->min_chunk, 1ul);
	nworks = min(nworks, job->max_threads);

	if (nworks == 1) {
		/* Single thread, no coordination needed, cut to the chase. */
		job->thread_fn(job->start, job->start + job->size, job->fn_arg);
		return;
	}

	spin_lock_init(&ps.lock);
	init_completion(&ps.completion);
	ps.job	       = job;
	ps.nworks      = padata_work_alloc_mt(nworks, &ps, &works);
	ps.nworks_fini = 0;

	/*
	 * Chunk size is the amount of work a helper does per call to the
	 * thread function.  Load balance large jobs between threads by
	 * increasing the number of chunks, guarantee at least the minimum
	 * chunk size from the caller, and honor the caller's alignment.
	 */
	ps.chunk_size = job->size / (ps.nworks * load_balance_factor);
	ps.chunk_size = max(ps.chunk_size, job->min_chunk);
	ps.chunk_size = roundup(ps.chunk_size, job->align);

	list_for_each_entry(pw, &works, pw_list)
		queue_work(system_unbound_wq, &pw->pw_work);

	/* Use the current thread, which saves starting a workqueue worker. */
	padata_work_init(&my_work, padata_mt_helper, &ps, PADATA_WORK_ONSTACK);
	padata_mt_helper(&my_work.pw_work);

	/* Wait for all the helpers to finish. */
	wait_for_completion(&ps.completion);

	destroy_work_on_stack(&my_work.pw_work);
	padata_works_free(&works);
}

static void __padata_list_init(struct padata_list *pd_list)
{
	INIT_LIST_HEAD(&pd_list->list);
	spin_lock_init(&pd_list->lock);
}

/* Initialize all percpu queues used by serial workers */
static void padata_init_squeues(struct parallel_data *pd)
{
	int cpu;
	struct padata_serial_queue *squeue;

	for_each_cpu(cpu, pd->cpumask.cbcpu) {
		squeue = per_cpu_ptr(pd->squeue, cpu);
		squeue->pd = pd;
		__padata_list_init(&squeue->serial);
		INIT_WORK(&squeue->work, padata_serial_worker);
	}
}

/* Initialize per-CPU reorder lists */
static void padata_init_reorder_list(struct parallel_data *pd)
{
	int cpu;
	struct padata_list *list;

	for_each_cpu(cpu, pd->cpumask.pcpu) {
		list = per_cpu_ptr(pd->reorder_list, cpu);
		__padata_list_init(list);
	}
}

/* Allocate and initialize the internal cpumask dependend resources. */
static struct parallel_data *padata_alloc_pd(struct padata_shell *ps)
{
	struct padata_instance *pinst = ps->pinst;
	struct parallel_data *pd;

	pd = kzalloc(sizeof(struct parallel_data), GFP_KERNEL);
	if (!pd)
		goto err;

	pd->reorder_list = alloc_percpu(struct padata_list);
	if (!pd->reorder_list)
		goto err_free_pd;

	pd->squeue = alloc_percpu(struct padata_serial_queue);
	if (!pd->squeue)
		goto err_free_reorder_list;

	pd->ps = ps;

	if (!alloc_cpumask_var(&pd->cpumask.pcpu, GFP_KERNEL))
		goto err_free_squeue;
	if (!alloc_cpumask_var(&pd->cpumask.cbcpu, GFP_KERNEL))
		goto err_free_pcpu;

	cpumask_and(pd->cpumask.pcpu, pinst->cpumask.pcpu, cpu_online_mask);
	cpumask_and(pd->cpumask.cbcpu, pinst->cpumask.cbcpu, cpu_online_mask);

	padata_init_reorder_list(pd);
	padata_init_squeues(pd);
	pd->seq_nr = -1;
	atomic_set(&pd->refcnt, 1);
	spin_lock_init(&pd->lock);
	pd->cpu = cpumask_first(pd->cpumask.pcpu);
	INIT_WORK(&pd->reorder_work, invoke_padata_reorder);

	return pd;

err_free_pcpu:
	free_cpumask_var(pd->cpumask.pcpu);
err_free_squeue:
	free_percpu(pd->squeue);
err_free_reorder_list:
	free_percpu(pd->reorder_list);
err_free_pd:
	kfree(pd);
err:
	return NULL;
}

static void padata_free_pd(struct parallel_data *pd)
{
	free_cpumask_var(pd->cpumask.pcpu);
	free_cpumask_var(pd->cpumask.cbcpu);
	free_percpu(pd->reorder_list);
	free_percpu(pd->squeue);
	kfree(pd);
}

static void __padata_start(struct padata_instance *pinst)
{
	pinst->flags |= PADATA_INIT;
}

static void __padata_stop(struct padata_instance *pinst)
{
	if (!(pinst->flags & PADATA_INIT))
		return;

	pinst->flags &= ~PADATA_INIT;

	synchronize_rcu();
}

/* Replace the internal control structure with a new one. */
static int padata_replace_one(struct padata_shell *ps)
{
	struct parallel_data *pd_new;

	pd_new = padata_alloc_pd(ps);
	if (!pd_new)
		return -ENOMEM;

	ps->opd = rcu_dereference_protected(ps->pd, 1);
	rcu_assign_pointer(ps->pd, pd_new);

	return 0;
}

static int padata_replace(struct padata_instance *pinst)
{
	struct padata_shell *ps;
	int err = 0;

	pinst->flags |= PADATA_RESET;

	list_for_each_entry(ps, &pinst->pslist, list) {
		err = padata_replace_one(ps);
		if (err)
			break;
	}

	synchronize_rcu();

	list_for_each_entry_continue_reverse(ps, &pinst->pslist, list)
		if (atomic_dec_and_test(&ps->opd->refcnt))
			padata_free_pd(ps->opd);

	pinst->flags &= ~PADATA_RESET;

	return err;
}

/* If cpumask contains no active cpu, we mark the instance as invalid. */
static bool padata_validate_cpumask(struct padata_instance *pinst,
				    const struct cpumask *cpumask)
{
	if (!cpumask_intersects(cpumask, cpu_online_mask)) {
		pinst->flags |= PADATA_INVALID;
		return false;
	}

	pinst->flags &= ~PADATA_INVALID;
	return true;
}

static int __padata_set_cpumasks(struct padata_instance *pinst,
				 cpumask_var_t pcpumask,
				 cpumask_var_t cbcpumask)
{
	int valid;
	int err;

	valid = padata_validate_cpumask(pinst, pcpumask);
	if (!valid) {
		__padata_stop(pinst);
		goto out_replace;
	}

	valid = padata_validate_cpumask(pinst, cbcpumask);
	if (!valid)
		__padata_stop(pinst);

out_replace:
	cpumask_copy(pinst->cpumask.pcpu, pcpumask);
	cpumask_copy(pinst->cpumask.cbcpu, cbcpumask);

	err = padata_setup_cpumasks(pinst) ?: padata_replace(pinst);

	if (valid)
		__padata_start(pinst);

<<<<<<< HEAD
	return 0;
}

/**
 * padata_set_cpumask: Sets specified by @cpumask_type cpumask to the value
 *                     equivalent to @cpumask.
 *
=======
	return err;
}

/**
 * padata_set_cpumask - Sets specified by @cpumask_type cpumask to the value
 *                      equivalent to @cpumask.
>>>>>>> 24b8d41d
 * @pinst: padata instance
 * @cpumask_type: PADATA_CPU_SERIAL or PADATA_CPU_PARALLEL corresponding
 *                to parallel and serial cpumasks respectively.
 * @cpumask: the cpumask to use
 *
 * Return: 0 on success or negative error code
 */
int padata_set_cpumask(struct padata_instance *pinst, int cpumask_type,
		       cpumask_var_t cpumask)
{
	struct cpumask *serial_mask, *parallel_mask;
	int err = -EINVAL;

	get_online_cpus();
	mutex_lock(&pinst->lock);

	switch (cpumask_type) {
	case PADATA_CPU_PARALLEL:
		serial_mask = pinst->cpumask.cbcpu;
		parallel_mask = cpumask;
		break;
	case PADATA_CPU_SERIAL:
		parallel_mask = pinst->cpumask.pcpu;
		serial_mask = cpumask;
		break;
	default:
		 goto out;
	}

	err =  __padata_set_cpumasks(pinst, parallel_mask, serial_mask);

out:
	mutex_unlock(&pinst->lock);
	put_online_cpus();

	return err;
}
EXPORT_SYMBOL(padata_set_cpumask);

<<<<<<< HEAD
/**
 * padata_start - start the parallel processing
 *
 * @pinst: padata instance to start
 */
int padata_start(struct padata_instance *pinst)
{
	int err = 0;

	mutex_lock(&pinst->lock);

	if (pinst->flags & PADATA_INVALID)
		err = -EINVAL;

	 __padata_start(pinst);

	mutex_unlock(&pinst->lock);

	return err;
}
EXPORT_SYMBOL(padata_start);

/**
 * padata_stop - stop the parallel processing
 *
 * @pinst: padata instance to stop
 */
void padata_stop(struct padata_instance *pinst)
{
	mutex_lock(&pinst->lock);
	__padata_stop(pinst);
	mutex_unlock(&pinst->lock);
}
EXPORT_SYMBOL(padata_stop);

=======
>>>>>>> 24b8d41d
#ifdef CONFIG_HOTPLUG_CPU

static int __padata_add_cpu(struct padata_instance *pinst, int cpu)
{
	int err = 0;

	if (cpumask_test_cpu(cpu, cpu_online_mask)) {
		err = padata_replace(pinst);

		if (padata_validate_cpumask(pinst, pinst->cpumask.pcpu) &&
		    padata_validate_cpumask(pinst, pinst->cpumask.cbcpu))
			__padata_start(pinst);
	}

<<<<<<< HEAD
	return 0;
=======
	return err;
>>>>>>> 24b8d41d
}

static int __padata_remove_cpu(struct padata_instance *pinst, int cpu)
{
	int err = 0;

	if (!cpumask_test_cpu(cpu, cpu_online_mask)) {
		if (!padata_validate_cpumask(pinst, pinst->cpumask.pcpu) ||
		    !padata_validate_cpumask(pinst, pinst->cpumask.cbcpu))
			__padata_stop(pinst);

		err = padata_replace(pinst);
	}

	return err;
}

static inline int pinst_has_cpu(struct padata_instance *pinst, int cpu)
{
	return cpumask_test_cpu(cpu, pinst->cpumask.pcpu) ||
		cpumask_test_cpu(cpu, pinst->cpumask.cbcpu);
}

<<<<<<< HEAD
static inline int pinst_has_cpu(struct padata_instance *pinst, int cpu)
{
	return cpumask_test_cpu(cpu, pinst->cpumask.pcpu) ||
		cpumask_test_cpu(cpu, pinst->cpumask.cbcpu);
}

static int padata_cpu_online(unsigned int cpu, struct hlist_node *node)
{
	struct padata_instance *pinst;
	int ret;

	pinst = hlist_entry_safe(node, struct padata_instance, node);
	if (!pinst_has_cpu(pinst, cpu))
		return 0;

	mutex_lock(&pinst->lock);
	ret = __padata_add_cpu(pinst, cpu);
	mutex_unlock(&pinst->lock);
	return ret;
}

static int padata_cpu_prep_down(unsigned int cpu, struct hlist_node *node)
{
	struct padata_instance *pinst;
	int ret;

	pinst = hlist_entry_safe(node, struct padata_instance, node);
=======
static int padata_cpu_online(unsigned int cpu, struct hlist_node *node)
{
	struct padata_instance *pinst;
	int ret;

	pinst = hlist_entry_safe(node, struct padata_instance, cpu_online_node);
	if (!pinst_has_cpu(pinst, cpu))
		return 0;

	mutex_lock(&pinst->lock);
	ret = __padata_add_cpu(pinst, cpu);
	mutex_unlock(&pinst->lock);
	return ret;
}

static int padata_cpu_dead(unsigned int cpu, struct hlist_node *node)
{
	struct padata_instance *pinst;
	int ret;

	pinst = hlist_entry_safe(node, struct padata_instance, cpu_dead_node);
>>>>>>> 24b8d41d
	if (!pinst_has_cpu(pinst, cpu))
		return 0;

	mutex_lock(&pinst->lock);
	ret = __padata_remove_cpu(pinst, cpu);
	mutex_unlock(&pinst->lock);
	return ret;
}

static enum cpuhp_state hp_online;
#endif

static void __padata_free(struct padata_instance *pinst)
{
#ifdef CONFIG_HOTPLUG_CPU
<<<<<<< HEAD
	cpuhp_state_remove_instance_nocalls(hp_online, &pinst->node);
=======
	cpuhp_state_remove_instance_nocalls(CPUHP_PADATA_DEAD,
					    &pinst->cpu_dead_node);
	cpuhp_state_remove_instance_nocalls(hp_online, &pinst->cpu_online_node);
>>>>>>> 24b8d41d
#endif

	WARN_ON(!list_empty(&pinst->pslist));

	free_cpumask_var(pinst->cpumask.pcpu);
	free_cpumask_var(pinst->cpumask.cbcpu);
	destroy_workqueue(pinst->serial_wq);
	destroy_workqueue(pinst->parallel_wq);
	kfree(pinst);
}

#define kobj2pinst(_kobj)					\
	container_of(_kobj, struct padata_instance, kobj)
#define attr2pentry(_attr)					\
	container_of(_attr, struct padata_sysfs_entry, attr)

static void padata_sysfs_release(struct kobject *kobj)
{
	struct padata_instance *pinst = kobj2pinst(kobj);
	__padata_free(pinst);
}

struct padata_sysfs_entry {
	struct attribute attr;
	ssize_t (*show)(struct padata_instance *, struct attribute *, char *);
	ssize_t (*store)(struct padata_instance *, struct attribute *,
			 const char *, size_t);
};

static ssize_t show_cpumask(struct padata_instance *pinst,
			    struct attribute *attr,  char *buf)
{
	struct cpumask *cpumask;
	ssize_t len;

	mutex_lock(&pinst->lock);
	if (!strcmp(attr->name, "serial_cpumask"))
		cpumask = pinst->cpumask.cbcpu;
	else
		cpumask = pinst->cpumask.pcpu;

	len = snprintf(buf, PAGE_SIZE, "%*pb\n",
		       nr_cpu_ids, cpumask_bits(cpumask));
	mutex_unlock(&pinst->lock);
	return len < PAGE_SIZE ? len : -EINVAL;
}

static ssize_t store_cpumask(struct padata_instance *pinst,
			     struct attribute *attr,
			     const char *buf, size_t count)
{
	cpumask_var_t new_cpumask;
	ssize_t ret;
	int mask_type;

	if (!alloc_cpumask_var(&new_cpumask, GFP_KERNEL))
		return -ENOMEM;

	ret = bitmap_parse(buf, count, cpumask_bits(new_cpumask),
			   nr_cpumask_bits);
	if (ret < 0)
		goto out;

	mask_type = !strcmp(attr->name, "serial_cpumask") ?
		PADATA_CPU_SERIAL : PADATA_CPU_PARALLEL;
	ret = padata_set_cpumask(pinst, mask_type, new_cpumask);
	if (!ret)
		ret = count;

out:
	free_cpumask_var(new_cpumask);
	return ret;
}

#define PADATA_ATTR_RW(_name, _show_name, _store_name)		\
	static struct padata_sysfs_entry _name##_attr =		\
		__ATTR(_name, 0644, _show_name, _store_name)
#define PADATA_ATTR_RO(_name, _show_name)		\
	static struct padata_sysfs_entry _name##_attr = \
		__ATTR(_name, 0400, _show_name, NULL)

PADATA_ATTR_RW(serial_cpumask, show_cpumask, store_cpumask);
PADATA_ATTR_RW(parallel_cpumask, show_cpumask, store_cpumask);

/*
 * Padata sysfs provides the following objects:
 * serial_cpumask   [RW] - cpumask for serial workers
 * parallel_cpumask [RW] - cpumask for parallel workers
 */
static struct attribute *padata_default_attrs[] = {
	&serial_cpumask_attr.attr,
	&parallel_cpumask_attr.attr,
	NULL,
};
ATTRIBUTE_GROUPS(padata_default);

static ssize_t padata_sysfs_show(struct kobject *kobj,
				 struct attribute *attr, char *buf)
{
	struct padata_instance *pinst;
	struct padata_sysfs_entry *pentry;
	ssize_t ret = -EIO;

	pinst = kobj2pinst(kobj);
	pentry = attr2pentry(attr);
	if (pentry->show)
		ret = pentry->show(pinst, attr, buf);

	return ret;
}

static ssize_t padata_sysfs_store(struct kobject *kobj, struct attribute *attr,
				  const char *buf, size_t count)
{
	struct padata_instance *pinst;
	struct padata_sysfs_entry *pentry;
	ssize_t ret = -EIO;

	pinst = kobj2pinst(kobj);
	pentry = attr2pentry(attr);
	if (pentry->show)
		ret = pentry->store(pinst, attr, buf, count);

	return ret;
}

static const struct sysfs_ops padata_sysfs_ops = {
	.show = padata_sysfs_show,
	.store = padata_sysfs_store,
};

static struct kobj_type padata_attr_type = {
	.sysfs_ops = &padata_sysfs_ops,
	.default_groups = padata_default_groups,
	.release = padata_sysfs_release,
};

/**
 * padata_alloc - allocate and initialize a padata instance
 * @name: used to identify the instance
 *
 * Return: new instance on success, NULL on error
 */
struct padata_instance *padata_alloc(const char *name)
{
	struct padata_instance *pinst;

	pinst = kzalloc(sizeof(struct padata_instance), GFP_KERNEL);
	if (!pinst)
		goto err;

	pinst->parallel_wq = alloc_workqueue("%s_parallel", WQ_UNBOUND, 0,
					     name);
	if (!pinst->parallel_wq)
		goto err_free_inst;

	get_online_cpus();

	pinst->serial_wq = alloc_workqueue("%s_serial", WQ_MEM_RECLAIM |
					   WQ_CPU_INTENSIVE, 1, name);
	if (!pinst->serial_wq)
		goto err_put_cpus;

	if (!alloc_cpumask_var(&pinst->cpumask.pcpu, GFP_KERNEL))
		goto err_free_serial_wq;
	if (!alloc_cpumask_var(&pinst->cpumask.cbcpu, GFP_KERNEL)) {
		free_cpumask_var(pinst->cpumask.pcpu);
		goto err_free_serial_wq;
	}

	INIT_LIST_HEAD(&pinst->pslist);

	cpumask_copy(pinst->cpumask.pcpu, cpu_possible_mask);
	cpumask_copy(pinst->cpumask.cbcpu, cpu_possible_mask);

	if (padata_setup_cpumasks(pinst))
		goto err_free_masks;

	__padata_start(pinst);

	kobject_init(&pinst->kobj, &padata_attr_type);
	mutex_init(&pinst->lock);

#ifdef CONFIG_HOTPLUG_CPU
<<<<<<< HEAD
	cpuhp_state_add_instance_nocalls(hp_online, &pinst->node);
#endif
=======
	cpuhp_state_add_instance_nocalls_cpuslocked(hp_online,
						    &pinst->cpu_online_node);
	cpuhp_state_add_instance_nocalls_cpuslocked(CPUHP_PADATA_DEAD,
						    &pinst->cpu_dead_node);
#endif

	put_online_cpus();

>>>>>>> 24b8d41d
	return pinst;

err_free_masks:
	free_cpumask_var(pinst->cpumask.pcpu);
	free_cpumask_var(pinst->cpumask.cbcpu);
err_free_serial_wq:
	destroy_workqueue(pinst->serial_wq);
err_put_cpus:
	put_online_cpus();
	destroy_workqueue(pinst->parallel_wq);
err_free_inst:
	kfree(pinst);
err:
	return NULL;
}

/**
 * padata_free - free a padata instance
 *
 * @pinst: padata instance to free
 */
void padata_free(struct padata_instance *pinst)
{
	kobject_put(&pinst->kobj);
}
EXPORT_SYMBOL(padata_free);

<<<<<<< HEAD
#ifdef CONFIG_HOTPLUG_CPU

static __init int padata_driver_init(void)
{
	int ret;

	ret = cpuhp_setup_state_multi(CPUHP_AP_ONLINE_DYN, "padata:online",
				      padata_cpu_online,
				      padata_cpu_prep_down);
	if (ret < 0)
		return ret;
	hp_online = ret;
	return 0;
}
module_init(padata_driver_init);

static __exit void padata_driver_exit(void)
{
	cpuhp_remove_multi_state(hp_online);
}
module_exit(padata_driver_exit);
#endif
=======
/**
 * padata_alloc_shell - Allocate and initialize padata shell.
 *
 * @pinst: Parent padata_instance object.
 *
 * Return: new shell on success, NULL on error
 */
struct padata_shell *padata_alloc_shell(struct padata_instance *pinst)
{
	struct parallel_data *pd;
	struct padata_shell *ps;

	ps = kzalloc(sizeof(*ps), GFP_KERNEL);
	if (!ps)
		goto out;

	ps->pinst = pinst;

	get_online_cpus();
	pd = padata_alloc_pd(ps);
	put_online_cpus();

	if (!pd)
		goto out_free_ps;

	mutex_lock(&pinst->lock);
	RCU_INIT_POINTER(ps->pd, pd);
	list_add(&ps->list, &pinst->pslist);
	mutex_unlock(&pinst->lock);

	return ps;

out_free_ps:
	kfree(ps);
out:
	return NULL;
}
EXPORT_SYMBOL(padata_alloc_shell);

/**
 * padata_free_shell - free a padata shell
 *
 * @ps: padata shell to free
 */
void padata_free_shell(struct padata_shell *ps)
{
	if (!ps)
		return;

	mutex_lock(&ps->pinst->lock);
	list_del(&ps->list);
	padata_free_pd(rcu_dereference_protected(ps->pd, 1));
	mutex_unlock(&ps->pinst->lock);

	kfree(ps);
}
EXPORT_SYMBOL(padata_free_shell);

void __init padata_init(void)
{
	unsigned int i, possible_cpus;
#ifdef CONFIG_HOTPLUG_CPU
	int ret;

	ret = cpuhp_setup_state_multi(CPUHP_AP_ONLINE_DYN, "padata:online",
				      padata_cpu_online, NULL);
	if (ret < 0)
		goto err;
	hp_online = ret;

	ret = cpuhp_setup_state_multi(CPUHP_PADATA_DEAD, "padata:dead",
				      NULL, padata_cpu_dead);
	if (ret < 0)
		goto remove_online_state;
#endif

	possible_cpus = num_possible_cpus();
	padata_works = kmalloc_array(possible_cpus, sizeof(struct padata_work),
				     GFP_KERNEL);
	if (!padata_works)
		goto remove_dead_state;

	for (i = 0; i < possible_cpus; ++i)
		list_add(&padata_works[i].pw_list, &padata_free_works);

	return;

remove_dead_state:
#ifdef CONFIG_HOTPLUG_CPU
	cpuhp_remove_multi_state(CPUHP_PADATA_DEAD);
remove_online_state:
	cpuhp_remove_multi_state(hp_online);
err:
#endif
	pr_warn("padata: initialization failed\n");
}
>>>>>>> 24b8d41d
<|MERGE_RESOLUTION|>--- conflicted
+++ resolved
@@ -35,7 +35,6 @@
 #include <linux/slab.h>
 #include <linux/sysfs.h>
 #include <linux/rcupdate.h>
-#include <linux/module.h>
 
 #define	PADATA_WORK_ONSTACK	1	/* Work's memory is on stack */
 
@@ -715,22 +714,12 @@
 	if (valid)
 		__padata_start(pinst);
 
-<<<<<<< HEAD
-	return 0;
-}
-
-/**
- * padata_set_cpumask: Sets specified by @cpumask_type cpumask to the value
- *                     equivalent to @cpumask.
- *
-=======
 	return err;
 }
 
 /**
  * padata_set_cpumask - Sets specified by @cpumask_type cpumask to the value
  *                      equivalent to @cpumask.
->>>>>>> 24b8d41d
  * @pinst: padata instance
  * @cpumask_type: PADATA_CPU_SERIAL or PADATA_CPU_PARALLEL corresponding
  *                to parallel and serial cpumasks respectively.
@@ -770,44 +759,6 @@
 }
 EXPORT_SYMBOL(padata_set_cpumask);
 
-<<<<<<< HEAD
-/**
- * padata_start - start the parallel processing
- *
- * @pinst: padata instance to start
- */
-int padata_start(struct padata_instance *pinst)
-{
-	int err = 0;
-
-	mutex_lock(&pinst->lock);
-
-	if (pinst->flags & PADATA_INVALID)
-		err = -EINVAL;
-
-	 __padata_start(pinst);
-
-	mutex_unlock(&pinst->lock);
-
-	return err;
-}
-EXPORT_SYMBOL(padata_start);
-
-/**
- * padata_stop - stop the parallel processing
- *
- * @pinst: padata instance to stop
- */
-void padata_stop(struct padata_instance *pinst)
-{
-	mutex_lock(&pinst->lock);
-	__padata_stop(pinst);
-	mutex_unlock(&pinst->lock);
-}
-EXPORT_SYMBOL(padata_stop);
-
-=======
->>>>>>> 24b8d41d
 #ifdef CONFIG_HOTPLUG_CPU
 
 static int __padata_add_cpu(struct padata_instance *pinst, int cpu)
@@ -822,11 +773,7 @@
 			__padata_start(pinst);
 	}
 
-<<<<<<< HEAD
-	return 0;
-=======
 	return err;
->>>>>>> 24b8d41d
 }
 
 static int __padata_remove_cpu(struct padata_instance *pinst, int cpu)
@@ -850,19 +797,12 @@
 		cpumask_test_cpu(cpu, pinst->cpumask.cbcpu);
 }
 
-<<<<<<< HEAD
-static inline int pinst_has_cpu(struct padata_instance *pinst, int cpu)
-{
-	return cpumask_test_cpu(cpu, pinst->cpumask.pcpu) ||
-		cpumask_test_cpu(cpu, pinst->cpumask.cbcpu);
-}
-
 static int padata_cpu_online(unsigned int cpu, struct hlist_node *node)
 {
 	struct padata_instance *pinst;
 	int ret;
 
-	pinst = hlist_entry_safe(node, struct padata_instance, node);
+	pinst = hlist_entry_safe(node, struct padata_instance, cpu_online_node);
 	if (!pinst_has_cpu(pinst, cpu))
 		return 0;
 
@@ -872,35 +812,12 @@
 	return ret;
 }
 
-static int padata_cpu_prep_down(unsigned int cpu, struct hlist_node *node)
+static int padata_cpu_dead(unsigned int cpu, struct hlist_node *node)
 {
 	struct padata_instance *pinst;
 	int ret;
 
-	pinst = hlist_entry_safe(node, struct padata_instance, node);
-=======
-static int padata_cpu_online(unsigned int cpu, struct hlist_node *node)
-{
-	struct padata_instance *pinst;
-	int ret;
-
-	pinst = hlist_entry_safe(node, struct padata_instance, cpu_online_node);
-	if (!pinst_has_cpu(pinst, cpu))
-		return 0;
-
-	mutex_lock(&pinst->lock);
-	ret = __padata_add_cpu(pinst, cpu);
-	mutex_unlock(&pinst->lock);
-	return ret;
-}
-
-static int padata_cpu_dead(unsigned int cpu, struct hlist_node *node)
-{
-	struct padata_instance *pinst;
-	int ret;
-
 	pinst = hlist_entry_safe(node, struct padata_instance, cpu_dead_node);
->>>>>>> 24b8d41d
 	if (!pinst_has_cpu(pinst, cpu))
 		return 0;
 
@@ -916,13 +833,9 @@
 static void __padata_free(struct padata_instance *pinst)
 {
 #ifdef CONFIG_HOTPLUG_CPU
-<<<<<<< HEAD
-	cpuhp_state_remove_instance_nocalls(hp_online, &pinst->node);
-=======
 	cpuhp_state_remove_instance_nocalls(CPUHP_PADATA_DEAD,
 					    &pinst->cpu_dead_node);
 	cpuhp_state_remove_instance_nocalls(hp_online, &pinst->cpu_online_node);
->>>>>>> 24b8d41d
 #endif
 
 	WARN_ON(!list_empty(&pinst->pslist));
@@ -1107,10 +1020,6 @@
 	mutex_init(&pinst->lock);
 
 #ifdef CONFIG_HOTPLUG_CPU
-<<<<<<< HEAD
-	cpuhp_state_add_instance_nocalls(hp_online, &pinst->node);
-#endif
-=======
 	cpuhp_state_add_instance_nocalls_cpuslocked(hp_online,
 						    &pinst->cpu_online_node);
 	cpuhp_state_add_instance_nocalls_cpuslocked(CPUHP_PADATA_DEAD,
@@ -1119,7 +1028,6 @@
 
 	put_online_cpus();
 
->>>>>>> 24b8d41d
 	return pinst;
 
 err_free_masks:
@@ -1135,6 +1043,7 @@
 err:
 	return NULL;
 }
+EXPORT_SYMBOL(padata_alloc);
 
 /**
  * padata_free - free a padata instance
@@ -1147,30 +1056,6 @@
 }
 EXPORT_SYMBOL(padata_free);
 
-<<<<<<< HEAD
-#ifdef CONFIG_HOTPLUG_CPU
-
-static __init int padata_driver_init(void)
-{
-	int ret;
-
-	ret = cpuhp_setup_state_multi(CPUHP_AP_ONLINE_DYN, "padata:online",
-				      padata_cpu_online,
-				      padata_cpu_prep_down);
-	if (ret < 0)
-		return ret;
-	hp_online = ret;
-	return 0;
-}
-module_init(padata_driver_init);
-
-static __exit void padata_driver_exit(void)
-{
-	cpuhp_remove_multi_state(hp_online);
-}
-module_exit(padata_driver_exit);
-#endif
-=======
 /**
  * padata_alloc_shell - Allocate and initialize padata shell.
  *
@@ -1266,5 +1151,4 @@
 err:
 #endif
 	pr_warn("padata: initialization failed\n");
-}
->>>>>>> 24b8d41d
+}