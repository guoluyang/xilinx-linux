// SPDX-License-Identifier: GPL-2.0-only
#include <linux/atomic.h>
#include <linux/percpu.h>
#include <linux/wait.h>
#include <linux/lockdep.h>
#include <linux/percpu-rwsem.h>
#include <linux/rcupdate.h>
#include <linux/sched.h>
#include <linux/sched/task.h>
#include <linux/errno.h>

int __percpu_init_rwsem(struct percpu_rw_semaphore *sem,
<<<<<<< HEAD
			const char *name, struct lock_class_key *rwsem_key)
=======
			const char *name, struct lock_class_key *key)
>>>>>>> 24b8d41d
{
	sem->read_count = alloc_percpu(int);
	if (unlikely(!sem->read_count))
		return -ENOMEM;

<<<<<<< HEAD
	/* ->rw_sem represents the whole percpu_rw_semaphore for lockdep */
	rcu_sync_init(&sem->rss, RCU_SCHED_SYNC);
	__init_rwsem(&sem->rw_sem, name, rwsem_key);
	init_waitqueue_head(&sem->writer);
	sem->readers_block = 0;
=======
	rcu_sync_init(&sem->rss);
	rcuwait_init(&sem->writer);
	init_waitqueue_head(&sem->waiters);
	atomic_set(&sem->block, 0);
#ifdef CONFIG_DEBUG_LOCK_ALLOC
	debug_check_no_locks_freed((void *)sem, sizeof(*sem));
	lockdep_init_map(&sem->dep_map, name, key, 0);
#endif
>>>>>>> 24b8d41d
	return 0;
}
EXPORT_SYMBOL_GPL(__percpu_init_rwsem);

void percpu_free_rwsem(struct percpu_rw_semaphore *sem)
{
	/*
	 * XXX: temporary kludge. The error path in alloc_super()
	 * assumes that percpu_free_rwsem() is safe after kzalloc().
	 */
	if (!sem->read_count)
		return;

	rcu_sync_dtor(&sem->rss);
	free_percpu(sem->read_count);
	sem->read_count = NULL; /* catch use after free bugs */
}
EXPORT_SYMBOL_GPL(percpu_free_rwsem);

<<<<<<< HEAD
int __percpu_down_read(struct percpu_rw_semaphore *sem, int try)
{
	/*
	 * Due to having preemption disabled the decrement happens on
	 * the same CPU as the increment, avoiding the
	 * increment-on-one-CPU-and-decrement-on-another problem.
	 *
	 * If the reader misses the writer's assignment of readers_block, then
	 * the writer is guaranteed to see the reader's increment.
	 *
	 * Conversely, any readers that increment their sem->read_count after
	 * the writer looks are guaranteed to see the readers_block value,
	 * which in turn means that they are guaranteed to immediately
	 * decrement their sem->read_count, so that it doesn't matter that the
	 * writer missed them.
	 */

	smp_mb(); /* A matches D */

	/*
	 * If !readers_block the critical section starts here, matched by the
	 * release in percpu_up_write().
	 */
	if (likely(!smp_load_acquire(&sem->readers_block)))
		return 1;

	/*
	 * Per the above comment; we still have preemption disabled and
	 * will thus decrement on the same CPU as we incremented.
	 */
	__percpu_up_read(sem);

	if (try)
		return 0;

	/*
	 * We either call schedule() in the wait, or we'll fall through
	 * and reschedule on the preempt_enable() in percpu_down_read().
	 */
	preempt_enable_no_resched();

	/*
	 * Avoid lockdep for the down/up_read() we already have them.
	 */
	__down_read(&sem->rw_sem);
	this_cpu_inc(*sem->read_count);
	__up_read(&sem->rw_sem);

	preempt_disable();
	return 1;
=======
static bool __percpu_down_read_trylock(struct percpu_rw_semaphore *sem)
{
	this_cpu_inc(*sem->read_count);

	/*
	 * Due to having preemption disabled the decrement happens on
	 * the same CPU as the increment, avoiding the
	 * increment-on-one-CPU-and-decrement-on-another problem.
	 *
	 * If the reader misses the writer's assignment of sem->block, then the
	 * writer is guaranteed to see the reader's increment.
	 *
	 * Conversely, any readers that increment their sem->read_count after
	 * the writer looks are guaranteed to see the sem->block value, which
	 * in turn means that they are guaranteed to immediately decrement
	 * their sem->read_count, so that it doesn't matter that the writer
	 * missed them.
	 */

	smp_mb(); /* A matches D */

	/*
	 * If !sem->block the critical section starts here, matched by the
	 * release in percpu_up_write().
	 */
	if (likely(!atomic_read_acquire(&sem->block)))
		return true;

	this_cpu_dec(*sem->read_count);

	/* Prod writer to re-evaluate readers_active_check() */
	rcuwait_wake_up(&sem->writer);

	return false;
}

static inline bool __percpu_down_write_trylock(struct percpu_rw_semaphore *sem)
{
	if (atomic_read(&sem->block))
		return false;

	return atomic_xchg(&sem->block, 1) == 0;
}

static bool __percpu_rwsem_trylock(struct percpu_rw_semaphore *sem, bool reader)
{
	if (reader) {
		bool ret;

		preempt_disable();
		ret = __percpu_down_read_trylock(sem);
		preempt_enable();

		return ret;
	}
	return __percpu_down_write_trylock(sem);
}

/*
 * The return value of wait_queue_entry::func means:
 *
 *  <0 - error, wakeup is terminated and the error is returned
 *   0 - no wakeup, a next waiter is tried
 *  >0 - woken, if EXCLUSIVE, counted towards @nr_exclusive.
 *
 * We use EXCLUSIVE for both readers and writers to preserve FIFO order,
 * and play games with the return value to allow waking multiple readers.
 *
 * Specifically, we wake readers until we've woken a single writer, or until a
 * trylock fails.
 */
static int percpu_rwsem_wake_function(struct wait_queue_entry *wq_entry,
				      unsigned int mode, int wake_flags,
				      void *key)
{
	bool reader = wq_entry->flags & WQ_FLAG_CUSTOM;
	struct percpu_rw_semaphore *sem = key;
	struct task_struct *p;

	/* concurrent against percpu_down_write(), can get stolen */
	if (!__percpu_rwsem_trylock(sem, reader))
		return 1;

	p = get_task_struct(wq_entry->private);
	list_del_init(&wq_entry->entry);
	smp_store_release(&wq_entry->private, NULL);

	wake_up_process(p);
	put_task_struct(p);

	return !reader; /* wake (readers until) 1 writer */
}

static void percpu_rwsem_wait(struct percpu_rw_semaphore *sem, bool reader)
{
	DEFINE_WAIT_FUNC(wq_entry, percpu_rwsem_wake_function);
	bool wait;

	spin_lock_irq(&sem->waiters.lock);
	/*
	 * Serialize against the wakeup in percpu_up_write(), if we fail
	 * the trylock, the wakeup must see us on the list.
	 */
	wait = !__percpu_rwsem_trylock(sem, reader);
	if (wait) {
		wq_entry.flags |= WQ_FLAG_EXCLUSIVE | reader * WQ_FLAG_CUSTOM;
		__add_wait_queue_entry_tail(&sem->waiters, &wq_entry);
	}
	spin_unlock_irq(&sem->waiters.lock);

	while (wait) {
		set_current_state(TASK_UNINTERRUPTIBLE);
		if (!smp_load_acquire(&wq_entry.private))
			break;
		schedule();
	}
	__set_current_state(TASK_RUNNING);
>>>>>>> 24b8d41d
}
EXPORT_SYMBOL_GPL(__percpu_down_read);

<<<<<<< HEAD
void __percpu_up_read(struct percpu_rw_semaphore *sem)
{
	smp_mb(); /* B matches C */
	/*
	 * In other words, if they see our decrement (presumably to aggregate
	 * zero, as that is the only time it matters) they will also see our
	 * critical section.
	 */
	__this_cpu_dec(*sem->read_count);

	/* Prod writer to recheck readers_active */
	wake_up(&sem->writer);
}
EXPORT_SYMBOL_GPL(__percpu_up_read);

#define per_cpu_sum(var)						\
({									\
	typeof(var) __sum = 0;						\
	int cpu;							\
	compiletime_assert_atomic_type(__sum);				\
	for_each_possible_cpu(cpu)					\
		__sum += per_cpu(var, cpu);				\
	__sum;								\
})

=======
bool __percpu_down_read(struct percpu_rw_semaphore *sem, bool try)
{
	if (__percpu_down_read_trylock(sem))
		return true;

	if (try)
		return false;

	preempt_enable();
	percpu_rwsem_wait(sem, /* .reader = */ true);
	preempt_disable();

	return true;
}
EXPORT_SYMBOL_GPL(__percpu_down_read);

#define per_cpu_sum(var)						\
({									\
	typeof(var) __sum = 0;						\
	int cpu;							\
	compiletime_assert_atomic_type(__sum);				\
	for_each_possible_cpu(cpu)					\
		__sum += per_cpu(var, cpu);				\
	__sum;								\
})

>>>>>>> 24b8d41d
/*
 * Return true if the modular sum of the sem->read_count per-CPU variable is
 * zero.  If this sum is zero, then it is stable due to the fact that if any
 * newly arriving readers increment a given counter, they will immediately
 * decrement that same counter.
<<<<<<< HEAD
=======
 *
 * Assumes sem->block is set.
>>>>>>> 24b8d41d
 */
static bool readers_active_check(struct percpu_rw_semaphore *sem)
{
	if (per_cpu_sum(*sem->read_count) != 0)
		return false;
<<<<<<< HEAD

	/*
	 * If we observed the decrement; ensure we see the entire critical
	 * section.
	 */

=======

	/*
	 * If we observed the decrement; ensure we see the entire critical
	 * section.
	 */

>>>>>>> 24b8d41d
	smp_mb(); /* C matches B */

	return true;
}

void percpu_down_write(struct percpu_rw_semaphore *sem)
{
<<<<<<< HEAD
	/* Notify readers to take the slow path. */
	rcu_sync_enter(&sem->rss);

	down_write(&sem->rw_sem);

	/*
	 * Notify new readers to block; up until now, and thus throughout the
	 * longish rcu_sync_enter() above, new readers could still come in.
	 */
	WRITE_ONCE(sem->readers_block, 1);

	smp_mb(); /* D matches A */

	/*
	 * If they don't see our writer of readers_block, then we are
	 * guaranteed to see their sem->read_count increment, and therefore
	 * will wait for them.
	 */

	/* Wait for all now active readers to complete. */
	wait_event(sem->writer, readers_active_check(sem));
=======
	might_sleep();
	rwsem_acquire(&sem->dep_map, 0, 0, _RET_IP_);

	/* Notify readers to take the slow path. */
	rcu_sync_enter(&sem->rss);

	/*
	 * Try set sem->block; this provides writer-writer exclusion.
	 * Having sem->block set makes new readers block.
	 */
	if (!__percpu_down_write_trylock(sem))
		percpu_rwsem_wait(sem, /* .reader = */ false);

	/* smp_mb() implied by __percpu_down_write_trylock() on success -- D matches A */

	/*
	 * If they don't see our store of sem->block, then we are guaranteed to
	 * see their sem->read_count increment, and therefore will wait for
	 * them.
	 */

	/* Wait for all active readers to complete. */
	rcuwait_wait_event(&sem->writer, readers_active_check(sem), TASK_UNINTERRUPTIBLE);
>>>>>>> 24b8d41d
}
EXPORT_SYMBOL_GPL(percpu_down_write);

void percpu_up_write(struct percpu_rw_semaphore *sem)
{
<<<<<<< HEAD
	/*
	 * Signal the writer is done, no fast path yet.
	 *
	 * One reason that we cannot just immediately flip to readers_fast is
	 * that new readers might fail to see the results of this writer's
	 * critical section.
	 *
	 * Therefore we force it through the slow path which guarantees an
	 * acquire and thereby guarantees the critical section's consistency.
	 */
	smp_store_release(&sem->readers_block, 0);

	/*
	 * Release the write lock, this will allow readers back in the game.
	 */
	up_write(&sem->rw_sem);

	/*
=======
	rwsem_release(&sem->dep_map, _RET_IP_);

	/*
	 * Signal the writer is done, no fast path yet.
	 *
	 * One reason that we cannot just immediately flip to readers_fast is
	 * that new readers might fail to see the results of this writer's
	 * critical section.
	 *
	 * Therefore we force it through the slow path which guarantees an
	 * acquire and thereby guarantees the critical section's consistency.
	 */
	atomic_set_release(&sem->block, 0);

	/*
	 * Prod any pending reader/writer to make progress.
	 */
	__wake_up(&sem->waiters, TASK_NORMAL, 1, sem);

	/*
>>>>>>> 24b8d41d
	 * Once this completes (at least one RCU-sched grace period hence) the
	 * reader fast path will be available again. Safe to use outside the
	 * exclusive write lock because its counting.
	 */
	rcu_sync_exit(&sem->rss);
}
EXPORT_SYMBOL_GPL(percpu_up_write);<|MERGE_RESOLUTION|>--- conflicted
+++ resolved
@@ -10,23 +10,12 @@
 #include <linux/errno.h>
 
 int __percpu_init_rwsem(struct percpu_rw_semaphore *sem,
-<<<<<<< HEAD
-			const char *name, struct lock_class_key *rwsem_key)
-=======
 			const char *name, struct lock_class_key *key)
->>>>>>> 24b8d41d
 {
 	sem->read_count = alloc_percpu(int);
 	if (unlikely(!sem->read_count))
 		return -ENOMEM;
 
-<<<<<<< HEAD
-	/* ->rw_sem represents the whole percpu_rw_semaphore for lockdep */
-	rcu_sync_init(&sem->rss, RCU_SCHED_SYNC);
-	__init_rwsem(&sem->rw_sem, name, rwsem_key);
-	init_waitqueue_head(&sem->writer);
-	sem->readers_block = 0;
-=======
 	rcu_sync_init(&sem->rss);
 	rcuwait_init(&sem->writer);
 	init_waitqueue_head(&sem->waiters);
@@ -35,7 +24,6 @@
 	debug_check_no_locks_freed((void *)sem, sizeof(*sem));
 	lockdep_init_map(&sem->dep_map, name, key, 0);
 #endif
->>>>>>> 24b8d41d
 	return 0;
 }
 EXPORT_SYMBOL_GPL(__percpu_init_rwsem);
@@ -55,58 +43,6 @@
 }
 EXPORT_SYMBOL_GPL(percpu_free_rwsem);
 
-<<<<<<< HEAD
-int __percpu_down_read(struct percpu_rw_semaphore *sem, int try)
-{
-	/*
-	 * Due to having preemption disabled the decrement happens on
-	 * the same CPU as the increment, avoiding the
-	 * increment-on-one-CPU-and-decrement-on-another problem.
-	 *
-	 * If the reader misses the writer's assignment of readers_block, then
-	 * the writer is guaranteed to see the reader's increment.
-	 *
-	 * Conversely, any readers that increment their sem->read_count after
-	 * the writer looks are guaranteed to see the readers_block value,
-	 * which in turn means that they are guaranteed to immediately
-	 * decrement their sem->read_count, so that it doesn't matter that the
-	 * writer missed them.
-	 */
-
-	smp_mb(); /* A matches D */
-
-	/*
-	 * If !readers_block the critical section starts here, matched by the
-	 * release in percpu_up_write().
-	 */
-	if (likely(!smp_load_acquire(&sem->readers_block)))
-		return 1;
-
-	/*
-	 * Per the above comment; we still have preemption disabled and
-	 * will thus decrement on the same CPU as we incremented.
-	 */
-	__percpu_up_read(sem);
-
-	if (try)
-		return 0;
-
-	/*
-	 * We either call schedule() in the wait, or we'll fall through
-	 * and reschedule on the preempt_enable() in percpu_down_read().
-	 */
-	preempt_enable_no_resched();
-
-	/*
-	 * Avoid lockdep for the down/up_read() we already have them.
-	 */
-	__down_read(&sem->rw_sem);
-	this_cpu_inc(*sem->read_count);
-	__up_read(&sem->rw_sem);
-
-	preempt_disable();
-	return 1;
-=======
 static bool __percpu_down_read_trylock(struct percpu_rw_semaphore *sem)
 {
 	this_cpu_inc(*sem->read_count);
@@ -224,25 +160,23 @@
 		schedule();
 	}
 	__set_current_state(TASK_RUNNING);
->>>>>>> 24b8d41d
+}
+
+bool __percpu_down_read(struct percpu_rw_semaphore *sem, bool try)
+{
+	if (__percpu_down_read_trylock(sem))
+		return true;
+
+	if (try)
+		return false;
+
+	preempt_enable();
+	percpu_rwsem_wait(sem, /* .reader = */ true);
+	preempt_disable();
+
+	return true;
 }
 EXPORT_SYMBOL_GPL(__percpu_down_read);
-
-<<<<<<< HEAD
-void __percpu_up_read(struct percpu_rw_semaphore *sem)
-{
-	smp_mb(); /* B matches C */
-	/*
-	 * In other words, if they see our decrement (presumably to aggregate
-	 * zero, as that is the only time it matters) they will also see our
-	 * critical section.
-	 */
-	__this_cpu_dec(*sem->read_count);
-
-	/* Prod writer to recheck readers_active */
-	wake_up(&sem->writer);
-}
-EXPORT_SYMBOL_GPL(__percpu_up_read);
 
 #define per_cpu_sum(var)						\
 ({									\
@@ -254,64 +188,24 @@
 	__sum;								\
 })
 
-=======
-bool __percpu_down_read(struct percpu_rw_semaphore *sem, bool try)
-{
-	if (__percpu_down_read_trylock(sem))
-		return true;
-
-	if (try)
-		return false;
-
-	preempt_enable();
-	percpu_rwsem_wait(sem, /* .reader = */ true);
-	preempt_disable();
-
-	return true;
-}
-EXPORT_SYMBOL_GPL(__percpu_down_read);
-
-#define per_cpu_sum(var)						\
-({									\
-	typeof(var) __sum = 0;						\
-	int cpu;							\
-	compiletime_assert_atomic_type(__sum);				\
-	for_each_possible_cpu(cpu)					\
-		__sum += per_cpu(var, cpu);				\
-	__sum;								\
-})
-
->>>>>>> 24b8d41d
 /*
  * Return true if the modular sum of the sem->read_count per-CPU variable is
  * zero.  If this sum is zero, then it is stable due to the fact that if any
  * newly arriving readers increment a given counter, they will immediately
  * decrement that same counter.
-<<<<<<< HEAD
-=======
  *
  * Assumes sem->block is set.
->>>>>>> 24b8d41d
  */
 static bool readers_active_check(struct percpu_rw_semaphore *sem)
 {
 	if (per_cpu_sum(*sem->read_count) != 0)
 		return false;
-<<<<<<< HEAD
 
 	/*
 	 * If we observed the decrement; ensure we see the entire critical
 	 * section.
 	 */
 
-=======
-
-	/*
-	 * If we observed the decrement; ensure we see the entire critical
-	 * section.
-	 */
-
->>>>>>> 24b8d41d
 	smp_mb(); /* C matches B */
 
 	return true;
@@ -319,29 +213,6 @@
 
 void percpu_down_write(struct percpu_rw_semaphore *sem)
 {
-<<<<<<< HEAD
-	/* Notify readers to take the slow path. */
-	rcu_sync_enter(&sem->rss);
-
-	down_write(&sem->rw_sem);
-
-	/*
-	 * Notify new readers to block; up until now, and thus throughout the
-	 * longish rcu_sync_enter() above, new readers could still come in.
-	 */
-	WRITE_ONCE(sem->readers_block, 1);
-
-	smp_mb(); /* D matches A */
-
-	/*
-	 * If they don't see our writer of readers_block, then we are
-	 * guaranteed to see their sem->read_count increment, and therefore
-	 * will wait for them.
-	 */
-
-	/* Wait for all now active readers to complete. */
-	wait_event(sem->writer, readers_active_check(sem));
-=======
 	might_sleep();
 	rwsem_acquire(&sem->dep_map, 0, 0, _RET_IP_);
 
@@ -365,13 +236,13 @@
 
 	/* Wait for all active readers to complete. */
 	rcuwait_wait_event(&sem->writer, readers_active_check(sem), TASK_UNINTERRUPTIBLE);
->>>>>>> 24b8d41d
 }
 EXPORT_SYMBOL_GPL(percpu_down_write);
 
 void percpu_up_write(struct percpu_rw_semaphore *sem)
 {
-<<<<<<< HEAD
+	rwsem_release(&sem->dep_map, _RET_IP_);
+
 	/*
 	 * Signal the writer is done, no fast path yet.
 	 *
@@ -382,27 +253,6 @@
 	 * Therefore we force it through the slow path which guarantees an
 	 * acquire and thereby guarantees the critical section's consistency.
 	 */
-	smp_store_release(&sem->readers_block, 0);
-
-	/*
-	 * Release the write lock, this will allow readers back in the game.
-	 */
-	up_write(&sem->rw_sem);
-
-	/*
-=======
-	rwsem_release(&sem->dep_map, _RET_IP_);
-
-	/*
-	 * Signal the writer is done, no fast path yet.
-	 *
-	 * One reason that we cannot just immediately flip to readers_fast is
-	 * that new readers might fail to see the results of this writer's
-	 * critical section.
-	 *
-	 * Therefore we force it through the slow path which guarantees an
-	 * acquire and thereby guarantees the critical section's consistency.
-	 */
 	atomic_set_release(&sem->block, 0);
 
 	/*
@@ -411,7 +261,6 @@
 	__wake_up(&sem->waiters, TASK_NORMAL, 1, sem);
 
 	/*
->>>>>>> 24b8d41d
 	 * Once this completes (at least one RCU-sched grace period hence) the
 	 * reader fast path will be available again. Safe to use outside the
 	 * exclusive write lock because its counting.
