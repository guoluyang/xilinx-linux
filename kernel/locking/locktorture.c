// SPDX-License-Identifier: GPL-2.0+
/*
 * Module-based torture test facility for locking
 *
 * Copyright (C) IBM Corporation, 2014
 *
 * Authors: Paul E. McKenney <paulmck@linux.ibm.com>
 *          Davidlohr Bueso <dave@stgolabs.net>
 *	Based on kernel/rcu/torture.c.
 */

#define pr_fmt(fmt) fmt

#include <linux/kernel.h>
#include <linux/module.h>
#include <linux/kthread.h>
#include <linux/sched/rt.h>
#include <linux/spinlock.h>
#include <linux/mutex.h>
#include <linux/rwsem.h>
#include <linux/smp.h>
#include <linux/interrupt.h>
#include <linux/sched.h>
#include <uapi/linux/sched/types.h>
#include <linux/rtmutex.h>
#include <linux/atomic.h>
#include <linux/moduleparam.h>
#include <linux/delay.h>
#include <linux/slab.h>
#include <linux/percpu-rwsem.h>
#include <linux/torture.h>

MODULE_LICENSE("GPL");
MODULE_AUTHOR("Paul E. McKenney <paulmck@linux.ibm.com>");

torture_param(int, nwriters_stress, -1,
	     "Number of write-locking stress-test threads");
torture_param(int, nreaders_stress, -1,
	     "Number of read-locking stress-test threads");
torture_param(int, onoff_holdoff, 0, "Time after boot before CPU hotplugs (s)");
torture_param(int, onoff_interval, 0,
	     "Time between CPU hotplugs (s), 0=disable");
torture_param(int, shuffle_interval, 3,
	     "Number of jiffies between shuffles, 0=disable");
torture_param(int, shutdown_secs, 0, "Shutdown time (j), <= zero to disable.");
torture_param(int, stat_interval, 60,
	     "Number of seconds between stats printk()s");
torture_param(int, stutter, 5, "Number of jiffies to run/halt test, 0=disable");
torture_param(int, verbose, 1,
	     "Enable verbose debugging printk()s");

static char *torture_type = "spin_lock";
module_param(torture_type, charp, 0444);
MODULE_PARM_DESC(torture_type,
		 "Type of lock to torture (spin_lock, spin_lock_irq, mutex_lock, ...)");

static struct task_struct *stats_task;
static struct task_struct **writer_tasks;
static struct task_struct **reader_tasks;

static bool lock_is_write_held;
static bool lock_is_read_held;

struct lock_stress_stats {
	long n_lock_fail;
	long n_lock_acquired;
};

<<<<<<< HEAD
int torture_runnable = IS_ENABLED(MODULE);
module_param(torture_runnable, int, 0444);
MODULE_PARM_DESC(torture_runnable, "Start locktorture at module init");

=======
>>>>>>> 24b8d41d
/* Forward reference. */
static void lock_torture_cleanup(void);

/*
 * Operations vector for selecting different types of tests.
 */
struct lock_torture_ops {
	void (*init)(void);
	int (*writelock)(void);
	void (*write_delay)(struct torture_random_state *trsp);
	void (*task_boost)(struct torture_random_state *trsp);
	void (*writeunlock)(void);
	int (*readlock)(void);
	void (*read_delay)(struct torture_random_state *trsp);
	void (*readunlock)(void);

	unsigned long flags; /* for irq spinlocks */
	const char *name;
};

struct lock_torture_cxt {
	int nrealwriters_stress;
	int nrealreaders_stress;
	bool debug_lock;
	atomic_t n_lock_torture_errors;
	struct lock_torture_ops *cur_ops;
	struct lock_stress_stats *lwsa; /* writer statistics */
	struct lock_stress_stats *lrsa; /* reader statistics */
};
static struct lock_torture_cxt cxt = { 0, 0, false,
				       ATOMIC_INIT(0),
				       NULL, NULL};
/*
 * Definitions for lock torture testing.
 */

static int torture_lock_busted_write_lock(void)
{
	return 0;  /* BUGGY, do not use in real life!!! */
}

static void torture_lock_busted_write_delay(struct torture_random_state *trsp)
{
	const unsigned long longdelay_ms = 100;

	/* We want a long delay occasionally to force massive contention.  */
	if (!(torture_random(trsp) %
	      (cxt.nrealwriters_stress * 2000 * longdelay_ms)))
		mdelay(longdelay_ms);
	if (!(torture_random(trsp) % (cxt.nrealwriters_stress * 20000)))
		torture_preempt_schedule();  /* Allow test to be preempted. */
}

static void torture_lock_busted_write_unlock(void)
{
	  /* BUGGY, do not use in real life!!! */
}

static void torture_boost_dummy(struct torture_random_state *trsp)
{
	/* Only rtmutexes care about priority */
}

static struct lock_torture_ops lock_busted_ops = {
	.writelock	= torture_lock_busted_write_lock,
	.write_delay	= torture_lock_busted_write_delay,
	.task_boost     = torture_boost_dummy,
	.writeunlock	= torture_lock_busted_write_unlock,
	.readlock       = NULL,
	.read_delay     = NULL,
	.readunlock     = NULL,
	.name		= "lock_busted"
};

static DEFINE_SPINLOCK(torture_spinlock);

static int torture_spin_lock_write_lock(void) __acquires(torture_spinlock)
{
	spin_lock(&torture_spinlock);
	return 0;
}

static void torture_spin_lock_write_delay(struct torture_random_state *trsp)
{
	const unsigned long shortdelay_us = 2;
	const unsigned long longdelay_ms = 100;

	/* We want a short delay mostly to emulate likely code, and
	 * we want a long delay occasionally to force massive contention.
	 */
	if (!(torture_random(trsp) %
	      (cxt.nrealwriters_stress * 2000 * longdelay_ms)))
		mdelay(longdelay_ms);
	if (!(torture_random(trsp) %
	      (cxt.nrealwriters_stress * 2 * shortdelay_us)))
		udelay(shortdelay_us);
	if (!(torture_random(trsp) % (cxt.nrealwriters_stress * 20000)))
		torture_preempt_schedule();  /* Allow test to be preempted. */
}

static void torture_spin_lock_write_unlock(void) __releases(torture_spinlock)
{
	spin_unlock(&torture_spinlock);
}

static struct lock_torture_ops spin_lock_ops = {
	.writelock	= torture_spin_lock_write_lock,
	.write_delay	= torture_spin_lock_write_delay,
	.task_boost     = torture_boost_dummy,
	.writeunlock	= torture_spin_lock_write_unlock,
	.readlock       = NULL,
	.read_delay     = NULL,
	.readunlock     = NULL,
	.name		= "spin_lock"
};

static int torture_spin_lock_write_lock_irq(void)
__acquires(torture_spinlock)
{
	unsigned long flags;

	spin_lock_irqsave(&torture_spinlock, flags);
	cxt.cur_ops->flags = flags;
	return 0;
}

static void torture_lock_spin_write_unlock_irq(void)
__releases(torture_spinlock)
{
	spin_unlock_irqrestore(&torture_spinlock, cxt.cur_ops->flags);
}

static struct lock_torture_ops spin_lock_irq_ops = {
	.writelock	= torture_spin_lock_write_lock_irq,
	.write_delay	= torture_spin_lock_write_delay,
	.task_boost     = torture_boost_dummy,
	.writeunlock	= torture_lock_spin_write_unlock_irq,
	.readlock       = NULL,
	.read_delay     = NULL,
	.readunlock     = NULL,
	.name		= "spin_lock_irq"
};

static DEFINE_RWLOCK(torture_rwlock);

static int torture_rwlock_write_lock(void) __acquires(torture_rwlock)
{
	write_lock(&torture_rwlock);
	return 0;
}

static void torture_rwlock_write_delay(struct torture_random_state *trsp)
{
	const unsigned long shortdelay_us = 2;
	const unsigned long longdelay_ms = 100;

	/* We want a short delay mostly to emulate likely code, and
	 * we want a long delay occasionally to force massive contention.
	 */
	if (!(torture_random(trsp) %
	      (cxt.nrealwriters_stress * 2000 * longdelay_ms)))
		mdelay(longdelay_ms);
	else
		udelay(shortdelay_us);
}

static void torture_rwlock_write_unlock(void) __releases(torture_rwlock)
{
	write_unlock(&torture_rwlock);
}

static int torture_rwlock_read_lock(void) __acquires(torture_rwlock)
{
	read_lock(&torture_rwlock);
	return 0;
}

static void torture_rwlock_read_delay(struct torture_random_state *trsp)
{
	const unsigned long shortdelay_us = 10;
	const unsigned long longdelay_ms = 100;

	/* We want a short delay mostly to emulate likely code, and
	 * we want a long delay occasionally to force massive contention.
	 */
	if (!(torture_random(trsp) %
	      (cxt.nrealreaders_stress * 2000 * longdelay_ms)))
		mdelay(longdelay_ms);
	else
		udelay(shortdelay_us);
}

static void torture_rwlock_read_unlock(void) __releases(torture_rwlock)
{
	read_unlock(&torture_rwlock);
}

static struct lock_torture_ops rw_lock_ops = {
	.writelock	= torture_rwlock_write_lock,
	.write_delay	= torture_rwlock_write_delay,
	.task_boost     = torture_boost_dummy,
	.writeunlock	= torture_rwlock_write_unlock,
	.readlock       = torture_rwlock_read_lock,
	.read_delay     = torture_rwlock_read_delay,
	.readunlock     = torture_rwlock_read_unlock,
	.name		= "rw_lock"
};

static int torture_rwlock_write_lock_irq(void) __acquires(torture_rwlock)
{
	unsigned long flags;

	write_lock_irqsave(&torture_rwlock, flags);
	cxt.cur_ops->flags = flags;
	return 0;
}

static void torture_rwlock_write_unlock_irq(void)
__releases(torture_rwlock)
{
	write_unlock_irqrestore(&torture_rwlock, cxt.cur_ops->flags);
}

static int torture_rwlock_read_lock_irq(void) __acquires(torture_rwlock)
{
	unsigned long flags;

	read_lock_irqsave(&torture_rwlock, flags);
	cxt.cur_ops->flags = flags;
	return 0;
}

static void torture_rwlock_read_unlock_irq(void)
__releases(torture_rwlock)
{
	read_unlock_irqrestore(&torture_rwlock, cxt.cur_ops->flags);
}

static struct lock_torture_ops rw_lock_irq_ops = {
	.writelock	= torture_rwlock_write_lock_irq,
	.write_delay	= torture_rwlock_write_delay,
	.task_boost     = torture_boost_dummy,
	.writeunlock	= torture_rwlock_write_unlock_irq,
	.readlock       = torture_rwlock_read_lock_irq,
	.read_delay     = torture_rwlock_read_delay,
	.readunlock     = torture_rwlock_read_unlock_irq,
	.name		= "rw_lock_irq"
};

static DEFINE_MUTEX(torture_mutex);

static int torture_mutex_lock(void) __acquires(torture_mutex)
{
	mutex_lock(&torture_mutex);
	return 0;
}

static void torture_mutex_delay(struct torture_random_state *trsp)
{
	const unsigned long longdelay_ms = 100;

	/* We want a long delay occasionally to force massive contention.  */
	if (!(torture_random(trsp) %
	      (cxt.nrealwriters_stress * 2000 * longdelay_ms)))
		mdelay(longdelay_ms * 5);
	else
		mdelay(longdelay_ms / 5);
	if (!(torture_random(trsp) % (cxt.nrealwriters_stress * 20000)))
		torture_preempt_schedule();  /* Allow test to be preempted. */
}

static void torture_mutex_unlock(void) __releases(torture_mutex)
{
	mutex_unlock(&torture_mutex);
}

static struct lock_torture_ops mutex_lock_ops = {
	.writelock	= torture_mutex_lock,
	.write_delay	= torture_mutex_delay,
	.task_boost     = torture_boost_dummy,
	.writeunlock	= torture_mutex_unlock,
	.readlock       = NULL,
	.read_delay     = NULL,
	.readunlock     = NULL,
	.name		= "mutex_lock"
};

#include <linux/ww_mutex.h>
static DEFINE_WD_CLASS(torture_ww_class);
static DEFINE_WW_MUTEX(torture_ww_mutex_0, &torture_ww_class);
static DEFINE_WW_MUTEX(torture_ww_mutex_1, &torture_ww_class);
static DEFINE_WW_MUTEX(torture_ww_mutex_2, &torture_ww_class);

static int torture_ww_mutex_lock(void)
__acquires(torture_ww_mutex_0)
__acquires(torture_ww_mutex_1)
__acquires(torture_ww_mutex_2)
{
	LIST_HEAD(list);
	struct reorder_lock {
		struct list_head link;
		struct ww_mutex *lock;
	} locks[3], *ll, *ln;
	struct ww_acquire_ctx ctx;

	locks[0].lock = &torture_ww_mutex_0;
	list_add(&locks[0].link, &list);

	locks[1].lock = &torture_ww_mutex_1;
	list_add(&locks[1].link, &list);

	locks[2].lock = &torture_ww_mutex_2;
	list_add(&locks[2].link, &list);

	ww_acquire_init(&ctx, &torture_ww_class);

	list_for_each_entry(ll, &list, link) {
		int err;

		err = ww_mutex_lock(ll->lock, &ctx);
		if (!err)
			continue;

		ln = ll;
		list_for_each_entry_continue_reverse(ln, &list, link)
			ww_mutex_unlock(ln->lock);

		if (err != -EDEADLK)
			return err;

		ww_mutex_lock_slow(ll->lock, &ctx);
		list_move(&ll->link, &list);
	}

	ww_acquire_fini(&ctx);
	return 0;
}

static void torture_ww_mutex_unlock(void)
__releases(torture_ww_mutex_0)
__releases(torture_ww_mutex_1)
__releases(torture_ww_mutex_2)
{
	ww_mutex_unlock(&torture_ww_mutex_0);
	ww_mutex_unlock(&torture_ww_mutex_1);
	ww_mutex_unlock(&torture_ww_mutex_2);
}

static struct lock_torture_ops ww_mutex_lock_ops = {
	.writelock	= torture_ww_mutex_lock,
	.write_delay	= torture_mutex_delay,
	.task_boost     = torture_boost_dummy,
	.writeunlock	= torture_ww_mutex_unlock,
	.readlock       = NULL,
	.read_delay     = NULL,
	.readunlock     = NULL,
	.name		= "ww_mutex_lock"
};

#ifdef CONFIG_RT_MUTEXES
static DEFINE_RT_MUTEX(torture_rtmutex);

static int torture_rtmutex_lock(void) __acquires(torture_rtmutex)
{
	rt_mutex_lock(&torture_rtmutex);
	return 0;
}

static void torture_rtmutex_boost(struct torture_random_state *trsp)
{
	const unsigned int factor = 50000; /* yes, quite arbitrary */

	if (!rt_task(current)) {
		/*
		 * Boost priority once every ~50k operations. When the
		 * task tries to take the lock, the rtmutex it will account
		 * for the new priority, and do any corresponding pi-dance.
		 */
		if (trsp && !(torture_random(trsp) %
			      (cxt.nrealwriters_stress * factor))) {
<<<<<<< HEAD
			policy = SCHED_FIFO;
			param.sched_priority = MAX_RT_PRIO - 1;
=======
			sched_set_fifo(current);
>>>>>>> 24b8d41d
		} else /* common case, do nothing */
			return;
	} else {
		/*
		 * The task will remain boosted for another ~500k operations,
		 * then restored back to its original prio, and so forth.
		 *
		 * When @trsp is nil, we want to force-reset the task for
		 * stopping the kthread.
		 */
		if (!trsp || !(torture_random(trsp) %
			       (cxt.nrealwriters_stress * factor * 2))) {
			sched_set_normal(current, 0);
		} else /* common case, do nothing */
			return;
	}
}

static void torture_rtmutex_delay(struct torture_random_state *trsp)
{
	const unsigned long shortdelay_us = 2;
	const unsigned long longdelay_ms = 100;

	/*
	 * We want a short delay mostly to emulate likely code, and
	 * we want a long delay occasionally to force massive contention.
	 */
	if (!(torture_random(trsp) %
	      (cxt.nrealwriters_stress * 2000 * longdelay_ms)))
		mdelay(longdelay_ms);
	if (!(torture_random(trsp) %
	      (cxt.nrealwriters_stress * 2 * shortdelay_us)))
		udelay(shortdelay_us);
	if (!(torture_random(trsp) % (cxt.nrealwriters_stress * 20000)))
		torture_preempt_schedule();  /* Allow test to be preempted. */
}

static void torture_rtmutex_unlock(void) __releases(torture_rtmutex)
{
	rt_mutex_unlock(&torture_rtmutex);
}

static struct lock_torture_ops rtmutex_lock_ops = {
	.writelock	= torture_rtmutex_lock,
	.write_delay	= torture_rtmutex_delay,
	.task_boost     = torture_rtmutex_boost,
	.writeunlock	= torture_rtmutex_unlock,
	.readlock       = NULL,
	.read_delay     = NULL,
	.readunlock     = NULL,
	.name		= "rtmutex_lock"
};
#endif

static DECLARE_RWSEM(torture_rwsem);
static int torture_rwsem_down_write(void) __acquires(torture_rwsem)
{
	down_write(&torture_rwsem);
	return 0;
}

static void torture_rwsem_write_delay(struct torture_random_state *trsp)
{
	const unsigned long longdelay_ms = 100;

	/* We want a long delay occasionally to force massive contention.  */
	if (!(torture_random(trsp) %
	      (cxt.nrealwriters_stress * 2000 * longdelay_ms)))
		mdelay(longdelay_ms * 10);
	else
		mdelay(longdelay_ms / 10);
	if (!(torture_random(trsp) % (cxt.nrealwriters_stress * 20000)))
		torture_preempt_schedule();  /* Allow test to be preempted. */
}

static void torture_rwsem_up_write(void) __releases(torture_rwsem)
{
	up_write(&torture_rwsem);
}

static int torture_rwsem_down_read(void) __acquires(torture_rwsem)
{
	down_read(&torture_rwsem);
	return 0;
}

static void torture_rwsem_read_delay(struct torture_random_state *trsp)
{
	const unsigned long longdelay_ms = 100;

	/* We want a long delay occasionally to force massive contention.  */
	if (!(torture_random(trsp) %
	      (cxt.nrealreaders_stress * 2000 * longdelay_ms)))
		mdelay(longdelay_ms * 2);
	else
		mdelay(longdelay_ms / 2);
	if (!(torture_random(trsp) % (cxt.nrealreaders_stress * 20000)))
		torture_preempt_schedule();  /* Allow test to be preempted. */
}

static void torture_rwsem_up_read(void) __releases(torture_rwsem)
{
	up_read(&torture_rwsem);
}

static struct lock_torture_ops rwsem_lock_ops = {
	.writelock	= torture_rwsem_down_write,
	.write_delay	= torture_rwsem_write_delay,
	.task_boost     = torture_boost_dummy,
	.writeunlock	= torture_rwsem_up_write,
	.readlock       = torture_rwsem_down_read,
	.read_delay     = torture_rwsem_read_delay,
	.readunlock     = torture_rwsem_up_read,
	.name		= "rwsem_lock"
};

#include <linux/percpu-rwsem.h>
static struct percpu_rw_semaphore pcpu_rwsem;

static void torture_percpu_rwsem_init(void)
{
	BUG_ON(percpu_init_rwsem(&pcpu_rwsem));
}

static int torture_percpu_rwsem_down_write(void) __acquires(pcpu_rwsem)
{
	percpu_down_write(&pcpu_rwsem);
	return 0;
}

static void torture_percpu_rwsem_up_write(void) __releases(pcpu_rwsem)
{
	percpu_up_write(&pcpu_rwsem);
}

static int torture_percpu_rwsem_down_read(void) __acquires(pcpu_rwsem)
{
	percpu_down_read(&pcpu_rwsem);
	return 0;
}

static void torture_percpu_rwsem_up_read(void) __releases(pcpu_rwsem)
{
	percpu_up_read(&pcpu_rwsem);
}

static struct lock_torture_ops percpu_rwsem_lock_ops = {
	.init		= torture_percpu_rwsem_init,
	.writelock	= torture_percpu_rwsem_down_write,
	.write_delay	= torture_rwsem_write_delay,
	.task_boost     = torture_boost_dummy,
	.writeunlock	= torture_percpu_rwsem_up_write,
	.readlock       = torture_percpu_rwsem_down_read,
	.read_delay     = torture_rwsem_read_delay,
	.readunlock     = torture_percpu_rwsem_up_read,
	.name		= "percpu_rwsem_lock"
};

/*
 * Lock torture writer kthread.  Repeatedly acquires and releases
 * the lock, checking for duplicate acquisitions.
 */
static int lock_torture_writer(void *arg)
{
	struct lock_stress_stats *lwsp = arg;
	DEFINE_TORTURE_RANDOM(rand);

	VERBOSE_TOROUT_STRING("lock_torture_writer task started");
	set_user_nice(current, MAX_NICE);

	do {
		if ((torture_random(&rand) & 0xfffff) == 0)
			schedule_timeout_uninterruptible(1);

		cxt.cur_ops->task_boost(&rand);
		cxt.cur_ops->writelock();
		if (WARN_ON_ONCE(lock_is_write_held))
			lwsp->n_lock_fail++;
		lock_is_write_held = true;
		if (WARN_ON_ONCE(lock_is_read_held))
			lwsp->n_lock_fail++; /* rare, but... */

		lwsp->n_lock_acquired++;
		cxt.cur_ops->write_delay(&rand);
		lock_is_write_held = false;
		cxt.cur_ops->writeunlock();

		stutter_wait("lock_torture_writer");
	} while (!torture_must_stop());

	cxt.cur_ops->task_boost(NULL); /* reset prio */
	torture_kthread_stopping("lock_torture_writer");
	return 0;
}

/*
 * Lock torture reader kthread.  Repeatedly acquires and releases
 * the reader lock.
 */
static int lock_torture_reader(void *arg)
{
	struct lock_stress_stats *lrsp = arg;
	DEFINE_TORTURE_RANDOM(rand);

	VERBOSE_TOROUT_STRING("lock_torture_reader task started");
	set_user_nice(current, MAX_NICE);

	do {
		if ((torture_random(&rand) & 0xfffff) == 0)
			schedule_timeout_uninterruptible(1);

		cxt.cur_ops->readlock();
		lock_is_read_held = true;
		if (WARN_ON_ONCE(lock_is_write_held))
			lrsp->n_lock_fail++; /* rare, but... */

		lrsp->n_lock_acquired++;
		cxt.cur_ops->read_delay(&rand);
		lock_is_read_held = false;
		cxt.cur_ops->readunlock();

		stutter_wait("lock_torture_reader");
	} while (!torture_must_stop());
	torture_kthread_stopping("lock_torture_reader");
	return 0;
}

/*
 * Create an lock-torture-statistics message in the specified buffer.
 */
static void __torture_print_stats(char *page,
				  struct lock_stress_stats *statp, bool write)
{
	bool fail = false;
	int i, n_stress;
	long max = 0, min = statp ? statp[0].n_lock_acquired : 0;
	long long sum = 0;

	n_stress = write ? cxt.nrealwriters_stress : cxt.nrealreaders_stress;
	for (i = 0; i < n_stress; i++) {
		if (statp[i].n_lock_fail)
			fail = true;
		sum += statp[i].n_lock_acquired;
		if (max < statp[i].n_lock_acquired)
			max = statp[i].n_lock_acquired;
		if (min > statp[i].n_lock_acquired)
			min = statp[i].n_lock_acquired;
	}
	page += sprintf(page,
			"%s:  Total: %lld  Max/Min: %ld/%ld %s  Fail: %d %s\n",
			write ? "Writes" : "Reads ",
			sum, max, min,
			!onoff_interval && max / 2 > min ? "???" : "",
			fail, fail ? "!!!" : "");
	if (fail)
		atomic_inc(&cxt.n_lock_torture_errors);
}

/*
 * Print torture statistics.  Caller must ensure that there is only one
 * call to this function at a given time!!!  This is normally accomplished
 * by relying on the module system to only have one copy of the module
 * loaded, and then by giving the lock_torture_stats kthread full control
 * (or the init/cleanup functions when lock_torture_stats thread is not
 * running).
 */
static void lock_torture_stats_print(void)
{
	int size = cxt.nrealwriters_stress * 200 + 8192;
	char *buf;

	if (cxt.cur_ops->readlock)
		size += cxt.nrealreaders_stress * 200 + 8192;

	buf = kmalloc(size, GFP_KERNEL);
	if (!buf) {
		pr_err("lock_torture_stats_print: Out of memory, need: %d",
		       size);
		return;
	}

	__torture_print_stats(buf, cxt.lwsa, true);
	pr_alert("%s", buf);
	kfree(buf);

	if (cxt.cur_ops->readlock) {
		buf = kmalloc(size, GFP_KERNEL);
		if (!buf) {
			pr_err("lock_torture_stats_print: Out of memory, need: %d",
			       size);
			return;
		}

		__torture_print_stats(buf, cxt.lrsa, false);
		pr_alert("%s", buf);
		kfree(buf);
	}
}

/*
 * Periodically prints torture statistics, if periodic statistics printing
 * was specified via the stat_interval module parameter.
 *
 * No need to worry about fullstop here, since this one doesn't reference
 * volatile state or register callbacks.
 */
static int lock_torture_stats(void *arg)
{
	VERBOSE_TOROUT_STRING("lock_torture_stats task started");
	do {
		schedule_timeout_interruptible(stat_interval * HZ);
		lock_torture_stats_print();
		torture_shutdown_absorb("lock_torture_stats");
	} while (!torture_must_stop());
	torture_kthread_stopping("lock_torture_stats");
	return 0;
}

static inline void
lock_torture_print_module_parms(struct lock_torture_ops *cur_ops,
				const char *tag)
{
	pr_alert("%s" TORTURE_FLAG
		 "--- %s%s: nwriters_stress=%d nreaders_stress=%d stat_interval=%d verbose=%d shuffle_interval=%d stutter=%d shutdown_secs=%d onoff_interval=%d onoff_holdoff=%d\n",
		 torture_type, tag, cxt.debug_lock ? " [debug]": "",
		 cxt.nrealwriters_stress, cxt.nrealreaders_stress, stat_interval,
		 verbose, shuffle_interval, stutter, shutdown_secs,
		 onoff_interval, onoff_holdoff);
}

static void lock_torture_cleanup(void)
{
	int i;

	if (torture_cleanup_begin())
		return;

	/*
	 * Indicates early cleanup, meaning that the test has not run,
	 * such as when passing bogus args when loading the module. As
	 * such, only perform the underlying torture-specific cleanups,
	 * and avoid anything related to locktorture.
	 */
<<<<<<< HEAD
	if (!cxt.lwsa)
=======
	if (!cxt.lwsa && !cxt.lrsa)
>>>>>>> 24b8d41d
		goto end;

	if (writer_tasks) {
		for (i = 0; i < cxt.nrealwriters_stress; i++)
			torture_stop_kthread(lock_torture_writer,
					     writer_tasks[i]);
		kfree(writer_tasks);
		writer_tasks = NULL;
	}

	if (reader_tasks) {
		for (i = 0; i < cxt.nrealreaders_stress; i++)
			torture_stop_kthread(lock_torture_reader,
					     reader_tasks[i]);
		kfree(reader_tasks);
		reader_tasks = NULL;
	}

	torture_stop_kthread(lock_torture_stats, stats_task);
	lock_torture_stats_print();  /* -After- the stats thread is stopped! */

	if (atomic_read(&cxt.n_lock_torture_errors))
		lock_torture_print_module_parms(cxt.cur_ops,
						"End of test: FAILURE");
	else if (torture_onoff_failures())
		lock_torture_print_module_parms(cxt.cur_ops,
						"End of test: LOCK_HOTPLUG");
	else
		lock_torture_print_module_parms(cxt.cur_ops,
						"End of test: SUCCESS");
<<<<<<< HEAD
=======

	kfree(cxt.lwsa);
	cxt.lwsa = NULL;
	kfree(cxt.lrsa);
	cxt.lrsa = NULL;

>>>>>>> 24b8d41d
end:
	torture_cleanup_end();
}

static int __init lock_torture_init(void)
{
	int i, j;
	int firsterr = 0;
	static struct lock_torture_ops *torture_ops[] = {
		&lock_busted_ops,
		&spin_lock_ops, &spin_lock_irq_ops,
		&rw_lock_ops, &rw_lock_irq_ops,
		&mutex_lock_ops,
		&ww_mutex_lock_ops,
#ifdef CONFIG_RT_MUTEXES
		&rtmutex_lock_ops,
#endif
		&rwsem_lock_ops,
		&percpu_rwsem_lock_ops,
	};

	if (!torture_init_begin(torture_type, verbose))
		return -EBUSY;

	/* Process args and tell the world that the torturer is on the job. */
	for (i = 0; i < ARRAY_SIZE(torture_ops); i++) {
		cxt.cur_ops = torture_ops[i];
		if (strcmp(torture_type, cxt.cur_ops->name) == 0)
			break;
	}
	if (i == ARRAY_SIZE(torture_ops)) {
		pr_alert("lock-torture: invalid torture type: \"%s\"\n",
			 torture_type);
		pr_alert("lock-torture types:");
		for (i = 0; i < ARRAY_SIZE(torture_ops); i++)
			pr_alert(" %s", torture_ops[i]->name);
		pr_alert("\n");
		firsterr = -EINVAL;
		goto unwind;
	}

	if (nwriters_stress == 0 && nreaders_stress == 0) {
		pr_alert("lock-torture: must run at least one locking thread\n");
		firsterr = -EINVAL;
		goto unwind;
	}

	if (cxt.cur_ops->init)
		cxt.cur_ops->init();

	if (nwriters_stress >= 0)
		cxt.nrealwriters_stress = nwriters_stress;
	else
		cxt.nrealwriters_stress = 2 * num_online_cpus();

#ifdef CONFIG_DEBUG_MUTEXES
	if (str_has_prefix(torture_type, "mutex"))
		cxt.debug_lock = true;
#endif
#ifdef CONFIG_DEBUG_RT_MUTEXES
	if (str_has_prefix(torture_type, "rtmutex"))
		cxt.debug_lock = true;
#endif
#ifdef CONFIG_DEBUG_SPINLOCK
	if ((str_has_prefix(torture_type, "spin")) ||
	    (str_has_prefix(torture_type, "rw_lock")))
		cxt.debug_lock = true;
#endif

	/* Initialize the statistics so that each run gets its own numbers. */
	if (nwriters_stress) {
		lock_is_write_held = false;
		cxt.lwsa = kmalloc_array(cxt.nrealwriters_stress,
					 sizeof(*cxt.lwsa),
					 GFP_KERNEL);
		if (cxt.lwsa == NULL) {
			VERBOSE_TOROUT_STRING("cxt.lwsa: Out of memory");
			firsterr = -ENOMEM;
			goto unwind;
		}

		for (i = 0; i < cxt.nrealwriters_stress; i++) {
			cxt.lwsa[i].n_lock_fail = 0;
			cxt.lwsa[i].n_lock_acquired = 0;
		}
	}

	if (cxt.cur_ops->readlock) {
		if (nreaders_stress >= 0)
			cxt.nrealreaders_stress = nreaders_stress;
		else {
			/*
			 * By default distribute evenly the number of
			 * readers and writers. We still run the same number
			 * of threads as the writer-only locks default.
			 */
			if (nwriters_stress < 0) /* user doesn't care */
				cxt.nrealwriters_stress = num_online_cpus();
			cxt.nrealreaders_stress = cxt.nrealwriters_stress;
		}

<<<<<<< HEAD
		lock_is_read_held = 0;
		cxt.lrsa = kmalloc(sizeof(*cxt.lrsa) * cxt.nrealreaders_stress, GFP_KERNEL);
		if (cxt.lrsa == NULL) {
			VERBOSE_TOROUT_STRING("cxt.lrsa: Out of memory");
			firsterr = -ENOMEM;
			kfree(cxt.lwsa);
			cxt.lwsa = NULL;
			goto unwind;
		}

		for (i = 0; i < cxt.nrealreaders_stress; i++) {
			cxt.lrsa[i].n_lock_fail = 0;
			cxt.lrsa[i].n_lock_acquired = 0;
=======
		if (nreaders_stress) {
			lock_is_read_held = false;
			cxt.lrsa = kmalloc_array(cxt.nrealreaders_stress,
						 sizeof(*cxt.lrsa),
						 GFP_KERNEL);
			if (cxt.lrsa == NULL) {
				VERBOSE_TOROUT_STRING("cxt.lrsa: Out of memory");
				firsterr = -ENOMEM;
				kfree(cxt.lwsa);
				cxt.lwsa = NULL;
				goto unwind;
			}

			for (i = 0; i < cxt.nrealreaders_stress; i++) {
				cxt.lrsa[i].n_lock_fail = 0;
				cxt.lrsa[i].n_lock_acquired = 0;
			}
>>>>>>> 24b8d41d
		}
	}

	lock_torture_print_module_parms(cxt.cur_ops, "Start of test");

	/* Prepare torture context. */
	if (onoff_interval > 0) {
		firsterr = torture_onoff_init(onoff_holdoff * HZ,
					      onoff_interval * HZ, NULL);
		if (firsterr)
			goto unwind;
	}
	if (shuffle_interval > 0) {
		firsterr = torture_shuffle_init(shuffle_interval);
		if (firsterr)
			goto unwind;
	}
	if (shutdown_secs > 0) {
		firsterr = torture_shutdown_init(shutdown_secs,
						 lock_torture_cleanup);
		if (firsterr)
			goto unwind;
	}
	if (stutter > 0) {
		firsterr = torture_stutter_init(stutter, stutter);
		if (firsterr)
			goto unwind;
	}

	if (nwriters_stress) {
		writer_tasks = kcalloc(cxt.nrealwriters_stress,
				       sizeof(writer_tasks[0]),
				       GFP_KERNEL);
		if (writer_tasks == NULL) {
			VERBOSE_TOROUT_ERRSTRING("writer_tasks: Out of memory");
			firsterr = -ENOMEM;
			goto unwind;
		}
	}

	if (cxt.cur_ops->readlock) {
		reader_tasks = kcalloc(cxt.nrealreaders_stress,
				       sizeof(reader_tasks[0]),
				       GFP_KERNEL);
		if (reader_tasks == NULL) {
			VERBOSE_TOROUT_ERRSTRING("reader_tasks: Out of memory");
			kfree(writer_tasks);
			writer_tasks = NULL;
			firsterr = -ENOMEM;
			goto unwind;
		}
	}

	/*
	 * Create the kthreads and start torturing (oh, those poor little locks).
	 *
	 * TODO: Note that we interleave writers with readers, giving writers a
	 * slight advantage, by creating its kthread first. This can be modified
	 * for very specific needs, or even let the user choose the policy, if
	 * ever wanted.
	 */
	for (i = 0, j = 0; i < cxt.nrealwriters_stress ||
		    j < cxt.nrealreaders_stress; i++, j++) {
		if (i >= cxt.nrealwriters_stress)
			goto create_reader;

		/* Create writer. */
		firsterr = torture_create_kthread(lock_torture_writer, &cxt.lwsa[i],
						  writer_tasks[i]);
		if (firsterr)
			goto unwind;

	create_reader:
		if (cxt.cur_ops->readlock == NULL || (j >= cxt.nrealreaders_stress))
			continue;
		/* Create reader. */
		firsterr = torture_create_kthread(lock_torture_reader, &cxt.lrsa[j],
						  reader_tasks[j]);
		if (firsterr)
			goto unwind;
	}
	if (stat_interval > 0) {
		firsterr = torture_create_kthread(lock_torture_stats, NULL,
						  stats_task);
		if (firsterr)
			goto unwind;
	}
	torture_init_end();
	return 0;

unwind:
	torture_init_end();
	lock_torture_cleanup();
	return firsterr;
}

module_init(lock_torture_init);
module_exit(lock_torture_cleanup);<|MERGE_RESOLUTION|>--- conflicted
+++ resolved
@@ -66,13 +66,6 @@
 	long n_lock_acquired;
 };
 
-<<<<<<< HEAD
-int torture_runnable = IS_ENABLED(MODULE);
-module_param(torture_runnable, int, 0444);
-MODULE_PARM_DESC(torture_runnable, "Start locktorture at module init");
-
-=======
->>>>>>> 24b8d41d
 /* Forward reference. */
 static void lock_torture_cleanup(void);
 
@@ -453,12 +446,7 @@
 		 */
 		if (trsp && !(torture_random(trsp) %
 			      (cxt.nrealwriters_stress * factor))) {
-<<<<<<< HEAD
-			policy = SCHED_FIFO;
-			param.sched_priority = MAX_RT_PRIO - 1;
-=======
 			sched_set_fifo(current);
->>>>>>> 24b8d41d
 		} else /* common case, do nothing */
 			return;
 	} else {
@@ -802,11 +790,7 @@
 	 * such, only perform the underlying torture-specific cleanups,
 	 * and avoid anything related to locktorture.
 	 */
-<<<<<<< HEAD
-	if (!cxt.lwsa)
-=======
 	if (!cxt.lwsa && !cxt.lrsa)
->>>>>>> 24b8d41d
 		goto end;
 
 	if (writer_tasks) {
@@ -837,15 +821,12 @@
 	else
 		lock_torture_print_module_parms(cxt.cur_ops,
 						"End of test: SUCCESS");
-<<<<<<< HEAD
-=======
 
 	kfree(cxt.lwsa);
 	cxt.lwsa = NULL;
 	kfree(cxt.lrsa);
 	cxt.lrsa = NULL;
 
->>>>>>> 24b8d41d
 end:
 	torture_cleanup_end();
 }
@@ -947,21 +928,6 @@
 			cxt.nrealreaders_stress = cxt.nrealwriters_stress;
 		}
 
-<<<<<<< HEAD
-		lock_is_read_held = 0;
-		cxt.lrsa = kmalloc(sizeof(*cxt.lrsa) * cxt.nrealreaders_stress, GFP_KERNEL);
-		if (cxt.lrsa == NULL) {
-			VERBOSE_TOROUT_STRING("cxt.lrsa: Out of memory");
-			firsterr = -ENOMEM;
-			kfree(cxt.lwsa);
-			cxt.lwsa = NULL;
-			goto unwind;
-		}
-
-		for (i = 0; i < cxt.nrealreaders_stress; i++) {
-			cxt.lrsa[i].n_lock_fail = 0;
-			cxt.lrsa[i].n_lock_acquired = 0;
-=======
 		if (nreaders_stress) {
 			lock_is_read_held = false;
 			cxt.lrsa = kmalloc_array(cxt.nrealreaders_stress,
@@ -979,7 +945,6 @@
 				cxt.lrsa[i].n_lock_fail = 0;
 				cxt.lrsa[i].n_lock_acquired = 0;
 			}
->>>>>>> 24b8d41d
 		}
 	}
 
