--- conflicted
+++ resolved
@@ -26,35 +26,4 @@
 				struct task_struct *task);
 extern void debug_mutex_unlock(struct mutex *lock);
 extern void debug_mutex_init(struct mutex *lock, const char *name,
-<<<<<<< HEAD
-			     struct lock_class_key *key);
-
-static inline void mutex_set_owner(struct mutex *lock)
-{
-	WRITE_ONCE(lock->owner, current);
-}
-
-static inline void mutex_clear_owner(struct mutex *lock)
-{
-	WRITE_ONCE(lock->owner, NULL);
-}
-
-#define spin_lock_mutex(lock, flags)			\
-	do {						\
-		struct mutex *l = container_of(lock, struct mutex, wait_lock); \
-							\
-		DEBUG_LOCKS_WARN_ON(in_interrupt());	\
-		local_irq_save(flags);			\
-		arch_spin_lock(&(lock)->rlock.raw_lock);\
-		DEBUG_LOCKS_WARN_ON(l->magic != l);	\
-	} while (0)
-
-#define spin_unlock_mutex(lock, flags)				\
-	do {							\
-		arch_spin_unlock(&(lock)->rlock.raw_lock);	\
-		local_irq_restore(flags);			\
-		preempt_check_resched();			\
-	} while (0)
-=======
-			     struct lock_class_key *key);
->>>>>>> 24b8d41d
+			     struct lock_class_key *key);