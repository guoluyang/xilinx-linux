/* SPDX-License-Identifier: GPL-2.0 */

#define IDX_INVALID		-1

struct cpudl_item {
	u64			dl;
	int			cpu;
	int			idx;
};

struct cpudl {
	raw_spinlock_t		lock;
	int			size;
	cpumask_var_t		free_cpus;
	struct cpudl_item	*elements;
};

#ifdef CONFIG_SMP
<<<<<<< HEAD
int cpudl_find(struct cpudl *cp, struct task_struct *p,
	       struct cpumask *later_mask);
void cpudl_set(struct cpudl *cp, int cpu, u64 dl);
void cpudl_clear(struct cpudl *cp, int cpu);
int cpudl_init(struct cpudl *cp);
=======
int  cpudl_find(struct cpudl *cp, struct task_struct *p, struct cpumask *later_mask);
void cpudl_set(struct cpudl *cp, int cpu, u64 dl);
void cpudl_clear(struct cpudl *cp, int cpu);
int  cpudl_init(struct cpudl *cp);
>>>>>>> 24b8d41d
void cpudl_set_freecpu(struct cpudl *cp, int cpu);
void cpudl_clear_freecpu(struct cpudl *cp, int cpu);
void cpudl_cleanup(struct cpudl *cp);
#endif /* CONFIG_SMP */<|MERGE_RESOLUTION|>--- conflicted
+++ resolved
@@ -16,18 +16,10 @@
 };
 
 #ifdef CONFIG_SMP
-<<<<<<< HEAD
-int cpudl_find(struct cpudl *cp, struct task_struct *p,
-	       struct cpumask *later_mask);
-void cpudl_set(struct cpudl *cp, int cpu, u64 dl);
-void cpudl_clear(struct cpudl *cp, int cpu);
-int cpudl_init(struct cpudl *cp);
-=======
 int  cpudl_find(struct cpudl *cp, struct task_struct *p, struct cpumask *later_mask);
 void cpudl_set(struct cpudl *cp, int cpu, u64 dl);
 void cpudl_clear(struct cpudl *cp, int cpu);
 int  cpudl_init(struct cpudl *cp);
->>>>>>> 24b8d41d
 void cpudl_set_freecpu(struct cpudl *cp, int cpu);
 void cpudl_clear_freecpu(struct cpudl *cp, int cpu);
 void cpudl_cleanup(struct cpudl *cp);
