// SPDX-License-Identifier: GPL-2.0
/*
 * stop-task scheduling class.
 *
 * The stop task is the highest priority task in the system, it preempts
 * everything and will be preempted by nothing.
 *
 * See kernel/stop_machine.c
 */
#include "sched.h"

#ifdef CONFIG_SMP
static int
select_task_rq_stop(struct task_struct *p, int cpu, int sd_flag, int flags)
{
	return task_cpu(p); /* stop tasks as never migrate */
}

static int
balance_stop(struct rq *rq, struct task_struct *prev, struct rq_flags *rf)
{
	return sched_stop_runnable(rq);
}
#endif /* CONFIG_SMP */

static void
check_preempt_curr_stop(struct rq *rq, struct task_struct *p, int flags)
{
	/* we're never preempted */
}

<<<<<<< HEAD
static struct task_struct *
pick_next_task_stop(struct rq *rq, struct task_struct *prev, struct pin_cookie cookie)
=======
static void set_next_task_stop(struct rq *rq, struct task_struct *stop, bool first)
>>>>>>> 24b8d41d
{
	stop->se.exec_start = rq_clock_task(rq);
}

static struct task_struct *pick_next_task_stop(struct rq *rq)
{
	if (!sched_stop_runnable(rq))
		return NULL;

	set_next_task_stop(rq, rq->stop, true);
	return rq->stop;
}

static void
enqueue_task_stop(struct rq *rq, struct task_struct *p, int flags)
{
	add_nr_running(rq, 1);
}

static void
dequeue_task_stop(struct rq *rq, struct task_struct *p, int flags)
{
	sub_nr_running(rq, 1);
}

static void yield_task_stop(struct rq *rq)
{
	BUG(); /* the stop task should never yield, its pointless. */
}

static void put_prev_task_stop(struct rq *rq, struct task_struct *prev)
{
	struct task_struct *curr = rq->curr;
	u64 delta_exec;

	delta_exec = rq_clock_task(rq) - curr->se.exec_start;
	if (unlikely((s64)delta_exec < 0))
		delta_exec = 0;

	schedstat_set(curr->se.statistics.exec_max,
			max(curr->se.statistics.exec_max, delta_exec));

	curr->se.sum_exec_runtime += delta_exec;
	account_group_exec_runtime(curr, delta_exec);

	curr->se.exec_start = rq_clock_task(rq);
	cgroup_account_cputime(curr, delta_exec);
}

/*
 * scheduler tick hitting a task of our scheduling class.
 *
 * NOTE: This function can be called remotely by the tick offload that
 * goes along full dynticks. Therefore no local assumption can be made
 * and everything must be accessed through the @rq and @curr passed in
 * parameters.
 */
static void task_tick_stop(struct rq *rq, struct task_struct *curr, int queued)
{
}

static void switched_to_stop(struct rq *rq, struct task_struct *p)
{
	BUG(); /* its impossible to change to this class */
}

static void
prio_changed_stop(struct rq *rq, struct task_struct *p, int oldprio)
{
	BUG(); /* how!?, what priority? */
}

static void update_curr_stop(struct rq *rq)
{
}

/*
 * Simple, special scheduling class for the per-CPU stop tasks:
 */
const struct sched_class stop_sched_class
	__section("__stop_sched_class") = {

	.enqueue_task		= enqueue_task_stop,
	.dequeue_task		= dequeue_task_stop,
	.yield_task		= yield_task_stop,

	.check_preempt_curr	= check_preempt_curr_stop,

	.pick_next_task		= pick_next_task_stop,
	.put_prev_task		= put_prev_task_stop,
	.set_next_task          = set_next_task_stop,

#ifdef CONFIG_SMP
	.balance		= balance_stop,
	.select_task_rq		= select_task_rq_stop,
	.set_cpus_allowed	= set_cpus_allowed_common,
#endif

	.task_tick		= task_tick_stop,

	.prio_changed		= prio_changed_stop,
	.switched_to		= switched_to_stop,
	.update_curr		= update_curr_stop,
};<|MERGE_RESOLUTION|>--- conflicted
+++ resolved
@@ -29,12 +29,7 @@
 	/* we're never preempted */
 }
 
-<<<<<<< HEAD
-static struct task_struct *
-pick_next_task_stop(struct rq *rq, struct task_struct *prev, struct pin_cookie cookie)
-=======
 static void set_next_task_stop(struct rq *rq, struct task_struct *stop, bool first)
->>>>>>> 24b8d41d
 {
 	stop->se.exec_start = rq_clock_task(rq);
 }
