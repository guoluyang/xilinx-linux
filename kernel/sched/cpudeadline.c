// SPDX-License-Identifier: GPL-2.0-only
/*
 *  kernel/sched/cpudl.c
 *
 *  Global CPU deadline management
 *
 *  Author: Juri Lelli <j.lelli@sssup.it>
 */
#include "sched.h"

static inline int parent(int i)
{
	return (i - 1) >> 1;
}

static inline int left_child(int i)
{
	return (i << 1) + 1;
}

static inline int right_child(int i)
{
	return (i << 1) + 2;
}

static void cpudl_heapify_down(struct cpudl *cp, int idx)
{
	int l, r, largest;
<<<<<<< HEAD

	int orig_cpu = cp->elements[idx].cpu;
	u64 orig_dl = cp->elements[idx].dl;

=======

	int orig_cpu = cp->elements[idx].cpu;
	u64 orig_dl = cp->elements[idx].dl;

>>>>>>> 24b8d41d
	if (left_child(idx) >= cp->size)
		return;

	/* adapted from lib/prio_heap.c */
<<<<<<< HEAD
	while(1) {
		u64 largest_dl;
=======
	while (1) {
		u64 largest_dl;

>>>>>>> 24b8d41d
		l = left_child(idx);
		r = right_child(idx);
		largest = idx;
		largest_dl = orig_dl;

		if ((l < cp->size) && dl_time_before(orig_dl,
						cp->elements[l].dl)) {
			largest = l;
			largest_dl = cp->elements[l].dl;
		}
		if ((r < cp->size) && dl_time_before(largest_dl,
						cp->elements[r].dl))
			largest = r;

		if (largest == idx)
			break;

		/* pull largest child onto idx */
		cp->elements[idx].cpu = cp->elements[largest].cpu;
		cp->elements[idx].dl = cp->elements[largest].dl;
		cp->elements[cp->elements[idx].cpu].idx = idx;
		idx = largest;
	}
	/* actual push down of saved original values orig_* */
	cp->elements[idx].cpu = orig_cpu;
	cp->elements[idx].dl = orig_dl;
	cp->elements[cp->elements[idx].cpu].idx = idx;
}

static void cpudl_heapify_up(struct cpudl *cp, int idx)
{
	int p;

	int orig_cpu = cp->elements[idx].cpu;
	u64 orig_dl = cp->elements[idx].dl;

	if (idx == 0)
		return;

	do {
		p = parent(idx);
		if (dl_time_before(orig_dl, cp->elements[p].dl))
			break;
		/* pull parent onto idx */
		cp->elements[idx].cpu = cp->elements[p].cpu;
		cp->elements[idx].dl = cp->elements[p].dl;
		cp->elements[cp->elements[idx].cpu].idx = idx;
		idx = p;
	} while (idx != 0);
	/* actual push up of saved original values orig_* */
	cp->elements[idx].cpu = orig_cpu;
	cp->elements[idx].dl = orig_dl;
	cp->elements[cp->elements[idx].cpu].idx = idx;
}

static void cpudl_heapify(struct cpudl *cp, int idx)
{
	if (idx > 0 && dl_time_before(cp->elements[parent(idx)].dl,
				cp->elements[idx].dl))
		cpudl_heapify_up(cp, idx);
	else
		cpudl_heapify_down(cp, idx);
}

static inline int cpudl_maximum(struct cpudl *cp)
{
	return cp->elements[0].cpu;
}

/*
 * cpudl_find - find the best (later-dl) CPU in the system
 * @cp: the cpudl max-heap context
 * @p: the task
 * @later_mask: a mask to fill in with the selected CPUs (or NULL)
 *
 * Returns: int - CPUs were found
 */
int cpudl_find(struct cpudl *cp, struct task_struct *p,
	       struct cpumask *later_mask)
{
	const struct sched_dl_entity *dl_se = &p->dl;

	if (later_mask &&
<<<<<<< HEAD
	    cpumask_and(later_mask, cp->free_cpus, tsk_cpus_allowed(p))) {
		best_cpu = cpumask_any(later_mask);
		goto out;
	} else if (cpumask_test_cpu(cpudl_maximum(cp), tsk_cpus_allowed(p)) &&
			dl_time_before(dl_se->deadline, cp->elements[0].dl)) {
		best_cpu = cpudl_maximum(cp);
		if (later_mask)
			cpumask_set_cpu(best_cpu, later_mask);
	}
=======
	    cpumask_and(later_mask, cp->free_cpus, p->cpus_ptr)) {
		unsigned long cap, max_cap = 0;
		int cpu, max_cpu = -1;

		if (!static_branch_unlikely(&sched_asym_cpucapacity))
			return 1;

		/* Ensure the capacity of the CPUs fits the task. */
		for_each_cpu(cpu, later_mask) {
			if (!dl_task_fits_capacity(p, cpu)) {
				cpumask_clear_cpu(cpu, later_mask);

				cap = capacity_orig_of(cpu);

				if (cap > max_cap ||
				    (cpu == task_cpu(p) && cap == max_cap)) {
					max_cap = cap;
					max_cpu = cpu;
				}
			}
		}

		if (cpumask_empty(later_mask))
			cpumask_set_cpu(max_cpu, later_mask);

		return 1;
	} else {
		int best_cpu = cpudl_maximum(cp);
>>>>>>> 24b8d41d

		WARN_ON(best_cpu != -1 && !cpu_present(best_cpu));

		if (cpumask_test_cpu(best_cpu, p->cpus_ptr) &&
		    dl_time_before(dl_se->deadline, cp->elements[0].dl)) {
			if (later_mask)
				cpumask_set_cpu(best_cpu, later_mask);

			return 1;
		}
	}
	return 0;
}

/*
<<<<<<< HEAD
 * cpudl_clear - remove a cpu from the cpudl max-heap
 * @cp: the cpudl max-heap context
 * @cpu: the target cpu
=======
 * cpudl_clear - remove a CPU from the cpudl max-heap
 * @cp: the cpudl max-heap context
 * @cpu: the target CPU
>>>>>>> 24b8d41d
 *
 * Notes: assumes cpu_rq(cpu)->lock is locked
 *
 * Returns: (void)
 */
void cpudl_clear(struct cpudl *cp, int cpu)
{
	int old_idx, new_cpu;
	unsigned long flags;

	WARN_ON(!cpu_present(cpu));

	raw_spin_lock_irqsave(&cp->lock, flags);

	old_idx = cp->elements[cpu].idx;
	if (old_idx == IDX_INVALID) {
		/*
		 * Nothing to remove if old_idx was invalid.
		 * This could happen if a rq_offline_dl is
		 * called for a CPU without -dl tasks running.
		 */
	} else {
		new_cpu = cp->elements[cp->size - 1].cpu;
		cp->elements[old_idx].dl = cp->elements[cp->size - 1].dl;
		cp->elements[old_idx].cpu = new_cpu;
		cp->size--;
		cp->elements[new_cpu].idx = old_idx;
		cp->elements[cpu].idx = IDX_INVALID;
		cpudl_heapify(cp, old_idx);

		cpumask_set_cpu(cpu, cp->free_cpus);
	}
	raw_spin_unlock_irqrestore(&cp->lock, flags);
}

/*
 * cpudl_set - update the cpudl max-heap
 * @cp: the cpudl max-heap context
<<<<<<< HEAD
 * @cpu: the target cpu
 * @dl: the new earliest deadline for this cpu
=======
 * @cpu: the target CPU
 * @dl: the new earliest deadline for this CPU
>>>>>>> 24b8d41d
 *
 * Notes: assumes cpu_rq(cpu)->lock is locked
 *
 * Returns: (void)
 */
void cpudl_set(struct cpudl *cp, int cpu, u64 dl)
{
	int old_idx;
	unsigned long flags;
<<<<<<< HEAD

	WARN_ON(!cpu_present(cpu));

=======

	WARN_ON(!cpu_present(cpu));

>>>>>>> 24b8d41d
	raw_spin_lock_irqsave(&cp->lock, flags);

	old_idx = cp->elements[cpu].idx;
	if (old_idx == IDX_INVALID) {
		int new_idx = cp->size++;
<<<<<<< HEAD
=======

>>>>>>> 24b8d41d
		cp->elements[new_idx].dl = dl;
		cp->elements[new_idx].cpu = cpu;
		cp->elements[cpu].idx = new_idx;
		cpudl_heapify_up(cp, new_idx);
		cpumask_clear_cpu(cpu, cp->free_cpus);
	} else {
		cp->elements[old_idx].dl = dl;
		cpudl_heapify(cp, old_idx);
	}

	raw_spin_unlock_irqrestore(&cp->lock, flags);
}

/*
 * cpudl_set_freecpu - Set the cpudl.free_cpus
 * @cp: the cpudl max-heap context
 * @cpu: rd attached CPU
 */
void cpudl_set_freecpu(struct cpudl *cp, int cpu)
{
	cpumask_set_cpu(cpu, cp->free_cpus);
}

/*
 * cpudl_clear_freecpu - Clear the cpudl.free_cpus
 * @cp: the cpudl max-heap context
 * @cpu: rd attached CPU
 */
void cpudl_clear_freecpu(struct cpudl *cp, int cpu)
{
	cpumask_clear_cpu(cpu, cp->free_cpus);
}

/*
 * cpudl_init - initialize the cpudl structure
 * @cp: the cpudl max-heap context
 */
int cpudl_init(struct cpudl *cp)
{
	int i;

	raw_spin_lock_init(&cp->lock);
	cp->size = 0;

	cp->elements = kcalloc(nr_cpu_ids,
			       sizeof(struct cpudl_item),
			       GFP_KERNEL);
	if (!cp->elements)
		return -ENOMEM;

	if (!zalloc_cpumask_var(&cp->free_cpus, GFP_KERNEL)) {
		kfree(cp->elements);
		return -ENOMEM;
	}

	for_each_possible_cpu(i)
		cp->elements[i].idx = IDX_INVALID;

	return 0;
}

/*
 * cpudl_cleanup - clean up the cpudl structure
 * @cp: the cpudl max-heap context
 */
void cpudl_cleanup(struct cpudl *cp)
{
	free_cpumask_var(cp->free_cpus);
	kfree(cp->elements);
}<|MERGE_RESOLUTION|>--- conflicted
+++ resolved
@@ -26,29 +26,17 @@
 static void cpudl_heapify_down(struct cpudl *cp, int idx)
 {
 	int l, r, largest;
-<<<<<<< HEAD
 
 	int orig_cpu = cp->elements[idx].cpu;
 	u64 orig_dl = cp->elements[idx].dl;
 
-=======
-
-	int orig_cpu = cp->elements[idx].cpu;
-	u64 orig_dl = cp->elements[idx].dl;
-
->>>>>>> 24b8d41d
 	if (left_child(idx) >= cp->size)
 		return;
 
 	/* adapted from lib/prio_heap.c */
-<<<<<<< HEAD
-	while(1) {
-		u64 largest_dl;
-=======
 	while (1) {
 		u64 largest_dl;
 
->>>>>>> 24b8d41d
 		l = left_child(idx);
 		r = right_child(idx);
 		largest = idx;
@@ -132,17 +120,6 @@
 	const struct sched_dl_entity *dl_se = &p->dl;
 
 	if (later_mask &&
-<<<<<<< HEAD
-	    cpumask_and(later_mask, cp->free_cpus, tsk_cpus_allowed(p))) {
-		best_cpu = cpumask_any(later_mask);
-		goto out;
-	} else if (cpumask_test_cpu(cpudl_maximum(cp), tsk_cpus_allowed(p)) &&
-			dl_time_before(dl_se->deadline, cp->elements[0].dl)) {
-		best_cpu = cpudl_maximum(cp);
-		if (later_mask)
-			cpumask_set_cpu(best_cpu, later_mask);
-	}
-=======
 	    cpumask_and(later_mask, cp->free_cpus, p->cpus_ptr)) {
 		unsigned long cap, max_cap = 0;
 		int cpu, max_cpu = -1;
@@ -171,7 +148,6 @@
 		return 1;
 	} else {
 		int best_cpu = cpudl_maximum(cp);
->>>>>>> 24b8d41d
 
 		WARN_ON(best_cpu != -1 && !cpu_present(best_cpu));
 
@@ -187,15 +163,9 @@
 }
 
 /*
-<<<<<<< HEAD
- * cpudl_clear - remove a cpu from the cpudl max-heap
- * @cp: the cpudl max-heap context
- * @cpu: the target cpu
-=======
  * cpudl_clear - remove a CPU from the cpudl max-heap
  * @cp: the cpudl max-heap context
  * @cpu: the target CPU
->>>>>>> 24b8d41d
  *
  * Notes: assumes cpu_rq(cpu)->lock is locked
  *
@@ -234,13 +204,8 @@
 /*
  * cpudl_set - update the cpudl max-heap
  * @cp: the cpudl max-heap context
-<<<<<<< HEAD
- * @cpu: the target cpu
- * @dl: the new earliest deadline for this cpu
-=======
  * @cpu: the target CPU
  * @dl: the new earliest deadline for this CPU
->>>>>>> 24b8d41d
  *
  * Notes: assumes cpu_rq(cpu)->lock is locked
  *
@@ -250,24 +215,15 @@
 {
 	int old_idx;
 	unsigned long flags;
-<<<<<<< HEAD
 
 	WARN_ON(!cpu_present(cpu));
 
-=======
-
-	WARN_ON(!cpu_present(cpu));
-
->>>>>>> 24b8d41d
 	raw_spin_lock_irqsave(&cp->lock, flags);
 
 	old_idx = cp->elements[cpu].idx;
 	if (old_idx == IDX_INVALID) {
 		int new_idx = cp->size++;
-<<<<<<< HEAD
-=======
-
->>>>>>> 24b8d41d
+
 		cp->elements[new_idx].dl = dl;
 		cp->elements[new_idx].cpu = cpu;
 		cp->elements[cpu].idx = new_idx;
