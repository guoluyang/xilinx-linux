--- conflicted
+++ resolved
@@ -9,9 +9,6 @@
 #include "sched.h"
 
 #include <trace/events/power.h>
-
-/* Linker adds these: start and end of __cpuidle functions */
-extern char __cpuidle_text_start[], __cpuidle_text_end[];
 
 /* Linker adds these: start and end of __cpuidle functions */
 extern char __cpuidle_text_start[], __cpuidle_text_end[];
@@ -264,50 +261,6 @@
 static void do_idle(void)
 {
 	int cpu = smp_processor_id();
-<<<<<<< HEAD
-
-	while (1) {
-		/*
-		 * If the arch has a polling bit, we maintain an invariant:
-		 *
-		 * Our polling bit is clear if we're not scheduled (i.e. if
-		 * rq->curr != rq->idle).  This means that, if rq->idle has
-		 * the polling bit set, then setting need_resched is
-		 * guaranteed to cause the cpu to reschedule.
-		 */
-
-		__current_set_polling();
-		quiet_vmstat();
-		tick_nohz_idle_enter();
-
-		while (!need_resched()) {
-			check_pgt_cache();
-			rmb();
-
-			if (cpu_is_offline(cpu)) {
-				cpuhp_report_idle_dead();
-				arch_cpu_idle_dead();
-			}
-
-			local_irq_disable();
-			arch_cpu_idle_enter();
-
-			/*
-			 * In poll mode we reenable interrupts and spin.
-			 *
-			 * Also if we detected in the wakeup from idle
-			 * path that the tick broadcast device expired
-			 * for us, we don't want to go deep idle as we
-			 * know that the IPI is going to arrive right
-			 * away
-			 */
-			if (cpu_idle_force_poll || tick_check_broadcast_expired())
-				cpu_idle_poll();
-			else
-				cpuidle_idle_call();
-
-			arch_cpu_idle_exit();
-=======
 	/*
 	 * If the arch has a polling bit, we maintain an invariant:
 	 *
@@ -329,7 +282,6 @@
 			tick_nohz_idle_stop_tick();
 			cpuhp_report_idle_dead();
 			arch_cpu_idle_dead();
->>>>>>> 24b8d41d
 		}
 
 		arch_cpu_idle_enter();
@@ -349,17 +301,6 @@
 		arch_cpu_idle_exit();
 	}
 
-<<<<<<< HEAD
-bool cpu_in_idle(unsigned long pc)
-{
-	return pc >= (unsigned long)__cpuidle_text_start &&
-		pc < (unsigned long)__cpuidle_text_end;
-}
-
-void cpu_startup_entry(enum cpuhp_state state)
-{
-=======
->>>>>>> 24b8d41d
 	/*
 	 * Since we fell out of the loop above, we know TIF_NEED_RESCHED must
 	 * be set, propagate it into PREEMPT_NEED_RESCHED.
