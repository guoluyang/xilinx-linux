// SPDX-License-Identifier: GPL-2.0-only
/*
 *  kernel/sched/cpupri.c
 *
 *  CPU priority management
 *
 *  Copyright (C) 2007-2008 Novell
 *
 *  Author: Gregory Haskins <ghaskins@novell.com>
 *
 *  This code tracks the priority of each CPU so that global migration
 *  decisions are easy to calculate.  Each CPU can be in a state as follows:
 *
 *                 (INVALID), IDLE, NORMAL, RT1, ... RT99
 *
 *  going from the lowest priority to the highest.  CPUs in the INVALID state
 *  are not eligible for routing.  The system maintains this state with
 *  a 2 dimensional bitmap (the first for priority class, the second for CPUs
 *  in that class).  Therefore a typical application without affinity
 *  restrictions can find a suitable CPU with O(1) complexity (e.g. two bit
 *  searches).  For tasks with affinity restrictions, the algorithm has a
 *  worst case complexity of O(min(102, nr_domcpus)), though the scenario that
 *  yields the worst case search is fairly contrived.
 */
#include "sched.h"

/* Convert between a 140 based task->prio, and our 102 based cpupri */
static int convert_prio(int prio)
{
	int cpupri;

	if (prio == CPUPRI_INVALID)
		cpupri = CPUPRI_INVALID;
	else if (prio == MAX_PRIO)
		cpupri = CPUPRI_IDLE;
	else if (prio >= MAX_RT_PRIO)
		cpupri = CPUPRI_NORMAL;
	else
		cpupri = MAX_RT_PRIO - prio + 1;

	return cpupri;
}

static inline int __cpupri_find(struct cpupri *cp, struct task_struct *p,
				struct cpumask *lowest_mask, int idx)
{
	struct cpupri_vec *vec  = &cp->pri_to_cpu[idx];
	int skip = 0;

	if (!atomic_read(&(vec)->count))
		skip = 1;
	/*
	 * When looking at the vector, we need to read the counter,
	 * do a memory barrier, then read the mask.
	 *
	 * Note: This is still all racey, but we can deal with it.
	 *  Ideally, we only want to look at masks that are set.
	 *
	 *  If a mask is not set, then the only thing wrong is that we
	 *  did a little more work than necessary.
	 *
	 *  If we read a zero count but the mask is set, because of the
	 *  memory barriers, that can only happen when the highest prio
	 *  task for a run queue has left the run queue, in which case,
	 *  it will be followed by a pull. If the task we are processing
	 *  fails to find a proper place to go, that pull request will
	 *  pull this task if the run queue is running at a lower
	 *  priority.
	 */
	smp_rmb();

	/* Need to do the rmb for every iteration */
	if (skip)
		return 0;

	if (cpumask_any_and(p->cpus_ptr, vec->mask) >= nr_cpu_ids)
		return 0;

	if (lowest_mask) {
		cpumask_and(lowest_mask, p->cpus_ptr, vec->mask);

		/*
		 * We have to ensure that we have at least one bit
		 * still set in the array, since the map could have
		 * been concurrently emptied between the first and
		 * second reads of vec->mask.  If we hit this
		 * condition, simply act as though we never hit this
		 * priority level and continue on.
		 */
		if (cpumask_empty(lowest_mask))
			return 0;
	}

	return 1;
}

int cpupri_find(struct cpupri *cp, struct task_struct *p,
		struct cpumask *lowest_mask)
{
	return cpupri_find_fitness(cp, p, lowest_mask, NULL);
}

/**
 * cpupri_find_fitness - find the best (lowest-pri) CPU in the system
 * @cp: The cpupri context
 * @p: The task
 * @lowest_mask: A mask to fill in with selected CPUs (or NULL)
 * @fitness_fn: A pointer to a function to do custom checks whether the CPU
 *              fits a specific criteria so that we only return those CPUs.
 *
 * Note: This function returns the recommended CPUs as calculated during the
 * current invocation.  By the time the call returns, the CPUs may have in
 * fact changed priorities any number of times.  While not ideal, it is not
 * an issue of correctness since the normal rebalancer logic will correct
 * any discrepancies created by racing against the uncertainty of the current
 * priority configuration.
 *
 * Return: (int)bool - CPUs were found
 */
int cpupri_find_fitness(struct cpupri *cp, struct task_struct *p,
		struct cpumask *lowest_mask,
		bool (*fitness_fn)(struct task_struct *p, int cpu))
{
	int task_pri = convert_prio(p->prio);
	int idx, cpu;

	BUG_ON(task_pri >= CPUPRI_NR_PRIORITIES);

	for (idx = 0; idx < task_pri; idx++) {

		if (!__cpupri_find(cp, p, lowest_mask, idx))
			continue;

<<<<<<< HEAD
		if (cpumask_any_and(tsk_cpus_allowed(p), vec->mask) >= nr_cpu_ids)
			continue;

		if (lowest_mask) {
			cpumask_and(lowest_mask, tsk_cpus_allowed(p), vec->mask);

			/*
			 * We have to ensure that we have at least one bit
			 * still set in the array, since the map could have
			 * been concurrently emptied between the first and
			 * second reads of vec->mask.  If we hit this
			 * condition, simply act as though we never hit this
			 * priority level and continue on.
			 */
			if (cpumask_any(lowest_mask) >= nr_cpu_ids)
				continue;
=======
		if (!lowest_mask || !fitness_fn)
			return 1;

		/* Ensure the capacity of the CPUs fit the task */
		for_each_cpu(cpu, lowest_mask) {
			if (!fitness_fn(p, cpu))
				cpumask_clear_cpu(cpu, lowest_mask);
>>>>>>> 24b8d41d
		}

		/*
		 * If no CPU at the current priority can fit the task
		 * continue looking
		 */
		if (cpumask_empty(lowest_mask))
			continue;

		return 1;
	}

	/*
	 * If we failed to find a fitting lowest_mask, kick off a new search
	 * but without taking into account any fitness criteria this time.
	 *
	 * This rule favours honouring priority over fitting the task in the
	 * correct CPU (Capacity Awareness being the only user now).
	 * The idea is that if a higher priority task can run, then it should
	 * run even if this ends up being on unfitting CPU.
	 *
	 * The cost of this trade-off is not entirely clear and will probably
	 * be good for some workloads and bad for others.
	 *
	 * The main idea here is that if some CPUs were overcommitted, we try
	 * to spread which is what the scheduler traditionally did. Sys admins
	 * must do proper RT planning to avoid overloading the system if they
	 * really care.
	 */
	if (fitness_fn)
		return cpupri_find(cp, p, lowest_mask);

	return 0;
}

/**
 * cpupri_set - update the CPU priority setting
 * @cp: The cpupri context
 * @cpu: The target CPU
 * @newpri: The priority (INVALID-RT99) to assign to this CPU
 *
 * Note: Assumes cpu_rq(cpu)->lock is locked
 *
 * Returns: (void)
 */
void cpupri_set(struct cpupri *cp, int cpu, int newpri)
{
	int *currpri = &cp->cpu_to_pri[cpu];
	int oldpri = *currpri;
	int do_mb = 0;

	newpri = convert_prio(newpri);

	BUG_ON(newpri >= CPUPRI_NR_PRIORITIES);

	if (newpri == oldpri)
		return;

	/*
	 * If the CPU was currently mapped to a different value, we
	 * need to map it to the new value then remove the old value.
	 * Note, we must add the new value first, otherwise we risk the
	 * cpu being missed by the priority loop in cpupri_find.
	 */
	if (likely(newpri != CPUPRI_INVALID)) {
		struct cpupri_vec *vec = &cp->pri_to_cpu[newpri];

		cpumask_set_cpu(cpu, vec->mask);
		/*
		 * When adding a new vector, we update the mask first,
		 * do a write memory barrier, and then update the count, to
		 * make sure the vector is visible when count is set.
		 */
		smp_mb__before_atomic();
		atomic_inc(&(vec)->count);
		do_mb = 1;
	}
	if (likely(oldpri != CPUPRI_INVALID)) {
		struct cpupri_vec *vec  = &cp->pri_to_cpu[oldpri];

		/*
		 * Because the order of modification of the vec->count
		 * is important, we must make sure that the update
		 * of the new prio is seen before we decrement the
		 * old prio. This makes sure that the loop sees
		 * one or the other when we raise the priority of
		 * the run queue. We don't care about when we lower the
		 * priority, as that will trigger an rt pull anyway.
		 *
		 * We only need to do a memory barrier if we updated
		 * the new priority vec.
		 */
		if (do_mb)
			smp_mb__after_atomic();

		/*
		 * When removing from the vector, we decrement the counter first
		 * do a memory barrier and then clear the mask.
		 */
		atomic_dec(&(vec)->count);
		smp_mb__after_atomic();
		cpumask_clear_cpu(cpu, vec->mask);
	}

	*currpri = newpri;
}

/**
 * cpupri_init - initialize the cpupri structure
 * @cp: The cpupri context
 *
 * Return: -ENOMEM on memory allocation failure.
 */
int cpupri_init(struct cpupri *cp)
{
	int i;

	for (i = 0; i < CPUPRI_NR_PRIORITIES; i++) {
		struct cpupri_vec *vec = &cp->pri_to_cpu[i];

		atomic_set(&vec->count, 0);
		if (!zalloc_cpumask_var(&vec->mask, GFP_KERNEL))
			goto cleanup;
	}

	cp->cpu_to_pri = kcalloc(nr_cpu_ids, sizeof(int), GFP_KERNEL);
	if (!cp->cpu_to_pri)
		goto cleanup;

	for_each_possible_cpu(i)
		cp->cpu_to_pri[i] = CPUPRI_INVALID;

	return 0;

cleanup:
	for (i--; i >= 0; i--)
		free_cpumask_var(cp->pri_to_cpu[i].mask);
	return -ENOMEM;
}

/**
 * cpupri_cleanup - clean up the cpupri structure
 * @cp: The cpupri context
 */
void cpupri_cleanup(struct cpupri *cp)
{
	int i;

	kfree(cp->cpu_to_pri);
	for (i = 0; i < CPUPRI_NR_PRIORITIES; i++)
		free_cpumask_var(cp->pri_to_cpu[i].mask);
}<|MERGE_RESOLUTION|>--- conflicted
+++ resolved
@@ -131,24 +131,6 @@
 		if (!__cpupri_find(cp, p, lowest_mask, idx))
 			continue;
 
-<<<<<<< HEAD
-		if (cpumask_any_and(tsk_cpus_allowed(p), vec->mask) >= nr_cpu_ids)
-			continue;
-
-		if (lowest_mask) {
-			cpumask_and(lowest_mask, tsk_cpus_allowed(p), vec->mask);
-
-			/*
-			 * We have to ensure that we have at least one bit
-			 * still set in the array, since the map could have
-			 * been concurrently emptied between the first and
-			 * second reads of vec->mask.  If we hit this
-			 * condition, simply act as though we never hit this
-			 * priority level and continue on.
-			 */
-			if (cpumask_any(lowest_mask) >= nr_cpu_ids)
-				continue;
-=======
 		if (!lowest_mask || !fitness_fn)
 			return 1;
 
@@ -156,7 +138,6 @@
 		for_each_cpu(cpu, lowest_mask) {
 			if (!fitness_fn(p, cpu))
 				cpumask_clear_cpu(cpu, lowest_mask);
->>>>>>> 24b8d41d
 		}
 
 		/*
