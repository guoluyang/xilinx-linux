// SPDX-License-Identifier: GPL-2.0
/*
 * kernel/sched/loadavg.c
 *
 * This file contains the magic bits required to compute the global loadavg
 * figure. Its a silly number but people think its important. We go through
 * great pains to make it work on big machines and tickless kernels.
 */
#include "sched.h"

/*
 * Global load-average calculations
 *
 * We take a distributed and async approach to calculating the global load-avg
 * in order to minimize overhead.
 *
 * The global load average is an exponentially decaying average of nr_running +
 * nr_uninterruptible.
 *
 * Once every LOAD_FREQ:
 *
 *   nr_active = 0;
 *   for_each_possible_cpu(cpu)
 *	nr_active += cpu_of(cpu)->nr_running + cpu_of(cpu)->nr_uninterruptible;
 *
 *   avenrun[n] = avenrun[0] * exp_n + nr_active * (1 - exp_n)
 *
 * Due to a number of reasons the above turns in the mess below:
 *
 *  - for_each_possible_cpu() is prohibitively expensive on machines with
 *    serious number of CPUs, therefore we need to take a distributed approach
 *    to calculating nr_active.
 *
 *        \Sum_i x_i(t) = \Sum_i x_i(t) - x_i(t_0) | x_i(t_0) := 0
 *                      = \Sum_i { \Sum_j=1 x_i(t_j) - x_i(t_j-1) }
 *
 *    So assuming nr_active := 0 when we start out -- true per definition, we
 *    can simply take per-CPU deltas and fold those into a global accumulate
 *    to obtain the same result. See calc_load_fold_active().
 *
 *    Furthermore, in order to avoid synchronizing all per-CPU delta folding
 *    across the machine, we assume 10 ticks is sufficient time for every
 *    CPU to have completed this task.
 *
 *    This places an upper-bound on the IRQ-off latency of the machine. Then
 *    again, being late doesn't loose the delta, just wrecks the sample.
 *
 *  - cpu_rq()->nr_uninterruptible isn't accurately tracked per-CPU because
 *    this would add another cross-CPU cacheline miss and atomic operation
 *    to the wakeup path. Instead we increment on whatever CPU the task ran
 *    when it went into uninterruptible state and decrement on whatever CPU
 *    did the wakeup. This means that only the sum of nr_uninterruptible over
 *    all CPUs yields the correct result.
 *
 *  This covers the NO_HZ=n code, for extra head-aches, see the comment below.
 */

/* Variables and functions for calc_load */
atomic_long_t calc_load_tasks;
unsigned long calc_load_update;
unsigned long avenrun[3];
EXPORT_SYMBOL(avenrun); /* should be removed */

/**
 * get_avenrun - get the load average array
 * @loads:	pointer to dest load array
 * @offset:	offset to add
 * @shift:	shift count to shift the result left
 *
 * These values are estimates at best, so no need for locking.
 */
void get_avenrun(unsigned long *loads, unsigned long offset, int shift)
{
	loads[0] = (avenrun[0] + offset) << shift;
	loads[1] = (avenrun[1] + offset) << shift;
	loads[2] = (avenrun[2] + offset) << shift;
}

long calc_load_fold_active(struct rq *this_rq, long adjust)
{
	long nr_active, delta = 0;

	nr_active = this_rq->nr_running - adjust;
	nr_active += (long)this_rq->nr_uninterruptible;

	if (nr_active != this_rq->calc_load_active) {
		delta = nr_active - this_rq->calc_load_active;
		this_rq->calc_load_active = nr_active;
	}

	return delta;
}

/**
 * fixed_power_int - compute: x^n, in O(log n) time
 *
 * @x:         base of the power
 * @frac_bits: fractional bits of @x
 * @n:         power to raise @x to.
 *
 * By exploiting the relation between the definition of the natural power
 * function: x^n := x*x*...*x (x multiplied by itself for n times), and
 * the binary encoding of numbers used by computers: n := \Sum n_i * 2^i,
 * (where: n_i \elem {0, 1}, the binary vector representing n),
 * we find: x^n := x^(\Sum n_i * 2^i) := \Prod x^(n_i * 2^i), which is
 * of course trivially computable in O(log_2 n), the length of our binary
 * vector.
 */
static unsigned long
fixed_power_int(unsigned long x, unsigned int frac_bits, unsigned int n)
{
	unsigned long result = 1UL << frac_bits;

	if (n) {
		for (;;) {
			if (n & 1) {
				result *= x;
				result += 1UL << (frac_bits - 1);
				result >>= frac_bits;
			}
			n >>= 1;
			if (!n)
				break;
			x *= x;
			x += 1UL << (frac_bits - 1);
			x >>= frac_bits;
		}
	}

	return result;
}

/*
 * a1 = a0 * e + a * (1 - e)
 *
 * a2 = a1 * e + a * (1 - e)
 *    = (a0 * e + a * (1 - e)) * e + a * (1 - e)
 *    = a0 * e^2 + a * (1 - e) * (1 + e)
 *
 * a3 = a2 * e + a * (1 - e)
 *    = (a0 * e^2 + a * (1 - e) * (1 + e)) * e + a * (1 - e)
 *    = a0 * e^3 + a * (1 - e) * (1 + e + e^2)
 *
 *  ...
 *
 * an = a0 * e^n + a * (1 - e) * (1 + e + ... + e^n-1) [1]
 *    = a0 * e^n + a * (1 - e) * (1 - e^n)/(1 - e)
 *    = a0 * e^n + a * (1 - e^n)
 *
 * [1] application of the geometric series:
 *
 *              n         1 - x^(n+1)
 *     S_n := \Sum x^i = -------------
 *             i=0          1 - x
 */
unsigned long
calc_load_n(unsigned long load, unsigned long exp,
	    unsigned long active, unsigned int n)
{
<<<<<<< HEAD
	unsigned long newload;

	newload = load * exp + active * (FIXED_1 - exp);
	if (active >= load)
		newload += FIXED_1-1;

	return newload / FIXED_1;
=======
	return calc_load(load, fixed_power_int(exp, FSHIFT, n), active);
>>>>>>> 24b8d41d
}

#ifdef CONFIG_NO_HZ_COMMON
/*
 * Handle NO_HZ for the global load-average.
 *
 * Since the above described distributed algorithm to compute the global
 * load-average relies on per-CPU sampling from the tick, it is affected by
 * NO_HZ.
 *
 * The basic idea is to fold the nr_active delta into a global NO_HZ-delta upon
 * entering NO_HZ state such that we can include this as an 'extra' CPU delta
 * when we read the global state.
 *
 * Obviously reality has to ruin such a delightfully simple scheme:
 *
 *  - When we go NO_HZ idle during the window, we can negate our sample
 *    contribution, causing under-accounting.
 *
 *    We avoid this by keeping two NO_HZ-delta counters and flipping them
 *    when the window starts, thus separating old and new NO_HZ load.
 *
 *    The only trick is the slight shift in index flip for read vs write.
 *
 *        0s            5s            10s           15s
 *          +10           +10           +10           +10
 *        |-|-----------|-|-----------|-|-----------|-|
 *    r:0 0 1           1 0           0 1           1 0
 *    w:0 1 1           0 0           1 1           0 0
 *
 *    This ensures we'll fold the old NO_HZ contribution in this window while
 *    accumlating the new one.
 *
 *  - When we wake up from NO_HZ during the window, we push up our
 *    contribution, since we effectively move our sample point to a known
 *    busy state.
 *
 *    This is solved by pushing the window forward, and thus skipping the
 *    sample, for this CPU (effectively using the NO_HZ-delta for this CPU which
 *    was in effect at the time the window opened). This also solves the issue
 *    of having to deal with a CPU having been in NO_HZ for multiple LOAD_FREQ
 *    intervals.
 *
 * When making the ILB scale, we should try to pull this in as well.
 */
static atomic_long_t calc_load_nohz[2];
static int calc_load_idx;

static inline int calc_load_write_idx(void)
{
	int idx = calc_load_idx;

	/*
	 * See calc_global_nohz(), if we observe the new index, we also
	 * need to observe the new update time.
	 */
	smp_rmb();

	/*
	 * If the folding window started, make sure we start writing in the
	 * next NO_HZ-delta.
	 */
	if (!time_before(jiffies, READ_ONCE(calc_load_update)))
		idx++;

	return idx & 1;
}

static inline int calc_load_read_idx(void)
{
	return calc_load_idx & 1;
}

static void calc_load_nohz_fold(struct rq *rq)
{
	long delta;

<<<<<<< HEAD
	/*
	 * We're going into NOHZ mode, if there's any pending delta, fold it
	 * into the pending idle delta.
	 */
	delta = calc_load_fold_active(this_rq, 0);
=======
	delta = calc_load_fold_active(rq, 0);
>>>>>>> 24b8d41d
	if (delta) {
		int idx = calc_load_write_idx();

		atomic_long_add(delta, &calc_load_nohz[idx]);
	}
}

void calc_load_nohz_start(void)
{
	/*
	 * We're going into NO_HZ mode, if there's any pending delta, fold it
	 * into the pending NO_HZ delta.
	 */
	calc_load_nohz_fold(this_rq());
}

/*
 * Keep track of the load for NOHZ_FULL, must be called between
 * calc_load_nohz_{start,stop}().
 */
void calc_load_nohz_remote(struct rq *rq)
{
	calc_load_nohz_fold(rq);
}

void calc_load_nohz_stop(void)
{
	struct rq *this_rq = this_rq();

	/*
	 * If we're still before the pending sample window, we're done.
	 */
	this_rq->calc_load_update = READ_ONCE(calc_load_update);
	if (time_before(jiffies, this_rq->calc_load_update))
		return;

	/*
	 * We woke inside or after the sample window, this means we're already
	 * accounted through the nohz accounting, so skip the entire deal and
	 * sync up for the next window.
	 */
	if (time_before(jiffies, this_rq->calc_load_update + 10))
		this_rq->calc_load_update += LOAD_FREQ;
}

static long calc_load_nohz_read(void)
{
	int idx = calc_load_read_idx();
	long delta = 0;

	if (atomic_long_read(&calc_load_nohz[idx]))
		delta = atomic_long_xchg(&calc_load_nohz[idx], 0);

	return delta;
}

/*
 * NO_HZ can leave us missing all per-CPU ticks calling
 * calc_load_fold_active(), but since a NO_HZ CPU folds its delta into
 * calc_load_nohz per calc_load_nohz_start(), all we need to do is fold
 * in the pending NO_HZ delta if our NO_HZ period crossed a load cycle boundary.
 *
 * Once we've updated the global active value, we need to apply the exponential
 * weights adjusted to the number of cycles missed.
 */
static void calc_global_nohz(void)
{
	unsigned long sample_window;
	long delta, active, n;

	sample_window = READ_ONCE(calc_load_update);
	if (!time_before(jiffies, sample_window + 10)) {
		/*
		 * Catch-up, fold however many we are behind still
		 */
		delta = jiffies - sample_window - 10;
		n = 1 + (delta / LOAD_FREQ);

		active = atomic_long_read(&calc_load_tasks);
		active = active > 0 ? active * FIXED_1 : 0;

		avenrun[0] = calc_load_n(avenrun[0], EXP_1, active, n);
		avenrun[1] = calc_load_n(avenrun[1], EXP_5, active, n);
		avenrun[2] = calc_load_n(avenrun[2], EXP_15, active, n);

		WRITE_ONCE(calc_load_update, sample_window + n * LOAD_FREQ);
	}

	/*
	 * Flip the NO_HZ index...
	 *
	 * Make sure we first write the new time then flip the index, so that
	 * calc_load_write_idx() will see the new time when it reads the new
	 * index, this avoids a double flip messing things up.
	 */
	smp_wmb();
	calc_load_idx++;
}
#else /* !CONFIG_NO_HZ_COMMON */

static inline long calc_load_nohz_read(void) { return 0; }
static inline void calc_global_nohz(void) { }

#endif /* CONFIG_NO_HZ_COMMON */

/*
 * calc_load - update the avenrun load estimates 10 ticks after the
 * CPUs have updated calc_load_tasks.
 *
 * Called from the global timer code.
 */
void calc_global_load(void)
{
	unsigned long sample_window;
	long active, delta;

	sample_window = READ_ONCE(calc_load_update);
	if (time_before(jiffies, sample_window + 10))
		return;

	/*
	 * Fold the 'old' NO_HZ-delta to include all NO_HZ CPUs.
	 */
	delta = calc_load_nohz_read();
	if (delta)
		atomic_long_add(delta, &calc_load_tasks);

	active = atomic_long_read(&calc_load_tasks);
	active = active > 0 ? active * FIXED_1 : 0;

	avenrun[0] = calc_load(avenrun[0], EXP_1, active);
	avenrun[1] = calc_load(avenrun[1], EXP_5, active);
	avenrun[2] = calc_load(avenrun[2], EXP_15, active);

	WRITE_ONCE(calc_load_update, sample_window + LOAD_FREQ);

	/*
	 * In case we went to NO_HZ for multiple LOAD_FREQ intervals
	 * catch up in bulk.
	 */
	calc_global_nohz();
}

/*
 * Called from scheduler_tick() to periodically update this CPU's
 * active count.
 */
void calc_global_load_tick(struct rq *this_rq)
{
	long delta;

	if (time_before(jiffies, this_rq->calc_load_update))
		return;

	delta  = calc_load_fold_active(this_rq, 0);
	if (delta)
		atomic_long_add(delta, &calc_load_tasks);

	this_rq->calc_load_update += LOAD_FREQ;
}<|MERGE_RESOLUTION|>--- conflicted
+++ resolved
@@ -157,17 +157,7 @@
 calc_load_n(unsigned long load, unsigned long exp,
 	    unsigned long active, unsigned int n)
 {
-<<<<<<< HEAD
-	unsigned long newload;
-
-	newload = load * exp + active * (FIXED_1 - exp);
-	if (active >= load)
-		newload += FIXED_1-1;
-
-	return newload / FIXED_1;
-=======
 	return calc_load(load, fixed_power_int(exp, FSHIFT, n), active);
->>>>>>> 24b8d41d
 }
 
 #ifdef CONFIG_NO_HZ_COMMON
@@ -245,15 +235,7 @@
 {
 	long delta;
 
-<<<<<<< HEAD
-	/*
-	 * We're going into NOHZ mode, if there's any pending delta, fold it
-	 * into the pending idle delta.
-	 */
-	delta = calc_load_fold_active(this_rq, 0);
-=======
 	delta = calc_load_fold_active(rq, 0);
->>>>>>> 24b8d41d
 	if (delta) {
 		int idx = calc_load_write_idx();
 
