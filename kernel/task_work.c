--- conflicted
+++ resolved
@@ -96,11 +96,7 @@
 	 * we raced with task_work_run(), *pprev == NULL/exited.
 	 */
 	raw_spin_lock_irqsave(&task->pi_lock, flags);
-<<<<<<< HEAD
-	while ((work = lockless_dereference(*pprev))) {
-=======
 	while ((work = READ_ONCE(*pprev))) {
->>>>>>> 24b8d41d
 		if (work->func != func)
 			pprev = &work->next;
 		else if (cmpxchg(pprev, work, work->next) == work)
@@ -130,11 +126,6 @@
 		 * work_exited unless the list is empty.
 		 */
 		do {
-<<<<<<< HEAD
-			work = READ_ONCE(task->task_works);
-			head = !work && (task->flags & PF_EXITING) ?
-				&work_exited : NULL;
-=======
 			head = NULL;
 			work = READ_ONCE(task->task_works);
 			if (!work) {
@@ -143,7 +134,6 @@
 				else
 					break;
 			}
->>>>>>> 24b8d41d
 		} while (cmpxchg(&task->task_works, work, head) != work);
 
 		if (!work)
@@ -153,12 +143,8 @@
 		 * the first entry == work, cmpxchg(task_works) must fail.
 		 * But it can remove another entry from the ->next list.
 		 */
-<<<<<<< HEAD
-		raw_spin_unlock_wait(&task->pi_lock);
-=======
 		raw_spin_lock_irq(&task->pi_lock);
 		raw_spin_unlock_irq(&task->pi_lock);
->>>>>>> 24b8d41d
 
 		do {
 			next = work->next;
