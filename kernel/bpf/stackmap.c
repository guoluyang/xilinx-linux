--- conflicted
+++ resolved
@@ -102,10 +102,6 @@
 
 	/* check sanity of attributes */
 	if (attr->max_entries == 0 || attr->key_size != 4 ||
-<<<<<<< HEAD
-	    value_size < 8 || value_size % 8 ||
-	    value_size / 8 > sysctl_perf_event_max_stack)
-=======
 	    value_size < 8 || value_size % 8)
 		return ERR_PTR(-EINVAL);
 
@@ -116,7 +112,6 @@
 		    > sysctl_perf_event_max_stack)
 			return ERR_PTR(-EINVAL);
 	} else if (value_size / 8 > sysctl_perf_event_max_stack)
->>>>>>> 24b8d41d
 		return ERR_PTR(-EINVAL);
 
 	/* hash table size must be power of 2 */
@@ -140,15 +135,7 @@
 
 	err = get_callchain_buffers(sysctl_perf_event_max_stack);
 	if (err)
-<<<<<<< HEAD
-		goto free_smap;
-
-	err = get_callchain_buffers(sysctl_perf_event_max_stack);
-	if (err)
-		goto free_smap;
-=======
 		goto free_charge;
->>>>>>> 24b8d41d
 
 	err = prealloc_elems_and_freelist(smap);
 	if (err)
@@ -166,10 +153,6 @@
 	return ERR_PTR(err);
 }
 
-<<<<<<< HEAD
-BPF_CALL_3(bpf_get_stackid, struct pt_regs *, regs, struct bpf_map *, map,
-	   u64, flags)
-=======
 #define BPF_BUILD_ID 3
 /*
  * Parse build id from the note segment. This logic can be shared between
@@ -411,36 +394,17 @@
 
 static long __bpf_get_stackid(struct bpf_map *map,
 			      struct perf_callchain_entry *trace, u64 flags)
->>>>>>> 24b8d41d
 {
 	struct bpf_stack_map *smap = container_of(map, struct bpf_stack_map, map);
 	struct stack_map_bucket *bucket, *new_bucket, *old_bucket;
-<<<<<<< HEAD
-	u32 max_depth = map->value_size / 8;
-=======
 	u32 max_depth = map->value_size / stack_map_data_size(map);
->>>>>>> 24b8d41d
 	/* stack_map_alloc() checks that max_depth <= sysctl_perf_event_max_stack */
 	u32 init_nr = sysctl_perf_event_max_stack - max_depth;
 	u32 skip = flags & BPF_F_SKIP_FIELD_MASK;
 	u32 hash, id, trace_nr, trace_len;
 	bool user = flags & BPF_F_USER_STACK;
 	u64 *ips;
-<<<<<<< HEAD
-
-	if (unlikely(flags & ~(BPF_F_SKIP_FIELD_MASK | BPF_F_USER_STACK |
-			       BPF_F_FAST_STACK_CMP | BPF_F_REUSE_STACKID)))
-		return -EINVAL;
-
-	trace = get_perf_callchain(regs, init_nr, kernel, user,
-				   sysctl_perf_event_max_stack, false, false);
-
-	if (unlikely(!trace))
-		/* couldn't fetch the stack trace */
-		return -EFAULT;
-=======
 	bool hash_matches;
->>>>>>> 24b8d41d
 
 	/* get_perf_callchain() guarantees that trace->nr >= init_nr
 	 * and trace-nr <= sysctl_perf_event_max_stack, so trace_nr <= max_depth
