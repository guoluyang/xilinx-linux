// SPDX-License-Identifier: GPL-2.0-only
/*
 *  linux/kernel/profile.c
 *  Simple profiling. Manages a direct-mapped profile hit count buffer,
 *  with configurable resolution, support for restricting the cpus on
 *  which profiling is done, and switching between cpu time and
 *  schedule() calls via kernel command line parameters passed at boot.
 *
 *  Scheduler profiling support, Arjan van de Ven and Ingo Molnar,
 *	Red Hat, July 2004
 *  Consolidation of architecture support code for profiling,
 *	Nadia Yvette Chambers, Oracle, July 2004
 *  Amortized hit count accounting via per-cpu open-addressed hashtables
 *	to resolve timer interrupt livelocks, Nadia Yvette Chambers,
 *	Oracle, 2004
 */

#include <linux/export.h>
#include <linux/profile.h>
#include <linux/memblock.h>
#include <linux/notifier.h>
#include <linux/mm.h>
#include <linux/cpumask.h>
#include <linux/cpu.h>
#include <linux/highmem.h>
#include <linux/mutex.h>
#include <linux/slab.h>
#include <linux/vmalloc.h>
#include <linux/sched/stat.h>

#include <asm/sections.h>
#include <asm/irq_regs.h>
#include <asm/ptrace.h>

struct profile_hit {
	u32 pc, hits;
};
#define PROFILE_GRPSHIFT	3
#define PROFILE_GRPSZ		(1 << PROFILE_GRPSHIFT)
#define NR_PROFILE_HIT		(PAGE_SIZE/sizeof(struct profile_hit))
#define NR_PROFILE_GRP		(NR_PROFILE_HIT/PROFILE_GRPSZ)

static atomic_t *prof_buffer;
static unsigned long prof_len, prof_shift;

int prof_on __read_mostly;
EXPORT_SYMBOL_GPL(prof_on);

static cpumask_var_t prof_cpu_mask;
#if defined(CONFIG_SMP) && defined(CONFIG_PROC_FS)
static DEFINE_PER_CPU(struct profile_hit *[2], cpu_profile_hits);
static DEFINE_PER_CPU(int, cpu_profile_flip);
static DEFINE_MUTEX(profile_flip_mutex);
#endif /* CONFIG_SMP */

int profile_setup(char *str)
{
	static const char schedstr[] = "schedule";
	static const char sleepstr[] = "sleep";
	static const char kvmstr[] = "kvm";
	int par;

	if (!strncmp(str, sleepstr, strlen(sleepstr))) {
#ifdef CONFIG_SCHEDSTATS
		force_schedstat_enabled();
		prof_on = SLEEP_PROFILING;
		if (str[strlen(sleepstr)] == ',')
			str += strlen(sleepstr) + 1;
		if (get_option(&str, &par))
			prof_shift = par;
		pr_info("kernel sleep profiling enabled (shift: %ld)\n",
			prof_shift);
#else
		pr_warn("kernel sleep profiling requires CONFIG_SCHEDSTATS\n");
#endif /* CONFIG_SCHEDSTATS */
	} else if (!strncmp(str, schedstr, strlen(schedstr))) {
		prof_on = SCHED_PROFILING;
		if (str[strlen(schedstr)] == ',')
			str += strlen(schedstr) + 1;
		if (get_option(&str, &par))
			prof_shift = par;
		pr_info("kernel schedule profiling enabled (shift: %ld)\n",
			prof_shift);
	} else if (!strncmp(str, kvmstr, strlen(kvmstr))) {
		prof_on = KVM_PROFILING;
		if (str[strlen(kvmstr)] == ',')
			str += strlen(kvmstr) + 1;
		if (get_option(&str, &par))
			prof_shift = par;
		pr_info("kernel KVM profiling enabled (shift: %ld)\n",
			prof_shift);
	} else if (get_option(&str, &par)) {
		prof_shift = par;
		prof_on = CPU_PROFILING;
		pr_info("kernel profiling enabled (shift: %ld)\n",
			prof_shift);
	}
	return 1;
}
__setup("profile=", profile_setup);


int __ref profile_init(void)
{
	int buffer_bytes;
	if (!prof_on)
		return 0;

	/* only text is profiled */
	prof_len = (_etext - _stext) >> prof_shift;
	buffer_bytes = prof_len*sizeof(atomic_t);

	if (!alloc_cpumask_var(&prof_cpu_mask, GFP_KERNEL))
		return -ENOMEM;

	cpumask_copy(prof_cpu_mask, cpu_possible_mask);

	prof_buffer = kzalloc(buffer_bytes, GFP_KERNEL|__GFP_NOWARN);
	if (prof_buffer)
		return 0;

	prof_buffer = alloc_pages_exact(buffer_bytes,
					GFP_KERNEL|__GFP_ZERO|__GFP_NOWARN);
	if (prof_buffer)
		return 0;

	prof_buffer = vzalloc(buffer_bytes);
	if (prof_buffer)
		return 0;

	free_cpumask_var(prof_cpu_mask);
	return -ENOMEM;
}

/* Profile event notifications */

static BLOCKING_NOTIFIER_HEAD(task_exit_notifier);
static ATOMIC_NOTIFIER_HEAD(task_free_notifier);
static BLOCKING_NOTIFIER_HEAD(munmap_notifier);

void profile_task_exit(struct task_struct *task)
{
	blocking_notifier_call_chain(&task_exit_notifier, 0, task);
}

int profile_handoff_task(struct task_struct *task)
{
	int ret;
	ret = atomic_notifier_call_chain(&task_free_notifier, 0, task);
	return (ret == NOTIFY_OK) ? 1 : 0;
}

void profile_munmap(unsigned long addr)
{
	blocking_notifier_call_chain(&munmap_notifier, 0, (void *)addr);
}

int task_handoff_register(struct notifier_block *n)
{
	return atomic_notifier_chain_register(&task_free_notifier, n);
}
EXPORT_SYMBOL_GPL(task_handoff_register);

int task_handoff_unregister(struct notifier_block *n)
{
	return atomic_notifier_chain_unregister(&task_free_notifier, n);
}
EXPORT_SYMBOL_GPL(task_handoff_unregister);

int profile_event_register(enum profile_type type, struct notifier_block *n)
{
	int err = -EINVAL;

	switch (type) {
	case PROFILE_TASK_EXIT:
		err = blocking_notifier_chain_register(
				&task_exit_notifier, n);
		break;
	case PROFILE_MUNMAP:
		err = blocking_notifier_chain_register(
				&munmap_notifier, n);
		break;
	}

	return err;
}
EXPORT_SYMBOL_GPL(profile_event_register);

int profile_event_unregister(enum profile_type type, struct notifier_block *n)
{
	int err = -EINVAL;

	switch (type) {
	case PROFILE_TASK_EXIT:
		err = blocking_notifier_chain_unregister(
				&task_exit_notifier, n);
		break;
	case PROFILE_MUNMAP:
		err = blocking_notifier_chain_unregister(
				&munmap_notifier, n);
		break;
	}

	return err;
}
EXPORT_SYMBOL_GPL(profile_event_unregister);

#if defined(CONFIG_SMP) && defined(CONFIG_PROC_FS)
/*
 * Each cpu has a pair of open-addressed hashtables for pending
 * profile hits. read_profile() IPI's all cpus to request them
 * to flip buffers and flushes their contents to prof_buffer itself.
 * Flip requests are serialized by the profile_flip_mutex. The sole
 * use of having a second hashtable is for avoiding cacheline
 * contention that would otherwise happen during flushes of pending
 * profile hits required for the accuracy of reported profile hits
 * and so resurrect the interrupt livelock issue.
 *
 * The open-addressed hashtables are indexed by profile buffer slot
 * and hold the number of pending hits to that profile buffer slot on
 * a cpu in an entry. When the hashtable overflows, all pending hits
 * are accounted to their corresponding profile buffer slots with
 * atomic_add() and the hashtable emptied. As numerous pending hits
 * may be accounted to a profile buffer slot in a hashtable entry,
 * this amortizes a number of atomic profile buffer increments likely
 * to be far larger than the number of entries in the hashtable,
 * particularly given that the number of distinct profile buffer
 * positions to which hits are accounted during short intervals (e.g.
 * several seconds) is usually very small. Exclusion from buffer
 * flipping is provided by interrupt disablement (note that for
 * SCHED_PROFILING or SLEEP_PROFILING profile_hit() may be called from
 * process context).
 * The hash function is meant to be lightweight as opposed to strong,
 * and was vaguely inspired by ppc64 firmware-supported inverted
 * pagetable hash functions, but uses a full hashtable full of finite
 * collision chains, not just pairs of them.
 *
 * -- nyc
 */
static void __profile_flip_buffers(void *unused)
{
	int cpu = smp_processor_id();

	per_cpu(cpu_profile_flip, cpu) = !per_cpu(cpu_profile_flip, cpu);
}

static void profile_flip_buffers(void)
{
	int i, j, cpu;

	mutex_lock(&profile_flip_mutex);
	j = per_cpu(cpu_profile_flip, get_cpu());
	put_cpu();
	on_each_cpu(__profile_flip_buffers, NULL, 1);
	for_each_online_cpu(cpu) {
		struct profile_hit *hits = per_cpu(cpu_profile_hits, cpu)[j];
		for (i = 0; i < NR_PROFILE_HIT; ++i) {
			if (!hits[i].hits) {
				if (hits[i].pc)
					hits[i].pc = 0;
				continue;
			}
			atomic_add(hits[i].hits, &prof_buffer[hits[i].pc]);
			hits[i].hits = hits[i].pc = 0;
		}
	}
	mutex_unlock(&profile_flip_mutex);
}

static void profile_discard_flip_buffers(void)
{
	int i, cpu;

	mutex_lock(&profile_flip_mutex);
	i = per_cpu(cpu_profile_flip, get_cpu());
	put_cpu();
	on_each_cpu(__profile_flip_buffers, NULL, 1);
	for_each_online_cpu(cpu) {
		struct profile_hit *hits = per_cpu(cpu_profile_hits, cpu)[i];
		memset(hits, 0, NR_PROFILE_HIT*sizeof(struct profile_hit));
	}
	mutex_unlock(&profile_flip_mutex);
}

static void do_profile_hits(int type, void *__pc, unsigned int nr_hits)
{
	unsigned long primary, secondary, flags, pc = (unsigned long)__pc;
	int i, j, cpu;
	struct profile_hit *hits;

	pc = min((pc - (unsigned long)_stext) >> prof_shift, prof_len - 1);
	i = primary = (pc & (NR_PROFILE_GRP - 1)) << PROFILE_GRPSHIFT;
	secondary = (~(pc << 1) & (NR_PROFILE_GRP - 1)) << PROFILE_GRPSHIFT;
	cpu = get_cpu();
	hits = per_cpu(cpu_profile_hits, cpu)[per_cpu(cpu_profile_flip, cpu)];
	if (!hits) {
		put_cpu();
		return;
	}
	/*
	 * We buffer the global profiler buffer into a per-CPU
	 * queue and thus reduce the number of global (and possibly
	 * NUMA-alien) accesses. The write-queue is self-coalescing:
	 */
	local_irq_save(flags);
	do {
		for (j = 0; j < PROFILE_GRPSZ; ++j) {
			if (hits[i + j].pc == pc) {
				hits[i + j].hits += nr_hits;
				goto out;
			} else if (!hits[i + j].hits) {
				hits[i + j].pc = pc;
				hits[i + j].hits = nr_hits;
				goto out;
			}
		}
		i = (i + secondary) & (NR_PROFILE_HIT - 1);
	} while (i != primary);

	/*
	 * Add the current hit(s) and flush the write-queue out
	 * to the global buffer:
	 */
	atomic_add(nr_hits, &prof_buffer[pc]);
	for (i = 0; i < NR_PROFILE_HIT; ++i) {
		atomic_add(hits[i].hits, &prof_buffer[hits[i].pc]);
		hits[i].pc = hits[i].hits = 0;
	}
out:
	local_irq_restore(flags);
	put_cpu();
}

static int profile_dead_cpu(unsigned int cpu)
{
	struct page *page;
	int i;

<<<<<<< HEAD
	if (prof_cpu_mask != NULL)
=======
	if (cpumask_available(prof_cpu_mask))
>>>>>>> 24b8d41d
		cpumask_clear_cpu(cpu, prof_cpu_mask);

	for (i = 0; i < 2; i++) {
		if (per_cpu(cpu_profile_hits, cpu)[i]) {
			page = virt_to_page(per_cpu(cpu_profile_hits, cpu)[i]);
			per_cpu(cpu_profile_hits, cpu)[i] = NULL;
			__free_page(page);
		}
	}
	return 0;
}

static int profile_prepare_cpu(unsigned int cpu)
{
	int i, node = cpu_to_mem(cpu);
	struct page *page;

	per_cpu(cpu_profile_flip, cpu) = 0;

	for (i = 0; i < 2; i++) {
		if (per_cpu(cpu_profile_hits, cpu)[i])
			continue;

		page = __alloc_pages_node(node, GFP_KERNEL | __GFP_ZERO, 0);
		if (!page) {
			profile_dead_cpu(cpu);
			return -ENOMEM;
		}
		per_cpu(cpu_profile_hits, cpu)[i] = page_address(page);

	}
	return 0;
}

static int profile_online_cpu(unsigned int cpu)
{
<<<<<<< HEAD
	if (prof_cpu_mask != NULL)
=======
	if (cpumask_available(prof_cpu_mask))
>>>>>>> 24b8d41d
		cpumask_set_cpu(cpu, prof_cpu_mask);

	return 0;
}

#else /* !CONFIG_SMP */
#define profile_flip_buffers()		do { } while (0)
#define profile_discard_flip_buffers()	do { } while (0)

static void do_profile_hits(int type, void *__pc, unsigned int nr_hits)
{
	unsigned long pc;
	pc = ((unsigned long)__pc - (unsigned long)_stext) >> prof_shift;
	atomic_add(nr_hits, &prof_buffer[min(pc, prof_len - 1)]);
}
#endif /* !CONFIG_SMP */

void profile_hits(int type, void *__pc, unsigned int nr_hits)
{
	if (prof_on != type || !prof_buffer)
		return;
	do_profile_hits(type, __pc, nr_hits);
}
EXPORT_SYMBOL_GPL(profile_hits);

void profile_tick(int type)
{
	struct pt_regs *regs = get_irq_regs();

	if (!user_mode(regs) && cpumask_available(prof_cpu_mask) &&
	    cpumask_test_cpu(smp_processor_id(), prof_cpu_mask))
		profile_hit(type, (void *)profile_pc(regs));
}

#ifdef CONFIG_PROC_FS
#include <linux/proc_fs.h>
#include <linux/seq_file.h>
#include <linux/uaccess.h>

static int prof_cpu_mask_proc_show(struct seq_file *m, void *v)
{
	seq_printf(m, "%*pb\n", cpumask_pr_args(prof_cpu_mask));
	return 0;
}

static int prof_cpu_mask_proc_open(struct inode *inode, struct file *file)
{
	return single_open(file, prof_cpu_mask_proc_show, NULL);
}

static ssize_t prof_cpu_mask_proc_write(struct file *file,
	const char __user *buffer, size_t count, loff_t *pos)
{
	cpumask_var_t new_value;
	int err;

	if (!alloc_cpumask_var(&new_value, GFP_KERNEL))
		return -ENOMEM;

	err = cpumask_parse_user(buffer, count, new_value);
	if (!err) {
		cpumask_copy(prof_cpu_mask, new_value);
		err = count;
	}
	free_cpumask_var(new_value);
	return err;
}

static const struct proc_ops prof_cpu_mask_proc_ops = {
	.proc_open	= prof_cpu_mask_proc_open,
	.proc_read	= seq_read,
	.proc_lseek	= seq_lseek,
	.proc_release	= single_release,
	.proc_write	= prof_cpu_mask_proc_write,
};

void create_prof_cpu_mask(void)
{
	/* create /proc/irq/prof_cpu_mask */
	proc_create("irq/prof_cpu_mask", 0600, NULL, &prof_cpu_mask_proc_ops);
}

/*
 * This function accesses profiling information. The returned data is
 * binary: the sampling step and the actual contents of the profile
 * buffer. Use of the program readprofile is recommended in order to
 * get meaningful info out of these data.
 */
static ssize_t
read_profile(struct file *file, char __user *buf, size_t count, loff_t *ppos)
{
	unsigned long p = *ppos;
	ssize_t read;
	char *pnt;
	unsigned int sample_step = 1 << prof_shift;

	profile_flip_buffers();
	if (p >= (prof_len+1)*sizeof(unsigned int))
		return 0;
	if (count > (prof_len+1)*sizeof(unsigned int) - p)
		count = (prof_len+1)*sizeof(unsigned int) - p;
	read = 0;

	while (p < sizeof(unsigned int) && count > 0) {
		if (put_user(*((char *)(&sample_step)+p), buf))
			return -EFAULT;
		buf++; p++; count--; read++;
	}
	pnt = (char *)prof_buffer + p - sizeof(atomic_t);
	if (copy_to_user(buf, (void *)pnt, count))
		return -EFAULT;
	read += count;
	*ppos += read;
	return read;
}

/*
 * Writing to /proc/profile resets the counters
 *
 * Writing a 'profiling multiplier' value into it also re-sets the profiling
 * interrupt frequency, on architectures that support this.
 */
static ssize_t write_profile(struct file *file, const char __user *buf,
			     size_t count, loff_t *ppos)
{
#ifdef CONFIG_SMP
	extern int setup_profiling_timer(unsigned int multiplier);

	if (count == sizeof(int)) {
		unsigned int multiplier;

		if (copy_from_user(&multiplier, buf, sizeof(int)))
			return -EFAULT;

		if (setup_profiling_timer(multiplier))
			return -EINVAL;
	}
#endif
	profile_discard_flip_buffers();
	memset(prof_buffer, 0, prof_len * sizeof(atomic_t));
	return count;
}

static const struct proc_ops profile_proc_ops = {
	.proc_read	= read_profile,
	.proc_write	= write_profile,
	.proc_lseek	= default_llseek,
};

int __ref create_proc_profile(void)
{
	struct proc_dir_entry *entry;
#ifdef CONFIG_SMP
	enum cpuhp_state online_state;
#endif

	int err = 0;

	if (!prof_on)
		return 0;
#ifdef CONFIG_SMP
	err = cpuhp_setup_state(CPUHP_PROFILE_PREPARE, "PROFILE_PREPARE",
				profile_prepare_cpu, profile_dead_cpu);
	if (err)
		return err;

	err = cpuhp_setup_state(CPUHP_AP_ONLINE_DYN, "AP_PROFILE_ONLINE",
				profile_online_cpu, NULL);
	if (err < 0)
		goto err_state_prep;
	online_state = err;
	err = 0;
#endif
	entry = proc_create("profile", S_IWUSR | S_IRUGO,
			    NULL, &profile_proc_ops);
	if (!entry)
		goto err_state_onl;
	proc_set_size(entry, (1 + prof_len) * sizeof(atomic_t));

	return err;
err_state_onl:
#ifdef CONFIG_SMP
	cpuhp_remove_state(online_state);
err_state_prep:
	cpuhp_remove_state(CPUHP_PROFILE_PREPARE);
#endif
	return err;
}
subsys_initcall(create_proc_profile);
#endif /* CONFIG_PROC_FS */<|MERGE_RESOLUTION|>--- conflicted
+++ resolved
@@ -336,11 +336,7 @@
 	struct page *page;
 	int i;
 
-<<<<<<< HEAD
-	if (prof_cpu_mask != NULL)
-=======
 	if (cpumask_available(prof_cpu_mask))
->>>>>>> 24b8d41d
 		cpumask_clear_cpu(cpu, prof_cpu_mask);
 
 	for (i = 0; i < 2; i++) {
@@ -377,11 +373,7 @@
 
 static int profile_online_cpu(unsigned int cpu)
 {
-<<<<<<< HEAD
-	if (prof_cpu_mask != NULL)
-=======
 	if (cpumask_available(prof_cpu_mask))
->>>>>>> 24b8d41d
 		cpumask_set_cpu(cpu, prof_cpu_mask);
 
 	return 0;
