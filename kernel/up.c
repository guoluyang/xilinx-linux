// SPDX-License-Identifier: GPL-2.0-only
/*
 * Uniprocessor-only support functions.  The counterpart to kernel/smp.c
 */

#include <linux/interrupt.h>
#include <linux/kernel.h>
#include <linux/export.h>
#include <linux/smp.h>
#include <linux/hypervisor.h>

int smp_call_function_single(int cpu, void (*func) (void *info), void *info,
				int wait)
{
	unsigned long flags;

	if (cpu != 0)
		return -ENXIO;

	local_irq_save(flags);
	func(info);
	local_irq_restore(flags);

	return 0;
}
EXPORT_SYMBOL(smp_call_function_single);

int smp_call_function_single_async(int cpu, call_single_data_t *csd)
{
	unsigned long flags;

	local_irq_save(flags);
	csd->func(csd->info);
	local_irq_restore(flags);
	return 0;
}
EXPORT_SYMBOL(smp_call_function_single_async);

void on_each_cpu(smp_call_func_t func, void *info, int wait)
{
	unsigned long flags;

	local_irq_save(flags);
	func(info);
	local_irq_restore(flags);
}
EXPORT_SYMBOL(on_each_cpu);

/*
 * Note we still need to test the mask even for UP
 * because we actually can get an empty mask from
 * code that on SMP might call us without the local
 * CPU in the mask.
 */
void on_each_cpu_mask(const struct cpumask *mask,
		      smp_call_func_t func, void *info, bool wait)
{
	unsigned long flags;

	if (cpumask_test_cpu(0, mask)) {
		local_irq_save(flags);
		func(info);
		local_irq_restore(flags);
	}
}
EXPORT_SYMBOL(on_each_cpu_mask);

/*
 * Preemption is disabled here to make sure the cond_func is called under the
 * same condtions in UP and SMP.
 */
void on_each_cpu_cond_mask(smp_cond_func_t cond_func, smp_call_func_t func,
			   void *info, bool wait, const struct cpumask *mask)
{
	unsigned long flags;

	preempt_disable();
	if (cond_func(0, info)) {
		local_irq_save(flags);
		func(info);
		local_irq_restore(flags);
	}
	preempt_enable();
}
<<<<<<< HEAD
=======
EXPORT_SYMBOL(on_each_cpu_cond_mask);

void on_each_cpu_cond(smp_cond_func_t cond_func, smp_call_func_t func,
		      void *info, bool wait)
{
	on_each_cpu_cond_mask(cond_func, func, info, wait, NULL);
}
>>>>>>> 24b8d41d
EXPORT_SYMBOL(on_each_cpu_cond);

int smp_call_on_cpu(unsigned int cpu, int (*func)(void *), void *par, bool phys)
{
	int ret;

	if (cpu != 0)
		return -ENXIO;

	if (phys)
		hypervisor_pin_vcpu(0);
	ret = func(par);
	if (phys)
		hypervisor_pin_vcpu(-1);

	return ret;
}
EXPORT_SYMBOL_GPL(smp_call_on_cpu);<|MERGE_RESOLUTION|>--- conflicted
+++ resolved
@@ -82,8 +82,6 @@
 	}
 	preempt_enable();
 }
-<<<<<<< HEAD
-=======
 EXPORT_SYMBOL(on_each_cpu_cond_mask);
 
 void on_each_cpu_cond(smp_cond_func_t cond_func, smp_call_func_t func,
@@ -91,7 +89,6 @@
 {
 	on_each_cpu_cond_mask(cond_func, func, info, wait, NULL);
 }
->>>>>>> 24b8d41d
 EXPORT_SYMBOL(on_each_cpu_cond);
 
 int smp_call_on_cpu(unsigned int cpu, int (*func)(void *), void *par, bool phys)
