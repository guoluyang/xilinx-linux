// SPDX-License-Identifier: GPL-2.0-only
/*
 * Line 6 Linux USB driver
 *
 * Copyright (C) 2004-2010 Markus Grabner (grabner@icg.tugraz.at)
 */

#include <linux/kernel.h>
#include <linux/module.h>
#include <linux/export.h>
#include <linux/slab.h>
#include <linux/usb.h>

#include <sound/core.h>
#include <sound/initval.h>
#include <sound/hwdep.h>

#include "capture.h"
#include "driver.h"
#include "midi.h"
#include "playback.h"

#define DRIVER_AUTHOR  "Markus Grabner <grabner@icg.tugraz.at>"
#define DRIVER_DESC    "Line 6 USB Driver"

/*
	This is Line 6's MIDI manufacturer ID.
*/
const unsigned char line6_midi_id[3] = {
	0x00, 0x01, 0x0c
};
EXPORT_SYMBOL_GPL(line6_midi_id);

/*
	Code to request version of POD, Variax interface
	(and maybe other devices).
*/
static const char line6_request_version[] = {
	0xf0, 0x7e, 0x7f, 0x06, 0x01, 0xf7
};

/*
	 Class for asynchronous messages.
*/
struct message {
	struct usb_line6 *line6;
	const char *buffer;
	int size;
	int done;
};

/*
	Forward declarations.
*/
static void line6_data_received(struct urb *urb);
static int line6_send_raw_message_async_part(struct message *msg,
					     struct urb *urb);

/*
	Start to listen on endpoint.
*/
static int line6_start_listen(struct usb_line6 *line6)
{
	int err;

	if (line6->properties->capabilities & LINE6_CAP_CONTROL_MIDI) {
		usb_fill_int_urb(line6->urb_listen, line6->usbdev,
			usb_rcvintpipe(line6->usbdev, line6->properties->ep_ctrl_r),
			line6->buffer_listen, LINE6_BUFSIZE_LISTEN,
			line6_data_received, line6, line6->interval);
	} else {
		usb_fill_bulk_urb(line6->urb_listen, line6->usbdev,
			usb_rcvbulkpipe(line6->usbdev, line6->properties->ep_ctrl_r),
			line6->buffer_listen, LINE6_BUFSIZE_LISTEN,
			line6_data_received, line6);
	}
<<<<<<< HEAD
=======

	/* sanity checks of EP before actually submitting */
	if (usb_urb_ep_type_check(line6->urb_listen)) {
		dev_err(line6->ifcdev, "invalid control EP\n");
		return -EINVAL;
	}

>>>>>>> 24b8d41d
	line6->urb_listen->actual_length = 0;
	err = usb_submit_urb(line6->urb_listen, GFP_ATOMIC);
	return err;
}

/*
	Stop listening on endpoint.
*/
static void line6_stop_listen(struct usb_line6 *line6)
{
	usb_kill_urb(line6->urb_listen);
}

/*
	Send raw message in pieces of wMaxPacketSize bytes.
*/
int line6_send_raw_message(struct usb_line6 *line6, const char *buffer,
				  int size)
{
	int i, done = 0;
	const struct line6_properties *properties = line6->properties;

	for (i = 0; i < size; i += line6->max_packet_size) {
		int partial;
		const char *frag_buf = buffer + i;
		int frag_size = min(line6->max_packet_size, size - i);
		int retval;

		if (properties->capabilities & LINE6_CAP_CONTROL_MIDI) {
			retval = usb_interrupt_msg(line6->usbdev,
						usb_sndintpipe(line6->usbdev, properties->ep_ctrl_w),
						(char *)frag_buf, frag_size,
						&partial, LINE6_TIMEOUT * HZ);
		} else {
			retval = usb_bulk_msg(line6->usbdev,
						usb_sndbulkpipe(line6->usbdev, properties->ep_ctrl_w),
						(char *)frag_buf, frag_size,
						&partial, LINE6_TIMEOUT * HZ);
		}

		if (retval) {
			dev_err(line6->ifcdev,
				"usb_bulk_msg failed (%d)\n", retval);
			break;
		}

		done += frag_size;
	}

	return done;
}
EXPORT_SYMBOL_GPL(line6_send_raw_message);

/*
	Notification of completion of asynchronous request transmission.
*/
static void line6_async_request_sent(struct urb *urb)
{
	struct message *msg = (struct message *)urb->context;

	if (msg->done >= msg->size) {
		usb_free_urb(urb);
		kfree(msg);
	} else
		line6_send_raw_message_async_part(msg, urb);
}

/*
	Asynchronously send part of a raw message.
*/
static int line6_send_raw_message_async_part(struct message *msg,
					     struct urb *urb)
{
	int retval;
	struct usb_line6 *line6 = msg->line6;
	int done = msg->done;
	int bytes = min(msg->size - done, line6->max_packet_size);

	if (line6->properties->capabilities & LINE6_CAP_CONTROL_MIDI) {
		usb_fill_int_urb(urb, line6->usbdev,
			usb_sndintpipe(line6->usbdev, line6->properties->ep_ctrl_w),
			(char *)msg->buffer + done, bytes,
			line6_async_request_sent, msg, line6->interval);
	} else {
		usb_fill_bulk_urb(urb, line6->usbdev,
			usb_sndbulkpipe(line6->usbdev, line6->properties->ep_ctrl_w),
			(char *)msg->buffer + done, bytes,
			line6_async_request_sent, msg);
	}

	msg->done += bytes;

	/* sanity checks of EP before actually submitting */
	retval = usb_urb_ep_type_check(urb);
	if (retval < 0)
		goto error;

	retval = usb_submit_urb(urb, GFP_ATOMIC);
	if (retval < 0)
		goto error;

	return 0;

 error:
	dev_err(line6->ifcdev, "%s: usb_submit_urb failed (%d)\n",
		__func__, retval);
	usb_free_urb(urb);
	kfree(msg);
	return retval;
}

/*
	Asynchronously send raw message.
*/
int line6_send_raw_message_async(struct usb_line6 *line6, const char *buffer,
				 int size)
{
	struct message *msg;
	struct urb *urb;

	/* create message: */
	msg = kmalloc(sizeof(struct message), GFP_ATOMIC);
	if (msg == NULL)
		return -ENOMEM;

	/* create URB: */
	urb = usb_alloc_urb(0, GFP_ATOMIC);

	if (urb == NULL) {
		kfree(msg);
		return -ENOMEM;
	}

	/* set message data: */
	msg->line6 = line6;
	msg->buffer = buffer;
	msg->size = size;
	msg->done = 0;

	/* start sending: */
	return line6_send_raw_message_async_part(msg, urb);
}
EXPORT_SYMBOL_GPL(line6_send_raw_message_async);

/*
	Send asynchronous device version request.
*/
int line6_version_request_async(struct usb_line6 *line6)
{
	char *buffer;
	int retval;

	buffer = kmemdup(line6_request_version,
			sizeof(line6_request_version), GFP_ATOMIC);
	if (buffer == NULL)
		return -ENOMEM;

	retval = line6_send_raw_message_async(line6, buffer,
					      sizeof(line6_request_version));
	kfree(buffer);
	return retval;
}
EXPORT_SYMBOL_GPL(line6_version_request_async);

/*
	Send sysex message in pieces of wMaxPacketSize bytes.
*/
int line6_send_sysex_message(struct usb_line6 *line6, const char *buffer,
			     int size)
{
	return line6_send_raw_message(line6, buffer,
				      size + SYSEX_EXTRA_SIZE) -
	    SYSEX_EXTRA_SIZE;
}
EXPORT_SYMBOL_GPL(line6_send_sysex_message);

/*
	Allocate buffer for sysex message and prepare header.
	@param code sysex message code
	@param size number of bytes between code and sysex end
*/
char *line6_alloc_sysex_buffer(struct usb_line6 *line6, int code1, int code2,
			       int size)
{
	char *buffer = kmalloc(size + SYSEX_EXTRA_SIZE, GFP_ATOMIC);

	if (!buffer)
		return NULL;

	buffer[0] = LINE6_SYSEX_BEGIN;
	memcpy(buffer + 1, line6_midi_id, sizeof(line6_midi_id));
	buffer[sizeof(line6_midi_id) + 1] = code1;
	buffer[sizeof(line6_midi_id) + 2] = code2;
	buffer[sizeof(line6_midi_id) + 3 + size] = LINE6_SYSEX_END;
	return buffer;
}
EXPORT_SYMBOL_GPL(line6_alloc_sysex_buffer);

/*
	Notification of data received from the Line 6 device.
*/
static void line6_data_received(struct urb *urb)
{
	struct usb_line6 *line6 = (struct usb_line6 *)urb->context;
	struct midi_buffer *mb = &line6->line6midi->midibuf_in;
	int done;

	if (urb->status == -ESHUTDOWN)
		return;

	if (line6->properties->capabilities & LINE6_CAP_CONTROL_MIDI) {
		done =
			line6_midibuf_write(mb, urb->transfer_buffer, urb->actual_length);

		if (done < urb->actual_length) {
			line6_midibuf_ignore(mb, done);
			dev_dbg(line6->ifcdev, "%d %d buffer overflow - message skipped\n",
				done, urb->actual_length);
		}

		for (;;) {
			done =
				line6_midibuf_read(mb, line6->buffer_message,
						LINE6_MIDI_MESSAGE_MAXLEN);

<<<<<<< HEAD
			if (done == 0)
=======
			if (done <= 0)
>>>>>>> 24b8d41d
				break;

			line6->message_length = done;
			line6_midi_receive(line6, line6->buffer_message, done);

			if (line6->process_message)
				line6->process_message(line6);
		}
	} else {
		line6->buffer_message = urb->transfer_buffer;
		line6->message_length = urb->actual_length;
		if (line6->process_message)
			line6->process_message(line6);
		line6->buffer_message = NULL;
	}

	line6_start_listen(line6);
}

#define LINE6_READ_WRITE_STATUS_DELAY 2  /* milliseconds */
#define LINE6_READ_WRITE_MAX_RETRIES 50

/*
	Read data from device.
*/
int line6_read_data(struct usb_line6 *line6, unsigned address, void *data,
		    unsigned datalen)
{
	struct usb_device *usbdev = line6->usbdev;
	int ret;
	u8 len;
	unsigned count;

	if (address > 0xffff || datalen > 0xff)
		return -EINVAL;

	/* query the serial number: */
	ret = usb_control_msg_send(usbdev, 0, 0x67,
				   USB_TYPE_VENDOR | USB_RECIP_DEVICE | USB_DIR_OUT,
				   (datalen << 8) | 0x21, address, NULL, 0,
				   LINE6_TIMEOUT * HZ, GFP_KERNEL);
	if (ret) {
		dev_err(line6->ifcdev, "read request failed (error %d)\n", ret);
		goto exit;
	}

	/* Wait for data length. We'll get 0xff until length arrives. */
	for (count = 0; count < LINE6_READ_WRITE_MAX_RETRIES; count++) {
		mdelay(LINE6_READ_WRITE_STATUS_DELAY);

		ret = usb_control_msg_recv(usbdev, 0, 0x67,
					   USB_TYPE_VENDOR | USB_RECIP_DEVICE | USB_DIR_IN,
					   0x0012, 0x0000, &len, 1,
					   LINE6_TIMEOUT * HZ, GFP_KERNEL);
		if (ret) {
			dev_err(line6->ifcdev,
				"receive length failed (error %d)\n", ret);
			goto exit;
		}

		if (len != 0xff)
			break;
	}

	ret = -EIO;
	if (len == 0xff) {
		dev_err(line6->ifcdev, "read failed after %d retries\n",
			count);
		goto exit;
	} else if (len != datalen) {
		/* should be equal or something went wrong */
		dev_err(line6->ifcdev,
			"length mismatch (expected %d, got %d)\n",
			(int)datalen, len);
		goto exit;
	}

	/* receive the result: */
	ret = usb_control_msg_recv(usbdev, 0, 0x67,
				   USB_TYPE_VENDOR | USB_RECIP_DEVICE | USB_DIR_IN,
				   0x0013, 0x0000, data, datalen, LINE6_TIMEOUT * HZ,
				   GFP_KERNEL);
	if (ret)
		dev_err(line6->ifcdev, "read failed (error %d)\n", ret);

exit:
	return ret;
}
EXPORT_SYMBOL_GPL(line6_read_data);

/*
	Write data to device.
*/
int line6_write_data(struct usb_line6 *line6, unsigned address, void *data,
		     unsigned datalen)
{
	struct usb_device *usbdev = line6->usbdev;
	int ret;
	unsigned char *status;
	int count;

	if (address > 0xffff || datalen > 0xffff)
		return -EINVAL;

	status = kmalloc(1, GFP_KERNEL);
	if (!status)
		return -ENOMEM;

	ret = usb_control_msg_send(usbdev, 0, 0x67,
				   USB_TYPE_VENDOR | USB_RECIP_DEVICE | USB_DIR_OUT,
				   0x0022, address, data, datalen, LINE6_TIMEOUT * HZ,
				   GFP_KERNEL);
	if (ret) {
		dev_err(line6->ifcdev,
			"write request failed (error %d)\n", ret);
		goto exit;
	}

	for (count = 0; count < LINE6_READ_WRITE_MAX_RETRIES; count++) {
		mdelay(LINE6_READ_WRITE_STATUS_DELAY);

		ret = usb_control_msg_recv(usbdev, 0, 0x67,
					   USB_TYPE_VENDOR | USB_RECIP_DEVICE | USB_DIR_IN,
					   0x0012, 0x0000, status, 1, LINE6_TIMEOUT * HZ,
					   GFP_KERNEL);
		if (ret) {
			dev_err(line6->ifcdev,
				"receiving status failed (error %d)\n", ret);
			goto exit;
		}

		if (*status != 0xff)
			break;
	}

	if (*status == 0xff) {
		dev_err(line6->ifcdev, "write failed after %d retries\n",
			count);
		ret = -EIO;
	} else if (*status != 0) {
		dev_err(line6->ifcdev, "write failed (error %d)\n", ret);
		ret = -EIO;
	}
exit:
	kfree(status);
	return ret;
}
EXPORT_SYMBOL_GPL(line6_write_data);

/*
	Read Line 6 device serial number.
	(POD, TonePort, GuitarPort)
*/
int line6_read_serial_number(struct usb_line6 *line6, u32 *serial_number)
{
	return line6_read_data(line6, 0x80d0, serial_number,
			       sizeof(*serial_number));
}
EXPORT_SYMBOL_GPL(line6_read_serial_number);

/*
	Card destructor.
*/
static void line6_destruct(struct snd_card *card)
{
	struct usb_line6 *line6 = card->private_data;
	struct usb_device *usbdev = line6->usbdev;

	/* Free buffer memory first. We cannot depend on the existence of private
	 * data from the (podhd) module, it may be gone already during this call
	 */
	kfree(line6->buffer_message);

	kfree(line6->buffer_listen);

	/* then free URBs: */
	usb_free_urb(line6->urb_listen);
	line6->urb_listen = NULL;

	/* decrement reference counters: */
	usb_put_dev(usbdev);
}

static void line6_get_usb_properties(struct usb_line6 *line6)
{
	struct usb_device *usbdev = line6->usbdev;
	const struct line6_properties *properties = line6->properties;
	int pipe;
<<<<<<< HEAD
	struct usb_host_endpoint *ep;

	if (properties->capabilities & LINE6_CAP_CONTROL_MIDI) {
		pipe =
			usb_rcvintpipe(line6->usbdev, line6->properties->ep_ctrl_r);
	} else {
		pipe =
			usb_rcvbulkpipe(line6->usbdev, line6->properties->ep_ctrl_r);
	}
	ep = usbdev->ep_in[usb_pipeendpoint(pipe)];

=======
	struct usb_host_endpoint *ep = NULL;

	if (properties->capabilities & LINE6_CAP_CONTROL) {
		if (properties->capabilities & LINE6_CAP_CONTROL_MIDI) {
			pipe = usb_rcvintpipe(line6->usbdev,
				line6->properties->ep_ctrl_r);
		} else {
			pipe = usb_rcvbulkpipe(line6->usbdev,
				line6->properties->ep_ctrl_r);
		}
		ep = usbdev->ep_in[usb_pipeendpoint(pipe)];
	}

	/* Control data transfer properties */
>>>>>>> 24b8d41d
	if (ep) {
		line6->interval = ep->desc.bInterval;
		if (usbdev->speed == USB_SPEED_LOW) {
			line6->intervals_per_second = USB_LOW_INTERVALS_PER_SECOND;
			line6->iso_buffers = USB_LOW_ISO_BUFFERS;
		} else {
			line6->intervals_per_second = USB_HIGH_INTERVALS_PER_SECOND;
			line6->iso_buffers = USB_HIGH_ISO_BUFFERS;
		}

		line6->max_packet_size = le16_to_cpu(ep->desc.wMaxPacketSize);
	} else {
		if (properties->capabilities & LINE6_CAP_CONTROL) {
			dev_err(line6->ifcdev,
				"endpoint not available, using fallback values");
		}
		line6->interval = LINE6_FALLBACK_INTERVAL;
		line6->max_packet_size = LINE6_FALLBACK_MAXPACKETSIZE;
	}

	/* Isochronous transfer properties */
	if (usbdev->speed == USB_SPEED_LOW) {
		line6->intervals_per_second = USB_LOW_INTERVALS_PER_SECOND;
		line6->iso_buffers = USB_LOW_ISO_BUFFERS;
	} else {
		line6->intervals_per_second = USB_HIGH_INTERVALS_PER_SECOND;
		line6->iso_buffers = USB_HIGH_ISO_BUFFERS;
	}
}

/* Enable buffering of incoming messages, flush the buffer */
static int line6_hwdep_open(struct snd_hwdep *hw, struct file *file)
{
	struct usb_line6 *line6 = hw->private_data;

	/* NOTE: hwdep layer provides atomicity here */

	line6->messages.active = 1;
	line6->messages.nonblock = file->f_flags & O_NONBLOCK ? 1 : 0;

	return 0;
}

/* Stop buffering */
static int line6_hwdep_release(struct snd_hwdep *hw, struct file *file)
{
	struct usb_line6 *line6 = hw->private_data;

	line6->messages.active = 0;

	return 0;
}

/* Read from circular buffer, return to user */
static long
line6_hwdep_read(struct snd_hwdep *hwdep, char __user *buf, long count,
					loff_t *offset)
{
	struct usb_line6 *line6 = hwdep->private_data;
	long rv = 0;
	unsigned int out_count;

	if (mutex_lock_interruptible(&line6->messages.read_lock))
		return -ERESTARTSYS;

	while (kfifo_len(&line6->messages.fifo) == 0) {
		mutex_unlock(&line6->messages.read_lock);

		if (line6->messages.nonblock)
			return -EAGAIN;

		rv = wait_event_interruptible(
			line6->messages.wait_queue,
			kfifo_len(&line6->messages.fifo) != 0);
		if (rv < 0)
			return rv;

		if (mutex_lock_interruptible(&line6->messages.read_lock))
			return -ERESTARTSYS;
	}

	if (kfifo_peek_len(&line6->messages.fifo) > count) {
		/* Buffer too small; allow re-read of the current item... */
		rv = -EINVAL;
	} else {
		rv = kfifo_to_user(&line6->messages.fifo, buf, count, &out_count);
		if (rv == 0)
			rv = out_count;
	}

	mutex_unlock(&line6->messages.read_lock);
	return rv;
}

/* Write directly (no buffering) to device by user*/
static long
line6_hwdep_write(struct snd_hwdep *hwdep, const char __user *data, long count,
					loff_t *offset)
{
	struct usb_line6 *line6 = hwdep->private_data;
	int rv;
	char *data_copy;

	if (count > line6->max_packet_size * LINE6_RAW_MESSAGES_MAXCOUNT) {
		/* This is an arbitrary limit - still better than nothing... */
		return -EINVAL;
	}

	data_copy = memdup_user(data, count);
	if (IS_ERR(data_copy))
		return PTR_ERR(data_copy);

	rv = line6_send_raw_message(line6, data_copy, count);

	kfree(data_copy);
	return rv;
}

static __poll_t
line6_hwdep_poll(struct snd_hwdep *hwdep, struct file *file, poll_table *wait)
{
	__poll_t rv;
	struct usb_line6 *line6 = hwdep->private_data;

	poll_wait(file, &line6->messages.wait_queue, wait);

	mutex_lock(&line6->messages.read_lock);
	rv = kfifo_len(&line6->messages.fifo) == 0 ? 0 : EPOLLIN | EPOLLRDNORM;
	mutex_unlock(&line6->messages.read_lock);

	return rv;
}

static const struct snd_hwdep_ops hwdep_ops = {
	.open    = line6_hwdep_open,
	.release = line6_hwdep_release,
	.read    = line6_hwdep_read,
	.write   = line6_hwdep_write,
	.poll    = line6_hwdep_poll,
};

/* Insert into circular buffer */
static void line6_hwdep_push_message(struct usb_line6 *line6)
{
	if (!line6->messages.active)
		return;

	if (kfifo_avail(&line6->messages.fifo) >= line6->message_length) {
		/* No race condition here, there's only one writer */
		kfifo_in(&line6->messages.fifo,
			line6->buffer_message, line6->message_length);
	} /* else TODO: signal overflow */

	wake_up_interruptible(&line6->messages.wait_queue);
}

static int line6_hwdep_init(struct usb_line6 *line6)
{
	int err;
	struct snd_hwdep *hwdep;

	/* TODO: usb_driver_claim_interface(); */
	line6->process_message = line6_hwdep_push_message;
	line6->messages.active = 0;
	init_waitqueue_head(&line6->messages.wait_queue);
	mutex_init(&line6->messages.read_lock);
	INIT_KFIFO(line6->messages.fifo);

	err = snd_hwdep_new(line6->card, "config", 0, &hwdep);
	if (err < 0)
		goto end;
	strcpy(hwdep->name, "config");
	hwdep->iface = SNDRV_HWDEP_IFACE_LINE6;
	hwdep->ops = hwdep_ops;
	hwdep->private_data = line6;
	hwdep->exclusive = true;

end:
	return err;
}


/* Enable buffering of incoming messages, flush the buffer */
static int line6_hwdep_open(struct snd_hwdep *hw, struct file *file)
{
	struct usb_line6 *line6 = hw->private_data;

	/* NOTE: hwdep layer provides atomicity here */

	line6->messages.active = 1;

	return 0;
}

/* Stop buffering */
static int line6_hwdep_release(struct snd_hwdep *hw, struct file *file)
{
	struct usb_line6 *line6 = hw->private_data;

	line6->messages.active = 0;

	return 0;
}

/* Read from circular buffer, return to user */
static long
line6_hwdep_read(struct snd_hwdep *hwdep, char __user *buf, long count,
					loff_t *offset)
{
	struct usb_line6 *line6 = hwdep->private_data;
	long rv = 0;
	unsigned int out_count;

	if (mutex_lock_interruptible(&line6->messages.read_lock))
		return -ERESTARTSYS;

	while (kfifo_len(&line6->messages.fifo) == 0) {
		mutex_unlock(&line6->messages.read_lock);

		rv = wait_event_interruptible(
			line6->messages.wait_queue,
			kfifo_len(&line6->messages.fifo) != 0);
		if (rv < 0)
			return rv;

		if (mutex_lock_interruptible(&line6->messages.read_lock))
			return -ERESTARTSYS;
	}

	if (kfifo_peek_len(&line6->messages.fifo) > count) {
		/* Buffer too small; allow re-read of the current item... */
		rv = -EINVAL;
	} else {
		rv = kfifo_to_user(&line6->messages.fifo, buf, count, &out_count);
		if (rv == 0)
			rv = out_count;
	}

	mutex_unlock(&line6->messages.read_lock);
	return rv;
}

/* Write directly (no buffering) to device by user*/
static long
line6_hwdep_write(struct snd_hwdep *hwdep, const char __user *data, long count,
					loff_t *offset)
{
	struct usb_line6 *line6 = hwdep->private_data;
	int rv;
	char *data_copy;

	if (count > line6->max_packet_size * LINE6_RAW_MESSAGES_MAXCOUNT) {
		/* This is an arbitrary limit - still better than nothing... */
		return -EINVAL;
	}

	data_copy = memdup_user(data, count);
	if (IS_ERR(data_copy))
		return PTR_ERR(data_copy);

	rv = line6_send_raw_message(line6, data_copy, count);

	kfree(data_copy);
	return rv;
}

static const struct snd_hwdep_ops hwdep_ops = {
	.open    = line6_hwdep_open,
	.release = line6_hwdep_release,
	.read    = line6_hwdep_read,
	.write   = line6_hwdep_write,
};

/* Insert into circular buffer */
static void line6_hwdep_push_message(struct usb_line6 *line6)
{
	if (!line6->messages.active)
		return;

	if (kfifo_avail(&line6->messages.fifo) >= line6->message_length) {
		/* No race condition here, there's only one writer */
		kfifo_in(&line6->messages.fifo,
			line6->buffer_message, line6->message_length);
	} /* else TODO: signal overflow */

	wake_up_interruptible(&line6->messages.wait_queue);
}

static int line6_hwdep_init(struct usb_line6 *line6)
{
	int err;
	struct snd_hwdep *hwdep;

	/* TODO: usb_driver_claim_interface(); */
	line6->process_message = line6_hwdep_push_message;
	line6->messages.active = 0;
	init_waitqueue_head(&line6->messages.wait_queue);
	mutex_init(&line6->messages.read_lock);
	INIT_KFIFO(line6->messages.fifo);

	err = snd_hwdep_new(line6->card, "config", 0, &hwdep);
	if (err < 0)
		goto end;
	strcpy(hwdep->name, "config");
	hwdep->iface = SNDRV_HWDEP_IFACE_LINE6;
	hwdep->ops = hwdep_ops;
	hwdep->private_data = line6;
	hwdep->exclusive = true;

end:
	return err;
}

static int line6_init_cap_control(struct usb_line6 *line6)
{
	int ret;

	/* initialize USB buffers: */
	line6->buffer_listen = kmalloc(LINE6_BUFSIZE_LISTEN, GFP_KERNEL);
	if (!line6->buffer_listen)
		return -ENOMEM;

	line6->urb_listen = usb_alloc_urb(0, GFP_KERNEL);
	if (!line6->urb_listen)
		return -ENOMEM;

	if (line6->properties->capabilities & LINE6_CAP_CONTROL_MIDI) {
		line6->buffer_message = kmalloc(LINE6_MIDI_MESSAGE_MAXLEN, GFP_KERNEL);
		if (!line6->buffer_message)
			return -ENOMEM;
	} else {
		ret = line6_hwdep_init(line6);
		if (ret < 0)
			return ret;
	}

	ret = line6_start_listen(line6);
	if (ret < 0) {
		dev_err(line6->ifcdev, "cannot start listening: %d\n", ret);
		return ret;
	}

	return 0;
}

static void line6_startup_work(struct work_struct *work)
{
	struct usb_line6 *line6 =
		container_of(work, struct usb_line6, startup_work.work);

	if (line6->startup)
		line6->startup(line6);
}

/*
	Probe USB device.
*/
int line6_probe(struct usb_interface *interface,
		const struct usb_device_id *id,
		const char *driver_name,
		const struct line6_properties *properties,
		int (*private_init)(struct usb_line6 *, const struct usb_device_id *id),
		size_t data_size)
{
	struct usb_device *usbdev = interface_to_usbdev(interface);
	struct snd_card *card;
	struct usb_line6 *line6;
	int interface_number;
	int ret;

	if (WARN_ON(data_size < sizeof(*line6)))
		return -EINVAL;

	/* we don't handle multiple configurations */
	if (usbdev->descriptor.bNumConfigurations != 1)
		return -ENODEV;

	ret = snd_card_new(&interface->dev,
			   SNDRV_DEFAULT_IDX1, SNDRV_DEFAULT_STR1,
			   THIS_MODULE, data_size, &card);
	if (ret < 0)
		return ret;

	/* store basic data: */
	line6 = card->private_data;
	line6->card = card;
	line6->properties = properties;
	line6->usbdev = usbdev;
	line6->ifcdev = &interface->dev;
	INIT_DELAYED_WORK(&line6->startup_work, line6_startup_work);

	strcpy(card->id, properties->id);
	strcpy(card->driver, driver_name);
	strcpy(card->shortname, properties->name);
	sprintf(card->longname, "Line 6 %s at USB %s", properties->name,
		dev_name(line6->ifcdev));
	card->private_free = line6_destruct;

	usb_set_intfdata(interface, line6);

	/* increment reference counters: */
	usb_get_dev(usbdev);

	/* initialize device info: */
	dev_info(&interface->dev, "Line 6 %s found\n", properties->name);

	/* query interface number */
	interface_number = interface->cur_altsetting->desc.bInterfaceNumber;

	/* TODO reserves the bus bandwidth even without actual transfer */
	ret = usb_set_interface(usbdev, interface_number,
				properties->altsetting);
	if (ret < 0) {
		dev_err(&interface->dev, "set_interface failed\n");
		goto error;
	}

<<<<<<< HEAD
=======
	line6_get_usb_properties(line6);

>>>>>>> 24b8d41d
	if (properties->capabilities & LINE6_CAP_CONTROL) {
		line6_get_interval(line6);
		ret = line6_init_cap_control(line6);
		if (ret < 0)
			goto error;
	}

	/* initialize device data based on device: */
	ret = private_init(line6, id);
	if (ret < 0)
		goto error;

	/* creation of additional special files should go here */

	dev_info(&interface->dev, "Line 6 %s now attached\n",
		 properties->name);

	return 0;

 error:
	/* we can call disconnect callback here because no close-sync is
	 * needed yet at this point
	 */
	line6_disconnect(interface);
	return ret;
}
EXPORT_SYMBOL_GPL(line6_probe);

/*
	Line 6 device disconnected.
*/
void line6_disconnect(struct usb_interface *interface)
{
	struct usb_line6 *line6 = usb_get_intfdata(interface);
	struct usb_device *usbdev = interface_to_usbdev(interface);

	if (!line6)
		return;

	if (WARN_ON(usbdev != line6->usbdev))
		return;

	cancel_delayed_work_sync(&line6->startup_work);

	if (line6->urb_listen != NULL)
		line6_stop_listen(line6);

	snd_card_disconnect(line6->card);
	if (line6->line6pcm)
		line6_pcm_disconnect(line6->line6pcm);
	if (line6->disconnect)
		line6->disconnect(line6);

	dev_info(&interface->dev, "Line 6 %s now disconnected\n",
		 line6->properties->name);

	/* make sure the device isn't destructed twice: */
	usb_set_intfdata(interface, NULL);

	snd_card_free_when_closed(line6->card);
}
EXPORT_SYMBOL_GPL(line6_disconnect);

#ifdef CONFIG_PM

/*
	Suspend Line 6 device.
*/
int line6_suspend(struct usb_interface *interface, pm_message_t message)
{
	struct usb_line6 *line6 = usb_get_intfdata(interface);
	struct snd_line6_pcm *line6pcm = line6->line6pcm;

	snd_power_change_state(line6->card, SNDRV_CTL_POWER_D3hot);

	if (line6->properties->capabilities & LINE6_CAP_CONTROL)
		line6_stop_listen(line6);

	if (line6pcm != NULL)
		line6pcm->flags = 0;

	return 0;
}
EXPORT_SYMBOL_GPL(line6_suspend);

/*
	Resume Line 6 device.
*/
int line6_resume(struct usb_interface *interface)
{
	struct usb_line6 *line6 = usb_get_intfdata(interface);

	if (line6->properties->capabilities & LINE6_CAP_CONTROL)
		line6_start_listen(line6);

	snd_power_change_state(line6->card, SNDRV_CTL_POWER_D0);
	return 0;
}
EXPORT_SYMBOL_GPL(line6_resume);

#endif /* CONFIG_PM */

MODULE_AUTHOR(DRIVER_AUTHOR);
MODULE_DESCRIPTION(DRIVER_DESC);
MODULE_LICENSE("GPL");
<|MERGE_RESOLUTION|>--- conflicted
+++ resolved
@@ -74,8 +74,6 @@
 			line6->buffer_listen, LINE6_BUFSIZE_LISTEN,
 			line6_data_received, line6);
 	}
-<<<<<<< HEAD
-=======
 
 	/* sanity checks of EP before actually submitting */
 	if (usb_urb_ep_type_check(line6->urb_listen)) {
@@ -83,7 +81,6 @@
 		return -EINVAL;
 	}
 
->>>>>>> 24b8d41d
 	line6->urb_listen->actual_length = 0;
 	err = usb_submit_urb(line6->urb_listen, GFP_ATOMIC);
 	return err;
@@ -309,11 +306,7 @@
 				line6_midibuf_read(mb, line6->buffer_message,
 						LINE6_MIDI_MESSAGE_MAXLEN);
 
-<<<<<<< HEAD
-			if (done == 0)
-=======
 			if (done <= 0)
->>>>>>> 24b8d41d
 				break;
 
 			line6->message_length = done;
@@ -502,19 +495,6 @@
 	struct usb_device *usbdev = line6->usbdev;
 	const struct line6_properties *properties = line6->properties;
 	int pipe;
-<<<<<<< HEAD
-	struct usb_host_endpoint *ep;
-
-	if (properties->capabilities & LINE6_CAP_CONTROL_MIDI) {
-		pipe =
-			usb_rcvintpipe(line6->usbdev, line6->properties->ep_ctrl_r);
-	} else {
-		pipe =
-			usb_rcvbulkpipe(line6->usbdev, line6->properties->ep_ctrl_r);
-	}
-	ep = usbdev->ep_in[usb_pipeendpoint(pipe)];
-
-=======
 	struct usb_host_endpoint *ep = NULL;
 
 	if (properties->capabilities & LINE6_CAP_CONTROL) {
@@ -529,17 +509,8 @@
 	}
 
 	/* Control data transfer properties */
->>>>>>> 24b8d41d
 	if (ep) {
 		line6->interval = ep->desc.bInterval;
-		if (usbdev->speed == USB_SPEED_LOW) {
-			line6->intervals_per_second = USB_LOW_INTERVALS_PER_SECOND;
-			line6->iso_buffers = USB_LOW_ISO_BUFFERS;
-		} else {
-			line6->intervals_per_second = USB_HIGH_INTERVALS_PER_SECOND;
-			line6->iso_buffers = USB_HIGH_ISO_BUFFERS;
-		}
-
 		line6->max_packet_size = le16_to_cpu(ep->desc.wMaxPacketSize);
 	} else {
 		if (properties->capabilities & LINE6_CAP_CONTROL) {
@@ -711,138 +682,6 @@
 	return err;
 }
 
-
-/* Enable buffering of incoming messages, flush the buffer */
-static int line6_hwdep_open(struct snd_hwdep *hw, struct file *file)
-{
-	struct usb_line6 *line6 = hw->private_data;
-
-	/* NOTE: hwdep layer provides atomicity here */
-
-	line6->messages.active = 1;
-
-	return 0;
-}
-
-/* Stop buffering */
-static int line6_hwdep_release(struct snd_hwdep *hw, struct file *file)
-{
-	struct usb_line6 *line6 = hw->private_data;
-
-	line6->messages.active = 0;
-
-	return 0;
-}
-
-/* Read from circular buffer, return to user */
-static long
-line6_hwdep_read(struct snd_hwdep *hwdep, char __user *buf, long count,
-					loff_t *offset)
-{
-	struct usb_line6 *line6 = hwdep->private_data;
-	long rv = 0;
-	unsigned int out_count;
-
-	if (mutex_lock_interruptible(&line6->messages.read_lock))
-		return -ERESTARTSYS;
-
-	while (kfifo_len(&line6->messages.fifo) == 0) {
-		mutex_unlock(&line6->messages.read_lock);
-
-		rv = wait_event_interruptible(
-			line6->messages.wait_queue,
-			kfifo_len(&line6->messages.fifo) != 0);
-		if (rv < 0)
-			return rv;
-
-		if (mutex_lock_interruptible(&line6->messages.read_lock))
-			return -ERESTARTSYS;
-	}
-
-	if (kfifo_peek_len(&line6->messages.fifo) > count) {
-		/* Buffer too small; allow re-read of the current item... */
-		rv = -EINVAL;
-	} else {
-		rv = kfifo_to_user(&line6->messages.fifo, buf, count, &out_count);
-		if (rv == 0)
-			rv = out_count;
-	}
-
-	mutex_unlock(&line6->messages.read_lock);
-	return rv;
-}
-
-/* Write directly (no buffering) to device by user*/
-static long
-line6_hwdep_write(struct snd_hwdep *hwdep, const char __user *data, long count,
-					loff_t *offset)
-{
-	struct usb_line6 *line6 = hwdep->private_data;
-	int rv;
-	char *data_copy;
-
-	if (count > line6->max_packet_size * LINE6_RAW_MESSAGES_MAXCOUNT) {
-		/* This is an arbitrary limit - still better than nothing... */
-		return -EINVAL;
-	}
-
-	data_copy = memdup_user(data, count);
-	if (IS_ERR(data_copy))
-		return PTR_ERR(data_copy);
-
-	rv = line6_send_raw_message(line6, data_copy, count);
-
-	kfree(data_copy);
-	return rv;
-}
-
-static const struct snd_hwdep_ops hwdep_ops = {
-	.open    = line6_hwdep_open,
-	.release = line6_hwdep_release,
-	.read    = line6_hwdep_read,
-	.write   = line6_hwdep_write,
-};
-
-/* Insert into circular buffer */
-static void line6_hwdep_push_message(struct usb_line6 *line6)
-{
-	if (!line6->messages.active)
-		return;
-
-	if (kfifo_avail(&line6->messages.fifo) >= line6->message_length) {
-		/* No race condition here, there's only one writer */
-		kfifo_in(&line6->messages.fifo,
-			line6->buffer_message, line6->message_length);
-	} /* else TODO: signal overflow */
-
-	wake_up_interruptible(&line6->messages.wait_queue);
-}
-
-static int line6_hwdep_init(struct usb_line6 *line6)
-{
-	int err;
-	struct snd_hwdep *hwdep;
-
-	/* TODO: usb_driver_claim_interface(); */
-	line6->process_message = line6_hwdep_push_message;
-	line6->messages.active = 0;
-	init_waitqueue_head(&line6->messages.wait_queue);
-	mutex_init(&line6->messages.read_lock);
-	INIT_KFIFO(line6->messages.fifo);
-
-	err = snd_hwdep_new(line6->card, "config", 0, &hwdep);
-	if (err < 0)
-		goto end;
-	strcpy(hwdep->name, "config");
-	hwdep->iface = SNDRV_HWDEP_IFACE_LINE6;
-	hwdep->ops = hwdep_ops;
-	hwdep->private_data = line6;
-	hwdep->exclusive = true;
-
-end:
-	return err;
-}
-
 static int line6_init_cap_control(struct usb_line6 *line6)
 {
 	int ret;
@@ -947,13 +786,9 @@
 		goto error;
 	}
 
-<<<<<<< HEAD
-=======
 	line6_get_usb_properties(line6);
 
->>>>>>> 24b8d41d
 	if (properties->capabilities & LINE6_CAP_CONTROL) {
-		line6_get_interval(line6);
 		ret = line6_init_cap_control(line6);
 		if (ret < 0)
 			goto error;
