// SPDX-License-Identifier: GPL-2.0-or-later
/*
 */

#include <linux/init.h>
#include <linux/slab.h>
#include <linux/usb.h>
#include <linux/usb/audio.h>
#include <linux/usb/midi.h>
#include <linux/bits.h>

#include <sound/control.h>
#include <sound/core.h>
#include <sound/info.h>
#include <sound/pcm.h>

#include "usbaudio.h"
#include "card.h"
#include "mixer.h"
#include "mixer_quirks.h"
#include "midi.h"
#include "quirks.h"
#include "helper.h"
#include "endpoint.h"
#include "pcm.h"
#include "clock.h"
#include "stream.h"

/*
 * handle the quirks for the contained interfaces
 */
static int create_composite_quirk(struct snd_usb_audio *chip,
				  struct usb_interface *iface,
				  struct usb_driver *driver,
				  const struct snd_usb_audio_quirk *quirk_comp)
{
	int probed_ifnum = get_iface_desc(iface->altsetting)->bInterfaceNumber;
	const struct snd_usb_audio_quirk *quirk;
	int err;

	for (quirk = quirk_comp->data; quirk->ifnum >= 0; ++quirk) {
		iface = usb_ifnum_to_if(chip->dev, quirk->ifnum);
		if (!iface)
			continue;
		if (quirk->ifnum != probed_ifnum &&
		    usb_interface_claimed(iface))
			continue;
		err = snd_usb_create_quirk(chip, iface, driver, quirk);
		if (err < 0)
			return err;
	}

	for (quirk = quirk_comp->data; quirk->ifnum >= 0; ++quirk) {
		iface = usb_ifnum_to_if(chip->dev, quirk->ifnum);
		if (!iface)
			continue;
		if (quirk->ifnum != probed_ifnum &&
		    !usb_interface_claimed(iface))
			usb_driver_claim_interface(driver, iface, (void *)-1L);
	}

	return 0;
}

static int ignore_interface_quirk(struct snd_usb_audio *chip,
				  struct usb_interface *iface,
				  struct usb_driver *driver,
				  const struct snd_usb_audio_quirk *quirk)
{
	return 0;
}


/*
 * Allow alignment on audio sub-slot (channel samples) rather than
 * on audio slots (audio frames)
 */
static int create_align_transfer_quirk(struct snd_usb_audio *chip,
				       struct usb_interface *iface,
				       struct usb_driver *driver,
				       const struct snd_usb_audio_quirk *quirk)
{
	chip->txfr_quirk = 1;
	return 1;	/* Continue with creating streams and mixer */
}

static int create_any_midi_quirk(struct snd_usb_audio *chip,
				 struct usb_interface *intf,
				 struct usb_driver *driver,
				 const struct snd_usb_audio_quirk *quirk)
{
	return snd_usbmidi_create(chip->card, intf, &chip->midi_list, quirk);
}

/*
 * create a stream for an interface with proper descriptors
 */
static int create_standard_audio_quirk(struct snd_usb_audio *chip,
				       struct usb_interface *iface,
				       struct usb_driver *driver,
				       const struct snd_usb_audio_quirk *quirk)
{
	struct usb_host_interface *alts;
	struct usb_interface_descriptor *altsd;
	int err;

	if (chip->usb_id == USB_ID(0x1686, 0x00dd)) /* Zoom R16/24 */
		chip->tx_length_quirk = 1;

	alts = &iface->altsetting[0];
	altsd = get_iface_desc(alts);
	err = snd_usb_parse_audio_interface(chip, altsd->bInterfaceNumber);
	if (err < 0) {
		usb_audio_err(chip, "cannot setup if %d: error %d\n",
			   altsd->bInterfaceNumber, err);
		return err;
	}
	/* reset the current interface */
	usb_set_interface(chip->dev, altsd->bInterfaceNumber, 0);
	return 0;
}

/*
 * create a stream for an endpoint/altsetting without proper descriptors
 */
static int create_fixed_stream_quirk(struct snd_usb_audio *chip,
				     struct usb_interface *iface,
				     struct usb_driver *driver,
				     const struct snd_usb_audio_quirk *quirk)
{
	struct audioformat *fp;
	struct usb_host_interface *alts;
	struct usb_interface_descriptor *altsd;
	int stream, err;
	unsigned *rate_table = NULL;

	fp = kmemdup(quirk->data, sizeof(*fp), GFP_KERNEL);
	if (!fp)
		return -ENOMEM;

	INIT_LIST_HEAD(&fp->list);
	if (fp->nr_rates > MAX_NR_RATES) {
		kfree(fp);
		return -EINVAL;
	}
	if (fp->nr_rates > 0) {
		rate_table = kmemdup(fp->rate_table,
				     sizeof(int) * fp->nr_rates, GFP_KERNEL);
		if (!rate_table) {
			kfree(fp);
			return -ENOMEM;
		}
		fp->rate_table = rate_table;
	}

	stream = (fp->endpoint & USB_DIR_IN)
		? SNDRV_PCM_STREAM_CAPTURE : SNDRV_PCM_STREAM_PLAYBACK;
	err = snd_usb_add_audio_stream(chip, stream, fp);
	if (err < 0)
		goto error;
	if (fp->iface != get_iface_desc(&iface->altsetting[0])->bInterfaceNumber ||
	    fp->altset_idx >= iface->num_altsetting) {
		err = -EINVAL;
		goto error;
	}
	alts = &iface->altsetting[fp->altset_idx];
	altsd = get_iface_desc(alts);
	if (altsd->bNumEndpoints < 1) {
		err = -EINVAL;
		goto error;
	}

	fp->protocol = altsd->bInterfaceProtocol;

	if (fp->datainterval == 0)
		fp->datainterval = snd_usb_parse_datainterval(chip, alts);
	if (fp->maxpacksize == 0)
		fp->maxpacksize = le16_to_cpu(get_endpoint(alts, 0)->wMaxPacketSize);
	usb_set_interface(chip->dev, fp->iface, 0);
	snd_usb_init_pitch(chip, fp->iface, alts, fp);
	snd_usb_init_sample_rate(chip, fp->iface, alts, fp, fp->rate_max);
	return 0;

 error:
	list_del(&fp->list); /* unlink for avoiding double-free */
	kfree(fp);
	kfree(rate_table);
	return err;
}

static int create_auto_pcm_quirk(struct snd_usb_audio *chip,
				 struct usb_interface *iface,
				 struct usb_driver *driver)
{
	struct usb_host_interface *alts;
	struct usb_interface_descriptor *altsd;
	struct usb_endpoint_descriptor *epd;
	struct uac1_as_header_descriptor *ashd;
	struct uac_format_type_i_discrete_descriptor *fmtd;

	/*
	 * Most Roland/Yamaha audio streaming interfaces have more or less
	 * standard descriptors, but older devices might lack descriptors, and
	 * future ones might change, so ensure that we fail silently if the
	 * interface doesn't look exactly right.
	 */

	/* must have a non-zero altsetting for streaming */
	if (iface->num_altsetting < 2)
		return -ENODEV;
	alts = &iface->altsetting[1];
	altsd = get_iface_desc(alts);

	/* must have an isochronous endpoint for streaming */
	if (altsd->bNumEndpoints < 1)
		return -ENODEV;
	epd = get_endpoint(alts, 0);
	if (!usb_endpoint_xfer_isoc(epd))
		return -ENODEV;

	/* must have format descriptors */
	ashd = snd_usb_find_csint_desc(alts->extra, alts->extralen, NULL,
				       UAC_AS_GENERAL);
	fmtd = snd_usb_find_csint_desc(alts->extra, alts->extralen, NULL,
				       UAC_FORMAT_TYPE);
	if (!ashd || ashd->bLength < 7 ||
	    !fmtd || fmtd->bLength < 8)
		return -ENODEV;

	return create_standard_audio_quirk(chip, iface, driver, NULL);
}

static int create_yamaha_midi_quirk(struct snd_usb_audio *chip,
				    struct usb_interface *iface,
				    struct usb_driver *driver,
				    struct usb_host_interface *alts)
{
	static const struct snd_usb_audio_quirk yamaha_midi_quirk = {
		.type = QUIRK_MIDI_YAMAHA
	};
	struct usb_midi_in_jack_descriptor *injd;
	struct usb_midi_out_jack_descriptor *outjd;

	/* must have some valid jack descriptors */
	injd = snd_usb_find_csint_desc(alts->extra, alts->extralen,
				       NULL, USB_MS_MIDI_IN_JACK);
	outjd = snd_usb_find_csint_desc(alts->extra, alts->extralen,
					NULL, USB_MS_MIDI_OUT_JACK);
	if (!injd && !outjd)
		return -ENODEV;
	if ((injd && !snd_usb_validate_midi_desc(injd)) ||
	    (outjd && !snd_usb_validate_midi_desc(outjd)))
		return -ENODEV;
	if (injd && (injd->bLength < 5 ||
		     (injd->bJackType != USB_MS_EMBEDDED &&
		      injd->bJackType != USB_MS_EXTERNAL)))
		return -ENODEV;
	if (outjd && (outjd->bLength < 6 ||
		      (outjd->bJackType != USB_MS_EMBEDDED &&
		       outjd->bJackType != USB_MS_EXTERNAL)))
		return -ENODEV;
	return create_any_midi_quirk(chip, iface, driver, &yamaha_midi_quirk);
}

static int create_roland_midi_quirk(struct snd_usb_audio *chip,
				    struct usb_interface *iface,
				    struct usb_driver *driver,
				    struct usb_host_interface *alts)
{
	static const struct snd_usb_audio_quirk roland_midi_quirk = {
		.type = QUIRK_MIDI_ROLAND
	};
	u8 *roland_desc = NULL;

	/* might have a vendor-specific descriptor <06 24 F1 02 ...> */
	for (;;) {
		roland_desc = snd_usb_find_csint_desc(alts->extra,
						      alts->extralen,
						      roland_desc, 0xf1);
		if (!roland_desc)
			return -ENODEV;
		if (roland_desc[0] < 6 || roland_desc[3] != 2)
			continue;
		return create_any_midi_quirk(chip, iface, driver,
					     &roland_midi_quirk);
	}
}

static int create_std_midi_quirk(struct snd_usb_audio *chip,
				 struct usb_interface *iface,
				 struct usb_driver *driver,
				 struct usb_host_interface *alts)
{
	struct usb_ms_header_descriptor *mshd;
	struct usb_ms_endpoint_descriptor *msepd;

	/* must have the MIDIStreaming interface header descriptor*/
	mshd = (struct usb_ms_header_descriptor *)alts->extra;
	if (alts->extralen < 7 ||
	    mshd->bLength < 7 ||
	    mshd->bDescriptorType != USB_DT_CS_INTERFACE ||
	    mshd->bDescriptorSubtype != USB_MS_HEADER)
		return -ENODEV;
	/* must have the MIDIStreaming endpoint descriptor*/
	msepd = (struct usb_ms_endpoint_descriptor *)alts->endpoint[0].extra;
	if (alts->endpoint[0].extralen < 4 ||
	    msepd->bLength < 4 ||
	    msepd->bDescriptorType != USB_DT_CS_ENDPOINT ||
	    msepd->bDescriptorSubtype != UAC_MS_GENERAL ||
	    msepd->bNumEmbMIDIJack < 1 ||
	    msepd->bNumEmbMIDIJack > 16)
		return -ENODEV;

	return create_any_midi_quirk(chip, iface, driver, NULL);
}

static int create_auto_midi_quirk(struct snd_usb_audio *chip,
				  struct usb_interface *iface,
				  struct usb_driver *driver)
{
	struct usb_host_interface *alts;
	struct usb_interface_descriptor *altsd;
	struct usb_endpoint_descriptor *epd;
	int err;

	alts = &iface->altsetting[0];
	altsd = get_iface_desc(alts);

	/* must have at least one bulk/interrupt endpoint for streaming */
	if (altsd->bNumEndpoints < 1)
		return -ENODEV;
	epd = get_endpoint(alts, 0);
	if (!usb_endpoint_xfer_bulk(epd) &&
	    !usb_endpoint_xfer_int(epd))
		return -ENODEV;

	switch (USB_ID_VENDOR(chip->usb_id)) {
	case 0x0499: /* Yamaha */
		err = create_yamaha_midi_quirk(chip, iface, driver, alts);
		if (err != -ENODEV)
			return err;
		break;
	case 0x0582: /* Roland */
		err = create_roland_midi_quirk(chip, iface, driver, alts);
		if (err != -ENODEV)
			return err;
		break;
	}

	return create_std_midi_quirk(chip, iface, driver, alts);
}

static int create_autodetect_quirk(struct snd_usb_audio *chip,
				   struct usb_interface *iface,
				   struct usb_driver *driver)
{
	int err;

	err = create_auto_pcm_quirk(chip, iface, driver);
	if (err == -ENODEV)
		err = create_auto_midi_quirk(chip, iface, driver);
	return err;
}

static int create_autodetect_quirks(struct snd_usb_audio *chip,
				    struct usb_interface *iface,
				    struct usb_driver *driver,
				    const struct snd_usb_audio_quirk *quirk)
{
	int probed_ifnum = get_iface_desc(iface->altsetting)->bInterfaceNumber;
	int ifcount, ifnum, err;

	err = create_autodetect_quirk(chip, iface, driver);
	if (err < 0)
		return err;

	/*
	 * ALSA PCM playback/capture devices cannot be registered in two steps,
	 * so we have to claim the other corresponding interface here.
	 */
	ifcount = chip->dev->actconfig->desc.bNumInterfaces;
	for (ifnum = 0; ifnum < ifcount; ifnum++) {
		if (ifnum == probed_ifnum || quirk->ifnum >= 0)
			continue;
		iface = usb_ifnum_to_if(chip->dev, ifnum);
		if (!iface ||
		    usb_interface_claimed(iface) ||
		    get_iface_desc(iface->altsetting)->bInterfaceClass !=
							USB_CLASS_VENDOR_SPEC)
			continue;

		err = create_autodetect_quirk(chip, iface, driver);
		if (err >= 0)
			usb_driver_claim_interface(driver, iface, (void *)-1L);
	}

	return 0;
}

/*
 * Create a stream for an Edirol UA-700/UA-25/UA-4FX interface.  
 * The only way to detect the sample rate is by looking at wMaxPacketSize.
 */
static int create_uaxx_quirk(struct snd_usb_audio *chip,
			     struct usb_interface *iface,
			     struct usb_driver *driver,
			     const struct snd_usb_audio_quirk *quirk)
{
	static const struct audioformat ua_format = {
		.formats = SNDRV_PCM_FMTBIT_S24_3LE,
		.channels = 2,
		.fmt_type = UAC_FORMAT_TYPE_I,
		.altsetting = 1,
		.altset_idx = 1,
		.rates = SNDRV_PCM_RATE_CONTINUOUS,
	};
	struct usb_host_interface *alts;
	struct usb_interface_descriptor *altsd;
	struct audioformat *fp;
	int stream, err;

	/* both PCM and MIDI interfaces have 2 or more altsettings */
	if (iface->num_altsetting < 2)
		return -ENXIO;
	alts = &iface->altsetting[1];
	altsd = get_iface_desc(alts);

	if (altsd->bNumEndpoints == 2) {
		static const struct snd_usb_midi_endpoint_info ua700_ep = {
			.out_cables = 0x0003,
			.in_cables  = 0x0003
		};
		static const struct snd_usb_audio_quirk ua700_quirk = {
			.type = QUIRK_MIDI_FIXED_ENDPOINT,
			.data = &ua700_ep
		};
		static const struct snd_usb_midi_endpoint_info uaxx_ep = {
			.out_cables = 0x0001,
			.in_cables  = 0x0001
		};
		static const struct snd_usb_audio_quirk uaxx_quirk = {
			.type = QUIRK_MIDI_FIXED_ENDPOINT,
			.data = &uaxx_ep
		};
		const struct snd_usb_audio_quirk *quirk =
			chip->usb_id == USB_ID(0x0582, 0x002b)
			? &ua700_quirk : &uaxx_quirk;
		return __snd_usbmidi_create(chip->card, iface,
					  &chip->midi_list, quirk,
					  chip->usb_id);
	}

	if (altsd->bNumEndpoints != 1)
		return -ENXIO;

	fp = kmemdup(&ua_format, sizeof(*fp), GFP_KERNEL);
	if (!fp)
		return -ENOMEM;

	fp->iface = altsd->bInterfaceNumber;
	fp->endpoint = get_endpoint(alts, 0)->bEndpointAddress;
	fp->ep_attr = get_endpoint(alts, 0)->bmAttributes;
	fp->datainterval = 0;
	fp->maxpacksize = le16_to_cpu(get_endpoint(alts, 0)->wMaxPacketSize);
	INIT_LIST_HEAD(&fp->list);

	switch (fp->maxpacksize) {
	case 0x120:
		fp->rate_max = fp->rate_min = 44100;
		break;
	case 0x138:
	case 0x140:
		fp->rate_max = fp->rate_min = 48000;
		break;
	case 0x258:
	case 0x260:
		fp->rate_max = fp->rate_min = 96000;
		break;
	default:
		usb_audio_err(chip, "unknown sample rate\n");
		kfree(fp);
		return -ENXIO;
	}

	stream = (fp->endpoint & USB_DIR_IN)
		? SNDRV_PCM_STREAM_CAPTURE : SNDRV_PCM_STREAM_PLAYBACK;
	err = snd_usb_add_audio_stream(chip, stream, fp);
	if (err < 0) {
		list_del(&fp->list); /* unlink for avoiding double-free */
		kfree(fp);
		return err;
	}
	usb_set_interface(chip->dev, fp->iface, 0);
	return 0;
}

/*
 * Create a standard mixer for the specified interface.
 */
static int create_standard_mixer_quirk(struct snd_usb_audio *chip,
				       struct usb_interface *iface,
				       struct usb_driver *driver,
				       const struct snd_usb_audio_quirk *quirk)
{
	if (quirk->ifnum < 0)
		return 0;

	return snd_usb_create_mixer(chip, quirk->ifnum, 0);
}


static int setup_fmt_after_resume_quirk(struct snd_usb_audio *chip,
				       struct usb_interface *iface,
				       struct usb_driver *driver,
				       const struct snd_usb_audio_quirk *quirk)
{
	chip->setup_fmt_after_resume_quirk = 1;
	return 1;	/* Continue with creating streams and mixer */
}

static int setup_disable_autosuspend(struct snd_usb_audio *chip,
				       struct usb_interface *iface,
				       struct usb_driver *driver,
				       const struct snd_usb_audio_quirk *quirk)
{
	driver->supports_autosuspend = 0;
	return 1;	/* Continue with creating streams and mixer */
}

/*
 * audio-interface quirks
 *
 * returns zero if no standard audio/MIDI parsing is needed.
 * returns a positive value if standard audio/midi interfaces are parsed
 * after this.
 * returns a negative value at error.
 */
int snd_usb_create_quirk(struct snd_usb_audio *chip,
			 struct usb_interface *iface,
			 struct usb_driver *driver,
			 const struct snd_usb_audio_quirk *quirk)
{
	typedef int (*quirk_func_t)(struct snd_usb_audio *,
				    struct usb_interface *,
				    struct usb_driver *,
				    const struct snd_usb_audio_quirk *);
	static const quirk_func_t quirk_funcs[] = {
		[QUIRK_IGNORE_INTERFACE] = ignore_interface_quirk,
		[QUIRK_COMPOSITE] = create_composite_quirk,
		[QUIRK_AUTODETECT] = create_autodetect_quirks,
		[QUIRK_MIDI_STANDARD_INTERFACE] = create_any_midi_quirk,
		[QUIRK_MIDI_FIXED_ENDPOINT] = create_any_midi_quirk,
		[QUIRK_MIDI_YAMAHA] = create_any_midi_quirk,
		[QUIRK_MIDI_ROLAND] = create_any_midi_quirk,
		[QUIRK_MIDI_MIDIMAN] = create_any_midi_quirk,
		[QUIRK_MIDI_NOVATION] = create_any_midi_quirk,
		[QUIRK_MIDI_RAW_BYTES] = create_any_midi_quirk,
		[QUIRK_MIDI_EMAGIC] = create_any_midi_quirk,
		[QUIRK_MIDI_CME] = create_any_midi_quirk,
		[QUIRK_MIDI_AKAI] = create_any_midi_quirk,
		[QUIRK_MIDI_FTDI] = create_any_midi_quirk,
		[QUIRK_MIDI_CH345] = create_any_midi_quirk,
		[QUIRK_AUDIO_STANDARD_INTERFACE] = create_standard_audio_quirk,
		[QUIRK_AUDIO_FIXED_ENDPOINT] = create_fixed_stream_quirk,
		[QUIRK_AUDIO_EDIROL_UAXX] = create_uaxx_quirk,
		[QUIRK_AUDIO_ALIGN_TRANSFER] = create_align_transfer_quirk,
		[QUIRK_AUDIO_STANDARD_MIXER] = create_standard_mixer_quirk,
		[QUIRK_SETUP_FMT_AFTER_RESUME] = setup_fmt_after_resume_quirk,
		[QUIRK_SETUP_DISABLE_AUTOSUSPEND] = setup_disable_autosuspend,
	};

	if (quirk->type < QUIRK_TYPE_COUNT) {
		return quirk_funcs[quirk->type](chip, iface, driver, quirk);
	} else {
		usb_audio_err(chip, "invalid quirk type %d\n", quirk->type);
		return -ENXIO;
	}
}

/*
 * boot quirks
 */

#define EXTIGY_FIRMWARE_SIZE_OLD 794
#define EXTIGY_FIRMWARE_SIZE_NEW 483

static int snd_usb_extigy_boot_quirk(struct usb_device *dev, struct usb_interface *intf)
{
	struct usb_host_config *config = dev->actconfig;
	int err;

	if (le16_to_cpu(get_cfg_desc(config)->wTotalLength) == EXTIGY_FIRMWARE_SIZE_OLD ||
	    le16_to_cpu(get_cfg_desc(config)->wTotalLength) == EXTIGY_FIRMWARE_SIZE_NEW) {
		dev_dbg(&dev->dev, "sending Extigy boot sequence...\n");
		/* Send message to force it to reconnect with full interface. */
		err = snd_usb_ctl_msg(dev, usb_sndctrlpipe(dev,0),
				      0x10, 0x43, 0x0001, 0x000a, NULL, 0);
		if (err < 0)
			dev_dbg(&dev->dev, "error sending boot message: %d\n", err);
		err = usb_get_descriptor(dev, USB_DT_DEVICE, 0,
				&dev->descriptor, sizeof(dev->descriptor));
		config = dev->actconfig;
		if (err < 0)
			dev_dbg(&dev->dev, "error usb_get_descriptor: %d\n", err);
		err = usb_reset_configuration(dev);
		if (err < 0)
			dev_dbg(&dev->dev, "error usb_reset_configuration: %d\n", err);
		dev_dbg(&dev->dev, "extigy_boot: new boot length = %d\n",
			    le16_to_cpu(get_cfg_desc(config)->wTotalLength));
		return -ENODEV; /* quit this anyway */
	}
	return 0;
}

static int snd_usb_audigy2nx_boot_quirk(struct usb_device *dev)
{
	u8 buf = 1;

	snd_usb_ctl_msg(dev, usb_rcvctrlpipe(dev, 0), 0x2a,
			USB_DIR_IN | USB_TYPE_VENDOR | USB_RECIP_OTHER,
			0, 0, &buf, 1);
	if (buf == 0) {
		snd_usb_ctl_msg(dev, usb_sndctrlpipe(dev, 0), 0x29,
				USB_DIR_OUT | USB_TYPE_VENDOR | USB_RECIP_OTHER,
				1, 2000, NULL, 0);
		return -ENODEV;
	}
	return 0;
}

static int snd_usb_fasttrackpro_boot_quirk(struct usb_device *dev)
{
	int err;

	if (dev->actconfig->desc.bConfigurationValue == 1) {
		dev_info(&dev->dev,
			   "Fast Track Pro switching to config #2\n");
		/* This function has to be available by the usb core module.
		 * if it is not avialable the boot quirk has to be left out
		 * and the configuration has to be set by udev or hotplug
		 * rules
		 */
		err = usb_driver_set_configuration(dev, 2);
		if (err < 0)
			dev_dbg(&dev->dev,
				"error usb_driver_set_configuration: %d\n",
				err);
		/* Always return an error, so that we stop creating a device
		   that will just be destroyed and recreated with a new
		   configuration */
		return -ENODEV;
	} else
		dev_info(&dev->dev, "Fast Track Pro config OK\n");

	return 0;
}

/*
 * C-Media CM106/CM106+ have four 16-bit internal registers that are nicely
 * documented in the device's data sheet.
 */
static int snd_usb_cm106_write_int_reg(struct usb_device *dev, int reg, u16 value)
{
	u8 buf[4];
	buf[0] = 0x20;
	buf[1] = value & 0xff;
	buf[2] = (value >> 8) & 0xff;
	buf[3] = reg;
	return snd_usb_ctl_msg(dev, usb_sndctrlpipe(dev, 0), USB_REQ_SET_CONFIGURATION,
			       USB_DIR_OUT | USB_TYPE_CLASS | USB_RECIP_ENDPOINT,
			       0, 0, &buf, 4);
}

static int snd_usb_cm106_boot_quirk(struct usb_device *dev)
{
	/*
	 * Enable line-out driver mode, set headphone source to front
	 * channels, enable stereo mic.
	 */
	return snd_usb_cm106_write_int_reg(dev, 2, 0x8004);
}

/*
 * CM6206 registers from the CM6206 datasheet rev 2.1
 */
#define CM6206_REG0_DMA_MASTER BIT(15)
#define CM6206_REG0_SPDIFO_RATE_48K (2 << 12)
#define CM6206_REG0_SPDIFO_RATE_96K (7 << 12)
/* Bit 4 thru 11 is the S/PDIF category code */
#define CM6206_REG0_SPDIFO_CAT_CODE_GENERAL (0 << 4)
#define CM6206_REG0_SPDIFO_EMPHASIS_CD BIT(3)
#define CM6206_REG0_SPDIFO_COPYRIGHT_NA BIT(2)
#define CM6206_REG0_SPDIFO_NON_AUDIO BIT(1)
#define CM6206_REG0_SPDIFO_PRO_FORMAT BIT(0)

#define CM6206_REG1_TEST_SEL_CLK BIT(14)
#define CM6206_REG1_PLLBIN_EN BIT(13)
#define CM6206_REG1_SOFT_MUTE_EN BIT(12)
#define CM6206_REG1_GPIO4_OUT BIT(11)
#define CM6206_REG1_GPIO4_OE BIT(10)
#define CM6206_REG1_GPIO3_OUT BIT(9)
#define CM6206_REG1_GPIO3_OE BIT(8)
#define CM6206_REG1_GPIO2_OUT BIT(7)
#define CM6206_REG1_GPIO2_OE BIT(6)
#define CM6206_REG1_GPIO1_OUT BIT(5)
#define CM6206_REG1_GPIO1_OE BIT(4)
#define CM6206_REG1_SPDIFO_INVALID BIT(3)
#define CM6206_REG1_SPDIF_LOOP_EN BIT(2)
#define CM6206_REG1_SPDIFO_DIS BIT(1)
#define CM6206_REG1_SPDIFI_MIX BIT(0)

#define CM6206_REG2_DRIVER_ON BIT(15)
#define CM6206_REG2_HEADP_SEL_SIDE_CHANNELS (0 << 13)
#define CM6206_REG2_HEADP_SEL_SURROUND_CHANNELS (1 << 13)
#define CM6206_REG2_HEADP_SEL_CENTER_SUBW (2 << 13)
#define CM6206_REG2_HEADP_SEL_FRONT_CHANNELS (3 << 13)
#define CM6206_REG2_MUTE_HEADPHONE_RIGHT BIT(12)
#define CM6206_REG2_MUTE_HEADPHONE_LEFT BIT(11)
#define CM6206_REG2_MUTE_REAR_SURROUND_RIGHT BIT(10)
#define CM6206_REG2_MUTE_REAR_SURROUND_LEFT BIT(9)
#define CM6206_REG2_MUTE_SIDE_SURROUND_RIGHT BIT(8)
#define CM6206_REG2_MUTE_SIDE_SURROUND_LEFT BIT(7)
#define CM6206_REG2_MUTE_SUBWOOFER BIT(6)
#define CM6206_REG2_MUTE_CENTER BIT(5)
#define CM6206_REG2_MUTE_RIGHT_FRONT BIT(3)
#define CM6206_REG2_MUTE_LEFT_FRONT BIT(3)
#define CM6206_REG2_EN_BTL BIT(2)
#define CM6206_REG2_MCUCLKSEL_1_5_MHZ (0)
#define CM6206_REG2_MCUCLKSEL_3_MHZ (1)
#define CM6206_REG2_MCUCLKSEL_6_MHZ (2)
#define CM6206_REG2_MCUCLKSEL_12_MHZ (3)

/* Bit 11..13 sets the sensitivity to FLY tuner volume control VP/VD signal */
#define CM6206_REG3_FLYSPEED_DEFAULT (2 << 11)
#define CM6206_REG3_VRAP25EN BIT(10)
#define CM6206_REG3_MSEL1 BIT(9)
#define CM6206_REG3_SPDIFI_RATE_44_1K BIT(0 << 7)
#define CM6206_REG3_SPDIFI_RATE_48K BIT(2 << 7)
#define CM6206_REG3_SPDIFI_RATE_32K BIT(3 << 7)
#define CM6206_REG3_PINSEL BIT(6)
#define CM6206_REG3_FOE BIT(5)
#define CM6206_REG3_ROE BIT(4)
#define CM6206_REG3_CBOE BIT(3)
#define CM6206_REG3_LOSE BIT(2)
#define CM6206_REG3_HPOE BIT(1)
#define CM6206_REG3_SPDIFI_CANREC BIT(0)

#define CM6206_REG5_DA_RSTN BIT(13)
#define CM6206_REG5_AD_RSTN BIT(12)
#define CM6206_REG5_SPDIFO_AD2SPDO BIT(12)
#define CM6206_REG5_SPDIFO_SEL_FRONT (0 << 9)
#define CM6206_REG5_SPDIFO_SEL_SIDE_SUR (1 << 9)
#define CM6206_REG5_SPDIFO_SEL_CEN_LFE (2 << 9)
#define CM6206_REG5_SPDIFO_SEL_REAR_SUR (3 << 9)
#define CM6206_REG5_CODECM BIT(8)
#define CM6206_REG5_EN_HPF BIT(7)
#define CM6206_REG5_T_SEL_DSDA4 BIT(6)
#define CM6206_REG5_T_SEL_DSDA3 BIT(5)
#define CM6206_REG5_T_SEL_DSDA2 BIT(4)
#define CM6206_REG5_T_SEL_DSDA1 BIT(3)
#define CM6206_REG5_T_SEL_DSDAD_NORMAL 0
#define CM6206_REG5_T_SEL_DSDAD_FRONT 4
#define CM6206_REG5_T_SEL_DSDAD_S_SURROUND 5
#define CM6206_REG5_T_SEL_DSDAD_CEN_LFE 6
#define CM6206_REG5_T_SEL_DSDAD_R_SURROUND 7

static int snd_usb_cm6206_boot_quirk(struct usb_device *dev)
{
	int err  = 0, reg;
	int val[] = {
		/*
		 * Values here are chosen based on sniffing USB traffic
		 * under Windows.
		 *
		 * REG0: DAC is master, sample rate 48kHz, no copyright
		 */
		CM6206_REG0_SPDIFO_RATE_48K |
		CM6206_REG0_SPDIFO_COPYRIGHT_NA,
		/*
		 * REG1: PLL binary search enable, soft mute enable.
		 */
		CM6206_REG1_PLLBIN_EN |
		CM6206_REG1_SOFT_MUTE_EN,
		/*
		 * REG2: enable output drivers,
		 * select front channels to the headphone output,
		 * then mute the headphone channels, run the MCU
		 * at 1.5 MHz.
		 */
		CM6206_REG2_DRIVER_ON |
		CM6206_REG2_HEADP_SEL_FRONT_CHANNELS |
		CM6206_REG2_MUTE_HEADPHONE_RIGHT |
		CM6206_REG2_MUTE_HEADPHONE_LEFT,
		/*
		 * REG3: default flyspeed, set 2.5V mic bias
		 * enable all line out ports and enable SPDIF
		 */
		CM6206_REG3_FLYSPEED_DEFAULT |
		CM6206_REG3_VRAP25EN |
		CM6206_REG3_FOE |
		CM6206_REG3_ROE |
		CM6206_REG3_CBOE |
		CM6206_REG3_LOSE |
		CM6206_REG3_HPOE |
		CM6206_REG3_SPDIFI_CANREC,
		/* REG4 is just a bunch of GPIO lines */
		0x0000,
		/* REG5: de-assert AD/DA reset signals */
		CM6206_REG5_DA_RSTN |
		CM6206_REG5_AD_RSTN };

	for (reg = 0; reg < ARRAY_SIZE(val); reg++) {
		err = snd_usb_cm106_write_int_reg(dev, reg, val[reg]);
		if (err < 0)
			return err;
	}

	return err;
}

/* quirk for Plantronics GameCom 780 with CM6302 chip */
static int snd_usb_gamecon780_boot_quirk(struct usb_device *dev)
{
	/* set the initial volume and don't change; other values are either
	 * too loud or silent due to firmware bug (bko#65251)
	 */
	u8 buf[2] = { 0x74, 0xe3 };
	return snd_usb_ctl_msg(dev, usb_sndctrlpipe(dev, 0), UAC_SET_CUR,
			USB_RECIP_INTERFACE | USB_TYPE_CLASS | USB_DIR_OUT,
			UAC_FU_VOLUME << 8, 9 << 8, buf, 2);
}

/*
 * Novation Twitch DJ controller
 * Focusrite Novation Saffire 6 USB audio card
 */
static int snd_usb_novation_boot_quirk(struct usb_device *dev)
{
	/* preemptively set up the device because otherwise the
	 * raw MIDI endpoints are not active */
	usb_set_interface(dev, 0, 1);
	return 0;
}

/*
 * This call will put the synth in "USB send" mode, i.e it will send MIDI
 * messages through USB (this is disabled at startup). The synth will
 * acknowledge by sending a sysex on endpoint 0x85 and by displaying a USB
 * sign on its LCD. Values here are chosen based on sniffing USB traffic
 * under Windows.
 */
static int snd_usb_accessmusic_boot_quirk(struct usb_device *dev)
{
	int err, actual_length;
	/* "midi send" enable */
	static const u8 seq[] = { 0x4e, 0x73, 0x52, 0x01 };
	void *buf;

	if (usb_pipe_type_check(dev, usb_sndintpipe(dev, 0x05)))
		return -EINVAL;
	buf = kmemdup(seq, ARRAY_SIZE(seq), GFP_KERNEL);
	if (!buf)
		return -ENOMEM;
	err = usb_interrupt_msg(dev, usb_sndintpipe(dev, 0x05), buf,
			ARRAY_SIZE(seq), &actual_length, 1000);
	kfree(buf);
	if (err < 0)
		return err;

	return 0;
}

/*
 * Some sound cards from Native Instruments are in fact compliant to the USB
 * audio standard of version 2 and other approved USB standards, even though
 * they come up as vendor-specific device when first connected.
 *
 * However, they can be told to come up with a new set of descriptors
 * upon their next enumeration, and the interfaces announced by the new
 * descriptors will then be handled by the kernel's class drivers. As the
 * product ID will also change, no further checks are required.
 */

static int snd_usb_nativeinstruments_boot_quirk(struct usb_device *dev)
{
	int ret;

	ret = usb_control_msg(dev, usb_sndctrlpipe(dev, 0),
				  0xaf, USB_TYPE_VENDOR | USB_RECIP_DEVICE,
				  1, 0, NULL, 0, 1000);

	if (ret < 0)
		return ret;

	usb_reset_device(dev);

	/* return -EAGAIN, so the creation of an audio interface for this
	 * temporary device is aborted. The device will reconnect with a
	 * new product ID */
	return -EAGAIN;
}

static void mbox2_setup_48_24_magic(struct usb_device *dev)
{
	u8 srate[3];
	u8 temp[12];

	/* Choose 48000Hz permanently */
	srate[0] = 0x80;
	srate[1] = 0xbb;
	srate[2] = 0x00;

	/* Send the magic! */
	snd_usb_ctl_msg(dev, usb_rcvctrlpipe(dev, 0),
		0x01, 0x22, 0x0100, 0x0085, &temp, 0x0003);
	snd_usb_ctl_msg(dev, usb_sndctrlpipe(dev, 0),
		0x81, 0xa2, 0x0100, 0x0085, &srate, 0x0003);
	snd_usb_ctl_msg(dev, usb_sndctrlpipe(dev, 0),
		0x81, 0xa2, 0x0100, 0x0086, &srate, 0x0003);
	snd_usb_ctl_msg(dev, usb_sndctrlpipe(dev, 0),
		0x81, 0xa2, 0x0100, 0x0003, &srate, 0x0003);
	return;
}

/* Digidesign Mbox 2 needs to load firmware onboard
 * and driver must wait a few seconds for initialisation.
 */

#define MBOX2_FIRMWARE_SIZE    646
#define MBOX2_BOOT_LOADING     0x01 /* Hard coded into the device */
#define MBOX2_BOOT_READY       0x02 /* Hard coded into the device */

static int snd_usb_mbox2_boot_quirk(struct usb_device *dev)
{
	struct usb_host_config *config = dev->actconfig;
	int err;
	u8 bootresponse[0x12];
	int fwsize;
	int count;

	fwsize = le16_to_cpu(get_cfg_desc(config)->wTotalLength);

	if (fwsize != MBOX2_FIRMWARE_SIZE) {
		dev_err(&dev->dev, "Invalid firmware size=%d.\n", fwsize);
		return -ENODEV;
	}

	dev_dbg(&dev->dev, "Sending Digidesign Mbox 2 boot sequence...\n");

	count = 0;
	bootresponse[0] = MBOX2_BOOT_LOADING;
	while ((bootresponse[0] == MBOX2_BOOT_LOADING) && (count < 10)) {
		msleep(500); /* 0.5 second delay */
		snd_usb_ctl_msg(dev, usb_rcvctrlpipe(dev, 0),
			/* Control magic - load onboard firmware */
			0x85, 0xc0, 0x0001, 0x0000, &bootresponse, 0x0012);
		if (bootresponse[0] == MBOX2_BOOT_READY)
			break;
		dev_dbg(&dev->dev, "device not ready, resending boot sequence...\n");
		count++;
	}

	if (bootresponse[0] != MBOX2_BOOT_READY) {
		dev_err(&dev->dev, "Unknown bootresponse=%d, or timed out, ignoring device.\n", bootresponse[0]);
		return -ENODEV;
	}

	dev_dbg(&dev->dev, "device initialised!\n");

	err = usb_get_descriptor(dev, USB_DT_DEVICE, 0,
		&dev->descriptor, sizeof(dev->descriptor));
	config = dev->actconfig;
	if (err < 0)
		dev_dbg(&dev->dev, "error usb_get_descriptor: %d\n", err);

	err = usb_reset_configuration(dev);
	if (err < 0)
		dev_dbg(&dev->dev, "error usb_reset_configuration: %d\n", err);
	dev_dbg(&dev->dev, "mbox2_boot: new boot length = %d\n",
		le16_to_cpu(get_cfg_desc(config)->wTotalLength));

	mbox2_setup_48_24_magic(dev);

	dev_info(&dev->dev, "Digidesign Mbox 2: 24bit 48kHz");

	return 0; /* Successful boot */
}

static int snd_usb_axefx3_boot_quirk(struct usb_device *dev)
{
	int err;

	dev_dbg(&dev->dev, "Waiting for Axe-Fx III to boot up...\n");

	/* If the Axe-Fx III has not fully booted, it will timeout when trying
	 * to enable the audio streaming interface. A more generous timeout is
	 * used here to detect when the Axe-Fx III has finished booting as the
	 * set interface message will be acked once it has
	 */
	err = usb_control_msg(dev, usb_sndctrlpipe(dev, 0),
				USB_REQ_SET_INTERFACE, USB_RECIP_INTERFACE,
				1, 1, NULL, 0, 120000);
	if (err < 0) {
		dev_err(&dev->dev,
			"failed waiting for Axe-Fx III to boot: %d\n", err);
		return err;
	}

	dev_dbg(&dev->dev, "Axe-Fx III is now ready\n");

	err = usb_set_interface(dev, 1, 0);
	if (err < 0)
		dev_dbg(&dev->dev,
			"error stopping Axe-Fx III interface: %d\n", err);

	return 0;
}


#define MICROBOOK_BUF_SIZE 128

static int snd_usb_motu_microbookii_communicate(struct usb_device *dev, u8 *buf,
						int buf_size, int *length)
{
	int err, actual_length;

	if (usb_pipe_type_check(dev, usb_sndintpipe(dev, 0x01)))
		return -EINVAL;
	err = usb_interrupt_msg(dev, usb_sndintpipe(dev, 0x01), buf, *length,
				&actual_length, 1000);
	if (err < 0)
		return err;

	print_hex_dump(KERN_DEBUG, "MicroBookII snd: ", DUMP_PREFIX_NONE, 16, 1,
		       buf, actual_length, false);

	memset(buf, 0, buf_size);

	if (usb_pipe_type_check(dev, usb_rcvintpipe(dev, 0x82)))
		return -EINVAL;
	err = usb_interrupt_msg(dev, usb_rcvintpipe(dev, 0x82), buf, buf_size,
				&actual_length, 1000);
	if (err < 0)
		return err;

	print_hex_dump(KERN_DEBUG, "MicroBookII rcv: ", DUMP_PREFIX_NONE, 16, 1,
		       buf, actual_length, false);

	*length = actual_length;
	return 0;
}

static int snd_usb_motu_microbookii_boot_quirk(struct usb_device *dev)
{
	int err, actual_length, poll_attempts = 0;
	static const u8 set_samplerate_seq[] = { 0x00, 0x00, 0x00, 0x00,
						 0x00, 0x00, 0x0b, 0x14,
						 0x00, 0x00, 0x00, 0x01 };
	static const u8 poll_ready_seq[] = { 0x00, 0x04, 0x00, 0x00,
					     0x00, 0x00, 0x0b, 0x18 };
	u8 *buf = kzalloc(MICROBOOK_BUF_SIZE, GFP_KERNEL);

	if (!buf)
		return -ENOMEM;

	dev_info(&dev->dev, "Waiting for MOTU Microbook II to boot up...\n");

	/* First we tell the device which sample rate to use. */
	memcpy(buf, set_samplerate_seq, sizeof(set_samplerate_seq));
	actual_length = sizeof(set_samplerate_seq);
	err = snd_usb_motu_microbookii_communicate(dev, buf, MICROBOOK_BUF_SIZE,
						   &actual_length);

	if (err < 0) {
		dev_err(&dev->dev,
			"failed setting the sample rate for Motu MicroBook II: %d\n",
			err);
		goto free_buf;
	}

	/* Then we poll every 100 ms until the device informs of its readiness. */
	while (true) {
		if (++poll_attempts > 100) {
			dev_err(&dev->dev,
				"failed booting Motu MicroBook II: timeout\n");
			err = -ENODEV;
			goto free_buf;
		}

		memset(buf, 0, MICROBOOK_BUF_SIZE);
		memcpy(buf, poll_ready_seq, sizeof(poll_ready_seq));

		actual_length = sizeof(poll_ready_seq);
		err = snd_usb_motu_microbookii_communicate(
			dev, buf, MICROBOOK_BUF_SIZE, &actual_length);
		if (err < 0) {
			dev_err(&dev->dev,
				"failed booting Motu MicroBook II: communication error %d\n",
				err);
			goto free_buf;
		}

		/* the device signals its readiness through a message of the
		 * form
		 *           XX 06 00 00 00 00 0b 18  00 00 00 01
		 * If the device is not yet ready to accept audio data, the
		 * last byte of that sequence is 00.
		 */
		if (actual_length == 12 && buf[actual_length - 1] == 1)
			break;

		msleep(100);
	}

	dev_info(&dev->dev, "MOTU MicroBook II ready\n");

free_buf:
	kfree(buf);
	return err;
}

static int snd_usb_motu_m_series_boot_quirk(struct usb_device *dev)
{
	int ret;

	ret = usb_control_msg(dev, usb_sndctrlpipe(dev, 0),
			      1, USB_TYPE_VENDOR | USB_RECIP_DEVICE,
			      0x0, 0, NULL, 0, 1000);

	if (ret < 0)
		return ret;

	msleep(2000);

	ret = usb_control_msg(dev, usb_sndctrlpipe(dev, 0),
			      1, USB_TYPE_VENDOR | USB_RECIP_DEVICE,
			      0x20, 0, NULL, 0, 1000);

	if (ret < 0)
		return ret;

	return 0;
}

/*
 * Setup quirks
 */
#define MAUDIO_SET		0x01 /* parse device_setup */
#define MAUDIO_SET_COMPATIBLE	0x80 /* use only "win-compatible" interfaces */
#define MAUDIO_SET_DTS		0x02 /* enable DTS Digital Output */
#define MAUDIO_SET_96K		0x04 /* 48-96kHz rate if set, 8-48kHz otherwise */
#define MAUDIO_SET_24B		0x08 /* 24bits sample if set, 16bits otherwise */
#define MAUDIO_SET_DI		0x10 /* enable Digital Input */
#define MAUDIO_SET_MASK		0x1f /* bit mask for setup value */
#define MAUDIO_SET_24B_48K_DI	 0x19 /* 24bits+48kHz+Digital Input */
#define MAUDIO_SET_24B_48K_NOTDI 0x09 /* 24bits+48kHz+No Digital Input */
#define MAUDIO_SET_16B_48K_DI	 0x11 /* 16bits+48kHz+Digital Input */
#define MAUDIO_SET_16B_48K_NOTDI 0x01 /* 16bits+48kHz+No Digital Input */

static int quattro_skip_setting_quirk(struct snd_usb_audio *chip,
				      int iface, int altno)
{
	/* Reset ALL ifaces to 0 altsetting.
	 * Call it for every possible altsetting of every interface.
	 */
	usb_set_interface(chip->dev, iface, 0);
	if (chip->setup & MAUDIO_SET) {
		if (chip->setup & MAUDIO_SET_COMPATIBLE) {
			if (iface != 1 && iface != 2)
				return 1; /* skip all interfaces but 1 and 2 */
		} else {
			unsigned int mask;
			if (iface == 1 || iface == 2)
				return 1; /* skip interfaces 1 and 2 */
			if ((chip->setup & MAUDIO_SET_96K) && altno != 1)
				return 1; /* skip this altsetting */
			mask = chip->setup & MAUDIO_SET_MASK;
			if (mask == MAUDIO_SET_24B_48K_DI && altno != 2)
				return 1; /* skip this altsetting */
			if (mask == MAUDIO_SET_24B_48K_NOTDI && altno != 3)
				return 1; /* skip this altsetting */
			if (mask == MAUDIO_SET_16B_48K_NOTDI && altno != 4)
				return 1; /* skip this altsetting */
		}
	}
	usb_audio_dbg(chip,
		    "using altsetting %d for interface %d config %d\n",
		    altno, iface, chip->setup);
	return 0; /* keep this altsetting */
}

static int audiophile_skip_setting_quirk(struct snd_usb_audio *chip,
					 int iface,
					 int altno)
{
	/* Reset ALL ifaces to 0 altsetting.
	 * Call it for every possible altsetting of every interface.
	 */
	usb_set_interface(chip->dev, iface, 0);

	if (chip->setup & MAUDIO_SET) {
		unsigned int mask;
		if ((chip->setup & MAUDIO_SET_DTS) && altno != 6)
			return 1; /* skip this altsetting */
		if ((chip->setup & MAUDIO_SET_96K) && altno != 1)
			return 1; /* skip this altsetting */
		mask = chip->setup & MAUDIO_SET_MASK;
		if (mask == MAUDIO_SET_24B_48K_DI && altno != 2)
			return 1; /* skip this altsetting */
		if (mask == MAUDIO_SET_24B_48K_NOTDI && altno != 3)
			return 1; /* skip this altsetting */
		if (mask == MAUDIO_SET_16B_48K_DI && altno != 4)
			return 1; /* skip this altsetting */
		if (mask == MAUDIO_SET_16B_48K_NOTDI && altno != 5)
			return 1; /* skip this altsetting */
	}

	return 0; /* keep this altsetting */
}

static int fasttrackpro_skip_setting_quirk(struct snd_usb_audio *chip,
					   int iface, int altno)
{
	/* Reset ALL ifaces to 0 altsetting.
	 * Call it for every possible altsetting of every interface.
	 */
	usb_set_interface(chip->dev, iface, 0);

	/* possible configuration where both inputs and only one output is
	 *used is not supported by the current setup
	 */
	if (chip->setup & (MAUDIO_SET | MAUDIO_SET_24B)) {
		if (chip->setup & MAUDIO_SET_96K) {
			if (altno != 3 && altno != 6)
				return 1;
		} else if (chip->setup & MAUDIO_SET_DI) {
			if (iface == 4)
				return 1; /* no analog input */
			if (altno != 2 && altno != 5)
				return 1; /* enable only altsets 2 and 5 */
		} else {
			if (iface == 5)
				return 1; /* disable digialt input */
			if (altno != 2 && altno != 5)
				return 1; /* enalbe only altsets 2 and 5 */
		}
	} else {
		/* keep only 16-Bit mode */
		if (altno != 1)
			return 1;
	}

	usb_audio_dbg(chip,
		    "using altsetting %d for interface %d config %d\n",
		    altno, iface, chip->setup);
	return 0; /* keep this altsetting */
}

static int s1810c_skip_setting_quirk(struct snd_usb_audio *chip,
					   int iface, int altno)
{
	/*
	 * Altno settings:
	 *
	 * Playback (Interface 1):
	 * 1: 6 Analog + 2 S/PDIF
	 * 2: 6 Analog + 2 S/PDIF
	 * 3: 6 Analog
	 *
	 * Capture (Interface 2):
	 * 1: 8 Analog + 2 S/PDIF + 8 ADAT
	 * 2: 8 Analog + 2 S/PDIF + 4 ADAT
	 * 3: 8 Analog
	 */

	/*
	 * I'll leave 2 as the default one and
	 * use device_setup to switch to the
	 * other two.
	 */
	if ((chip->setup == 0 || chip->setup > 2) && altno != 2)
		return 1;
	else if (chip->setup == 1 && altno != 1)
		return 1;
	else if (chip->setup == 2 && altno != 3)
		return 1;

	return 0;
}

int snd_usb_apply_interface_quirk(struct snd_usb_audio *chip,
				  int iface,
				  int altno)
{
	/* audiophile usb: skip altsets incompatible with device_setup */
	if (chip->usb_id == USB_ID(0x0763, 0x2003))
		return audiophile_skip_setting_quirk(chip, iface, altno);
	/* quattro usb: skip altsets incompatible with device_setup */
	if (chip->usb_id == USB_ID(0x0763, 0x2001))
		return quattro_skip_setting_quirk(chip, iface, altno);
	/* fasttrackpro usb: skip altsets incompatible with device_setup */
	if (chip->usb_id == USB_ID(0x0763, 0x2012))
		return fasttrackpro_skip_setting_quirk(chip, iface, altno);
	/* presonus studio 1810c: skip altsets incompatible with device_setup */
	if (chip->usb_id == USB_ID(0x0194f, 0x010c))
		return s1810c_skip_setting_quirk(chip, iface, altno);


	return 0;
}

int snd_usb_apply_boot_quirk(struct usb_device *dev,
			     struct usb_interface *intf,
			     const struct snd_usb_audio_quirk *quirk,
			     unsigned int id)
{
	switch (id) {
	case USB_ID(0x041e, 0x3000):
		/* SB Extigy needs special boot-up sequence */
		/* if more models come, this will go to the quirk list. */
		return snd_usb_extigy_boot_quirk(dev, intf);

	case USB_ID(0x041e, 0x3020):
		/* SB Audigy 2 NX needs its own boot-up magic, too */
		return snd_usb_audigy2nx_boot_quirk(dev);

	case USB_ID(0x10f5, 0x0200):
		/* C-Media CM106 / Turtle Beach Audio Advantage Roadie */
		return snd_usb_cm106_boot_quirk(dev);

	case USB_ID(0x0d8c, 0x0102):
		/* C-Media CM6206 / CM106-Like Sound Device */
	case USB_ID(0x0ccd, 0x00b1): /* Terratec Aureon 7.1 USB */
		return snd_usb_cm6206_boot_quirk(dev);

	case USB_ID(0x0dba, 0x3000):
		/* Digidesign Mbox 2 */
		return snd_usb_mbox2_boot_quirk(dev);

	case USB_ID(0x1235, 0x0010): /* Focusrite Novation Saffire 6 USB */
	case USB_ID(0x1235, 0x0018): /* Focusrite Novation Twitch */
		return snd_usb_novation_boot_quirk(dev);

	case USB_ID(0x133e, 0x0815):
		/* Access Music VirusTI Desktop */
		return snd_usb_accessmusic_boot_quirk(dev);

	case USB_ID(0x17cc, 0x1000): /* Komplete Audio 6 */
	case USB_ID(0x17cc, 0x1010): /* Traktor Audio 6 */
	case USB_ID(0x17cc, 0x1020): /* Traktor Audio 10 */
		return snd_usb_nativeinstruments_boot_quirk(dev);
	case USB_ID(0x0763, 0x2012):  /* M-Audio Fast Track Pro USB */
		return snd_usb_fasttrackpro_boot_quirk(dev);
	case USB_ID(0x047f, 0xc010): /* Plantronics Gamecom 780 */
		return snd_usb_gamecon780_boot_quirk(dev);
	case USB_ID(0x2466, 0x8010): /* Fractal Audio Axe-Fx 3 */
		return snd_usb_axefx3_boot_quirk(dev);
	case USB_ID(0x07fd, 0x0004): /* MOTU MicroBook II */
		/*
		 * For some reason interface 3 with vendor-spec class is
		 * detected on MicroBook IIc.
		 */
		if (get_iface_desc(intf->altsetting)->bInterfaceClass ==
		    USB_CLASS_VENDOR_SPEC &&
		    get_iface_desc(intf->altsetting)->bInterfaceNumber < 3)
			return snd_usb_motu_microbookii_boot_quirk(dev);
		break;
	}

	return 0;
}

int snd_usb_apply_boot_quirk_once(struct usb_device *dev,
				  struct usb_interface *intf,
				  const struct snd_usb_audio_quirk *quirk,
				  unsigned int id)
{
	switch (id) {
	case USB_ID(0x07fd, 0x0008): /* MOTU M Series */
		return snd_usb_motu_m_series_boot_quirk(dev);
	}

	return 0;
}

/*
 * check if the device uses big-endian samples
 */
int snd_usb_is_big_endian_format(struct snd_usb_audio *chip, struct audioformat *fp)
{
	/* it depends on altsetting whether the device is big-endian or not */
	switch (chip->usb_id) {
	case USB_ID(0x0763, 0x2001): /* M-Audio Quattro: captured data only */
		if (fp->altsetting == 2 || fp->altsetting == 3 ||
			fp->altsetting == 5 || fp->altsetting == 6)
			return 1;
		break;
	case USB_ID(0x0763, 0x2003): /* M-Audio Audiophile USB */
		if (chip->setup == 0x00 ||
			fp->altsetting == 1 || fp->altsetting == 2 ||
			fp->altsetting == 3)
			return 1;
		break;
	case USB_ID(0x0763, 0x2012): /* M-Audio Fast Track Pro */
		if (fp->altsetting == 2 || fp->altsetting == 3 ||
			fp->altsetting == 5 || fp->altsetting == 6)
			return 1;
		break;
	}
	return 0;
}

/*
 * For E-Mu 0404USB/0202USB/TrackerPre/0204 sample rate should be set for device,
 * not for interface.
 */

enum {
	EMU_QUIRK_SR_44100HZ = 0,
	EMU_QUIRK_SR_48000HZ,
	EMU_QUIRK_SR_88200HZ,
	EMU_QUIRK_SR_96000HZ,
	EMU_QUIRK_SR_176400HZ,
	EMU_QUIRK_SR_192000HZ
};

static void set_format_emu_quirk(struct snd_usb_substream *subs,
				 struct audioformat *fmt)
{
	unsigned char emu_samplerate_id = 0;

	/* When capture is active
	 * sample rate shouldn't be changed
	 * by playback substream
	 */
	if (subs->direction == SNDRV_PCM_STREAM_PLAYBACK) {
		if (subs->stream->substream[SNDRV_PCM_STREAM_CAPTURE].interface != -1)
			return;
	}

	switch (fmt->rate_min) {
	case 48000:
		emu_samplerate_id = EMU_QUIRK_SR_48000HZ;
		break;
	case 88200:
		emu_samplerate_id = EMU_QUIRK_SR_88200HZ;
		break;
	case 96000:
		emu_samplerate_id = EMU_QUIRK_SR_96000HZ;
		break;
	case 176400:
		emu_samplerate_id = EMU_QUIRK_SR_176400HZ;
		break;
	case 192000:
		emu_samplerate_id = EMU_QUIRK_SR_192000HZ;
		break;
	default:
		emu_samplerate_id = EMU_QUIRK_SR_44100HZ;
		break;
	}
	snd_emuusb_set_samplerate(subs->stream->chip, emu_samplerate_id);
	subs->pkt_offset_adj = (emu_samplerate_id >= EMU_QUIRK_SR_176400HZ) ? 4 : 0;
}


/*
 * Pioneer DJ DJM-900NXS2
 * Device needs to know the sample rate each time substream is started
 */
static int pioneer_djm_set_format_quirk(struct snd_usb_substream *subs)
{

	/* Convert sample rate value to little endian */
	u8 sr[3];

	sr[0] = subs->cur_rate & 0xff;
	sr[1] = (subs->cur_rate >> 8) & 0xff;
	sr[2] = (subs->cur_rate >> 16) & 0xff;

	/* Configure device */
	usb_set_interface(subs->dev, 0, 1);
	snd_usb_ctl_msg(subs->stream->chip->dev,
		usb_rcvctrlpipe(subs->stream->chip->dev, 0),
		0x01, 0x22, 0x0100, 0x0082, &sr, 0x0003);

	return 0;
}

void snd_usb_set_format_quirk(struct snd_usb_substream *subs,
			      struct audioformat *fmt)
{
	switch (subs->stream->chip->usb_id) {
	case USB_ID(0x041e, 0x3f02): /* E-Mu 0202 USB */
	case USB_ID(0x041e, 0x3f04): /* E-Mu 0404 USB */
	case USB_ID(0x041e, 0x3f0a): /* E-Mu Tracker Pre */
	case USB_ID(0x041e, 0x3f19): /* E-Mu 0204 USB */
		set_format_emu_quirk(subs, fmt);
		break;
	case USB_ID(0x2b73, 0x000a): /* Pioneer DJ DJM-900NXS2 */
	case USB_ID(0x2b73, 0x0017): /* Pioneer DJ DJM-250MK2 */
		pioneer_djm_set_format_quirk(subs);
		break;
	case USB_ID(0x534d, 0x2109): /* MacroSilicon MS2109 */
		subs->stream_offset_adj = 2;
		break;
	}
}

bool snd_usb_get_sample_rate_quirk(struct snd_usb_audio *chip)
{
	/* devices which do not support reading the sample rate. */
	switch (chip->usb_id) {
<<<<<<< HEAD
	case USB_ID(0x041E, 0x4080): /* Creative Live Cam VF0610 */
	case USB_ID(0x045E, 0x075D): /* MS Lifecam Cinema  */
	case USB_ID(0x045E, 0x076D): /* MS Lifecam HD-5000 */
	case USB_ID(0x045E, 0x076E): /* MS Lifecam HD-5001 */
	case USB_ID(0x045E, 0x076F): /* MS Lifecam HD-6000 */
	case USB_ID(0x045E, 0x0772): /* MS Lifecam Studio */
	case USB_ID(0x045E, 0x0779): /* MS Lifecam HD-3000 */
	case USB_ID(0x047F, 0x0415): /* Plantronics BT-300 */
	case USB_ID(0x047F, 0xAA05): /* Plantronics DA45 */
	case USB_ID(0x04D8, 0xFEEA): /* Benchmark DAC1 Pre */
	case USB_ID(0x0556, 0x0014): /* Phoenix Audio TMX320VC */
	case USB_ID(0x05A3, 0x9420): /* ELP HD USB Camera */
	case USB_ID(0x074D, 0x3553): /* Outlaw RR2150 (Micronas UAC3553B) */
	case USB_ID(0x1901, 0x0191): /* GE B850V3 CP2114 audio interface */
	case USB_ID(0x1de7, 0x0013): /* Phoenix Audio MT202exe */
	case USB_ID(0x1de7, 0x0014): /* Phoenix Audio TMX320 */
	case USB_ID(0x1de7, 0x0114): /* Phoenix Audio MT202pcs */
	case USB_ID(0x21B4, 0x0081): /* AudioQuest DragonFly */
=======
	case USB_ID(0x041e, 0x4080): /* Creative Live Cam VF0610 */
	case USB_ID(0x04d8, 0xfeea): /* Benchmark DAC1 Pre */
	case USB_ID(0x0556, 0x0014): /* Phoenix Audio TMX320VC */
	case USB_ID(0x05a3, 0x9420): /* ELP HD USB Camera */
	case USB_ID(0x05a7, 0x1020): /* Bose Companion 5 */
	case USB_ID(0x074d, 0x3553): /* Outlaw RR2150 (Micronas UAC3553B) */
	case USB_ID(0x1395, 0x740a): /* Sennheiser DECT */
	case USB_ID(0x1901, 0x0191): /* GE B850V3 CP2114 audio interface */
	case USB_ID(0x21b4, 0x0081): /* AudioQuest DragonFly */
	case USB_ID(0x2912, 0x30c8): /* Audioengine D1 */
		return true;
	}

	/* devices of these vendors don't support reading rate, either */
	switch (USB_ID_VENDOR(chip->usb_id)) {
	case 0x045e: /* MS Lifecam */
	case 0x047f: /* Plantronics */
	case 0x1de7: /* Phoenix Audio */
>>>>>>> 24b8d41d
		return true;
	}

	return false;
}

/* ITF-USB DSD based DACs need a vendor cmd to switch
 * between PCM and native DSD mode
 */
static bool is_itf_usb_dsd_dac(unsigned int id)
{
	switch (id) {
	case USB_ID(0x154e, 0x1002): /* Denon DCD-1500RE */
	case USB_ID(0x154e, 0x1003): /* Denon DA-300USB */
	case USB_ID(0x154e, 0x3005): /* Marantz HD-DAC1 */
	case USB_ID(0x154e, 0x3006): /* Marantz SA-14S1 */
	case USB_ID(0x1852, 0x5065): /* Luxman DA-06 */
	case USB_ID(0x0644, 0x8043): /* TEAC UD-501/UD-501V2/UD-503/NT-503 */
	case USB_ID(0x0644, 0x8044): /* Esoteric D-05X */
	case USB_ID(0x0644, 0x804a): /* TEAC UD-301 */
		return true;
	}
	return false;
}

int snd_usb_select_mode_quirk(struct snd_usb_substream *subs,
			      struct audioformat *fmt)
{
	struct usb_device *dev = subs->dev;
	int err;

	if (is_itf_usb_dsd_dac(subs->stream->chip->usb_id)) {
		/* First switch to alt set 0, otherwise the mode switch cmd
		 * will not be accepted by the DAC
		 */
		err = usb_set_interface(dev, fmt->iface, 0);
		if (err < 0)
			return err;

		msleep(20); /* Delay needed after setting the interface */

		/* Vendor mode switch cmd is required. */
		if (fmt->formats & SNDRV_PCM_FMTBIT_DSD_U32_BE) {
			/* DSD mode (DSD_U32) requested */
			err = snd_usb_ctl_msg(dev, usb_sndctrlpipe(dev, 0), 0,
					      USB_DIR_OUT|USB_TYPE_VENDOR|USB_RECIP_INTERFACE,
					      1, 1, NULL, 0);
			if (err < 0)
				return err;

		} else {
			/* PCM or DOP mode (S32) requested */
			/* PCM mode (S16) requested */
			err = snd_usb_ctl_msg(dev, usb_sndctrlpipe(dev, 0), 0,
					      USB_DIR_OUT|USB_TYPE_VENDOR|USB_RECIP_INTERFACE,
					      0, 1, NULL, 0);
			if (err < 0)
				return err;

		}
		msleep(20);
	}
	return 0;
}

void snd_usb_endpoint_start_quirk(struct snd_usb_endpoint *ep)
{
	/*
	 * "Playback Design" products send bogus feedback data at the start
	 * of the stream. Ignore them.
	 */
	if (USB_ID_VENDOR(ep->chip->usb_id) == 0x23ba &&
	    ep->type == SND_USB_ENDPOINT_TYPE_SYNC)
		ep->skip_packets = 4;

	/*
	 * M-Audio Fast Track C400/C600 - when packets are not skipped, real
	 * world latency varies by approx. +/- 50 frames (at 96kHz) each time
	 * the stream is (re)started. When skipping packets 16 at endpoint
	 * start up, the real world latency is stable within +/- 1 frame (also
	 * across power cycles).
	 */
	if ((ep->chip->usb_id == USB_ID(0x0763, 0x2030) ||
	     ep->chip->usb_id == USB_ID(0x0763, 0x2031)) &&
	    ep->type == SND_USB_ENDPOINT_TYPE_DATA)
		ep->skip_packets = 16;

	/* Work around devices that report unreasonable feedback data */
	if ((ep->chip->usb_id == USB_ID(0x0644, 0x8038) ||  /* TEAC UD-H01 */
	     ep->chip->usb_id == USB_ID(0x1852, 0x5034)) && /* T+A Dac8 */
	    ep->syncmaxsize == 4)
		ep->tenor_fb_quirk = 1;
}

void snd_usb_set_interface_quirk(struct usb_device *dev)
{
	struct snd_usb_audio *chip = dev_get_drvdata(&dev->dev);

	if (!chip)
		return;
	/*
	 * "Playback Design" products need a 50ms delay after setting the
	 * USB interface.
	 */
	switch (USB_ID_VENDOR(chip->usb_id)) {
	case 0x23ba: /* Playback Design */
	case 0x0644: /* TEAC Corp. */
		msleep(50);
		break;
	}
}

/* quirk applied after snd_usb_ctl_msg(); not applied during boot quirks */
void snd_usb_ctl_msg_quirk(struct usb_device *dev, unsigned int pipe,
			   __u8 request, __u8 requesttype, __u16 value,
			   __u16 index, void *data, __u16 size)
{
	struct snd_usb_audio *chip = dev_get_drvdata(&dev->dev);

	if (!chip)
		return;
	/*
	 * "Playback Design" products need a 20ms delay after each
	 * class compliant request
	 */
	if (USB_ID_VENDOR(chip->usb_id) == 0x23ba &&
	    (requesttype & USB_TYPE_MASK) == USB_TYPE_CLASS)
		msleep(20);

	/*
	 * "TEAC Corp." products need a 20ms delay after each
	 * class compliant request
	 */
	if (USB_ID_VENDOR(chip->usb_id) == 0x0644 &&
	    (requesttype & USB_TYPE_MASK) == USB_TYPE_CLASS)
		msleep(20);

	/* ITF-USB DSD based DACs functionality need a delay
	 * after each class compliant request
	 */
	if (is_itf_usb_dsd_dac(chip->usb_id)
	    && (requesttype & USB_TYPE_MASK) == USB_TYPE_CLASS)
		msleep(20);

	/* Zoom R16/24, many Logitech(at least H650e/H570e/BCC950),
	 * Jabra 550a, Kingston HyperX needs a tiny delay here,
	 * otherwise requests like get/set frequency return
	 * as failed despite actually succeeding.
	 */
	if ((chip->usb_id == USB_ID(0x1686, 0x00dd) ||
	     USB_ID_VENDOR(chip->usb_id) == 0x046d  || /* Logitech */
	     chip->usb_id == USB_ID(0x0b0e, 0x0349) ||
	     chip->usb_id == USB_ID(0x0951, 0x16ad)) &&
	    (requesttype & USB_TYPE_MASK) == USB_TYPE_CLASS)
		usleep_range(1000, 2000);

	/*
	 * Samsung USBC Headset (AKG) need a tiny delay after each
	 * class compliant request. (Model number: AAM625R or AAM627R)
	 */
	if (chip->usb_id == USB_ID(0x04e8, 0xa051) &&
	    (requesttype & USB_TYPE_MASK) == USB_TYPE_CLASS)
		usleep_range(5000, 6000);
}

/*
 * snd_usb_interface_dsd_format_quirks() is called from format.c to
 * augment the PCM format bit-field for DSD types. The UAC standards
 * don't have a designated bit field to denote DSD-capable interfaces,
 * hence all hardware that is known to support this format has to be
 * listed here.
 */
u64 snd_usb_interface_dsd_format_quirks(struct snd_usb_audio *chip,
					struct audioformat *fp,
					unsigned int sample_bytes)
{
	struct usb_interface *iface;

	/* Playback Designs */
	if (USB_ID_VENDOR(chip->usb_id) == 0x23ba &&
	    USB_ID_PRODUCT(chip->usb_id) < 0x0110) {
		switch (fp->altsetting) {
		case 1:
			fp->dsd_dop = true;
			return SNDRV_PCM_FMTBIT_DSD_U16_LE;
		case 2:
			fp->dsd_bitrev = true;
			return SNDRV_PCM_FMTBIT_DSD_U8;
		case 3:
			fp->dsd_bitrev = true;
			return SNDRV_PCM_FMTBIT_DSD_U16_LE;
		}
	}

	/* XMOS based USB DACs */
	switch (chip->usb_id) {
	case USB_ID(0x1511, 0x0037): /* AURALiC VEGA */
	case USB_ID(0x2522, 0x0012): /* LH Labs VI DAC Infinity */
	case USB_ID(0x2772, 0x0230): /* Pro-Ject Pre Box S2 Digital */
		if (fp->altsetting == 2)
			return SNDRV_PCM_FMTBIT_DSD_U32_BE;
		break;

	case USB_ID(0x0d8c, 0x0316): /* Hegel HD12 DSD */
	case USB_ID(0x10cb, 0x0103): /* The Bit Opus #3; with fp->dsd_raw */
	case USB_ID(0x16d0, 0x06b2): /* NuPrime DAC-10 */
	case USB_ID(0x16d0, 0x09dd): /* Encore mDSD */
	case USB_ID(0x16d0, 0x0733): /* Furutech ADL Stratos */
	case USB_ID(0x16d0, 0x09db): /* NuPrime Audio DAC-9 */
	case USB_ID(0x1db5, 0x0003): /* Bryston BDA3 */
	case USB_ID(0x22e1, 0xca01): /* HDTA Serenade DSD */
	case USB_ID(0x249c, 0x9326): /* M2Tech Young MkIII */
	case USB_ID(0x2616, 0x0106): /* PS Audio NuWave DAC */
	case USB_ID(0x2622, 0x0041): /* Audiolab M-DAC+ */
	case USB_ID(0x27f7, 0x3002): /* W4S DAC-2v2SE */
	case USB_ID(0x29a2, 0x0086): /* Mutec MC3+ USB */
	case USB_ID(0x6b42, 0x0042): /* MSB Technology */
		if (fp->altsetting == 3)
			return SNDRV_PCM_FMTBIT_DSD_U32_BE;
		break;

	/* Amanero Combo384 USB based DACs with native DSD support */
	case USB_ID(0x16d0, 0x071a):  /* Amanero - Combo384 */
	case USB_ID(0x2ab6, 0x0004):  /* T+A DAC8DSD-V2.0, MP1000E-V2.0, MP2000R-V2.0, MP2500R-V2.0, MP3100HV-V2.0 */
	case USB_ID(0x2ab6, 0x0005):  /* T+A USB HD Audio 1 */
	case USB_ID(0x2ab6, 0x0006):  /* T+A USB HD Audio 2 */
		if (fp->altsetting == 2) {
			switch (le16_to_cpu(chip->dev->descriptor.bcdDevice)) {
			case 0x199:
				return SNDRV_PCM_FMTBIT_DSD_U32_LE;
			case 0x19b:
			case 0x203:
				return SNDRV_PCM_FMTBIT_DSD_U32_BE;
			default:
				break;
			}
		}
		break;
	case USB_ID(0x16d0, 0x0a23):
		if (fp->altsetting == 2)
			return SNDRV_PCM_FMTBIT_DSD_U32_BE;
		break;

	default:
		break;
	}

	/* ITF-USB DSD based DACs */
	if (is_itf_usb_dsd_dac(chip->usb_id)) {
		iface = usb_ifnum_to_if(chip->dev, fp->iface);

		/* Altsetting 2 support native DSD if the num of altsets is
		 * three (0-2),
		 * Altsetting 3 support native DSD if the num of altsets is
		 * four (0-3).
		 */
		if (fp->altsetting == iface->num_altsetting - 1)
			return SNDRV_PCM_FMTBIT_DSD_U32_BE;
	}

	/* Mostly generic method to detect many DSD-capable implementations -
	 * from XMOS/Thesycon
	 */
	switch (USB_ID_VENDOR(chip->usb_id)) {
	case 0x152a:  /* Thesycon devices */
	case 0x20b1:  /* XMOS based devices */
	case 0x22d9:  /* Oppo */
	case 0x23ba:  /* Playback Designs */
	case 0x25ce:  /* Mytek devices */
	case 0x278b:  /* Rotel? */
	case 0x292b:  /* Gustard/Ess based devices */
	case 0x2ab6:  /* T+A devices */
	case 0x3353:  /* Khadas devices */
	case 0x3842:  /* EVGA */
	case 0xc502:  /* HiBy devices */
		if (fp->dsd_raw)
			return SNDRV_PCM_FMTBIT_DSD_U32_BE;
		break;
	default:
		break;

	}

	return 0;
}

void snd_usb_audioformat_attributes_quirk(struct snd_usb_audio *chip,
					  struct audioformat *fp,
					  int stream)
{
	switch (chip->usb_id) {
	case USB_ID(0x0a92, 0x0053): /* AudioTrak Optoplay */
		/* Optoplay sets the sample rate attribute although
		 * it seems not supporting it in fact.
		 */
		fp->attributes &= ~UAC_EP_CS_ATTR_SAMPLE_RATE;
		break;
	case USB_ID(0x041e, 0x3020): /* Creative SB Audigy 2 NX */
	case USB_ID(0x0763, 0x2003): /* M-Audio Audiophile USB */
		/* doesn't set the sample rate attribute, but supports it */
		fp->attributes |= UAC_EP_CS_ATTR_SAMPLE_RATE;
		break;
	case USB_ID(0x0763, 0x2001):  /* M-Audio Quattro USB */
	case USB_ID(0x0763, 0x2012):  /* M-Audio Fast Track Pro USB */
	case USB_ID(0x047f, 0x0ca1): /* plantronics headset */
	case USB_ID(0x077d, 0x07af): /* Griffin iMic (note that there is
					an older model 77d:223) */
	/*
	 * plantronics headset and Griffin iMic have set adaptive-in
	 * although it's really not...
	 */
		fp->ep_attr &= ~USB_ENDPOINT_SYNCTYPE;
		if (stream == SNDRV_PCM_STREAM_PLAYBACK)
			fp->ep_attr |= USB_ENDPOINT_SYNC_ADAPTIVE;
		else
			fp->ep_attr |= USB_ENDPOINT_SYNC_SYNC;
		break;
	case USB_ID(0x07fd, 0x0004):  /* MOTU MicroBook IIc */
		/*
		 * MaxPacketsOnly attribute is erroneously set in endpoint
		 * descriptors. As a result this card produces noise with
		 * all sample rates other than 96 kHz.
		 */
		fp->attributes &= ~UAC_EP_CS_ATTR_FILL_MAX;
		break;
	}
}

/*
 * registration quirk:
 * the registration is skipped if a device matches with the given ID,
 * unless the interface reaches to the defined one.  This is for delaying
 * the registration until the last known interface, so that the card and
 * devices appear at the same time.
 */

struct registration_quirk {
	unsigned int usb_id;	/* composed via USB_ID() */
	unsigned int interface;	/* the interface to trigger register */
};

#define REG_QUIRK_ENTRY(vendor, product, iface) \
	{ .usb_id = USB_ID(vendor, product), .interface = (iface) }

static const struct registration_quirk registration_quirks[] = {
	REG_QUIRK_ENTRY(0x0951, 0x16d8, 2),	/* Kingston HyperX AMP */
	REG_QUIRK_ENTRY(0x0951, 0x16ed, 2),	/* Kingston HyperX Cloud Alpha S */
	REG_QUIRK_ENTRY(0x0951, 0x16ea, 2),	/* Kingston HyperX Cloud Flight S */
	{ 0 }					/* terminator */
};

/* return true if skipping registration */
bool snd_usb_registration_quirk(struct snd_usb_audio *chip, int iface)
{
	const struct registration_quirk *q;

	for (q = registration_quirks; q->usb_id; q++)
		if (chip->usb_id == q->usb_id)
			return iface != q->interface;

	/* Register as normal */
	return false;
}<|MERGE_RESOLUTION|>--- conflicted
+++ resolved
@@ -1510,26 +1510,6 @@
 {
 	/* devices which do not support reading the sample rate. */
 	switch (chip->usb_id) {
-<<<<<<< HEAD
-	case USB_ID(0x041E, 0x4080): /* Creative Live Cam VF0610 */
-	case USB_ID(0x045E, 0x075D): /* MS Lifecam Cinema  */
-	case USB_ID(0x045E, 0x076D): /* MS Lifecam HD-5000 */
-	case USB_ID(0x045E, 0x076E): /* MS Lifecam HD-5001 */
-	case USB_ID(0x045E, 0x076F): /* MS Lifecam HD-6000 */
-	case USB_ID(0x045E, 0x0772): /* MS Lifecam Studio */
-	case USB_ID(0x045E, 0x0779): /* MS Lifecam HD-3000 */
-	case USB_ID(0x047F, 0x0415): /* Plantronics BT-300 */
-	case USB_ID(0x047F, 0xAA05): /* Plantronics DA45 */
-	case USB_ID(0x04D8, 0xFEEA): /* Benchmark DAC1 Pre */
-	case USB_ID(0x0556, 0x0014): /* Phoenix Audio TMX320VC */
-	case USB_ID(0x05A3, 0x9420): /* ELP HD USB Camera */
-	case USB_ID(0x074D, 0x3553): /* Outlaw RR2150 (Micronas UAC3553B) */
-	case USB_ID(0x1901, 0x0191): /* GE B850V3 CP2114 audio interface */
-	case USB_ID(0x1de7, 0x0013): /* Phoenix Audio MT202exe */
-	case USB_ID(0x1de7, 0x0014): /* Phoenix Audio TMX320 */
-	case USB_ID(0x1de7, 0x0114): /* Phoenix Audio MT202pcs */
-	case USB_ID(0x21B4, 0x0081): /* AudioQuest DragonFly */
-=======
 	case USB_ID(0x041e, 0x4080): /* Creative Live Cam VF0610 */
 	case USB_ID(0x04d8, 0xfeea): /* Benchmark DAC1 Pre */
 	case USB_ID(0x0556, 0x0014): /* Phoenix Audio TMX320VC */
@@ -1548,7 +1528,6 @@
 	case 0x045e: /* MS Lifecam */
 	case 0x047f: /* Plantronics */
 	case 0x1de7: /* Phoenix Audio */
->>>>>>> 24b8d41d
 		return true;
 	}
 
