// SPDX-License-Identifier: GPL-2.0-only
/*
 * Audio support for PS3
 * Copyright (C) 2007 Sony Computer Entertainment Inc.
 * All rights reserved.
 * Copyright 2006, 2007 Sony Corporation
 */

#include <linux/dma-mapping.h>
#include <linux/dmapool.h>
#include <linux/gfp.h>
#include <linux/init.h>
#include <linux/interrupt.h>
#include <linux/io.h>
#include <linux/module.h>

#include <sound/asound.h>
#include <sound/control.h>
#include <sound/core.h>
#include <sound/initval.h>
#include <sound/memalloc.h>
#include <sound/pcm.h>
#include <sound/pcm_params.h>

#include <asm/dma.h>
#include <asm/firmware.h>
#include <asm/lv1call.h>
#include <asm/ps3.h>
#include <asm/ps3av.h>

#include "snd_ps3.h"
#include "snd_ps3_reg.h"


/*
 * global
 */
static struct snd_ps3_card_info the_card;

static int snd_ps3_start_delay = CONFIG_SND_PS3_DEFAULT_START_DELAY;

module_param_named(start_delay, snd_ps3_start_delay, uint, 0644);
MODULE_PARM_DESC(start_delay, "time to insert silent data in ms");

static int index = SNDRV_DEFAULT_IDX1;
static char *id = SNDRV_DEFAULT_STR1;

module_param(index, int, 0444);
MODULE_PARM_DESC(index, "Index value for PS3 soundchip.");
module_param(id, charp, 0444);
MODULE_PARM_DESC(id, "ID string for PS3 soundchip.");


/*
 * PS3 audio register access
 */
static inline u32 read_reg(unsigned int reg)
{
	return in_be32(the_card.mapped_mmio_vaddr + reg);
}
static inline void write_reg(unsigned int reg, u32 val)
{
	out_be32(the_card.mapped_mmio_vaddr + reg, val);
}
static inline void update_reg(unsigned int reg, u32 or_val)
{
	u32 newval = read_reg(reg) | or_val;
	write_reg(reg, newval);
}
static inline void update_mask_reg(unsigned int reg, u32 mask, u32 or_val)
{
	u32 newval = (read_reg(reg) & mask) | or_val;
	write_reg(reg, newval);
}

/*
 * ALSA defs
 */
static const struct snd_pcm_hardware snd_ps3_pcm_hw = {
	.info = (SNDRV_PCM_INFO_MMAP |
		 SNDRV_PCM_INFO_NONINTERLEAVED |
		 SNDRV_PCM_INFO_MMAP_VALID),
	.formats = (SNDRV_PCM_FMTBIT_S16_BE |
		    SNDRV_PCM_FMTBIT_S24_BE),
	.rates = (SNDRV_PCM_RATE_44100 |
		  SNDRV_PCM_RATE_48000 |
		  SNDRV_PCM_RATE_88200 |
		  SNDRV_PCM_RATE_96000),
	.rate_min = 44100,
	.rate_max = 96000,

	.channels_min = 2, /* stereo only */
	.channels_max = 2,

	.buffer_bytes_max = PS3_AUDIO_FIFO_SIZE * 64,

	/* interrupt by four stages */
	.period_bytes_min = PS3_AUDIO_FIFO_STAGE_SIZE * 4,
	.period_bytes_max = PS3_AUDIO_FIFO_STAGE_SIZE * 4,

	.periods_min = 16,
	.periods_max = 32, /* buffer_size_max/ period_bytes_max */

	.fifo_size = PS3_AUDIO_FIFO_SIZE
};

static int snd_ps3_verify_dma_stop(struct snd_ps3_card_info *card,
				   int count, int force_stop)
{
	int dma_ch, done, retries, stop_forced = 0;
	uint32_t status;

	for (dma_ch = 0; dma_ch < 8; dma_ch++) {
		retries = count;
		do {
			status = read_reg(PS3_AUDIO_KICK(dma_ch)) &
				PS3_AUDIO_KICK_STATUS_MASK;
			switch (status) {
			case PS3_AUDIO_KICK_STATUS_DONE:
			case PS3_AUDIO_KICK_STATUS_NOTIFY:
			case PS3_AUDIO_KICK_STATUS_CLEAR:
			case PS3_AUDIO_KICK_STATUS_ERROR:
				done = 1;
				break;
			default:
				done = 0;
				udelay(10);
			}
		} while (!done && --retries);
		if (!retries && force_stop) {
			pr_info("%s: DMA ch %d is not stopped.",
				__func__, dma_ch);
			/* last resort. force to stop dma.
			 *  NOTE: this cause DMA done interrupts
			 */
			update_reg(PS3_AUDIO_CONFIG, PS3_AUDIO_CONFIG_CLEAR);
			stop_forced = 1;
		}
	}
	return stop_forced;
}

/*
 * wait for all dma is done.
 * NOTE: caller should reset card->running before call.
 *       If not, the interrupt handler will re-start DMA,
 *       then DMA is never stopped.
 */
static void snd_ps3_wait_for_dma_stop(struct snd_ps3_card_info *card)
{
	int stop_forced;
	/*
	 * wait for the last dma is done
	 */

	/*
	 * expected maximum DMA done time is 5.7ms + something (DMA itself).
	 * 5.7ms is from 16bit/sample 2ch 44.1Khz; the time next
	 * DMA kick event would occur.
	 */
	stop_forced = snd_ps3_verify_dma_stop(card, 700, 1);

	/*
	 * clear outstanding interrupts.
	 */
	update_reg(PS3_AUDIO_INTR_0, 0);
	update_reg(PS3_AUDIO_AX_IS, 0);

	/*
	 *revert CLEAR bit since it will not reset automatically after DMA stop
	 */
	if (stop_forced)
		update_mask_reg(PS3_AUDIO_CONFIG, ~PS3_AUDIO_CONFIG_CLEAR, 0);
	/* ensure the hardware sees changes */
	wmb();
}

static void snd_ps3_kick_dma(struct snd_ps3_card_info *card)
{

	update_reg(PS3_AUDIO_KICK(0), PS3_AUDIO_KICK_REQUEST);
	/* ensure the hardware sees the change */
	wmb();
}

/*
 * convert virtual addr to ioif bus addr.
 */
static dma_addr_t v_to_bus(struct snd_ps3_card_info *card, void *paddr, int ch)
{
	return card->dma_start_bus_addr[ch] +
		(paddr - card->dma_start_vaddr[ch]);
};


/*
 * increment ring buffer pointer.
 * NOTE: caller must hold write spinlock
 */
static void snd_ps3_bump_buffer(struct snd_ps3_card_info *card,
				enum snd_ps3_ch ch, size_t byte_count,
				int stage)
{
	if (!stage)
		card->dma_last_transfer_vaddr[ch] =
			card->dma_next_transfer_vaddr[ch];
	card->dma_next_transfer_vaddr[ch] += byte_count;
	if ((card->dma_start_vaddr[ch] + (card->dma_buffer_size / 2)) <=
	    card->dma_next_transfer_vaddr[ch]) {
		card->dma_next_transfer_vaddr[ch] = card->dma_start_vaddr[ch];
	}
}
/*
 * setup dmac to send data to audio and attenuate samples on the ring buffer
 */
static int snd_ps3_program_dma(struct snd_ps3_card_info *card,
			       enum snd_ps3_dma_filltype filltype)
{
	/* this dmac does not support over 4G */
	uint32_t dma_addr;
	int fill_stages, dma_ch, stage;
	enum snd_ps3_ch ch;
	uint32_t ch0_kick_event = 0; /* initialize to mute gcc */
	unsigned long irqsave;
	int silent = 0;

	switch (filltype) {
	case SND_PS3_DMA_FILLTYPE_SILENT_FIRSTFILL:
		silent = 1;
		fallthrough;
	case SND_PS3_DMA_FILLTYPE_FIRSTFILL:
		ch0_kick_event = PS3_AUDIO_KICK_EVENT_ALWAYS;
		break;

	case SND_PS3_DMA_FILLTYPE_SILENT_RUNNING:
		silent = 1;
		fallthrough;
	case SND_PS3_DMA_FILLTYPE_RUNNING:
		ch0_kick_event = PS3_AUDIO_KICK_EVENT_SERIALOUT0_EMPTY;
		break;
	}

	snd_ps3_verify_dma_stop(card, 700, 0);
	fill_stages = 4;
	spin_lock_irqsave(&card->dma_lock, irqsave);
	for (ch = 0; ch < 2; ch++) {
		for (stage = 0; stage < fill_stages; stage++) {
			dma_ch = stage * 2 + ch;
			if (silent)
				dma_addr = card->null_buffer_start_dma_addr;
			else
				dma_addr =
				v_to_bus(card,
					 card->dma_next_transfer_vaddr[ch],
					 ch);

			write_reg(PS3_AUDIO_SOURCE(dma_ch),
				  (PS3_AUDIO_SOURCE_TARGET_SYSTEM_MEMORY |
				   dma_addr));

			/* dst: fixed to 3wire#0 */
			if (ch == 0)
				write_reg(PS3_AUDIO_DEST(dma_ch),
					  (PS3_AUDIO_DEST_TARGET_AUDIOFIFO |
					   PS3_AUDIO_AO_3W_LDATA(0)));
			else
				write_reg(PS3_AUDIO_DEST(dma_ch),
					  (PS3_AUDIO_DEST_TARGET_AUDIOFIFO |
					   PS3_AUDIO_AO_3W_RDATA(0)));

			/* count always 1 DMA block (1/2 stage = 128 bytes) */
			write_reg(PS3_AUDIO_DMASIZE(dma_ch), 0);
			/* bump pointer if needed */
			if (!silent)
				snd_ps3_bump_buffer(card, ch,
						    PS3_AUDIO_DMAC_BLOCK_SIZE,
						    stage);

			/* kick event  */
			if (dma_ch == 0)
				write_reg(PS3_AUDIO_KICK(dma_ch),
					  ch0_kick_event);
			else
				write_reg(PS3_AUDIO_KICK(dma_ch),
					  PS3_AUDIO_KICK_EVENT_AUDIO_DMA(dma_ch
									 - 1) |
					  PS3_AUDIO_KICK_REQUEST);
		}
	}
	/* ensure the hardware sees the change */
	wmb();
	spin_unlock_irqrestore(&card->dma_lock, irqsave);

	return 0;
}

/*
 * Interrupt handler
 */
static irqreturn_t snd_ps3_interrupt(int irq, void *dev_id)
{

	uint32_t port_intr;
	int underflow_occured = 0;
	struct snd_ps3_card_info *card = dev_id;

	if (!card->running) {
		update_reg(PS3_AUDIO_AX_IS, 0);
		update_reg(PS3_AUDIO_INTR_0, 0);
		return IRQ_HANDLED;
	}

	port_intr = read_reg(PS3_AUDIO_AX_IS);
	/*
	 *serial buffer empty detected (every 4 times),
	 *program next dma and kick it
	 */
	if (port_intr & PS3_AUDIO_AX_IE_ASOBEIE(0)) {
		write_reg(PS3_AUDIO_AX_IS, PS3_AUDIO_AX_IE_ASOBEIE(0));
		if (port_intr & PS3_AUDIO_AX_IE_ASOBUIE(0)) {
			write_reg(PS3_AUDIO_AX_IS, port_intr);
			underflow_occured = 1;
		}
		if (card->silent) {
			/* we are still in silent time */
			snd_ps3_program_dma(card,
				(underflow_occured) ?
				SND_PS3_DMA_FILLTYPE_SILENT_FIRSTFILL :
				SND_PS3_DMA_FILLTYPE_SILENT_RUNNING);
			snd_ps3_kick_dma(card);
			card->silent--;
		} else {
			snd_ps3_program_dma(card,
				(underflow_occured) ?
				SND_PS3_DMA_FILLTYPE_FIRSTFILL :
				SND_PS3_DMA_FILLTYPE_RUNNING);
			snd_ps3_kick_dma(card);
			snd_pcm_period_elapsed(card->substream);
		}
	} else if (port_intr & PS3_AUDIO_AX_IE_ASOBUIE(0)) {
		write_reg(PS3_AUDIO_AX_IS, PS3_AUDIO_AX_IE_ASOBUIE(0));
		/*
		 * serial out underflow, but buffer empty not detected.
		 * in this case, fill fifo with 0 to recover.  After
		 * filling dummy data, serial automatically start to
		 * consume them and then will generate normal buffer
		 * empty interrupts.
		 * If both buffer underflow and buffer empty are occurred,
		 * it is better to do nomal data transfer than empty one
		 */
		snd_ps3_program_dma(card,
				    SND_PS3_DMA_FILLTYPE_SILENT_FIRSTFILL);
		snd_ps3_kick_dma(card);
		snd_ps3_program_dma(card,
				    SND_PS3_DMA_FILLTYPE_SILENT_FIRSTFILL);
		snd_ps3_kick_dma(card);
	}
	/* clear interrupt cause */
	return IRQ_HANDLED;
};

/*
 * audio mute on/off
 * mute_on : 0 output enabled
 *           1 mute
 */
static int snd_ps3_mute(int mute_on)
{
	return ps3av_audio_mute(mute_on);
}

/*
 * av setting
 * NOTE: calling this function may generate audio interrupt.
 */
static int snd_ps3_change_avsetting(struct snd_ps3_card_info *card)
{
	int ret, retries, i;
	pr_debug("%s: start\n", __func__);

	ret = ps3av_set_audio_mode(card->avs.avs_audio_ch,
				  card->avs.avs_audio_rate,
				  card->avs.avs_audio_width,
				  card->avs.avs_audio_format,
				  card->avs.avs_audio_source);
	/*
	 * Reset the following unwanted settings:
	 */

	/* disable all 3wire buffers */
	update_mask_reg(PS3_AUDIO_AO_3WMCTRL,
			~(PS3_AUDIO_AO_3WMCTRL_ASOEN(0) |
			  PS3_AUDIO_AO_3WMCTRL_ASOEN(1) |
			  PS3_AUDIO_AO_3WMCTRL_ASOEN(2) |
			  PS3_AUDIO_AO_3WMCTRL_ASOEN(3)),
			0);
	wmb();	/* ensure the hardware sees the change */
	/* wait for actually stopped */
	retries = 1000;
	while ((read_reg(PS3_AUDIO_AO_3WMCTRL) &
		(PS3_AUDIO_AO_3WMCTRL_ASORUN(0) |
		 PS3_AUDIO_AO_3WMCTRL_ASORUN(1) |
		 PS3_AUDIO_AO_3WMCTRL_ASORUN(2) |
		 PS3_AUDIO_AO_3WMCTRL_ASORUN(3))) &&
	       --retries) {
		udelay(1);
	}

	/* reset buffer pointer */
	for (i = 0; i < 4; i++) {
		update_reg(PS3_AUDIO_AO_3WCTRL(i),
			   PS3_AUDIO_AO_3WCTRL_ASOBRST_RESET);
		udelay(10);
	}
	wmb(); /* ensure the hardware actually start resetting */

	/* enable 3wire#0 buffer */
	update_reg(PS3_AUDIO_AO_3WMCTRL, PS3_AUDIO_AO_3WMCTRL_ASOEN(0));


	/* In 24bit mode,ALSA inserts a zero byte at first byte of per sample */
	update_mask_reg(PS3_AUDIO_AO_3WCTRL(0),
			~PS3_AUDIO_AO_3WCTRL_ASODF,
			PS3_AUDIO_AO_3WCTRL_ASODF_LSB);
	update_mask_reg(PS3_AUDIO_AO_SPDCTRL(0),
			~PS3_AUDIO_AO_SPDCTRL_SPODF,
			PS3_AUDIO_AO_SPDCTRL_SPODF_LSB);
	/* ensure all the setting above is written back to register */
	wmb();
	/* avsetting driver altered AX_IE, caller must reset it if you want */
	pr_debug("%s: end\n", __func__);
	return ret;
}

/*
 *  set sampling rate according to the substream
 */
static int snd_ps3_set_avsetting(struct snd_pcm_substream *substream)
{
	struct snd_ps3_card_info *card = snd_pcm_substream_chip(substream);
	struct snd_ps3_avsetting_info avs;
	int ret;

	avs = card->avs;

	pr_debug("%s: called freq=%d width=%d\n", __func__,
		 substream->runtime->rate,
		 snd_pcm_format_width(substream->runtime->format));

	pr_debug("%s: before freq=%d width=%d\n", __func__,
		 card->avs.avs_audio_rate, card->avs.avs_audio_width);

	/* sample rate */
	switch (substream->runtime->rate) {
	case 44100:
		avs.avs_audio_rate = PS3AV_CMD_AUDIO_FS_44K;
		break;
	case 48000:
		avs.avs_audio_rate = PS3AV_CMD_AUDIO_FS_48K;
		break;
	case 88200:
		avs.avs_audio_rate = PS3AV_CMD_AUDIO_FS_88K;
		break;
	case 96000:
		avs.avs_audio_rate = PS3AV_CMD_AUDIO_FS_96K;
		break;
	default:
		pr_info("%s: invalid rate %d\n", __func__,
			substream->runtime->rate);
		return 1;
	}

	/* width */
	switch (snd_pcm_format_width(substream->runtime->format)) {
	case 16:
		avs.avs_audio_width = PS3AV_CMD_AUDIO_WORD_BITS_16;
		break;
	case 24:
		avs.avs_audio_width = PS3AV_CMD_AUDIO_WORD_BITS_24;
		break;
	default:
		pr_info("%s: invalid width %d\n", __func__,
			snd_pcm_format_width(substream->runtime->format));
		return 1;
	}

	memcpy(avs.avs_cs_info, ps3av_mode_cs_info, 8);

	if (memcmp(&card->avs, &avs, sizeof(avs))) {
		pr_debug("%s: after freq=%d width=%d\n", __func__,
			 card->avs.avs_audio_rate, card->avs.avs_audio_width);

		card->avs = avs;
		snd_ps3_change_avsetting(card);
		ret = 0;
	} else
		ret = 1;

	/* check CS non-audio bit and mute accordingly */
	if (avs.avs_cs_info[0] & 0x02)
		ps3av_audio_mute_analog(1); /* mute if non-audio */
	else
		ps3av_audio_mute_analog(0);

	return ret;
}

/*
 * PCM operators
 */
static int snd_ps3_pcm_open(struct snd_pcm_substream *substream)
{
	struct snd_pcm_runtime *runtime = substream->runtime;
	struct snd_ps3_card_info *card = snd_pcm_substream_chip(substream);

	/* to retrieve substream/runtime in interrupt handler */
	card->substream = substream;

	runtime->hw = snd_ps3_pcm_hw;

	card->start_delay = snd_ps3_start_delay;

	/* mute off */
	snd_ps3_mute(0); /* this function sleep */

	snd_pcm_hw_constraint_step(runtime, 0, SNDRV_PCM_HW_PARAM_BUFFER_BYTES,
				   PS3_AUDIO_FIFO_STAGE_SIZE * 4 * 2);
	return 0;
};

static int snd_ps3_pcm_close(struct snd_pcm_substream *substream)
{
	/* mute on */
	snd_ps3_mute(1);
	return 0;
};

<<<<<<< HEAD
static int snd_ps3_pcm_hw_params(struct snd_pcm_substream *substream,
				 struct snd_pcm_hw_params *hw_params)
{
	size_t size;

	/* alloc transport buffer */
	size = params_buffer_bytes(hw_params);
	snd_pcm_lib_malloc_pages(substream, size);
	return 0;
};

static int snd_ps3_pcm_hw_free(struct snd_pcm_substream *substream)
{
	return snd_pcm_lib_free_pages(substream);
};

=======
>>>>>>> 24b8d41d
static int snd_ps3_delay_to_bytes(struct snd_pcm_substream *substream,
				  unsigned int delay_ms)
{
	int ret;
	int rate ;

	rate = substream->runtime->rate;
	ret = snd_pcm_format_size(substream->runtime->format,
				  rate * delay_ms / 1000)
		* substream->runtime->channels;

	pr_debug("%s: time=%d rate=%d bytes=%ld, frames=%d, ret=%d\n",
		 __func__,
		 delay_ms,
		 rate,
		 snd_pcm_format_size(substream->runtime->format, rate),
		 rate * delay_ms / 1000,
		 ret);

	return ret;
};

static int snd_ps3_pcm_prepare(struct snd_pcm_substream *substream)
{
	struct snd_pcm_runtime *runtime = substream->runtime;
	struct snd_ps3_card_info *card = snd_pcm_substream_chip(substream);
	unsigned long irqsave;

	if (!snd_ps3_set_avsetting(substream)) {
		/* some parameter changed */
		write_reg(PS3_AUDIO_AX_IE,
			  PS3_AUDIO_AX_IE_ASOBEIE(0) |
			  PS3_AUDIO_AX_IE_ASOBUIE(0));
		/*
		 * let SPDIF device re-lock with SPDIF signal,
		 * start with some silence
		 */
		card->silent = snd_ps3_delay_to_bytes(substream,
						      card->start_delay) /
			(PS3_AUDIO_FIFO_STAGE_SIZE * 4); /* every 4 times */
	}

	/* restart ring buffer pointer */
	spin_lock_irqsave(&card->dma_lock, irqsave);
	{
		card->dma_buffer_size = runtime->dma_bytes;

		card->dma_last_transfer_vaddr[SND_PS3_CH_L] =
			card->dma_next_transfer_vaddr[SND_PS3_CH_L] =
			card->dma_start_vaddr[SND_PS3_CH_L] =
			runtime->dma_area;
		card->dma_start_bus_addr[SND_PS3_CH_L] = runtime->dma_addr;

		card->dma_last_transfer_vaddr[SND_PS3_CH_R] =
			card->dma_next_transfer_vaddr[SND_PS3_CH_R] =
			card->dma_start_vaddr[SND_PS3_CH_R] =
			runtime->dma_area + (runtime->dma_bytes / 2);
		card->dma_start_bus_addr[SND_PS3_CH_R] =
			runtime->dma_addr + (runtime->dma_bytes / 2);

		pr_debug("%s: vaddr=%p bus=%#llx\n", __func__,
			 card->dma_start_vaddr[SND_PS3_CH_L],
			 card->dma_start_bus_addr[SND_PS3_CH_L]);

	}
	spin_unlock_irqrestore(&card->dma_lock, irqsave);

	/* ensure the hardware sees the change */
	mb();

	return 0;
};

static int snd_ps3_pcm_trigger(struct snd_pcm_substream *substream,
			       int cmd)
{
	struct snd_ps3_card_info *card = snd_pcm_substream_chip(substream);

	switch (cmd) {
	case SNDRV_PCM_TRIGGER_START:
		/* clear outstanding interrupts  */
		update_reg(PS3_AUDIO_AX_IS, 0);

		spin_lock(&card->dma_lock);
		{
			card->running = 1;
		}
		spin_unlock(&card->dma_lock);

		snd_ps3_program_dma(card,
				    SND_PS3_DMA_FILLTYPE_SILENT_FIRSTFILL);
		snd_ps3_kick_dma(card);
		while (read_reg(PS3_AUDIO_KICK(7)) &
		       PS3_AUDIO_KICK_STATUS_MASK) {
			udelay(1);
		}
		snd_ps3_program_dma(card, SND_PS3_DMA_FILLTYPE_SILENT_RUNNING);
		snd_ps3_kick_dma(card);
		break;

	case SNDRV_PCM_TRIGGER_STOP:
		spin_lock(&card->dma_lock);
		{
			card->running = 0;
		}
		spin_unlock(&card->dma_lock);
		snd_ps3_wait_for_dma_stop(card);
		break;
	default:
		break;

	}

	return 0;
};

/*
 * report current pointer
 */
static snd_pcm_uframes_t snd_ps3_pcm_pointer(
	struct snd_pcm_substream *substream)
{
	struct snd_ps3_card_info *card = snd_pcm_substream_chip(substream);
	size_t bytes;
	snd_pcm_uframes_t ret;

	spin_lock(&card->dma_lock);
	{
		bytes = (size_t)(card->dma_last_transfer_vaddr[SND_PS3_CH_L] -
				 card->dma_start_vaddr[SND_PS3_CH_L]);
	}
	spin_unlock(&card->dma_lock);

	ret = bytes_to_frames(substream->runtime, bytes * 2);

	return ret;
};

/*
 * SPDIF status bits controls
 */
static int snd_ps3_spdif_mask_info(struct snd_kcontrol *kcontrol,
				   struct snd_ctl_elem_info *uinfo)
{
	uinfo->type = SNDRV_CTL_ELEM_TYPE_IEC958;
	uinfo->count = 1;
	return 0;
}

/* FIXME: ps3av_set_audio_mode() assumes only consumer mode */
static int snd_ps3_spdif_cmask_get(struct snd_kcontrol *kcontrol,
				   struct snd_ctl_elem_value *ucontrol)
{
	memset(ucontrol->value.iec958.status, 0xff, 8);
	return 0;
}

static int snd_ps3_spdif_pmask_get(struct snd_kcontrol *kcontrol,
				   struct snd_ctl_elem_value *ucontrol)
{
	return 0;
}

static int snd_ps3_spdif_default_get(struct snd_kcontrol *kcontrol,
				     struct snd_ctl_elem_value *ucontrol)
{
	memcpy(ucontrol->value.iec958.status, ps3av_mode_cs_info, 8);
	return 0;
}

static int snd_ps3_spdif_default_put(struct snd_kcontrol *kcontrol,
				     struct snd_ctl_elem_value *ucontrol)
{
	if (memcmp(ps3av_mode_cs_info, ucontrol->value.iec958.status, 8)) {
		memcpy(ps3av_mode_cs_info, ucontrol->value.iec958.status, 8);
		return 1;
	}
	return 0;
}

static const struct snd_kcontrol_new spdif_ctls[] = {
	{
		.access = SNDRV_CTL_ELEM_ACCESS_READ,
		.iface = SNDRV_CTL_ELEM_IFACE_PCM,
		.name = SNDRV_CTL_NAME_IEC958("", PLAYBACK, CON_MASK),
		.info = snd_ps3_spdif_mask_info,
		.get = snd_ps3_spdif_cmask_get,
	},
	{
		.access = SNDRV_CTL_ELEM_ACCESS_READ,
		.iface = SNDRV_CTL_ELEM_IFACE_PCM,
		.name = SNDRV_CTL_NAME_IEC958("", PLAYBACK, PRO_MASK),
		.info = snd_ps3_spdif_mask_info,
		.get = snd_ps3_spdif_pmask_get,
	},
	{
		.iface = SNDRV_CTL_ELEM_IFACE_PCM,
		.name = SNDRV_CTL_NAME_IEC958("", PLAYBACK, DEFAULT),
		.info = snd_ps3_spdif_mask_info,
		.get = snd_ps3_spdif_default_get,
		.put = snd_ps3_spdif_default_put,
	},
};

static const struct snd_pcm_ops snd_ps3_pcm_spdif_ops = {
	.open = snd_ps3_pcm_open,
	.close = snd_ps3_pcm_close,
	.prepare = snd_ps3_pcm_prepare,
	.trigger = snd_ps3_pcm_trigger,
	.pointer = snd_ps3_pcm_pointer,
};


static int snd_ps3_map_mmio(void)
{
	the_card.mapped_mmio_vaddr =
		ioremap(the_card.ps3_dev->m_region->bus_addr,
			the_card.ps3_dev->m_region->len);

	if (!the_card.mapped_mmio_vaddr) {
		pr_info("%s: ioremap 0 failed p=%#lx l=%#lx \n",
		       __func__, the_card.ps3_dev->m_region->lpar_addr,
		       the_card.ps3_dev->m_region->len);
		return -ENXIO;
	}

	return 0;
};

static void snd_ps3_unmap_mmio(void)
{
	iounmap(the_card.mapped_mmio_vaddr);
	the_card.mapped_mmio_vaddr = NULL;
}

static int snd_ps3_allocate_irq(void)
{
	int ret;
	u64 lpar_addr, lpar_size;
	u64 __iomem *mapped;

	/* FIXME: move this to device_init (H/W probe) */

	/* get irq outlet */
	ret = lv1_gpu_device_map(1, &lpar_addr, &lpar_size);
	if (ret) {
		pr_info("%s: device map 1 failed %d\n", __func__,
			ret);
		return -ENXIO;
	}

	mapped = ioremap(lpar_addr, lpar_size);
	if (!mapped) {
		pr_info("%s: ioremap 1 failed \n", __func__);
		return -ENXIO;
	}

	the_card.audio_irq_outlet = in_be64(mapped);

	iounmap(mapped);
	ret = lv1_gpu_device_unmap(1);
	if (ret)
		pr_info("%s: unmap 1 failed\n", __func__);

	/* irq */
	ret = ps3_irq_plug_setup(PS3_BINDING_CPU_ANY,
				 the_card.audio_irq_outlet,
				 &the_card.irq_no);
	if (ret) {
		pr_info("%s:ps3_alloc_irq failed (%d)\n", __func__, ret);
		return ret;
	}

	ret = request_irq(the_card.irq_no, snd_ps3_interrupt, 0,
			  SND_PS3_DRIVER_NAME, &the_card);
	if (ret) {
		pr_info("%s: request_irq failed (%d)\n", __func__, ret);
		goto cleanup_irq;
	}

	return 0;

 cleanup_irq:
	ps3_irq_plug_destroy(the_card.irq_no);
	return ret;
};

static void snd_ps3_free_irq(void)
{
	free_irq(the_card.irq_no, &the_card);
	ps3_irq_plug_destroy(the_card.irq_no);
}

static void snd_ps3_audio_set_base_addr(uint64_t ioaddr_start)
{
	uint64_t val;
	int ret;

	val = (ioaddr_start & (0x0fUL << 32)) >> (32 - 20) |
		(0x03UL << 24) |
		(0x0fUL << 12) |
		(PS3_AUDIO_IOID);

	ret = lv1_gpu_attribute(0x100, 0x007, val);
	if (ret)
		pr_info("%s: gpu_attribute failed %d\n", __func__,
			ret);
}

static void snd_ps3_audio_fixup(struct snd_ps3_card_info *card)
{
	/*
	 * avsetting driver seems to never change the following
	 * so, init them here once
	 */

	/* no dma interrupt needed */
	write_reg(PS3_AUDIO_INTR_EN_0, 0);

	/* use every 4 buffer empty interrupt */
	update_mask_reg(PS3_AUDIO_AX_IC,
			PS3_AUDIO_AX_IC_AASOIMD_MASK,
			PS3_AUDIO_AX_IC_AASOIMD_EVERY4);

	/* enable 3wire clocks */
	update_mask_reg(PS3_AUDIO_AO_3WMCTRL,
			~(PS3_AUDIO_AO_3WMCTRL_ASOBCLKD_DISABLED |
			  PS3_AUDIO_AO_3WMCTRL_ASOLRCKD_DISABLED),
			0);
	update_reg(PS3_AUDIO_AO_3WMCTRL,
		   PS3_AUDIO_AO_3WMCTRL_ASOPLRCK_DEFAULT);
}

static int snd_ps3_init_avsetting(struct snd_ps3_card_info *card)
{
	int ret;
	pr_debug("%s: start\n", __func__);
	card->avs.avs_audio_ch = PS3AV_CMD_AUDIO_NUM_OF_CH_2;
	card->avs.avs_audio_rate = PS3AV_CMD_AUDIO_FS_48K;
	card->avs.avs_audio_width = PS3AV_CMD_AUDIO_WORD_BITS_16;
	card->avs.avs_audio_format = PS3AV_CMD_AUDIO_FORMAT_PCM;
	card->avs.avs_audio_source = PS3AV_CMD_AUDIO_SOURCE_SERIAL;
	memcpy(card->avs.avs_cs_info, ps3av_mode_cs_info, 8);

	ret = snd_ps3_change_avsetting(card);

	snd_ps3_audio_fixup(card);

	/* to start to generate SPDIF signal, fill data */
	snd_ps3_program_dma(card, SND_PS3_DMA_FILLTYPE_SILENT_FIRSTFILL);
	snd_ps3_kick_dma(card);
	pr_debug("%s: end\n", __func__);
	return ret;
}

static int snd_ps3_driver_probe(struct ps3_system_bus_device *dev)
{
	int i, ret;
	u64 lpar_addr, lpar_size;
	static u64 dummy_mask;

	if (WARN_ON(!firmware_has_feature(FW_FEATURE_PS3_LV1)))
		return -ENODEV;
	if (WARN_ON(dev->match_id != PS3_MATCH_ID_SOUND))
		return -ENODEV;

	the_card.ps3_dev = dev;

	ret = ps3_open_hv_device(dev);

	if (ret)
		return -ENXIO;

	/* setup MMIO */
	ret = lv1_gpu_device_map(2, &lpar_addr, &lpar_size);
	if (ret) {
		pr_info("%s: device map 2 failed %d\n", __func__, ret);
		goto clean_open;
	}
	ps3_mmio_region_init(dev, dev->m_region, lpar_addr, lpar_size,
		PAGE_SHIFT);

	ret = snd_ps3_map_mmio();
	if (ret)
		goto clean_dev_map;

	/* setup DMA area */
	ps3_dma_region_init(dev, dev->d_region,
			    PAGE_SHIFT, /* use system page size */
			    0, /* dma type; not used */
			    NULL,
			    ALIGN(SND_PS3_DMA_REGION_SIZE, PAGE_SIZE));
	dev->d_region->ioid = PS3_AUDIO_IOID;

	ret = ps3_dma_region_create(dev->d_region);
	if (ret) {
		pr_info("%s: region_create\n", __func__);
		goto clean_mmio;
	}

	dummy_mask = DMA_BIT_MASK(32);
	dev->core.dma_mask = &dummy_mask;
	dma_set_coherent_mask(&dev->core, dummy_mask);

	snd_ps3_audio_set_base_addr(dev->d_region->bus_addr);

	/* CONFIG_SND_PS3_DEFAULT_START_DELAY */
	the_card.start_delay = snd_ps3_start_delay;

	/* irq */
	if (snd_ps3_allocate_irq()) {
		ret = -ENXIO;
		goto clean_dma_region;
	}

	/* create card instance */
	ret = snd_card_new(&dev->core, index, id, THIS_MODULE,
			   0, &the_card.card);
	if (ret < 0)
		goto clean_irq;

	strcpy(the_card.card->driver, "PS3");
	strcpy(the_card.card->shortname, "PS3");
	strcpy(the_card.card->longname, "PS3 sound");

	/* create control elements */
	for (i = 0; i < ARRAY_SIZE(spdif_ctls); i++) {
		ret = snd_ctl_add(the_card.card,
				  snd_ctl_new1(&spdif_ctls[i], &the_card));
		if (ret < 0)
			goto clean_card;
	}

	/* create PCM devices instance */
	/* NOTE:this driver works assuming pcm:substream = 1:1 */
	ret = snd_pcm_new(the_card.card,
			  "SPDIF",
			  0, /* instance index, will be stored pcm.device*/
			  1, /* output substream */
			  0, /* input substream */
			  &(the_card.pcm));
	if (ret)
		goto clean_card;

	the_card.pcm->private_data = &the_card;
	strcpy(the_card.pcm->name, "SPDIF");

	/* set pcm ops */
	snd_pcm_set_ops(the_card.pcm, SNDRV_PCM_STREAM_PLAYBACK,
			&snd_ps3_pcm_spdif_ops);

	the_card.pcm->info_flags = SNDRV_PCM_INFO_NONINTERLEAVED;
	/* pre-alloc PCM DMA buffer*/
	snd_pcm_set_managed_buffer_all(the_card.pcm,
				       SNDRV_DMA_TYPE_DEV,
				       &dev->core,
				       SND_PS3_PCM_PREALLOC_SIZE,
				       SND_PS3_PCM_PREALLOC_SIZE);

	/*
	 * allocate null buffer
	 * its size should be lager than PS3_AUDIO_FIFO_STAGE_SIZE * 2
	 * PAGE_SIZE is enogh
	 */
	the_card.null_buffer_start_vaddr =
		dma_alloc_coherent(&the_card.ps3_dev->core,
				   PAGE_SIZE,
				   &the_card.null_buffer_start_dma_addr,
				   GFP_KERNEL);
	if (!the_card.null_buffer_start_vaddr) {
		pr_info("%s: nullbuffer alloc failed\n", __func__);
		ret = -ENOMEM;
		goto clean_card;
	}
	pr_debug("%s: null vaddr=%p dma=%#llx\n", __func__,
		 the_card.null_buffer_start_vaddr,
		 the_card.null_buffer_start_dma_addr);
	/* set default sample rate/word width */
	snd_ps3_init_avsetting(&the_card);

	/* register the card */
	ret = snd_card_register(the_card.card);
	if (ret < 0)
		goto clean_dma_map;

	pr_info("%s started. start_delay=%dms\n",
		the_card.card->longname, the_card.start_delay);
	return 0;

clean_dma_map:
	dma_free_coherent(&the_card.ps3_dev->core,
			  PAGE_SIZE,
			  the_card.null_buffer_start_vaddr,
			  the_card.null_buffer_start_dma_addr);
clean_card:
	snd_card_free(the_card.card);
clean_irq:
	snd_ps3_free_irq();
clean_dma_region:
	ps3_dma_region_free(dev->d_region);
clean_mmio:
	snd_ps3_unmap_mmio();
clean_dev_map:
	lv1_gpu_device_unmap(2);
clean_open:
	ps3_close_hv_device(dev);
	/*
	 * there is no destructor function to pcm.
	 * midlayer automatically releases if the card removed
	 */
	return ret;
}; /* snd_ps3_probe */

/* called when module removal */
static int snd_ps3_driver_remove(struct ps3_system_bus_device *dev)
{
	int ret;
	pr_info("%s:start id=%d\n", __func__,  dev->match_id);
	if (dev->match_id != PS3_MATCH_ID_SOUND)
		return -ENXIO;

	/*
	 * ctl and preallocate buffer will be freed in
	 * snd_card_free
	 */
	ret = snd_card_free(the_card.card);
	if (ret)
		pr_info("%s: ctl freecard=%d\n", __func__, ret);

	dma_free_coherent(&dev->core,
			  PAGE_SIZE,
			  the_card.null_buffer_start_vaddr,
			  the_card.null_buffer_start_dma_addr);

	ps3_dma_region_free(dev->d_region);

	snd_ps3_free_irq();
	snd_ps3_unmap_mmio();

	lv1_gpu_device_unmap(2);
	ps3_close_hv_device(dev);
	pr_info("%s:end id=%d\n", __func__, dev->match_id);
	return 0;
} /* snd_ps3_remove */

static struct ps3_system_bus_driver snd_ps3_bus_driver_info = {
	.match_id = PS3_MATCH_ID_SOUND,
	.probe = snd_ps3_driver_probe,
	.remove = snd_ps3_driver_remove,
	.shutdown = snd_ps3_driver_remove,
	.core = {
		.name = SND_PS3_DRIVER_NAME,
		.owner = THIS_MODULE,
	},
};


/*
 * module/subsystem initialize/terminate
 */
static int __init snd_ps3_init(void)
{
	int ret;

	if (!firmware_has_feature(FW_FEATURE_PS3_LV1))
		return -ENXIO;

	memset(&the_card, 0, sizeof(the_card));
	spin_lock_init(&the_card.dma_lock);

	/* register systembus DRIVER, this calls our probe() func */
	ret = ps3_system_bus_driver_register(&snd_ps3_bus_driver_info);

	return ret;
}
module_init(snd_ps3_init);

static void __exit snd_ps3_exit(void)
{
	ps3_system_bus_driver_unregister(&snd_ps3_bus_driver_info);
}
module_exit(snd_ps3_exit);

MODULE_LICENSE("GPL v2");
MODULE_DESCRIPTION("PS3 sound driver");
MODULE_AUTHOR("Sony Computer Entertainment Inc.");
MODULE_ALIAS(PS3_MODULE_ALIAS_SOUND);<|MERGE_RESOLUTION|>--- conflicted
+++ resolved
@@ -535,25 +535,6 @@
 	return 0;
 };
 
-<<<<<<< HEAD
-static int snd_ps3_pcm_hw_params(struct snd_pcm_substream *substream,
-				 struct snd_pcm_hw_params *hw_params)
-{
-	size_t size;
-
-	/* alloc transport buffer */
-	size = params_buffer_bytes(hw_params);
-	snd_pcm_lib_malloc_pages(substream, size);
-	return 0;
-};
-
-static int snd_ps3_pcm_hw_free(struct snd_pcm_substream *substream)
-{
-	return snd_pcm_lib_free_pages(substream);
-};
-
-=======
->>>>>>> 24b8d41d
 static int snd_ps3_delay_to_bytes(struct snd_pcm_substream *substream,
 				  unsigned int delay_ms)
 {
