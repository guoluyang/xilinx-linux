--- conflicted
+++ resolved
@@ -32,10 +32,6 @@
 
 config SND_PXA2XX_LIB
 	tristate
-<<<<<<< HEAD
-	select SND_AC97_CODEC if SND_PXA2XX_LIB_AC97
-=======
->>>>>>> 24b8d41d
 	select SND_DMAENGINE_PCM
 
 config SND_PXA2XX_LIB_AC97
