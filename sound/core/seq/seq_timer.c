--- conflicted
+++ resolved
@@ -436,11 +436,7 @@
 
 	spin_lock_irqsave(&tmr->lock, flags);
 	cur_time = tmr->cur_time;
-<<<<<<< HEAD
-	if (tmr->running) { 
-=======
 	if (adjust_ktime && tmr->running) {
->>>>>>> 24b8d41d
 		struct timespec64 tm;
 
 		ktime_get_ts64(&tm);
