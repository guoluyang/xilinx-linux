--- conflicted
+++ resolved
@@ -1113,12 +1113,7 @@
 
 	pcm_call_notify(pcm, n_disconnect);
 	for (cidx = 0; cidx < 2; cidx++) {
-<<<<<<< HEAD
-		if (!pcm->internal)
-			snd_unregister_device(&pcm->streams[cidx].dev);
-=======
 		snd_unregister_device(&pcm->streams[cidx].dev);
->>>>>>> 24b8d41d
 		free_chmap(&pcm->streams[cidx]);
 	}
 	mutex_unlock(&pcm->open_mutex);
