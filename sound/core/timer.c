--- conflicted
+++ resolved
@@ -23,10 +23,7 @@
 
 /* internal flags */
 #define SNDRV_TIMER_IFLG_PAUSED		0x00010000
-<<<<<<< HEAD
-=======
 #define SNDRV_TIMER_IFLG_DEAD		0x00020000
->>>>>>> 24b8d41d
 
 #if IS_ENABLED(CONFIG_SND_HRTIMER)
 #define DEFAULT_TIMER_LIMIT 4
@@ -369,23 +366,6 @@
 	timeri->slave_class = tid->dev_sclass;
 	timeri->slave_id = slave_id;
 
-<<<<<<< HEAD
-	if (list_empty(&timer->open_list_head) && timer->hw.open) {
-		int err = timer->hw.open(timer);
-		if (err) {
-			kfree(timeri->owner);
-			kfree(timeri);
-
-			if (timer->card)
-				put_device(&timer->card->card_dev);
-			module_put(timer->module);
-			mutex_unlock(&register_mutex);
-			return err;
-		}
-	}
-
-=======
->>>>>>> 24b8d41d
 	list_add_tail(&timeri->open_list, &timer->open_list_head);
 	timer->num_instances++;
 	err = snd_timer_check_master(timeri);
@@ -1440,7 +1420,6 @@
 	}
 	if ((tu->filter & (1 << SNDRV_TIMER_EVENT_RESOLUTION)) &&
 	    tu->last_resolution != resolution) {
-		memset(&r1, 0, sizeof(r1));
 		r1.event = SNDRV_TIMER_EVENT_RESOLUTION;
 		r1.tstamp_sec = tstamp.tv_sec;
 		r1.tstamp_nsec = tstamp.tv_nsec;
@@ -1920,11 +1899,7 @@
 	tu->qhead = tu->qtail = tu->qused = 0;
 	if (tu->timeri->flags & SNDRV_TIMER_IFLG_EARLY_EVENT) {
 		if (tu->tread) {
-<<<<<<< HEAD
-			struct snd_timer_tread tread;
-=======
 			struct snd_timer_tread64 tread;
->>>>>>> 24b8d41d
 			memset(&tread, 0, sizeof(tread));
 			tread.event = SNDRV_TIMER_EVENT_EARLY;
 			tread.tstamp_sec = 0;
@@ -2227,19 +2202,12 @@
 		tu->qused--;
 		spin_unlock_irq(&tu->qlock);
 
-<<<<<<< HEAD
-		mutex_lock(&tu->ioctl_lock);
-		if (tu->tread) {
-			if (copy_to_user(buffer, &tu->tqueue[qhead],
-					 sizeof(struct snd_timer_tread)))
-=======
 		tread = &tu->tqueue[qhead];
 
 		switch (tu->tread) {
 		case TREAD_FORMAT_TIME64:
 			if (copy_to_user(buffer, tread,
 					 sizeof(struct snd_timer_tread64)))
->>>>>>> 24b8d41d
 				err = -EFAULT;
 			break;
 		case TREAD_FORMAT_TIME32:
@@ -2263,7 +2231,6 @@
 			err = -ENOTSUPP;
 			break;
 		}
-		mutex_unlock(&tu->ioctl_lock);
 
 		spin_lock_irq(&tu->qlock);
 		if (err < 0)
