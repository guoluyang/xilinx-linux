--- conflicted
+++ resolved
@@ -40,17 +40,11 @@
 	}
 
 	if (enable)
-<<<<<<< HEAD
-		snd_hdac_updatel(bus->ppcap, AZX_REG_PP_PPCTL, 0, AZX_PPCTL_GPROCEN);
-	else
-		snd_hdac_updatel(bus->ppcap, AZX_REG_PP_PPCTL, AZX_PPCTL_GPROCEN, 0);
-=======
 		snd_hdac_updatel(bus->ppcap, AZX_REG_PP_PPCTL,
 				 AZX_PPCTL_GPROCEN, AZX_PPCTL_GPROCEN);
 	else
 		snd_hdac_updatel(bus->ppcap, AZX_REG_PP_PPCTL,
 				 AZX_PPCTL_GPROCEN, 0);
->>>>>>> 24b8d41d
 }
 EXPORT_SYMBOL_GPL(snd_hdac_ext_bus_ppcap_enable);
 
@@ -68,17 +62,11 @@
 	}
 
 	if (enable)
-<<<<<<< HEAD
-		snd_hdac_updatel(bus->ppcap, AZX_REG_PP_PPCTL, 0, AZX_PPCTL_PIE);
-	else
-		snd_hdac_updatel(bus->ppcap, AZX_REG_PP_PPCTL, AZX_PPCTL_PIE, 0);
-=======
 		snd_hdac_updatel(bus->ppcap, AZX_REG_PP_PPCTL,
 				 AZX_PPCTL_PIE, AZX_PPCTL_PIE);
 	else
 		snd_hdac_updatel(bus->ppcap, AZX_REG_PP_PPCTL,
 				 AZX_PPCTL_PIE, 0);
->>>>>>> 24b8d41d
 }
 EXPORT_SYMBOL_GPL(snd_hdac_ext_bus_ppcap_int_enable);
 
@@ -119,11 +107,7 @@
 		/* since link in On, update the ref */
 		hlink->ref_count = 1;
 
-<<<<<<< HEAD
-		list_add_tail(&hlink->list, &ebus->hlink_list);
-=======
 		list_add_tail(&hlink->list, &bus->hlink_list);
->>>>>>> 24b8d41d
 	}
 
 	return 0;
@@ -269,14 +253,6 @@
 }
 EXPORT_SYMBOL_GPL(snd_hdac_ext_bus_link_power_down_all);
 
-<<<<<<< HEAD
-int snd_hdac_ext_bus_link_get(struct hdac_ext_bus *ebus,
-				struct hdac_ext_link *link)
-{
-	int ret = 0;
-
-	mutex_lock(&ebus->lock);
-=======
 int snd_hdac_ext_bus_link_get(struct hdac_bus *bus,
 				struct hdac_ext_link *link)
 {
@@ -284,24 +260,12 @@
 	int ret = 0;
 
 	mutex_lock(&bus->lock);
->>>>>>> 24b8d41d
 
 	/*
 	 * if we move from 0 to 1, count will be 1 so power up this link
 	 * as well, also check the dma status and trigger that
 	 */
 	if (++link->ref_count == 1) {
-<<<<<<< HEAD
-		if (!ebus->cmd_dma_state) {
-			snd_hdac_bus_init_cmd_io(&ebus->bus);
-			ebus->cmd_dma_state = true;
-		}
-
-		ret = snd_hdac_ext_bus_link_power_up(link);
-	}
-
-	mutex_unlock(&ebus->lock);
-=======
 		if (!bus->cmd_dma_state) {
 			snd_hdac_bus_init_cmd_io(bus);
 			bus->cmd_dma_state = true;
@@ -327,27 +291,18 @@
 	}
 
 	mutex_unlock(&bus->lock);
->>>>>>> 24b8d41d
 	return ret;
 }
 EXPORT_SYMBOL_GPL(snd_hdac_ext_bus_link_get);
 
-<<<<<<< HEAD
-int snd_hdac_ext_bus_link_put(struct hdac_ext_bus *ebus,
-=======
 int snd_hdac_ext_bus_link_put(struct hdac_bus *bus,
->>>>>>> 24b8d41d
 				struct hdac_ext_link *link)
 {
 	int ret = 0;
 	struct hdac_ext_link *hlink;
 	bool link_up = false;
 
-<<<<<<< HEAD
-	mutex_lock(&ebus->lock);
-=======
 	mutex_lock(&bus->lock);
->>>>>>> 24b8d41d
 
 	/*
 	 * if we move from 1 to 0, count will be 0
@@ -360,11 +315,7 @@
 		 * now check if all links are off, if so turn off
 		 * cmd dma as well
 		 */
-<<<<<<< HEAD
-		list_for_each_entry(hlink, &ebus->hlink_list, list) {
-=======
 		list_for_each_entry(hlink, &bus->hlink_list, list) {
->>>>>>> 24b8d41d
 			if (hlink->ref_count) {
 				link_up = true;
 				break;
@@ -372,21 +323,12 @@
 		}
 
 		if (!link_up) {
-<<<<<<< HEAD
-			snd_hdac_bus_stop_cmd_io(&ebus->bus);
-			ebus->cmd_dma_state = false;
-		}
-	}
-
-	mutex_unlock(&ebus->lock);
-=======
 			snd_hdac_bus_stop_cmd_io(bus);
 			bus->cmd_dma_state = false;
 		}
 	}
 
 	mutex_unlock(&bus->lock);
->>>>>>> 24b8d41d
 	return ret;
 }
 EXPORT_SYMBOL_GPL(snd_hdac_ext_bus_link_put);