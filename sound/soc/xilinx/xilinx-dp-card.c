--- conflicted
+++ resolved
@@ -34,12 +34,6 @@
 	.startup	= xilinx_dp_startup,
 };
 
-<<<<<<< HEAD
-static struct snd_soc_dai_link xilinx_dp_dai_links[] = {
-	{
-		.name		= "xilinx-dp0",
-		.codec_dai_name	= "xilinx-dp-snd-codec-dai",
-=======
 SND_SOC_DAILINK_DEFS(xilinx_dp0,
 		DAILINK_COMP_ARRAY(COMP_CPU("xilinx-dp-snd-codec-dai")),
 		DAILINK_COMP_ARRAY(COMP_CODEC(NULL, "xilinx-dp-snd-codec-dai")),
@@ -55,17 +49,12 @@
 		.name		= "xilinx-dp0",
 		.stream_name	= "xilinx-dp0",
 		SND_SOC_DAILINK_REG(xilinx_dp0),
->>>>>>> 24b8d41d
 		.ops		= &xilinx_dp_ops,
 	},
 	{
 		.name		= "xilinx-dp1",
-<<<<<<< HEAD
-		.codec_dai_name	= "xilinx-dp-snd-codec-dai",
-=======
 		.stream_name	= "xilinx-dp1",
 		SND_SOC_DAILINK_REG(xilinx_dp1),
->>>>>>> 24b8d41d
 		.ops		= &xilinx_dp_ops,
 	},
 
