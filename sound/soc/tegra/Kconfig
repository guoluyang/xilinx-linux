# SPDX-License-Identifier: GPL-2.0-only
config SND_SOC_TEGRA
	tristate "SoC Audio for the Tegra System-on-Chip"
	depends on (ARCH_TEGRA && TEGRA20_APB_DMA) || COMPILE_TEST
	depends on COMMON_CLK
	depends on RESET_CONTROLLER
	select REGMAP_MMIO
	select SND_SOC_GENERIC_DMAENGINE_PCM
	help
	  Say Y or M here if you want support for SoC audio on Tegra.

config SND_SOC_TEGRA20_AC97
	tristate "Tegra20 AC97 interface"
	depends on SND_SOC_TEGRA
	select SND_SOC_AC97_BUS
	select SND_SOC_TEGRA20_DAS
	help
	  Say Y or M if you want to add support for codecs attached to the
	  Tegra20 AC97 interface. You will also need to select the individual
	  machine drivers to support below.

config SND_SOC_TEGRA20_DAS
	tristate "Tegra20 DAS module"
	depends on SND_SOC_TEGRA
	help
	  Say Y or M if you want to add support for the Tegra20 DAS module.
	  You will also need to select the individual machine drivers to
	  support below.

config SND_SOC_TEGRA20_I2S
	tristate "Tegra20 I2S interface"
	depends on SND_SOC_TEGRA
	select SND_SOC_TEGRA20_DAS
	help
	  Say Y or M if you want to add support for codecs attached to the
	  Tegra20 I2S interface. You will also need to select the individual
	  machine drivers to support below.

config SND_SOC_TEGRA20_SPDIF
	tristate "Tegra20 SPDIF interface"
	depends on SND_SOC_TEGRA
	default m
	help
	  Say Y or M if you want to add support for the Tegra20 SPDIF interface.
	  You will also need to select the individual machine drivers to support
	  below.

config SND_SOC_TEGRA30_AHUB
	tristate "Tegra30 AHUB module"
	depends on SND_SOC_TEGRA
	help
	  Say Y or M if you want to add support for the Tegra30 AHUB module.
	  You will also need to select the individual machine drivers to
	  support below.

config SND_SOC_TEGRA30_I2S
	tristate "Tegra30 I2S interface"
	depends on SND_SOC_TEGRA
	select SND_SOC_TEGRA30_AHUB
	help
	  Say Y or M if you want to add support for codecs attached to the
	  Tegra30 I2S interface. You will also need to select the individual
	  machine drivers to support below.

config SND_SOC_TEGRA210_AHUB
	tristate "Tegra210 AHUB module"
	depends on SND_SOC_TEGRA
	help
	  Config to enable Audio Hub (AHUB) module, which comprises of a
	  switch called Audio Crossbar (AXBAR) used to configure or modify
	  the audio routing path between various HW accelerators present in
	  AHUB.
	  Say Y or M if you want to add support for Tegra210 AHUB module.

config SND_SOC_TEGRA210_DMIC
	tristate "Tegra210 DMIC module"
	depends on SND_SOC_TEGRA
	help
	  Config to enable the Digital MIC (DMIC) controller which is used
	  to interface with Pulse Density Modulation (PDM) input devices.
	  The DMIC controller implements a converter to convert PDM signals
	  to Pulse Code Modulation (PCM) signals. This can be viewed as a
	  PDM receiver.
	  Say Y or M if you want to add support for Tegra210 DMIC module.

config SND_SOC_TEGRA210_I2S
	tristate "Tegra210 I2S module"
	depends on SND_SOC_TEGRA
	help
	  Config to enable the Inter-IC Sound (I2S) Controller which
	  implements full-duplex and bidirectional and single direction
	  point-to-point serial interfaces. It can interface with I2S
	  compatible devices.
	  Say Y or M if you want to add support for Tegra210 I2S module.

config SND_SOC_TEGRA186_DSPK
	tristate "Tegra186 DSPK module"
	depends on SND_SOC_TEGRA
	help
	  Config to enable the Digital Speaker Controller (DSPK) which
	  converts the multi-bit Pulse Code Modulation (PCM) audio input to
	  oversampled 1-bit Pulse Density Modulation (PDM) output. From the
	  signal flow perspective DSPK can be viewed as a PDM transmitter
	  that up-samples the input to the desired sampling rate by
	  interpolation and then converts the oversampled PCM input to
	  the desired 1-bit output via Delta Sigma Modulation (DSM).
	  Say Y or M if you want to add support for Tegra186 DSPK module.

config SND_SOC_TEGRA210_ADMAIF
	tristate "Tegra210 ADMAIF module"
	depends on SND_SOC_TEGRA
	help
	  Config to enable ADMAIF which is the interface between ADMA and
	  Audio Hub (AHUB). Each ADMA channel that sends/receives data to/
	  from AHUB must interface through an ADMAIF channel. ADMA channel
	  sending data to AHUB pairs with an ADMAIF Tx channel, where as
	  ADMA channel receiving data from AHUB pairs with an ADMAIF Rx
	  channel. Buffer size is configurable for each ADMAIIF channel.
	  Say Y or M if you want to add support for Tegra210 ADMAIF module.

config SND_SOC_TEGRA_RT5640
	tristate "SoC Audio support for Tegra boards using an RT5640 codec"
	depends on SND_SOC_TEGRA && I2C && GPIOLIB
	select SND_SOC_RT5640
	help
	  Say Y or M here if you want to add support for SoC audio on Tegra
	  boards using the RT5640 codec, such as Dalmore.

config SND_SOC_TEGRA_WM8753
	tristate "SoC Audio support for Tegra boards using a WM8753 codec"
	depends on SND_SOC_TEGRA && I2C && GPIOLIB
	select SND_SOC_WM8753
	help
	  Say Y or M here if you want to add support for SoC audio on Tegra
	  boards using the WM8753 codec, such as Whistler.

config SND_SOC_TEGRA_WM8903
	tristate "SoC Audio support for Tegra boards using a WM8903 codec"
	depends on SND_SOC_TEGRA && I2C && GPIOLIB
	select SND_SOC_WM8903
	help
	  Say Y or M here if you want to add support for SoC audio on Tegra
	  boards using the WM8093 codec. Currently, the supported boards are
	  Harmony, Ventana, Seaboard, Kaen, and Aebl.

config SND_SOC_TEGRA_WM9712
	tristate "SoC Audio support for Tegra boards using a WM9712 codec"
	depends on SND_SOC_TEGRA && GPIOLIB
	select SND_SOC_TEGRA20_AC97
	select SND_SOC_WM9712
	help
	  Say Y or M here if you want to add support for SoC audio on Tegra
	  boards using the WM9712 (or compatible) codec.

config SND_SOC_TEGRA_TRIMSLICE
	tristate "SoC Audio support for TrimSlice board"
	depends on SND_SOC_TEGRA && I2C
	select SND_SOC_TLV320AIC23_I2C
	help
	  Say Y or M here if you want to add support for SoC audio on the
	  TrimSlice platform.

config SND_SOC_TEGRA_ALC5632
	tristate "SoC Audio support for Tegra boards using an ALC5632 codec"
	depends on SND_SOC_TEGRA && I2C && GPIOLIB
	select SND_SOC_ALC5632
	help
	  Say Y or M here if you want to add support for SoC audio on the
	  Toshiba AC100 netbook.

config SND_SOC_TEGRA_MAX98090
	tristate "SoC Audio support for Tegra boards using a MAX98090 codec"
	depends on SND_SOC_TEGRA && I2C && GPIOLIB
	select SND_SOC_MAX98090
	help
	  Say Y or M here if you want to add support for SoC audio on Tegra
	  boards using the MAX98090 codec, such as Venice2.

config SND_SOC_TEGRA_RT5677
	tristate "SoC Audio support for Tegra boards using a RT5677 codec"
	depends on SND_SOC_TEGRA && I2C && GPIOLIB
	select SND_SOC_RT5677
	help
	  Say Y or M here if you want to add support for SoC audio on Tegra
	  boards using the RT5677 codec, such as Ryu.

config SND_SOC_TEGRA_SGTL5000
	tristate "SoC Audio support for Tegra boards using a SGTL5000 codec"
	depends on SND_SOC_TEGRA && I2C && GPIOLIB
<<<<<<< HEAD
	select SND_SOC_TEGRA20_I2S if ARCH_TEGRA_2x_SOC
	select SND_SOC_TEGRA30_I2S if ARCH_TEGRA_3x_SOC
=======
>>>>>>> 24b8d41d
	select SND_SOC_SGTL5000
	help
	  Say Y or M here if you want to add support for SoC audio on Tegra
	  boards using the SGTL5000 codec, such as Apalis T30, Apalis TK1 or
	  Colibri T30.<|MERGE_RESOLUTION|>--- conflicted
+++ resolved
@@ -187,11 +187,6 @@
 config SND_SOC_TEGRA_SGTL5000
 	tristate "SoC Audio support for Tegra boards using a SGTL5000 codec"
 	depends on SND_SOC_TEGRA && I2C && GPIOLIB
-<<<<<<< HEAD
-	select SND_SOC_TEGRA20_I2S if ARCH_TEGRA_2x_SOC
-	select SND_SOC_TEGRA30_I2S if ARCH_TEGRA_3x_SOC
-=======
->>>>>>> 24b8d41d
 	select SND_SOC_SGTL5000
 	help
 	  Say Y or M here if you want to add support for SoC audio on Tegra
