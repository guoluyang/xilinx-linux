--- conflicted
+++ resolved
@@ -881,22 +881,6 @@
 #define wm8961_resume NULL
 #endif
 
-<<<<<<< HEAD
-static const struct snd_soc_codec_driver soc_codec_dev_wm8961 = {
-	.probe =	wm8961_probe,
-	.resume =	wm8961_resume,
-	.set_bias_level = wm8961_set_bias_level,
-	.suspend_bias_off = true,
-
-	.component_driver = {
-		.controls		= wm8961_snd_controls,
-		.num_controls		= ARRAY_SIZE(wm8961_snd_controls),
-		.dapm_widgets		= wm8961_dapm_widgets,
-		.num_dapm_widgets	= ARRAY_SIZE(wm8961_dapm_widgets),
-		.dapm_routes		= audio_paths,
-		.num_dapm_routes	= ARRAY_SIZE(audio_paths),
-	},
-=======
 static const struct snd_soc_component_driver soc_component_dev_wm8961 = {
 	.probe			= wm8961_probe,
 	.resume			= wm8961_resume,
@@ -912,7 +896,6 @@
 	.use_pmdown_time	= 1,
 	.endianness		= 1,
 	.non_legacy_dai_naming	= 1,
->>>>>>> 24b8d41d
 };
 
 static const struct regmap_config wm8961_regmap = {
