--- conflicted
+++ resolved
@@ -253,17 +253,6 @@
 	.symmetric_rates = 1,
 };
 
-<<<<<<< HEAD
-static struct snd_soc_codec_driver soc_codec_dev_cs4349 = {
-	.component_driver = {
-		.controls		= cs4349_snd_controls,
-		.num_controls		= ARRAY_SIZE(cs4349_snd_controls),
-		.dapm_widgets		= cs4349_dapm_widgets,
-		.num_dapm_widgets	= ARRAY_SIZE(cs4349_dapm_widgets),
-		.dapm_routes		= cs4349_routes,
-		.num_dapm_routes	= ARRAY_SIZE(cs4349_routes),
-	},
-=======
 static const struct snd_soc_component_driver soc_component_dev_cs4349 = {
 	.controls		= cs4349_snd_controls,
 	.num_controls		= ARRAY_SIZE(cs4349_snd_controls),
@@ -275,7 +264,6 @@
 	.use_pmdown_time	= 1,
 	.endianness		= 1,
 	.non_legacy_dai_naming	= 1,
->>>>>>> 24b8d41d
 };
 
 static const struct regmap_config cs4349_regmap = {
