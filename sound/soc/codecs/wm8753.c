// SPDX-License-Identifier: GPL-2.0-or-later
/*
 * wm8753.c  --  WM8753 ALSA Soc Audio driver
 *
 * Copyright 2003-11 Wolfson Microelectronics PLC.
 * Author: Liam Girdwood <lrg@slimlogic.co.uk>
 *
 * Notes:
 *  The WM8753 is a low power, high quality stereo codec with integrated PCM
 *  codec designed for portable digital telephony applications.
 *
 * Dual DAI:-
 *
 * This driver support 2 DAI PCM's. This makes the default PCM available for
 * HiFi audio (e.g. MP3, ogg) playback/capture and the other PCM available for
 * voice.
 *
 * Please note that the voice PCM can be connected directly to a Bluetooth
 * codec or GSM modem and thus cannot be read or written to, although it is
 * available to be configured with snd_hw_params(), etc and kcontrols in the
 * normal alsa manner.
 *
 * Fast DAI switching:-
 *
 * The driver can now fast switch between the DAI configurations via a
 * an alsa kcontrol. This allows the PCM to remain open.
 */

#include <linux/module.h>
#include <linux/kernel.h>
#include <linux/init.h>
#include <linux/delay.h>
#include <linux/pm.h>
#include <linux/i2c.h>
#include <linux/of_device.h>
#include <linux/regmap.h>
#include <linux/spi/spi.h>
#include <linux/slab.h>
#include <sound/core.h>
#include <sound/pcm.h>
#include <sound/pcm_params.h>
#include <sound/soc.h>
#include <sound/initval.h>
#include <sound/tlv.h>
#include <asm/div64.h>

#include "wm8753.h"

static int caps_charge = 2000;
module_param(caps_charge, int, 0);
MODULE_PARM_DESC(caps_charge, "WM8753 cap charge time (msecs)");

static int wm8753_hifi_write_dai_fmt(struct snd_soc_component *component,
		unsigned int fmt);
static int wm8753_voice_write_dai_fmt(struct snd_soc_component *component,
		unsigned int fmt);

/*
 * wm8753 register cache
 * We can't read the WM8753 register space when we
 * are using 2 wire for device control, so we cache them instead.
 */
static const struct reg_default wm8753_reg_defaults[] = {
	{ 0x00, 0x0000 },
	{ 0x01, 0x0008 },
	{ 0x02, 0x0000 },
	{ 0x03, 0x000a },
	{ 0x04, 0x000a },
	{ 0x05, 0x0033 },
	{ 0x06, 0x0000 },
	{ 0x07, 0x0007 },
	{ 0x08, 0x00ff },
	{ 0x09, 0x00ff },
	{ 0x0a, 0x000f },
	{ 0x0b, 0x000f },
	{ 0x0c, 0x007b },
	{ 0x0d, 0x0000 },
	{ 0x0e, 0x0032 },
	{ 0x0f, 0x0000 },
	{ 0x10, 0x00c3 },
	{ 0x11, 0x00c3 },
	{ 0x12, 0x00c0 },
	{ 0x13, 0x0000 },
	{ 0x14, 0x0000 },
	{ 0x15, 0x0000 },
	{ 0x16, 0x0000 },
	{ 0x17, 0x0000 },
	{ 0x18, 0x0000 },
	{ 0x19, 0x0000 },
	{ 0x1a, 0x0000 },
	{ 0x1b, 0x0000 },
	{ 0x1c, 0x0000 },
	{ 0x1d, 0x0000 },
	{ 0x1e, 0x0000 },
	{ 0x1f, 0x0000 },
	{ 0x20, 0x0055 },
	{ 0x21, 0x0005 },
	{ 0x22, 0x0050 },
	{ 0x23, 0x0055 },
	{ 0x24, 0x0050 },
	{ 0x25, 0x0055 },
	{ 0x26, 0x0050 },
	{ 0x27, 0x0055 },
	{ 0x28, 0x0079 },
	{ 0x29, 0x0079 },
	{ 0x2a, 0x0079 },
	{ 0x2b, 0x0079 },
	{ 0x2c, 0x0079 },
	{ 0x2d, 0x0000 },
	{ 0x2e, 0x0000 },
	{ 0x2f, 0x0000 },
	{ 0x30, 0x0000 },
	{ 0x31, 0x0097 },
	{ 0x32, 0x0097 },
	{ 0x33, 0x0000 },
	{ 0x34, 0x0004 },
	{ 0x35, 0x0000 },
	{ 0x36, 0x0083 },
	{ 0x37, 0x0024 },
	{ 0x38, 0x01ba },
	{ 0x39, 0x0000 },
	{ 0x3a, 0x0083 },
	{ 0x3b, 0x0024 },
	{ 0x3c, 0x01ba },
	{ 0x3d, 0x0000 },
	{ 0x3e, 0x0000 },
	{ 0x3f, 0x0000 },
};

static bool wm8753_volatile(struct device *dev, unsigned int reg)
{
	return reg == WM8753_RESET;
}

/* codec private data */
struct wm8753_priv {
	struct regmap *regmap;
	unsigned int sysclk;
	unsigned int pcmclk;

	unsigned int voice_fmt;
	unsigned int hifi_fmt;

	int dai_func;
	struct delayed_work charge_work;
};

#define wm8753_reset(c) snd_soc_component_write(c, WM8753_RESET, 0)

/*
 * WM8753 Controls
 */
static const char *wm8753_base[] = {"Linear Control", "Adaptive Boost"};
static const char *wm8753_base_filter[] =
	{"130Hz @ 48kHz", "200Hz @ 48kHz", "100Hz @ 16kHz", "400Hz @ 48kHz",
	"100Hz @ 8kHz", "200Hz @ 8kHz"};
static const char *wm8753_treble[] = {"8kHz", "4kHz"};
static const char *wm8753_alc_func[] = {"Off", "Right", "Left", "Stereo"};
static const char *wm8753_ng_type[] = {"Constant PGA Gain", "Mute ADC Output"};
static const char *wm8753_3d_func[] = {"Capture", "Playback"};
static const char *wm8753_3d_uc[] = {"2.2kHz", "1.5kHz"};
static const char *wm8753_3d_lc[] = {"200Hz", "500Hz"};
static const char *wm8753_deemp[] = {"None", "32kHz", "44.1kHz", "48kHz"};
static const char *wm8753_mono_mix[] = {"Stereo", "Left", "Right", "Mono"};
static const char *wm8753_dac_phase[] = {"Non Inverted", "Inverted"};
static const char *wm8753_line_mix[] = {"Line 1 + 2", "Line 1 - 2",
	"Line 1", "Line 2"};
static const char *wm8753_mono_mux[] = {"Line Mix", "Rx Mix"};
static const char *wm8753_right_mux[] = {"Line 2", "Rx Mix"};
static const char *wm8753_left_mux[] = {"Line 1", "Rx Mix"};
static const char *wm8753_rxmsel[] = {"RXP - RXN", "RXP + RXN", "RXP", "RXN"};
static const char *wm8753_sidetone_mux[] = {"Left PGA", "Mic 1", "Mic 2",
	"Right PGA"};
static const char *wm8753_mono2_src[] = {"Inverted Mono 1", "Left", "Right",
	"Left + Right"};
static const char *wm8753_out3[] = {"VREF", "ROUT2", "Left + Right"};
static const char *wm8753_out4[] = {"VREF", "Capture ST", "LOUT2"};
static const char *wm8753_radcsel[] = {"PGA", "Line or RXP-RXN", "Sidetone"};
static const char *wm8753_ladcsel[] = {"PGA", "Line or RXP-RXN", "Line"};
static const char *wm8753_mono_adc[] = {"Stereo", "Analogue Mix Left",
	"Analogue Mix Right", "Digital Mono Mix"};
static const char *wm8753_adc_hp[] = {"3.4Hz @ 48kHz", "82Hz @ 16k",
	"82Hz @ 8kHz", "170Hz @ 8kHz"};
static const char *wm8753_adc_filter[] = {"HiFi", "Voice"};
static const char *wm8753_mic_sel[] = {"Mic 1", "Mic 2", "Mic 3"};
static const char *wm8753_dai_mode[] = {"DAI 0", "DAI 1", "DAI 2", "DAI 3"};
static const char *wm8753_dat_sel[] = {"Stereo", "Left ADC", "Right ADC",
	"Channel Swap"};
static const char *wm8753_rout2_phase[] = {"Non Inverted", "Inverted"};

static const struct soc_enum wm8753_enum[] = {
SOC_ENUM_SINGLE(WM8753_BASS, 7, 2, wm8753_base),
SOC_ENUM_SINGLE(WM8753_BASS, 4, 6, wm8753_base_filter),
SOC_ENUM_SINGLE(WM8753_TREBLE, 6, 2, wm8753_treble),
SOC_ENUM_SINGLE(WM8753_ALC1, 7, 4, wm8753_alc_func),
SOC_ENUM_SINGLE(WM8753_NGATE, 1, 2, wm8753_ng_type),
SOC_ENUM_SINGLE(WM8753_3D, 7, 2, wm8753_3d_func),
SOC_ENUM_SINGLE(WM8753_3D, 6, 2, wm8753_3d_uc),
SOC_ENUM_SINGLE(WM8753_3D, 5, 2, wm8753_3d_lc),
SOC_ENUM_SINGLE(WM8753_DAC, 1, 4, wm8753_deemp),
SOC_ENUM_SINGLE(WM8753_DAC, 4, 4, wm8753_mono_mix),
SOC_ENUM_SINGLE(WM8753_DAC, 6, 2, wm8753_dac_phase),
SOC_ENUM_SINGLE(WM8753_INCTL1, 3, 4, wm8753_line_mix),
SOC_ENUM_SINGLE(WM8753_INCTL1, 2, 2, wm8753_mono_mux),
SOC_ENUM_SINGLE(WM8753_INCTL1, 1, 2, wm8753_right_mux),
SOC_ENUM_SINGLE(WM8753_INCTL1, 0, 2, wm8753_left_mux),
SOC_ENUM_SINGLE(WM8753_INCTL2, 6, 4, wm8753_rxmsel),
SOC_ENUM_SINGLE(WM8753_INCTL2, 4, 4, wm8753_sidetone_mux),
SOC_ENUM_SINGLE(WM8753_OUTCTL, 7, 4, wm8753_mono2_src),
SOC_ENUM_SINGLE(WM8753_OUTCTL, 0, 3, wm8753_out3),
SOC_ENUM_SINGLE(WM8753_ADCTL2, 7, 3, wm8753_out4),
SOC_ENUM_SINGLE(WM8753_ADCIN, 2, 3, wm8753_radcsel),
SOC_ENUM_SINGLE(WM8753_ADCIN, 0, 3, wm8753_ladcsel),
SOC_ENUM_SINGLE(WM8753_ADCIN, 4, 4, wm8753_mono_adc),
SOC_ENUM_SINGLE(WM8753_ADC, 2, 4, wm8753_adc_hp),
SOC_ENUM_SINGLE(WM8753_ADC, 4, 2, wm8753_adc_filter),
SOC_ENUM_SINGLE(WM8753_MICBIAS, 6, 3, wm8753_mic_sel),
SOC_ENUM_SINGLE(WM8753_IOCTL, 2, 4, wm8753_dai_mode),
SOC_ENUM_SINGLE(WM8753_ADC, 7, 4, wm8753_dat_sel),
SOC_ENUM_SINGLE(WM8753_OUTCTL, 2, 2, wm8753_rout2_phase),
};


static int wm8753_get_dai(struct snd_kcontrol *kcontrol,
	struct snd_ctl_elem_value *ucontrol)
{
	struct snd_soc_component *component = snd_soc_kcontrol_component(kcontrol);
	struct wm8753_priv *wm8753 = snd_soc_component_get_drvdata(component);

	ucontrol->value.enumerated.item[0] = wm8753->dai_func;
	return 0;
}

static int wm8753_set_dai(struct snd_kcontrol *kcontrol,
	struct snd_ctl_elem_value *ucontrol)
{
	struct snd_soc_component *component = snd_soc_kcontrol_component(kcontrol);
	struct wm8753_priv *wm8753 = snd_soc_component_get_drvdata(component);
	u16 ioctl;

	if (wm8753->dai_func == ucontrol->value.enumerated.item[0])
		return 0;

	if (snd_soc_component_active(component))
		return -EBUSY;

	ioctl = snd_soc_component_read(component, WM8753_IOCTL);

	wm8753->dai_func = ucontrol->value.enumerated.item[0];

	if (((ioctl >> 2) & 0x3) == wm8753->dai_func)
		return 1;

	ioctl = (ioctl & 0x1f3) | (wm8753->dai_func << 2);
	snd_soc_component_write(component, WM8753_IOCTL, ioctl);


	wm8753_hifi_write_dai_fmt(component, wm8753->hifi_fmt);
	wm8753_voice_write_dai_fmt(component, wm8753->voice_fmt);

	return 1;
}

static const DECLARE_TLV_DB_SCALE(rec_mix_tlv, -1500, 300, 0);
static const DECLARE_TLV_DB_SCALE(mic_preamp_tlv, 1200, 600, 0);
static const DECLARE_TLV_DB_SCALE(adc_tlv, -9750, 50, 1);
static const DECLARE_TLV_DB_SCALE(dac_tlv, -12750, 50, 1);
static const DECLARE_TLV_DB_RANGE(out_tlv,
	/* 0000000 - 0101111 = "Analogue mute" */
	0, 48, TLV_DB_SCALE_ITEM(-25500, 0, 0),
	48, 127, TLV_DB_SCALE_ITEM(-7300, 100, 0)
);
static const DECLARE_TLV_DB_SCALE(mix_tlv, -1500, 300, 0);
static const DECLARE_TLV_DB_SCALE(voice_mix_tlv, -1200, 300, 0);
static const DECLARE_TLV_DB_SCALE(pga_tlv, -1725, 75, 0);

static const struct snd_kcontrol_new wm8753_snd_controls[] = {
SOC_SINGLE("Hi-Fi DAC Left/Right channel Swap", WM8753_HIFI, 5, 1, 0),
SOC_DOUBLE_R_TLV("PCM Volume", WM8753_LDAC, WM8753_RDAC, 0, 255, 0, dac_tlv),

SOC_DOUBLE_R_TLV("ADC Capture Volume", WM8753_LADC, WM8753_RADC, 0, 255, 0,
		 adc_tlv),

SOC_DOUBLE_R_TLV("Headphone Playback Volume", WM8753_LOUT1V, WM8753_ROUT1V,
		 0, 127, 0, out_tlv),
SOC_DOUBLE_R_TLV("Speaker Playback Volume", WM8753_LOUT2V, WM8753_ROUT2V, 0,
		 127, 0, out_tlv),

SOC_SINGLE_TLV("Mono Playback Volume", WM8753_MOUTV, 0, 127, 0, out_tlv),

SOC_DOUBLE_R_TLV("Bypass Playback Volume", WM8753_LOUTM1, WM8753_ROUTM1, 4, 7,
		 1, mix_tlv),
SOC_DOUBLE_R_TLV("Sidetone Playback Volume", WM8753_LOUTM2, WM8753_ROUTM2, 4,
		 7, 1, mix_tlv),
SOC_DOUBLE_R_TLV("Voice Playback Volume", WM8753_LOUTM2, WM8753_ROUTM2, 0, 7,
		 1, voice_mix_tlv),

SOC_DOUBLE_R("Headphone Playback ZC Switch", WM8753_LOUT1V, WM8753_ROUT1V, 7,
	     1, 0),
SOC_DOUBLE_R("Speaker Playback ZC Switch", WM8753_LOUT2V, WM8753_ROUT2V, 7,
	     1, 0),

SOC_SINGLE_TLV("Mono Bypass Playback Volume", WM8753_MOUTM1, 4, 7, 1, mix_tlv),
SOC_SINGLE_TLV("Mono Sidetone Playback Volume", WM8753_MOUTM2, 4, 7, 1,
	       mix_tlv),
SOC_SINGLE_TLV("Mono Voice Playback Volume", WM8753_MOUTM2, 0, 7, 1,
	       voice_mix_tlv),
SOC_SINGLE("Mono Playback ZC Switch", WM8753_MOUTV, 7, 1, 0),

SOC_ENUM("Bass Boost", wm8753_enum[0]),
SOC_ENUM("Bass Filter", wm8753_enum[1]),
SOC_SINGLE("Bass Volume", WM8753_BASS, 0, 15, 1),

SOC_SINGLE("Treble Volume", WM8753_TREBLE, 0, 15, 1),
SOC_ENUM("Treble Cut-off", wm8753_enum[2]),

SOC_DOUBLE_TLV("Sidetone Capture Volume", WM8753_RECMIX1, 0, 4, 7, 1,
	       rec_mix_tlv),
SOC_SINGLE_TLV("Voice Sidetone Capture Volume", WM8753_RECMIX2, 0, 7, 1,
	       rec_mix_tlv),

SOC_DOUBLE_R_TLV("Capture Volume", WM8753_LINVOL, WM8753_RINVOL, 0, 63, 0,
		 pga_tlv),
SOC_DOUBLE_R("Capture ZC Switch", WM8753_LINVOL, WM8753_RINVOL, 6, 1, 0),
SOC_DOUBLE_R("Capture Switch", WM8753_LINVOL, WM8753_RINVOL, 7, 1, 1),

SOC_ENUM("Capture Filter Select", wm8753_enum[23]),
SOC_ENUM("Capture Filter Cut-off", wm8753_enum[24]),
SOC_SINGLE("Capture Filter Switch", WM8753_ADC, 0, 1, 1),

SOC_SINGLE("ALC Capture Target Volume", WM8753_ALC1, 0, 7, 0),
SOC_SINGLE("ALC Capture Max Volume", WM8753_ALC1, 4, 7, 0),
SOC_ENUM("ALC Capture Function", wm8753_enum[3]),
SOC_SINGLE("ALC Capture ZC Switch", WM8753_ALC2, 8, 1, 0),
SOC_SINGLE("ALC Capture Hold Time", WM8753_ALC2, 0, 15, 1),
SOC_SINGLE("ALC Capture Decay Time", WM8753_ALC3, 4, 15, 1),
SOC_SINGLE("ALC Capture Attack Time", WM8753_ALC3, 0, 15, 0),
SOC_SINGLE("ALC Capture NG Threshold", WM8753_NGATE, 3, 31, 0),
SOC_ENUM("ALC Capture NG Type", wm8753_enum[4]),
SOC_SINGLE("ALC Capture NG Switch", WM8753_NGATE, 0, 1, 0),

SOC_ENUM("3D Function", wm8753_enum[5]),
SOC_ENUM("3D Upper Cut-off", wm8753_enum[6]),
SOC_ENUM("3D Lower Cut-off", wm8753_enum[7]),
SOC_SINGLE("3D Volume", WM8753_3D, 1, 15, 0),
SOC_SINGLE("3D Switch", WM8753_3D, 0, 1, 0),

SOC_SINGLE("Capture 6dB Attenuate", WM8753_ADCTL1, 2, 1, 0),
SOC_SINGLE("Playback 6dB Attenuate", WM8753_ADCTL1, 1, 1, 0),

SOC_ENUM("De-emphasis", wm8753_enum[8]),
SOC_ENUM("Playback Mono Mix", wm8753_enum[9]),
SOC_ENUM("Playback Phase", wm8753_enum[10]),

SOC_SINGLE_TLV("Mic2 Capture Volume", WM8753_INCTL1, 7, 3, 0, mic_preamp_tlv),
SOC_SINGLE_TLV("Mic1 Capture Volume", WM8753_INCTL1, 5, 3, 0, mic_preamp_tlv),

SOC_ENUM_EXT("DAI Mode", wm8753_enum[26], wm8753_get_dai, wm8753_set_dai),

SOC_ENUM("ADC Data Select", wm8753_enum[27]),
SOC_ENUM("ROUT2 Phase", wm8753_enum[28]),
};

/*
 * _DAPM_ Controls
 */

/* Left Mixer */
static const struct snd_kcontrol_new wm8753_left_mixer_controls[] = {
SOC_DAPM_SINGLE("Voice Playback Switch", WM8753_LOUTM2, 8, 1, 0),
SOC_DAPM_SINGLE("Sidetone Playback Switch", WM8753_LOUTM2, 7, 1, 0),
SOC_DAPM_SINGLE("Left Playback Switch", WM8753_LOUTM1, 8, 1, 0),
SOC_DAPM_SINGLE("Bypass Playback Switch", WM8753_LOUTM1, 7, 1, 0),
};

/* Right mixer */
static const struct snd_kcontrol_new wm8753_right_mixer_controls[] = {
SOC_DAPM_SINGLE("Voice Playback Switch", WM8753_ROUTM2, 8, 1, 0),
SOC_DAPM_SINGLE("Sidetone Playback Switch", WM8753_ROUTM2, 7, 1, 0),
SOC_DAPM_SINGLE("Right Playback Switch", WM8753_ROUTM1, 8, 1, 0),
SOC_DAPM_SINGLE("Bypass Playback Switch", WM8753_ROUTM1, 7, 1, 0),
};

/* Mono mixer */
static const struct snd_kcontrol_new wm8753_mono_mixer_controls[] = {
SOC_DAPM_SINGLE("Left Playback Switch", WM8753_MOUTM1, 8, 1, 0),
SOC_DAPM_SINGLE("Right Playback Switch", WM8753_MOUTM2, 8, 1, 0),
SOC_DAPM_SINGLE("Voice Playback Switch", WM8753_MOUTM2, 3, 1, 0),
SOC_DAPM_SINGLE("Sidetone Playback Switch", WM8753_MOUTM2, 7, 1, 0),
SOC_DAPM_SINGLE("Bypass Playback Switch", WM8753_MOUTM1, 7, 1, 0),
};

/* Mono 2 Mux */
static const struct snd_kcontrol_new wm8753_mono2_controls =
SOC_DAPM_ENUM("Route", wm8753_enum[17]);

/* Out 3 Mux */
static const struct snd_kcontrol_new wm8753_out3_controls =
SOC_DAPM_ENUM("Route", wm8753_enum[18]);

/* Out 4 Mux */
static const struct snd_kcontrol_new wm8753_out4_controls =
SOC_DAPM_ENUM("Route", wm8753_enum[19]);

/* ADC Mono Mix */
static const struct snd_kcontrol_new wm8753_adc_mono_controls =
SOC_DAPM_ENUM("Route", wm8753_enum[22]);

/* Record mixer */
static const struct snd_kcontrol_new wm8753_record_mixer_controls[] = {
SOC_DAPM_SINGLE("Voice Capture Switch", WM8753_RECMIX2, 3, 1, 0),
SOC_DAPM_SINGLE("Left Capture Switch", WM8753_RECMIX1, 3, 1, 0),
SOC_DAPM_SINGLE("Right Capture Switch", WM8753_RECMIX1, 7, 1, 0),
};

/* Left ADC mux */
static const struct snd_kcontrol_new wm8753_adc_left_controls =
SOC_DAPM_ENUM("Route", wm8753_enum[21]);

/* Right ADC mux */
static const struct snd_kcontrol_new wm8753_adc_right_controls =
SOC_DAPM_ENUM("Route", wm8753_enum[20]);

/* MIC mux */
static const struct snd_kcontrol_new wm8753_mic_mux_controls =
SOC_DAPM_ENUM("Route", wm8753_enum[16]);

/* ALC mixer */
static const struct snd_kcontrol_new wm8753_alc_mixer_controls[] = {
SOC_DAPM_SINGLE("Line Capture Switch", WM8753_INCTL2, 3, 1, 0),
SOC_DAPM_SINGLE("Mic2 Capture Switch", WM8753_INCTL2, 2, 1, 0),
SOC_DAPM_SINGLE("Mic1 Capture Switch", WM8753_INCTL2, 1, 1, 0),
SOC_DAPM_SINGLE("Rx Capture Switch", WM8753_INCTL2, 0, 1, 0),
};

/* Left Line mux */
static const struct snd_kcontrol_new wm8753_line_left_controls =
SOC_DAPM_ENUM("Route", wm8753_enum[14]);

/* Right Line mux */
static const struct snd_kcontrol_new wm8753_line_right_controls =
SOC_DAPM_ENUM("Route", wm8753_enum[13]);

/* Mono Line mux */
static const struct snd_kcontrol_new wm8753_line_mono_controls =
SOC_DAPM_ENUM("Route", wm8753_enum[12]);

/* Line mux and mixer */
static const struct snd_kcontrol_new wm8753_line_mux_mix_controls =
SOC_DAPM_ENUM("Route", wm8753_enum[11]);

/* Rx mux and mixer */
static const struct snd_kcontrol_new wm8753_rx_mux_mix_controls =
SOC_DAPM_ENUM("Route", wm8753_enum[15]);

/* Mic Selector Mux */
static const struct snd_kcontrol_new wm8753_mic_sel_mux_controls =
SOC_DAPM_ENUM("Route", wm8753_enum[25]);

static const struct snd_soc_dapm_widget wm8753_dapm_widgets[] = {
SND_SOC_DAPM_MICBIAS("Mic Bias", WM8753_PWR1, 5, 0),
SND_SOC_DAPM_MIXER("Left Mixer", WM8753_PWR4, 0, 0,
	&wm8753_left_mixer_controls[0], ARRAY_SIZE(wm8753_left_mixer_controls)),
SND_SOC_DAPM_PGA("Left Out 1", WM8753_PWR3, 8, 0, NULL, 0),
SND_SOC_DAPM_PGA("Left Out 2", WM8753_PWR3, 6, 0, NULL, 0),
SND_SOC_DAPM_DAC("Left DAC", "Left HiFi Playback", WM8753_PWR1, 3, 0),
SND_SOC_DAPM_OUTPUT("LOUT1"),
SND_SOC_DAPM_OUTPUT("LOUT2"),
SND_SOC_DAPM_MIXER("Right Mixer", WM8753_PWR4, 1, 0,
	&wm8753_right_mixer_controls[0], ARRAY_SIZE(wm8753_right_mixer_controls)),
SND_SOC_DAPM_PGA("Right Out 1", WM8753_PWR3, 7, 0, NULL, 0),
SND_SOC_DAPM_PGA("Right Out 2", WM8753_PWR3, 5, 0, NULL, 0),
SND_SOC_DAPM_DAC("Right DAC", "Right HiFi Playback", WM8753_PWR1, 2, 0),
SND_SOC_DAPM_OUTPUT("ROUT1"),
SND_SOC_DAPM_OUTPUT("ROUT2"),
SND_SOC_DAPM_MIXER("Mono Mixer", WM8753_PWR4, 2, 0,
	&wm8753_mono_mixer_controls[0], ARRAY_SIZE(wm8753_mono_mixer_controls)),
SND_SOC_DAPM_PGA("Mono Out 1", WM8753_PWR3, 2, 0, NULL, 0),
SND_SOC_DAPM_PGA("Mono Out 2", WM8753_PWR3, 1, 0, NULL, 0),
SND_SOC_DAPM_DAC("Voice DAC", "Voice Playback", WM8753_PWR1, 4, 0),
SND_SOC_DAPM_OUTPUT("MONO1"),
SND_SOC_DAPM_MUX("Mono 2 Mux", SND_SOC_NOPM, 0, 0, &wm8753_mono2_controls),
SND_SOC_DAPM_OUTPUT("MONO2"),
SND_SOC_DAPM_MIXER("Out3 Left + Right", SND_SOC_NOPM, 0, 0, NULL, 0),
SND_SOC_DAPM_MUX("Out3 Mux", SND_SOC_NOPM, 0, 0, &wm8753_out3_controls),
SND_SOC_DAPM_PGA("Out 3", WM8753_PWR3, 4, 0, NULL, 0),
SND_SOC_DAPM_OUTPUT("OUT3"),
SND_SOC_DAPM_MUX("Out4 Mux", SND_SOC_NOPM, 0, 0, &wm8753_out4_controls),
SND_SOC_DAPM_PGA("Out 4", WM8753_PWR3, 3, 0, NULL, 0),
SND_SOC_DAPM_OUTPUT("OUT4"),
SND_SOC_DAPM_MIXER("Playback Mixer", WM8753_PWR4, 3, 0,
	&wm8753_record_mixer_controls[0],
	ARRAY_SIZE(wm8753_record_mixer_controls)),
SND_SOC_DAPM_ADC("Left ADC", "Left Capture", WM8753_PWR2, 3, 0),
SND_SOC_DAPM_ADC("Right ADC", "Right Capture", WM8753_PWR2, 2, 0),
SND_SOC_DAPM_MUX("Capture Left Mixer", SND_SOC_NOPM, 0, 0,
	&wm8753_adc_mono_controls),
SND_SOC_DAPM_MUX("Capture Right Mixer", SND_SOC_NOPM, 0, 0,
	&wm8753_adc_mono_controls),
SND_SOC_DAPM_MUX("Capture Left Mux", SND_SOC_NOPM, 0, 0,
	&wm8753_adc_left_controls),
SND_SOC_DAPM_MUX("Capture Right Mux", SND_SOC_NOPM, 0, 0,
	&wm8753_adc_right_controls),
SND_SOC_DAPM_MUX("Mic Sidetone Mux", SND_SOC_NOPM, 0, 0,
	&wm8753_mic_mux_controls),
SND_SOC_DAPM_PGA("Left Capture Volume", WM8753_PWR2, 5, 0, NULL, 0),
SND_SOC_DAPM_PGA("Right Capture Volume", WM8753_PWR2, 4, 0, NULL, 0),
SND_SOC_DAPM_MIXER("ALC Mixer", WM8753_PWR2, 6, 0,
	&wm8753_alc_mixer_controls[0], ARRAY_SIZE(wm8753_alc_mixer_controls)),
SND_SOC_DAPM_MUX("Line Left Mux", SND_SOC_NOPM, 0, 0,
	&wm8753_line_left_controls),
SND_SOC_DAPM_MUX("Line Right Mux", SND_SOC_NOPM, 0, 0,
	&wm8753_line_right_controls),
SND_SOC_DAPM_MUX("Line Mono Mux", SND_SOC_NOPM, 0, 0,
	&wm8753_line_mono_controls),
SND_SOC_DAPM_MUX("Line Mixer", WM8753_PWR2, 0, 0,
	&wm8753_line_mux_mix_controls),
SND_SOC_DAPM_MUX("Rx Mixer", WM8753_PWR2, 1, 0,
	&wm8753_rx_mux_mix_controls),
SND_SOC_DAPM_PGA("Mic 1 Volume", WM8753_PWR2, 8, 0, NULL, 0),
SND_SOC_DAPM_PGA("Mic 2 Volume", WM8753_PWR2, 7, 0, NULL, 0),
SND_SOC_DAPM_MUX("Mic Selection Mux", SND_SOC_NOPM, 0, 0,
	&wm8753_mic_sel_mux_controls),
SND_SOC_DAPM_INPUT("LINE1"),
SND_SOC_DAPM_INPUT("LINE2"),
SND_SOC_DAPM_INPUT("RXP"),
SND_SOC_DAPM_INPUT("RXN"),
SND_SOC_DAPM_INPUT("ACIN"),
SND_SOC_DAPM_OUTPUT("ACOP"),
SND_SOC_DAPM_INPUT("MIC1N"),
SND_SOC_DAPM_INPUT("MIC1"),
SND_SOC_DAPM_INPUT("MIC2N"),
SND_SOC_DAPM_INPUT("MIC2"),
SND_SOC_DAPM_VMID("VREF"),
};

static const struct snd_soc_dapm_route wm8753_dapm_routes[] = {
	/* left mixer */
	{"Left Mixer", "Left Playback Switch", "Left DAC"},
	{"Left Mixer", "Voice Playback Switch", "Voice DAC"},
	{"Left Mixer", "Sidetone Playback Switch", "Mic Sidetone Mux"},
	{"Left Mixer", "Bypass Playback Switch", "Line Left Mux"},

	/* right mixer */
	{"Right Mixer", "Right Playback Switch", "Right DAC"},
	{"Right Mixer", "Voice Playback Switch", "Voice DAC"},
	{"Right Mixer", "Sidetone Playback Switch", "Mic Sidetone Mux"},
	{"Right Mixer", "Bypass Playback Switch", "Line Right Mux"},

	/* mono mixer */
	{"Mono Mixer", "Voice Playback Switch", "Voice DAC"},
	{"Mono Mixer", "Left Playback Switch", "Left DAC"},
	{"Mono Mixer", "Right Playback Switch", "Right DAC"},
	{"Mono Mixer", "Sidetone Playback Switch", "Mic Sidetone Mux"},
	{"Mono Mixer", "Bypass Playback Switch", "Line Mono Mux"},

	/* left out */
	{"Left Out 1", NULL, "Left Mixer"},
	{"Left Out 2", NULL, "Left Mixer"},
	{"LOUT1", NULL, "Left Out 1"},
	{"LOUT2", NULL, "Left Out 2"},

	/* right out */
	{"Right Out 1", NULL, "Right Mixer"},
	{"Right Out 2", NULL, "Right Mixer"},
	{"ROUT1", NULL, "Right Out 1"},
	{"ROUT2", NULL, "Right Out 2"},

	/* mono 1 out */
	{"Mono Out 1", NULL, "Mono Mixer"},
	{"MONO1", NULL, "Mono Out 1"},

	/* mono 2 out */
	{"Mono 2 Mux", "Left + Right", "Out3 Left + Right"},
	{"Mono 2 Mux", "Inverted Mono 1", "MONO1"},
	{"Mono 2 Mux", "Left", "Left Mixer"},
	{"Mono 2 Mux", "Right", "Right Mixer"},
	{"Mono Out 2", NULL, "Mono 2 Mux"},
	{"MONO2", NULL, "Mono Out 2"},

	/* out 3 */
	{"Out3 Left + Right", NULL, "Left Mixer"},
	{"Out3 Left + Right", NULL, "Right Mixer"},
	{"Out3 Mux", "VREF", "VREF"},
	{"Out3 Mux", "Left + Right", "Out3 Left + Right"},
	{"Out3 Mux", "ROUT2", "ROUT2"},
	{"Out 3", NULL, "Out3 Mux"},
	{"OUT3", NULL, "Out 3"},

	/* out 4 */
	{"Out4 Mux", "VREF", "VREF"},
	{"Out4 Mux", "Capture ST", "Playback Mixer"},
	{"Out4 Mux", "LOUT2", "LOUT2"},
	{"Out 4", NULL, "Out4 Mux"},
	{"OUT4", NULL, "Out 4"},

	/* record mixer  */
	{"Playback Mixer", "Left Capture Switch", "Left Mixer"},
	{"Playback Mixer", "Voice Capture Switch", "Mono Mixer"},
	{"Playback Mixer", "Right Capture Switch", "Right Mixer"},

	/* Mic/SideTone Mux */
	{"Mic Sidetone Mux", "Left PGA", "Left Capture Volume"},
	{"Mic Sidetone Mux", "Right PGA", "Right Capture Volume"},
	{"Mic Sidetone Mux", "Mic 1", "Mic 1 Volume"},
	{"Mic Sidetone Mux", "Mic 2", "Mic 2 Volume"},

	/* Capture Left Mux */
	{"Capture Left Mux", "PGA", "Left Capture Volume"},
	{"Capture Left Mux", "Line or RXP-RXN", "Line Left Mux"},
	{"Capture Left Mux", "Line", "LINE1"},

	/* Capture Right Mux */
	{"Capture Right Mux", "PGA", "Right Capture Volume"},
	{"Capture Right Mux", "Line or RXP-RXN", "Line Right Mux"},
	{"Capture Right Mux", "Sidetone", "Playback Mixer"},

	/* Mono Capture mixer-mux */
	{"Capture Right Mixer", "Stereo", "Capture Right Mux"},
	{"Capture Left Mixer", "Stereo", "Capture Left Mux"},
	{"Capture Left Mixer", "Analogue Mix Left", "Capture Left Mux"},
	{"Capture Left Mixer", "Analogue Mix Left", "Capture Right Mux"},
	{"Capture Right Mixer", "Analogue Mix Right", "Capture Left Mux"},
	{"Capture Right Mixer", "Analogue Mix Right", "Capture Right Mux"},
	{"Capture Left Mixer", "Digital Mono Mix", "Capture Left Mux"},
	{"Capture Left Mixer", "Digital Mono Mix", "Capture Right Mux"},
	{"Capture Right Mixer", "Digital Mono Mix", "Capture Left Mux"},
	{"Capture Right Mixer", "Digital Mono Mix", "Capture Right Mux"},

	/* ADC */
	{"Left ADC", NULL, "Capture Left Mixer"},
	{"Right ADC", NULL, "Capture Right Mixer"},

	/* Left Capture Volume */
	{"Left Capture Volume", NULL, "ACIN"},

	/* Right Capture Volume */
	{"Right Capture Volume", NULL, "Mic 2 Volume"},

	/* ALC Mixer */
	{"ALC Mixer", "Line Capture Switch", "Line Mixer"},
	{"ALC Mixer", "Mic2 Capture Switch", "Mic 2 Volume"},
	{"ALC Mixer", "Mic1 Capture Switch", "Mic 1 Volume"},
	{"ALC Mixer", "Rx Capture Switch", "Rx Mixer"},

	/* Line Left Mux */
	{"Line Left Mux", "Line 1", "LINE1"},
	{"Line Left Mux", "Rx Mix", "Rx Mixer"},

	/* Line Right Mux */
	{"Line Right Mux", "Line 2", "LINE2"},
	{"Line Right Mux", "Rx Mix", "Rx Mixer"},

	/* Line Mono Mux */
	{"Line Mono Mux", "Line Mix", "Line Mixer"},
	{"Line Mono Mux", "Rx Mix", "Rx Mixer"},

	/* Line Mixer/Mux */
	{"Line Mixer", "Line 1 + 2", "LINE1"},
	{"Line Mixer", "Line 1 - 2", "LINE1"},
	{"Line Mixer", "Line 1 + 2", "LINE2"},
	{"Line Mixer", "Line 1 - 2", "LINE2"},
	{"Line Mixer", "Line 1", "LINE1"},
	{"Line Mixer", "Line 2", "LINE2"},

	/* Rx Mixer/Mux */
	{"Rx Mixer", "RXP - RXN", "RXP"},
	{"Rx Mixer", "RXP + RXN", "RXP"},
	{"Rx Mixer", "RXP - RXN", "RXN"},
	{"Rx Mixer", "RXP + RXN", "RXN"},
	{"Rx Mixer", "RXP", "RXP"},
	{"Rx Mixer", "RXN", "RXN"},

	/* Mic 1 Volume */
	{"Mic 1 Volume", NULL, "MIC1N"},
	{"Mic 1 Volume", NULL, "Mic Selection Mux"},

	/* Mic 2 Volume */
	{"Mic 2 Volume", NULL, "MIC2N"},
	{"Mic 2 Volume", NULL, "MIC2"},

	/* Mic Selector Mux */
	{"Mic Selection Mux", "Mic 1", "MIC1"},
	{"Mic Selection Mux", "Mic 2", "MIC2N"},
	{"Mic Selection Mux", "Mic 3", "MIC2"},

	/* ACOP */
	{"ACOP", NULL, "ALC Mixer"},
};

/* PLL divisors */
struct _pll_div {
	u32 div2:1;
	u32 n:4;
	u32 k:24;
};

/* The size in bits of the pll divide multiplied by 10
 * to allow rounding later */
#define FIXED_PLL_SIZE ((1 << 22) * 10)

static void pll_factors(struct _pll_div *pll_div, unsigned int target,
	unsigned int source)
{
	u64 Kpart;
	unsigned int K, Ndiv, Nmod;

	Ndiv = target / source;
	if (Ndiv < 6) {
		source >>= 1;
		pll_div->div2 = 1;
		Ndiv = target / source;
	} else
		pll_div->div2 = 0;

	if ((Ndiv < 6) || (Ndiv > 12))
		printk(KERN_WARNING
			"wm8753: unsupported N = %u\n", Ndiv);

	pll_div->n = Ndiv;
	Nmod = target % source;
	Kpart = FIXED_PLL_SIZE * (long long)Nmod;

	do_div(Kpart, source);

	K = Kpart & 0xFFFFFFFF;

	/* Check if we need to round */
	if ((K % 10) >= 5)
		K += 5;

	/* Move down to proper range now rounding is done */
	K /= 10;

	pll_div->k = K;
}

static int wm8753_set_dai_pll(struct snd_soc_dai *codec_dai, int pll_id,
		int source, unsigned int freq_in, unsigned int freq_out)
{
	u16 reg, enable;
	int offset;
	struct snd_soc_component *component = codec_dai->component;

	if (pll_id < WM8753_PLL1 || pll_id > WM8753_PLL2)
		return -ENODEV;

	if (pll_id == WM8753_PLL1) {
		offset = 0;
		enable = 0x10;
		reg = snd_soc_component_read(component, WM8753_CLOCK) & 0xffef;
	} else {
		offset = 4;
		enable = 0x8;
		reg = snd_soc_component_read(component, WM8753_CLOCK) & 0xfff7;
	}

	if (!freq_in || !freq_out) {
		/* disable PLL  */
		snd_soc_component_write(component, WM8753_PLL1CTL1 + offset, 0x0026);
		snd_soc_component_write(component, WM8753_CLOCK, reg);
		return 0;
	} else {
		u16 value = 0;
		struct _pll_div pll_div;

		pll_factors(&pll_div, freq_out * 8, freq_in);

		/* set up N and K PLL divisor ratios */
		/* bits 8:5 = PLL_N, bits 3:0 = PLL_K[21:18] */
		value = (pll_div.n << 5) + ((pll_div.k & 0x3c0000) >> 18);
		snd_soc_component_write(component, WM8753_PLL1CTL2 + offset, value);

		/* bits 8:0 = PLL_K[17:9] */
		value = (pll_div.k & 0x03fe00) >> 9;
		snd_soc_component_write(component, WM8753_PLL1CTL3 + offset, value);

		/* bits 8:0 = PLL_K[8:0] */
		value = pll_div.k & 0x0001ff;
		snd_soc_component_write(component, WM8753_PLL1CTL4 + offset, value);

		/* set PLL as input and enable */
		snd_soc_component_write(component, WM8753_PLL1CTL1 + offset, 0x0027 |
			(pll_div.div2 << 3));
		snd_soc_component_write(component, WM8753_CLOCK, reg | enable);
	}
	return 0;
}

struct _coeff_div {
	u32 mclk;
	u32 rate;
	u8 sr:5;
	u8 usb:1;
};

/* codec hifi mclk (after PLL) clock divider coefficients */
static const struct _coeff_div coeff_div[] = {
	/* 8k */
	{12288000, 8000, 0x6, 0x0},
	{11289600, 8000, 0x16, 0x0},
	{18432000, 8000, 0x7, 0x0},
	{16934400, 8000, 0x17, 0x0},
	{12000000, 8000, 0x6, 0x1},

	/* 11.025k */
	{11289600, 11025, 0x18, 0x0},
	{16934400, 11025, 0x19, 0x0},
	{12000000, 11025, 0x19, 0x1},

	/* 16k */
	{12288000, 16000, 0xa, 0x0},
	{18432000, 16000, 0xb, 0x0},
	{12000000, 16000, 0xa, 0x1},

	/* 22.05k */
	{11289600, 22050, 0x1a, 0x0},
	{16934400, 22050, 0x1b, 0x0},
	{12000000, 22050, 0x1b, 0x1},

	/* 32k */
	{12288000, 32000, 0xc, 0x0},
	{18432000, 32000, 0xd, 0x0},
	{12000000, 32000, 0xa, 0x1},

	/* 44.1k */
	{11289600, 44100, 0x10, 0x0},
	{16934400, 44100, 0x11, 0x0},
	{12000000, 44100, 0x11, 0x1},

	/* 48k */
	{12288000, 48000, 0x0, 0x0},
	{18432000, 48000, 0x1, 0x0},
	{12000000, 48000, 0x0, 0x1},

	/* 88.2k */
	{11289600, 88200, 0x1e, 0x0},
	{16934400, 88200, 0x1f, 0x0},
	{12000000, 88200, 0x1f, 0x1},

	/* 96k */
	{12288000, 96000, 0xe, 0x0},
	{18432000, 96000, 0xf, 0x0},
	{12000000, 96000, 0xe, 0x1},
};

static int get_coeff(int mclk, int rate)
{
	int i;

	for (i = 0; i < ARRAY_SIZE(coeff_div); i++) {
		if (coeff_div[i].rate == rate && coeff_div[i].mclk == mclk)
			return i;
	}
	return -EINVAL;
}

/*
 * Clock after PLL and dividers
 */
static int wm8753_set_dai_sysclk(struct snd_soc_dai *codec_dai,
		int clk_id, unsigned int freq, int dir)
{
	struct snd_soc_component *component = codec_dai->component;
	struct wm8753_priv *wm8753 = snd_soc_component_get_drvdata(component);

	switch (freq) {
	case 11289600:
	case 12000000:
	case 12288000:
	case 16934400:
	case 18432000:
		if (clk_id == WM8753_MCLK) {
			wm8753->sysclk = freq;
			return 0;
		} else if (clk_id == WM8753_PCMCLK) {
			wm8753->pcmclk = freq;
			return 0;
		}
		break;
	}
	return -EINVAL;
}

/*
 * Set's ADC and Voice DAC format.
 */
static int wm8753_vdac_adc_set_dai_fmt(struct snd_soc_component *component,
		unsigned int fmt)
{
	u16 voice = snd_soc_component_read(component, WM8753_PCM) & 0x01ec;

	/* interface format */
	switch (fmt & SND_SOC_DAIFMT_FORMAT_MASK) {
	case SND_SOC_DAIFMT_I2S:
		voice |= 0x0002;
		break;
	case SND_SOC_DAIFMT_RIGHT_J:
		break;
	case SND_SOC_DAIFMT_LEFT_J:
		voice |= 0x0001;
		break;
	case SND_SOC_DAIFMT_DSP_A:
		voice |= 0x0003;
		break;
	case SND_SOC_DAIFMT_DSP_B:
		voice |= 0x0013;
		break;
	default:
		return -EINVAL;
	}

	snd_soc_component_write(component, WM8753_PCM, voice);
	return 0;
}

/*
 * Set PCM DAI bit size and sample rate.
 */
static int wm8753_pcm_hw_params(struct snd_pcm_substream *substream,
				struct snd_pcm_hw_params *params,
				struct snd_soc_dai *dai)
{
	struct snd_soc_component *component = dai->component;
	struct wm8753_priv *wm8753 = snd_soc_component_get_drvdata(component);
	u16 voice = snd_soc_component_read(component, WM8753_PCM) & 0x01f3;
	u16 srate = snd_soc_component_read(component, WM8753_SRATE1) & 0x017f;

	/* bit size */
	switch (params_width(params)) {
	case 16:
		break;
	case 20:
		voice |= 0x0004;
		break;
	case 24:
		voice |= 0x0008;
		break;
	case 32:
		voice |= 0x000c;
		break;
	}

	/* sample rate */
	if (params_rate(params) * 384 == wm8753->pcmclk)
		srate |= 0x80;
	snd_soc_component_write(component, WM8753_SRATE1, srate);

	snd_soc_component_write(component, WM8753_PCM, voice);
	return 0;
}

/*
 * Set's PCM dai fmt and BCLK.
 */
static int wm8753_pcm_set_dai_fmt(struct snd_soc_component *component,
		unsigned int fmt)
{
	u16 voice, ioctl;

	voice = snd_soc_component_read(component, WM8753_PCM) & 0x011f;
	ioctl = snd_soc_component_read(component, WM8753_IOCTL) & 0x015d;

	/* set master/slave audio interface */
	switch (fmt & SND_SOC_DAIFMT_MASTER_MASK) {
	case SND_SOC_DAIFMT_CBS_CFS:
		break;
	case SND_SOC_DAIFMT_CBM_CFM:
		ioctl |= 0x2;
		fallthrough;
	case SND_SOC_DAIFMT_CBM_CFS:
		voice |= 0x0040;
		break;
	default:
		return -EINVAL;
	}

	/* clock inversion */
	switch (fmt & SND_SOC_DAIFMT_FORMAT_MASK) {
	case SND_SOC_DAIFMT_DSP_A:
	case SND_SOC_DAIFMT_DSP_B:
		/* frame inversion not valid for DSP modes */
		switch (fmt & SND_SOC_DAIFMT_INV_MASK) {
		case SND_SOC_DAIFMT_NB_NF:
			break;
		case SND_SOC_DAIFMT_IB_NF:
			voice |= 0x0080;
			break;
		default:
			return -EINVAL;
		}
		break;
	case SND_SOC_DAIFMT_I2S:
	case SND_SOC_DAIFMT_RIGHT_J:
	case SND_SOC_DAIFMT_LEFT_J:
		voice &= ~0x0010;
		switch (fmt & SND_SOC_DAIFMT_INV_MASK) {
		case SND_SOC_DAIFMT_NB_NF:
			break;
		case SND_SOC_DAIFMT_IB_IF:
			voice |= 0x0090;
			break;
		case SND_SOC_DAIFMT_IB_NF:
			voice |= 0x0080;
			break;
		case SND_SOC_DAIFMT_NB_IF:
			voice |= 0x0010;
			break;
		default:
			return -EINVAL;
		}
		break;
	default:
		return -EINVAL;
	}

	snd_soc_component_write(component, WM8753_PCM, voice);
	snd_soc_component_write(component, WM8753_IOCTL, ioctl);
	return 0;
}

static int wm8753_set_dai_clkdiv(struct snd_soc_dai *codec_dai,
		int div_id, int div)
{
	struct snd_soc_component *component = codec_dai->component;
	u16 reg;

	switch (div_id) {
	case WM8753_PCMDIV:
		reg = snd_soc_component_read(component, WM8753_CLOCK) & 0x003f;
		snd_soc_component_write(component, WM8753_CLOCK, reg | div);
		break;
	case WM8753_BCLKDIV:
		reg = snd_soc_component_read(component, WM8753_SRATE2) & 0x01c7;
		snd_soc_component_write(component, WM8753_SRATE2, reg | div);
		break;
	case WM8753_VXCLKDIV:
		reg = snd_soc_component_read(component, WM8753_SRATE2) & 0x003f;
		snd_soc_component_write(component, WM8753_SRATE2, reg | div);
		break;
	default:
		return -EINVAL;
	}
	return 0;
}

/*
 * Set's HiFi DAC format.
 */
static int wm8753_hdac_set_dai_fmt(struct snd_soc_component *component,
		unsigned int fmt)
{
	u16 hifi = snd_soc_component_read(component, WM8753_HIFI) & 0x01e0;

	/* interface format */
	switch (fmt & SND_SOC_DAIFMT_FORMAT_MASK) {
	case SND_SOC_DAIFMT_I2S:
		hifi |= 0x0002;
		break;
	case SND_SOC_DAIFMT_RIGHT_J:
		break;
	case SND_SOC_DAIFMT_LEFT_J:
		hifi |= 0x0001;
		break;
	case SND_SOC_DAIFMT_DSP_A:
		hifi |= 0x0003;
		break;
	case SND_SOC_DAIFMT_DSP_B:
		hifi |= 0x0013;
		break;
	default:
		return -EINVAL;
	}

	snd_soc_component_write(component, WM8753_HIFI, hifi);
	return 0;
}

/*
 * Set's I2S DAI format.
 */
static int wm8753_i2s_set_dai_fmt(struct snd_soc_component *component,
		unsigned int fmt)
{
	u16 ioctl, hifi;

	hifi = snd_soc_component_read(component, WM8753_HIFI) & 0x013f;
	ioctl = snd_soc_component_read(component, WM8753_IOCTL) & 0x00ae;

	/* set master/slave audio interface */
	switch (fmt & SND_SOC_DAIFMT_MASTER_MASK) {
	case SND_SOC_DAIFMT_CBS_CFS:
		break;
	case SND_SOC_DAIFMT_CBM_CFM:
		ioctl |= 0x1;
		fallthrough;
	case SND_SOC_DAIFMT_CBM_CFS:
		hifi |= 0x0040;
		break;
	default:
		return -EINVAL;
	}

	/* clock inversion */
	switch (fmt & SND_SOC_DAIFMT_FORMAT_MASK) {
	case SND_SOC_DAIFMT_DSP_A:
	case SND_SOC_DAIFMT_DSP_B:
		/* frame inversion not valid for DSP modes */
		switch (fmt & SND_SOC_DAIFMT_INV_MASK) {
		case SND_SOC_DAIFMT_NB_NF:
			break;
		case SND_SOC_DAIFMT_IB_NF:
			hifi |= 0x0080;
			break;
		default:
			return -EINVAL;
		}
		break;
	case SND_SOC_DAIFMT_I2S:
	case SND_SOC_DAIFMT_RIGHT_J:
	case SND_SOC_DAIFMT_LEFT_J:
		hifi &= ~0x0010;
		switch (fmt & SND_SOC_DAIFMT_INV_MASK) {
		case SND_SOC_DAIFMT_NB_NF:
			break;
		case SND_SOC_DAIFMT_IB_IF:
			hifi |= 0x0090;
			break;
		case SND_SOC_DAIFMT_IB_NF:
			hifi |= 0x0080;
			break;
		case SND_SOC_DAIFMT_NB_IF:
			hifi |= 0x0010;
			break;
		default:
			return -EINVAL;
		}
		break;
	default:
		return -EINVAL;
	}

	snd_soc_component_write(component, WM8753_HIFI, hifi);
	snd_soc_component_write(component, WM8753_IOCTL, ioctl);
	return 0;
}

/*
 * Set PCM DAI bit size and sample rate.
 */
static int wm8753_i2s_hw_params(struct snd_pcm_substream *substream,
				struct snd_pcm_hw_params *params,
				struct snd_soc_dai *dai)
{
	struct snd_soc_component *component = dai->component;
	struct wm8753_priv *wm8753 = snd_soc_component_get_drvdata(component);
	u16 srate = snd_soc_component_read(component, WM8753_SRATE1) & 0x01c0;
	u16 hifi = snd_soc_component_read(component, WM8753_HIFI) & 0x01f3;
	int coeff;

	/* is digital filter coefficient valid ? */
	coeff = get_coeff(wm8753->sysclk, params_rate(params));
	if (coeff < 0) {
		printk(KERN_ERR "wm8753 invalid MCLK or rate\n");
		return coeff;
	}
	snd_soc_component_write(component, WM8753_SRATE1, srate | (coeff_div[coeff].sr << 1) |
		coeff_div[coeff].usb);

	/* bit size */
	switch (params_width(params)) {
	case 16:
		break;
	case 20:
		hifi |= 0x0004;
		break;
	case 24:
		hifi |= 0x0008;
		break;
	case 32:
		hifi |= 0x000c;
		break;
	}

	snd_soc_component_write(component, WM8753_HIFI, hifi);
	return 0;
}

static int wm8753_mode1v_set_dai_fmt(struct snd_soc_component *component,
		unsigned int fmt)
{
	u16 clock;

	/* set clk source as pcmclk */
	clock = snd_soc_component_read(component, WM8753_CLOCK) & 0xfffb;
	snd_soc_component_write(component, WM8753_CLOCK, clock);

	return wm8753_vdac_adc_set_dai_fmt(component, fmt);
}

static int wm8753_mode1h_set_dai_fmt(struct snd_soc_component *component,
		unsigned int fmt)
{
	return wm8753_hdac_set_dai_fmt(component, fmt);
}

static int wm8753_mode2_set_dai_fmt(struct snd_soc_component *component,
		unsigned int fmt)
{
	u16 clock;

	/* set clk source as pcmclk */
	clock = snd_soc_component_read(component, WM8753_CLOCK) & 0xfffb;
	snd_soc_component_write(component, WM8753_CLOCK, clock);

	return wm8753_vdac_adc_set_dai_fmt(component, fmt);
}

static int wm8753_mode3_4_set_dai_fmt(struct snd_soc_component *component,
		unsigned int fmt)
{
	u16 clock;

	/* set clk source as mclk */
	clock = snd_soc_component_read(component, WM8753_CLOCK) & 0xfffb;
	snd_soc_component_write(component, WM8753_CLOCK, clock | 0x4);

	if (wm8753_hdac_set_dai_fmt(component, fmt) < 0)
		return -EINVAL;
	return wm8753_vdac_adc_set_dai_fmt(component, fmt);
}

static int wm8753_hifi_write_dai_fmt(struct snd_soc_component *component,
		unsigned int fmt)
{
	struct wm8753_priv *wm8753 = snd_soc_component_get_drvdata(component);
	int ret = 0;

	switch (wm8753->dai_func) {
	case 0:
		ret = wm8753_mode1h_set_dai_fmt(component, fmt);
		break;
	case 1:
		ret = wm8753_mode2_set_dai_fmt(component, fmt);
		break;
	case 2:
	case 3:
		ret = wm8753_mode3_4_set_dai_fmt(component, fmt);
		break;
	default:
		 break;
	}
	if (ret)
		return ret;

	return wm8753_i2s_set_dai_fmt(component, fmt);
}

static int wm8753_hifi_set_dai_fmt(struct snd_soc_dai *codec_dai,
		unsigned int fmt)
{
	struct snd_soc_component *component = codec_dai->component;
	struct wm8753_priv *wm8753 = snd_soc_component_get_drvdata(component);

	wm8753->hifi_fmt = fmt;

	return wm8753_hifi_write_dai_fmt(component, fmt);
};

static int wm8753_voice_write_dai_fmt(struct snd_soc_component *component,
		unsigned int fmt)
{
	struct wm8753_priv *wm8753 = snd_soc_component_get_drvdata(component);
	int ret = 0;

	if (wm8753->dai_func != 0)
		return 0;

	ret = wm8753_mode1v_set_dai_fmt(component, fmt);
	if (ret)
		return ret;
	ret = wm8753_pcm_set_dai_fmt(component, fmt);
	if (ret)
		return ret;

	return 0;
};

static int wm8753_voice_set_dai_fmt(struct snd_soc_dai *codec_dai,
		unsigned int fmt)
{
	struct snd_soc_component *component = codec_dai->component;
	struct wm8753_priv *wm8753 = snd_soc_component_get_drvdata(component);

	wm8753->voice_fmt = fmt;

	return wm8753_voice_write_dai_fmt(component, fmt);
};

static int wm8753_mute(struct snd_soc_dai *dai, int mute, int direction)
{
	struct snd_soc_component *component = dai->component;
	u16 mute_reg = snd_soc_component_read(component, WM8753_DAC) & 0xfff7;
	struct wm8753_priv *wm8753 = snd_soc_component_get_drvdata(component);

	/* the digital mute covers the HiFi and Voice DAC's on the WM8753.
	 * make sure we check if they are not both active when we mute */
	if (mute && wm8753->dai_func == 1) {
		if (!snd_soc_component_active(component))
			snd_soc_component_write(component, WM8753_DAC, mute_reg | 0x8);
	} else {
		if (mute)
			snd_soc_component_write(component, WM8753_DAC, mute_reg | 0x8);
		else
			snd_soc_component_write(component, WM8753_DAC, mute_reg);
	}

	return 0;
}

static void wm8753_charge_work(struct work_struct *work)
{
	struct wm8753_priv *wm8753 =
		container_of(work, struct wm8753_priv, charge_work.work);

	/* Set to 500k */
	regmap_update_bits(wm8753->regmap, WM8753_PWR1, 0x0180, 0x0100);
}

static int wm8753_set_bias_level(struct snd_soc_component *component,
				 enum snd_soc_bias_level level)
{
	struct wm8753_priv *wm8753 = snd_soc_component_get_drvdata(component);
	u16 pwr_reg = snd_soc_component_read(component, WM8753_PWR1) & 0xfe3e;

	switch (level) {
	case SND_SOC_BIAS_ON:
		/* set vmid to 50k and unmute dac */
		snd_soc_component_write(component, WM8753_PWR1, pwr_reg | 0x00c0);
		break;
	case SND_SOC_BIAS_PREPARE:
		/* Wait until fully charged */
		flush_delayed_work(&wm8753->charge_work);
		break;
	case SND_SOC_BIAS_STANDBY:
		if (snd_soc_component_get_bias_level(component) == SND_SOC_BIAS_OFF) {
			/* set vmid to 5k for quick power up */
			snd_soc_component_write(component, WM8753_PWR1, pwr_reg | 0x01c1);
			schedule_delayed_work(&wm8753->charge_work,
				msecs_to_jiffies(caps_charge));
		} else {
			/* mute dac and set vmid to 500k, enable VREF */
			snd_soc_component_write(component, WM8753_PWR1, pwr_reg | 0x0141);
		}
		break;
	case SND_SOC_BIAS_OFF:
		cancel_delayed_work_sync(&wm8753->charge_work);
		snd_soc_component_write(component, WM8753_PWR1, 0x0001);
		break;
	}
	return 0;
}

#define WM8753_RATES (SNDRV_PCM_RATE_8000 | SNDRV_PCM_RATE_11025 |\
		SNDRV_PCM_RATE_16000 | SNDRV_PCM_RATE_22050 |\
		SNDRV_PCM_RATE_44100 | SNDRV_PCM_RATE_48000 |\
		SNDRV_PCM_RATE_88200 | SNDRV_PCM_RATE_96000)

#define WM8753_FORMATS (SNDRV_PCM_FMTBIT_S16_LE | SNDRV_PCM_FMTBIT_S20_3LE |\
	SNDRV_PCM_FMTBIT_S24_LE)

/*
 * The WM8753 supports up to 4 different and mutually exclusive DAI
 * configurations. This gives 2 PCM's available for use, hifi and voice.
 * NOTE: The Voice PCM cannot play or capture audio to the CPU as it's DAI
 * is connected between the wm8753 and a BT codec or GSM modem.
 *
 * 1. Voice over PCM DAI - HIFI DAC over HIFI DAI
 * 2. Voice over HIFI DAI - HIFI disabled
 * 3. Voice disabled - HIFI over HIFI
 * 4. Voice disabled - HIFI over HIFI, uses voice DAI LRC for capture
 */
static const struct snd_soc_dai_ops wm8753_dai_ops_hifi_mode = {
	.hw_params	= wm8753_i2s_hw_params,
	.mute_stream	= wm8753_mute,
	.set_fmt	= wm8753_hifi_set_dai_fmt,
	.set_clkdiv	= wm8753_set_dai_clkdiv,
	.set_pll	= wm8753_set_dai_pll,
	.set_sysclk	= wm8753_set_dai_sysclk,
	.no_capture_mute = 1,
};

static const struct snd_soc_dai_ops wm8753_dai_ops_voice_mode = {
	.hw_params	= wm8753_pcm_hw_params,
	.mute_stream	= wm8753_mute,
	.set_fmt	= wm8753_voice_set_dai_fmt,
	.set_clkdiv	= wm8753_set_dai_clkdiv,
	.set_pll	= wm8753_set_dai_pll,
	.set_sysclk	= wm8753_set_dai_sysclk,
	.no_capture_mute = 1,
};

static struct snd_soc_dai_driver wm8753_dai[] = {
/* DAI HiFi mode 1 */
{	.name = "wm8753-hifi",
	.playback = {
		.stream_name = "HiFi Playback",
		.channels_min = 1,
		.channels_max = 2,
		.rates = WM8753_RATES,
		.formats = WM8753_FORMATS
	},
	.capture = { /* dummy for fast DAI switching */
		.stream_name = "Capture",
		.channels_min = 1,
		.channels_max = 2,
		.rates = WM8753_RATES,
		.formats = WM8753_FORMATS
	},
	.ops = &wm8753_dai_ops_hifi_mode,
},
/* DAI Voice mode 1 */
{	.name = "wm8753-voice",
	.playback = {
		.stream_name = "Voice Playback",
		.channels_min = 1,
		.channels_max = 1,
		.rates = WM8753_RATES,
		.formats = WM8753_FORMATS,
	},
	.capture = {
		.stream_name = "Capture",
		.channels_min = 1,
		.channels_max = 2,
		.rates = WM8753_RATES,
		.formats = WM8753_FORMATS,
	},
	.ops = &wm8753_dai_ops_voice_mode,
},
};

static int wm8753_resume(struct snd_soc_component *component)
{
	struct wm8753_priv *wm8753 = snd_soc_component_get_drvdata(component);

	regcache_sync(wm8753->regmap);

	return 0;
}

static int wm8753_probe(struct snd_soc_component *component)
{
	struct wm8753_priv *wm8753 = snd_soc_component_get_drvdata(component);
	int ret;

	INIT_DELAYED_WORK(&wm8753->charge_work, wm8753_charge_work);

	ret = wm8753_reset(component);
	if (ret < 0) {
		dev_err(component->dev, "Failed to issue reset: %d\n", ret);
		return ret;
	}

	wm8753->dai_func = 0;

	/* set the update bits */
	snd_soc_component_update_bits(component, WM8753_LDAC, 0x0100, 0x0100);
	snd_soc_component_update_bits(component, WM8753_RDAC, 0x0100, 0x0100);
	snd_soc_component_update_bits(component, WM8753_LADC, 0x0100, 0x0100);
	snd_soc_component_update_bits(component, WM8753_RADC, 0x0100, 0x0100);
	snd_soc_component_update_bits(component, WM8753_LOUT1V, 0x0100, 0x0100);
	snd_soc_component_update_bits(component, WM8753_ROUT1V, 0x0100, 0x0100);
	snd_soc_component_update_bits(component, WM8753_LOUT2V, 0x0100, 0x0100);
	snd_soc_component_update_bits(component, WM8753_ROUT2V, 0x0100, 0x0100);
	snd_soc_component_update_bits(component, WM8753_LINVOL, 0x0100, 0x0100);
	snd_soc_component_update_bits(component, WM8753_RINVOL, 0x0100, 0x0100);

	return 0;
}

<<<<<<< HEAD
static const struct snd_soc_codec_driver soc_codec_dev_wm8753 = {
	.probe =	wm8753_probe,
	.resume =	wm8753_resume,
	.set_bias_level = wm8753_set_bias_level,
	.suspend_bias_off = true,

	.component_driver = {
		.controls		= wm8753_snd_controls,
		.num_controls		= ARRAY_SIZE(wm8753_snd_controls),
		.dapm_widgets		= wm8753_dapm_widgets,
		.num_dapm_widgets	= ARRAY_SIZE(wm8753_dapm_widgets),
		.dapm_routes		= wm8753_dapm_routes,
		.num_dapm_routes	= ARRAY_SIZE(wm8753_dapm_routes),
	},
=======
static const struct snd_soc_component_driver soc_component_dev_wm8753 = {
	.probe			= wm8753_probe,
	.resume			= wm8753_resume,
	.set_bias_level		= wm8753_set_bias_level,
	.controls		= wm8753_snd_controls,
	.num_controls		= ARRAY_SIZE(wm8753_snd_controls),
	.dapm_widgets		= wm8753_dapm_widgets,
	.num_dapm_widgets	= ARRAY_SIZE(wm8753_dapm_widgets),
	.dapm_routes		= wm8753_dapm_routes,
	.num_dapm_routes	= ARRAY_SIZE(wm8753_dapm_routes),
	.suspend_bias_off	= 1,
	.idle_bias_on		= 1,
	.use_pmdown_time	= 1,
	.endianness		= 1,
	.non_legacy_dai_naming	= 1,
>>>>>>> 24b8d41d
};

static const struct of_device_id wm8753_of_match[] = {
	{ .compatible = "wlf,wm8753", },
	{ }
};
MODULE_DEVICE_TABLE(of, wm8753_of_match);

static const struct regmap_config wm8753_regmap = {
	.reg_bits = 7,
	.val_bits = 9,

	.max_register = WM8753_ADCTL2,
	.volatile_reg = wm8753_volatile,

	.cache_type = REGCACHE_RBTREE,
	.reg_defaults = wm8753_reg_defaults,
	.num_reg_defaults = ARRAY_SIZE(wm8753_reg_defaults),
};

#if defined(CONFIG_SPI_MASTER)
static int wm8753_spi_probe(struct spi_device *spi)
{
	struct wm8753_priv *wm8753;
	int ret;

	wm8753 = devm_kzalloc(&spi->dev, sizeof(struct wm8753_priv),
			      GFP_KERNEL);
	if (wm8753 == NULL)
		return -ENOMEM;

	spi_set_drvdata(spi, wm8753);

	wm8753->regmap = devm_regmap_init_spi(spi, &wm8753_regmap);
	if (IS_ERR(wm8753->regmap)) {
		ret = PTR_ERR(wm8753->regmap);
		dev_err(&spi->dev, "Failed to allocate register map: %d\n",
			ret);
		return ret;
	}

	ret = devm_snd_soc_register_component(&spi->dev, &soc_component_dev_wm8753,
				     wm8753_dai, ARRAY_SIZE(wm8753_dai));
	if (ret != 0)
		dev_err(&spi->dev, "Failed to register CODEC: %d\n", ret);

	return ret;
}

static struct spi_driver wm8753_spi_driver = {
	.driver = {
		.name	= "wm8753",
		.of_match_table = wm8753_of_match,
	},
	.probe		= wm8753_spi_probe,
};
#endif /* CONFIG_SPI_MASTER */

#if IS_ENABLED(CONFIG_I2C)
static int wm8753_i2c_probe(struct i2c_client *i2c,
			    const struct i2c_device_id *id)
{
	struct wm8753_priv *wm8753;
	int ret;

	wm8753 = devm_kzalloc(&i2c->dev, sizeof(struct wm8753_priv),
			      GFP_KERNEL);
	if (wm8753 == NULL)
		return -ENOMEM;

	i2c_set_clientdata(i2c, wm8753);

	wm8753->regmap = devm_regmap_init_i2c(i2c, &wm8753_regmap);
	if (IS_ERR(wm8753->regmap)) {
		ret = PTR_ERR(wm8753->regmap);
		dev_err(&i2c->dev, "Failed to allocate register map: %d\n",
			ret);
		return ret;
	}

	ret = devm_snd_soc_register_component(&i2c->dev, &soc_component_dev_wm8753,
				     wm8753_dai, ARRAY_SIZE(wm8753_dai));
	if (ret != 0)
		dev_err(&i2c->dev, "Failed to register CODEC: %d\n", ret);

	return ret;
}

static const struct i2c_device_id wm8753_i2c_id[] = {
	{ "wm8753", 0 },
	{ }
};
MODULE_DEVICE_TABLE(i2c, wm8753_i2c_id);

static struct i2c_driver wm8753_i2c_driver = {
	.driver = {
		.name = "wm8753",
		.of_match_table = wm8753_of_match,
	},
	.probe =    wm8753_i2c_probe,
	.id_table = wm8753_i2c_id,
};
#endif

static int __init wm8753_modinit(void)
{
	int ret = 0;
#if IS_ENABLED(CONFIG_I2C)
	ret = i2c_add_driver(&wm8753_i2c_driver);
	if (ret != 0) {
		printk(KERN_ERR "Failed to register wm8753 I2C driver: %d\n",
		       ret);
	}
#endif
#if defined(CONFIG_SPI_MASTER)
	ret = spi_register_driver(&wm8753_spi_driver);
	if (ret != 0) {
		printk(KERN_ERR "Failed to register wm8753 SPI driver: %d\n",
		       ret);
	}
#endif
	return ret;
}
module_init(wm8753_modinit);

static void __exit wm8753_exit(void)
{
#if IS_ENABLED(CONFIG_I2C)
	i2c_del_driver(&wm8753_i2c_driver);
#endif
#if defined(CONFIG_SPI_MASTER)
	spi_unregister_driver(&wm8753_spi_driver);
#endif
}
module_exit(wm8753_exit);

MODULE_DESCRIPTION("ASoC WM8753 driver");
MODULE_AUTHOR("Liam Girdwood");
MODULE_LICENSE("GPL");<|MERGE_RESOLUTION|>--- conflicted
+++ resolved
@@ -1478,22 +1478,6 @@
 	return 0;
 }
 
-<<<<<<< HEAD
-static const struct snd_soc_codec_driver soc_codec_dev_wm8753 = {
-	.probe =	wm8753_probe,
-	.resume =	wm8753_resume,
-	.set_bias_level = wm8753_set_bias_level,
-	.suspend_bias_off = true,
-
-	.component_driver = {
-		.controls		= wm8753_snd_controls,
-		.num_controls		= ARRAY_SIZE(wm8753_snd_controls),
-		.dapm_widgets		= wm8753_dapm_widgets,
-		.num_dapm_widgets	= ARRAY_SIZE(wm8753_dapm_widgets),
-		.dapm_routes		= wm8753_dapm_routes,
-		.num_dapm_routes	= ARRAY_SIZE(wm8753_dapm_routes),
-	},
-=======
 static const struct snd_soc_component_driver soc_component_dev_wm8753 = {
 	.probe			= wm8753_probe,
 	.resume			= wm8753_resume,
@@ -1509,7 +1493,6 @@
 	.use_pmdown_time	= 1,
 	.endianness		= 1,
 	.non_legacy_dai_naming	= 1,
->>>>>>> 24b8d41d
 };
 
 static const struct of_device_id wm8753_of_match[] = {
