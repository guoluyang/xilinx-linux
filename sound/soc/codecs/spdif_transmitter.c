// SPDX-License-Identifier: GPL-2.0-only
/*
 * ALSA SoC SPDIF DIT driver
 *
 *  This driver is used by controllers which can operate in DIT (SPDI/F) where
 *  no codec is needed.  This file provides stub codec that can be used
 *  in these configurations. TI DaVinci Audio controller uses this driver.
 *
 * Author:      Steve Chen,  <schen@mvista.com>
 * Copyright:   (C) 2009 MontaVista Software, Inc., <source@mvista.com>
 * Copyright:   (C) 2009  Texas Instruments, India
 */

#include <linux/module.h>
#include <linux/moduleparam.h>
#include <linux/slab.h>
#include <sound/soc.h>
#include <sound/pcm.h>
#include <sound/initval.h>
#include <linux/of.h>

#define DRV_NAME "spdif-dit"

#define STUB_RATES	SNDRV_PCM_RATE_8000_192000
#define STUB_FORMATS	(SNDRV_PCM_FMTBIT_S16_LE | \
			SNDRV_PCM_FMTBIT_S20_3LE | \
			SNDRV_PCM_FMTBIT_S24_LE  | \
			SNDRV_PCM_FMTBIT_S32_LE)

static const struct snd_soc_dapm_widget dit_widgets[] = {
	SND_SOC_DAPM_OUTPUT("spdif-out"),
};

static const struct snd_soc_dapm_route dit_routes[] = {
	{ "spdif-out", NULL, "Playback" },
};

<<<<<<< HEAD
static struct snd_soc_codec_driver soc_codec_spdif_dit = {
	.component_driver = {
		.dapm_widgets		= dit_widgets,
		.num_dapm_widgets	= ARRAY_SIZE(dit_widgets),
		.dapm_routes		= dit_routes,
		.num_dapm_routes	= ARRAY_SIZE(dit_routes),
	},
=======
static struct snd_soc_component_driver soc_codec_spdif_dit = {
	.dapm_widgets		= dit_widgets,
	.num_dapm_widgets	= ARRAY_SIZE(dit_widgets),
	.dapm_routes		= dit_routes,
	.num_dapm_routes	= ARRAY_SIZE(dit_routes),
	.idle_bias_on		= 1,
	.use_pmdown_time	= 1,
	.endianness		= 1,
	.non_legacy_dai_naming	= 1,
>>>>>>> 24b8d41d
};

static struct snd_soc_dai_driver dit_stub_dai = {
	.name		= "dit-hifi",
	.playback 	= {
		.stream_name	= "Playback",
		.channels_min	= 1,
		.channels_max	= 384,
		.rates		= STUB_RATES,
		.formats	= STUB_FORMATS,
	},
};

static int spdif_dit_probe(struct platform_device *pdev)
{
	return devm_snd_soc_register_component(&pdev->dev,
			&soc_codec_spdif_dit,
			&dit_stub_dai, 1);
}

#ifdef CONFIG_OF
static const struct of_device_id spdif_dit_dt_ids[] = {
	{ .compatible = "linux,spdif-dit", },
	{ }
};
MODULE_DEVICE_TABLE(of, spdif_dit_dt_ids);
#endif

static struct platform_driver spdif_dit_driver = {
	.probe		= spdif_dit_probe,
	.driver		= {
		.name	= DRV_NAME,
		.of_match_table = of_match_ptr(spdif_dit_dt_ids),
	},
};

module_platform_driver(spdif_dit_driver);

MODULE_AUTHOR("Steve Chen <schen@mvista.com>");
MODULE_DESCRIPTION("SPDIF dummy codec driver");
MODULE_LICENSE("GPL");
MODULE_ALIAS("platform:" DRV_NAME);<|MERGE_RESOLUTION|>--- conflicted
+++ resolved
@@ -35,15 +35,6 @@
 	{ "spdif-out", NULL, "Playback" },
 };
 
-<<<<<<< HEAD
-static struct snd_soc_codec_driver soc_codec_spdif_dit = {
-	.component_driver = {
-		.dapm_widgets		= dit_widgets,
-		.num_dapm_widgets	= ARRAY_SIZE(dit_widgets),
-		.dapm_routes		= dit_routes,
-		.num_dapm_routes	= ARRAY_SIZE(dit_routes),
-	},
-=======
 static struct snd_soc_component_driver soc_codec_spdif_dit = {
 	.dapm_widgets		= dit_widgets,
 	.num_dapm_widgets	= ARRAY_SIZE(dit_widgets),
@@ -53,7 +44,6 @@
 	.use_pmdown_time	= 1,
 	.endianness		= 1,
 	.non_legacy_dai_naming	= 1,
->>>>>>> 24b8d41d
 };
 
 static struct snd_soc_dai_driver dit_stub_dai = {
