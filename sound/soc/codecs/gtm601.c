// SPDX-License-Identifier: GPL-2.0-only
/*
 * This is a simple driver for the GTM601 Voice PCM interface
 *
 * Copyright (C) 2015 Goldelico GmbH
 *
 * Author: Marek Belisko <marek@goldelico.com>
 *
 * Based on wm8727.c driver
 */

#include <linux/init.h>
#include <linux/slab.h>
#include <linux/module.h>
#include <linux/kernel.h>
#include <linux/of_device.h>
#include <sound/core.h>
#include <sound/pcm.h>
#include <sound/initval.h>
#include <sound/soc.h>

static const struct snd_soc_dapm_widget gtm601_dapm_widgets[] = {
	SND_SOC_DAPM_OUTPUT("AOUT"),
	SND_SOC_DAPM_INPUT("AIN"),
};

static const struct snd_soc_dapm_route gtm601_dapm_routes[] = {
	{ "AOUT", NULL, "Playback" },
	{ "Capture", NULL, "AIN" },
};

static struct snd_soc_dai_driver gtm601_dai = {
	.name = "gtm601",
	.playback = {
		.stream_name = "Playback",
		.channels_min = 1,
		.channels_max = 1,
		.rates = SNDRV_PCM_RATE_8000,
		.formats = SNDRV_PCM_FMTBIT_S16_LE,
		},
	.capture = {
		.stream_name = "Capture",
		.channels_min = 1,
		.channels_max = 1,
		.rates = SNDRV_PCM_RATE_8000,
		.formats = SNDRV_PCM_FMTBIT_S16_LE,
	},
};

<<<<<<< HEAD
static const struct snd_soc_codec_driver soc_codec_dev_gtm601 = {
	.component_driver = {
		.dapm_widgets		= gtm601_dapm_widgets,
		.num_dapm_widgets	= ARRAY_SIZE(gtm601_dapm_widgets),
		.dapm_routes		= gtm601_dapm_routes,
		.num_dapm_routes	= ARRAY_SIZE(gtm601_dapm_routes),
	},
=======
static struct snd_soc_dai_driver bm818_dai = {
	.name = "bm818",
	.playback = {
		.stream_name = "Playback",
		.channels_min = 2,
		.channels_max = 2,
		.rates = SNDRV_PCM_RATE_48000,
		.formats = SNDRV_PCM_FMTBIT_S16_LE,
	},
	.capture = {
		.stream_name = "Capture",
		.channels_min = 2,
		.channels_max = 2,
		.rates = SNDRV_PCM_RATE_48000,
		.formats = SNDRV_PCM_FMTBIT_S16_LE,
	},
};

static const struct snd_soc_component_driver soc_component_dev_gtm601 = {
	.dapm_widgets		= gtm601_dapm_widgets,
	.num_dapm_widgets	= ARRAY_SIZE(gtm601_dapm_widgets),
	.dapm_routes		= gtm601_dapm_routes,
	.num_dapm_routes	= ARRAY_SIZE(gtm601_dapm_routes),
	.idle_bias_on		= 1,
	.use_pmdown_time	= 1,
	.endianness		= 1,
	.non_legacy_dai_naming	= 1,
>>>>>>> 24b8d41d
};

static int gtm601_platform_probe(struct platform_device *pdev)
{
	const struct snd_soc_dai_driver *dai_driver;

	dai_driver = of_device_get_match_data(&pdev->dev);

	return devm_snd_soc_register_component(&pdev->dev,
			&soc_component_dev_gtm601,
			(struct snd_soc_dai_driver *)dai_driver, 1);
}

static const struct of_device_id gtm601_codec_of_match[] = {
	{ .compatible = "option,gtm601", .data = (void *)&gtm601_dai },
	{ .compatible = "broadmobi,bm818", .data = (void *)&bm818_dai },
	{},
};
MODULE_DEVICE_TABLE(of, gtm601_codec_of_match);

static struct platform_driver gtm601_codec_driver = {
	.driver = {
		.name = "gtm601",
		.of_match_table = of_match_ptr(gtm601_codec_of_match),
	},
	.probe = gtm601_platform_probe,
};

module_platform_driver(gtm601_codec_driver);

MODULE_DESCRIPTION("ASoC gtm601 driver");
MODULE_AUTHOR("Marek Belisko <marek@goldelico.com>");
MODULE_LICENSE("GPL");
MODULE_ALIAS("platform:gtm601");<|MERGE_RESOLUTION|>--- conflicted
+++ resolved
@@ -47,15 +47,6 @@
 	},
 };
 
-<<<<<<< HEAD
-static const struct snd_soc_codec_driver soc_codec_dev_gtm601 = {
-	.component_driver = {
-		.dapm_widgets		= gtm601_dapm_widgets,
-		.num_dapm_widgets	= ARRAY_SIZE(gtm601_dapm_widgets),
-		.dapm_routes		= gtm601_dapm_routes,
-		.num_dapm_routes	= ARRAY_SIZE(gtm601_dapm_routes),
-	},
-=======
 static struct snd_soc_dai_driver bm818_dai = {
 	.name = "bm818",
 	.playback = {
@@ -83,7 +74,6 @@
 	.use_pmdown_time	= 1,
 	.endianness		= 1,
 	.non_legacy_dai_naming	= 1,
->>>>>>> 24b8d41d
 };
 
 static int gtm601_platform_probe(struct platform_device *pdev)
