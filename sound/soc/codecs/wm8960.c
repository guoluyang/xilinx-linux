--- conflicted
+++ resolved
@@ -1358,12 +1358,6 @@
 	return 0;
 }
 
-<<<<<<< HEAD
-static const struct snd_soc_codec_driver soc_codec_dev_wm8960 = {
-	.probe =	wm8960_probe,
-	.set_bias_level = wm8960_set_bias_level,
-	.suspend_bias_off = true,
-=======
 static const struct snd_soc_component_driver soc_component_dev_wm8960 = {
 	.probe			= wm8960_probe,
 	.set_bias_level		= wm8960_set_bias_level,
@@ -1372,7 +1366,6 @@
 	.use_pmdown_time	= 1,
 	.endianness		= 1,
 	.non_legacy_dai_naming	= 1,
->>>>>>> 24b8d41d
 };
 
 static const struct regmap_config wm8960_regmap = {
