--- conflicted
+++ resolved
@@ -1852,9 +1852,6 @@
 	case RT5640_SCLK_S_RCCLK:
 		reg_val |= RT5640_SCLK_SRC_RCCLK;
 		break;
-	case RT5640_SCLK_S_RCCLK:
-		reg_val |= RT5640_SCLK_SRC_RCCLK;
-		break;
 	default:
 		dev_err(component->dev, "Invalid clock id (%d)\n", clk_id);
 		return -EINVAL;
@@ -2689,23 +2686,6 @@
 	},
 };
 
-<<<<<<< HEAD
-static struct snd_soc_codec_driver soc_codec_dev_rt5640 = {
-	.probe = rt5640_probe,
-	.remove = rt5640_remove,
-	.suspend = rt5640_suspend,
-	.resume = rt5640_resume,
-	.set_bias_level = rt5640_set_bias_level,
-	.idle_bias_off = true,
-	.component_driver = {
-		.controls		= rt5640_snd_controls,
-		.num_controls		= ARRAY_SIZE(rt5640_snd_controls),
-		.dapm_widgets		= rt5640_dapm_widgets,
-		.num_dapm_widgets	= ARRAY_SIZE(rt5640_dapm_widgets),
-		.dapm_routes		= rt5640_dapm_routes,
-		.num_dapm_routes	= ARRAY_SIZE(rt5640_dapm_routes),
-	},
-=======
 static const struct snd_soc_component_driver soc_component_dev_rt5640 = {
 	.probe			= rt5640_probe,
 	.remove			= rt5640_remove,
@@ -2723,7 +2703,6 @@
 	.endianness		= 1,
 	.non_legacy_dai_naming	= 1,
 
->>>>>>> 24b8d41d
 };
 
 static const struct regmap_config rt5640_regmap = {
