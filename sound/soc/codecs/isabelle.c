// SPDX-License-Identifier: GPL-2.0-only
/*
 * isabelle.c - Low power high fidelity audio codec driver
 *
 * Copyright (c) 2012 Texas Instruments, Inc
 *
 * Initially based on sound/soc/codecs/twl6040.c
 */
#include <linux/module.h>
#include <linux/moduleparam.h>
#include <linux/kernel.h>
#include <linux/init.h>
#include <linux/delay.h>
#include <linux/pm.h>
#include <linux/regmap.h>
#include <linux/i2c.h>
#include <linux/slab.h>
#include <sound/core.h>
#include <sound/pcm.h>
#include <sound/pcm_params.h>
#include <sound/soc.h>
#include <sound/soc-dapm.h>
#include <sound/tlv.h>
#include <sound/jack.h>
#include <sound/initval.h>
#include <asm/div64.h>
#include "isabelle.h"


/* Register default values for ISABELLE driver. */
static const struct reg_default isabelle_reg_defs[] = {
	{ 0, 0x00 },
	{ 1, 0x00 },
	{ 2, 0x00 },
	{ 3, 0x00 },
	{ 4, 0x00 },
	{ 5, 0x00 },
	{ 6, 0x00 },
	{ 7, 0x00 },
	{ 8, 0x00 },
	{ 9, 0x00 },
	{ 10, 0x00 },
	{ 11, 0x00 },
	{ 12, 0x00 },
	{ 13, 0x00 },
	{ 14, 0x00 },
	{ 15, 0x00 },
	{ 16, 0x00 },
	{ 17, 0x00 },
	{ 18, 0x00 },
	{ 19, 0x00 },
	{ 20, 0x00 },
	{ 21, 0x02 },
	{ 22, 0x02 },
	{ 23, 0x02 },
	{ 24, 0x02 },
	{ 25, 0x0F },
	{ 26, 0x8F },
	{ 27, 0x0F },
	{ 28, 0x8F },
	{ 29, 0x00 },
	{ 30, 0x00 },
	{ 31, 0x00 },
	{ 32, 0x00 },
	{ 33, 0x00 },
	{ 34, 0x00 },
	{ 35, 0x00 },
	{ 36, 0x00 },
	{ 37, 0x00 },
	{ 38, 0x00 },
	{ 39, 0x00 },
	{ 40, 0x00 },
	{ 41, 0x00 },
	{ 42, 0x00 },
	{ 43, 0x00 },
	{ 44, 0x00 },
	{ 45, 0x00 },
	{ 46, 0x00 },
	{ 47, 0x00 },
	{ 48, 0x00 },
	{ 49, 0x00 },
	{ 50, 0x00 },
	{ 51, 0x00 },
	{ 52, 0x00 },
	{ 53, 0x00 },
	{ 54, 0x00 },
	{ 55, 0x00 },
	{ 56, 0x00 },
	{ 57, 0x00 },
	{ 58, 0x00 },
	{ 59, 0x00 },
	{ 60, 0x00 },
	{ 61, 0x00 },
	{ 62, 0x00 },
	{ 63, 0x00 },
	{ 64, 0x00 },
	{ 65, 0x00 },
	{ 66, 0x00 },
	{ 67, 0x00 },
	{ 68, 0x00 },
	{ 69, 0x90 },
	{ 70, 0x90 },
	{ 71, 0x90 },
	{ 72, 0x00 },
	{ 73, 0x00 },
	{ 74, 0x00 },
	{ 75, 0x00 },
	{ 76, 0x00 },
	{ 77, 0x00 },
	{ 78, 0x00 },
	{ 79, 0x00 },
	{ 80, 0x00 },
	{ 81, 0x00 },
	{ 82, 0x00 },
	{ 83, 0x00 },
	{ 84, 0x00 },
	{ 85, 0x07 },
	{ 86, 0x00 },
	{ 87, 0x00 },
	{ 88, 0x00 },
	{ 89, 0x07 },
	{ 90, 0x80 },
	{ 91, 0x07 },
	{ 92, 0x07 },
	{ 93, 0x00 },
	{ 94, 0x00 },
	{ 95, 0x00 },
	{ 96, 0x00 },
	{ 97, 0x00 },
	{ 98, 0x00 },
	{ 99, 0x00 },
};

static const char *isabelle_rx1_texts[] = {"VRX1", "ARX1"};
static const char *isabelle_rx2_texts[] = {"VRX2", "ARX2"};

static const struct soc_enum isabelle_rx1_enum[] = {
	SOC_ENUM_SINGLE(ISABELLE_VOICE_HPF_CFG_REG, 3,
			ARRAY_SIZE(isabelle_rx1_texts), isabelle_rx1_texts),
	SOC_ENUM_SINGLE(ISABELLE_AUDIO_HPF_CFG_REG, 5,
			ARRAY_SIZE(isabelle_rx1_texts), isabelle_rx1_texts),
};

static const struct soc_enum isabelle_rx2_enum[] = {
	SOC_ENUM_SINGLE(ISABELLE_VOICE_HPF_CFG_REG, 2,
			ARRAY_SIZE(isabelle_rx2_texts), isabelle_rx2_texts),
	SOC_ENUM_SINGLE(ISABELLE_AUDIO_HPF_CFG_REG, 4,
			ARRAY_SIZE(isabelle_rx2_texts), isabelle_rx2_texts),
};

/* Headset DAC playback switches */
static const struct snd_kcontrol_new rx1_mux_controls =
	SOC_DAPM_ENUM("Route", isabelle_rx1_enum);

static const struct snd_kcontrol_new rx2_mux_controls =
	SOC_DAPM_ENUM("Route", isabelle_rx2_enum);

/* TX input selection */
static const char *isabelle_atx_texts[] = {"AMIC1", "DMIC"};
static const char *isabelle_vtx_texts[] = {"AMIC2", "DMIC"};

static const struct soc_enum isabelle_atx_enum[] = {
	SOC_ENUM_SINGLE(ISABELLE_AMIC_CFG_REG, 7,
			ARRAY_SIZE(isabelle_atx_texts), isabelle_atx_texts),
	SOC_ENUM_SINGLE(ISABELLE_DMIC_CFG_REG, 0,
			ARRAY_SIZE(isabelle_atx_texts), isabelle_atx_texts),
};

static const struct soc_enum isabelle_vtx_enum[] = {
	SOC_ENUM_SINGLE(ISABELLE_AMIC_CFG_REG, 6,
			ARRAY_SIZE(isabelle_vtx_texts), isabelle_vtx_texts),
	SOC_ENUM_SINGLE(ISABELLE_DMIC_CFG_REG, 0,
			ARRAY_SIZE(isabelle_vtx_texts), isabelle_vtx_texts),
};

static const struct snd_kcontrol_new atx_mux_controls =
	SOC_DAPM_ENUM("Route", isabelle_atx_enum);

static const struct snd_kcontrol_new vtx_mux_controls =
	SOC_DAPM_ENUM("Route", isabelle_vtx_enum);

/* Left analog microphone selection */
static const char *isabelle_amic1_texts[] = {
	"Main Mic", "Headset Mic", "Aux/FM Left"};

/* Left analog microphone selection */
static const char *isabelle_amic2_texts[] = {"Sub Mic", "Aux/FM Right"};

static SOC_ENUM_SINGLE_DECL(isabelle_amic1_enum,
			    ISABELLE_AMIC_CFG_REG, 5,
			    isabelle_amic1_texts);

static SOC_ENUM_SINGLE_DECL(isabelle_amic2_enum,
			    ISABELLE_AMIC_CFG_REG, 4,
			    isabelle_amic2_texts);

static const struct snd_kcontrol_new amic1_control =
	SOC_DAPM_ENUM("Route", isabelle_amic1_enum);

static const struct snd_kcontrol_new amic2_control =
	SOC_DAPM_ENUM("Route", isabelle_amic2_enum);

static const char *isabelle_st_audio_texts[] = {"ATX1", "ATX2"};

static const char *isabelle_st_voice_texts[] = {"VTX1", "VTX2"};

static const struct soc_enum isabelle_st_audio_enum[] = {
	SOC_ENUM_SINGLE(ISABELLE_ATX_STPGA1_CFG_REG, 7,
			ARRAY_SIZE(isabelle_st_audio_texts),
			isabelle_st_audio_texts),
	SOC_ENUM_SINGLE(ISABELLE_ATX_STPGA2_CFG_REG, 7,
			ARRAY_SIZE(isabelle_st_audio_texts),
			isabelle_st_audio_texts),
};

static const struct soc_enum isabelle_st_voice_enum[] = {
	SOC_ENUM_SINGLE(ISABELLE_VTX_STPGA1_CFG_REG, 7,
			ARRAY_SIZE(isabelle_st_voice_texts),
			isabelle_st_voice_texts),
	SOC_ENUM_SINGLE(ISABELLE_VTX2_STPGA2_CFG_REG, 7,
			ARRAY_SIZE(isabelle_st_voice_texts),
			isabelle_st_voice_texts),
};

static const struct snd_kcontrol_new st_audio_control =
	SOC_DAPM_ENUM("Route", isabelle_st_audio_enum);

static const struct snd_kcontrol_new st_voice_control =
	SOC_DAPM_ENUM("Route", isabelle_st_voice_enum);

/* Mixer controls */
static const struct snd_kcontrol_new isabelle_hs_left_mixer_controls[] = {
SOC_DAPM_SINGLE("DAC1L Playback Switch", ISABELLE_HSDRV_CFG1_REG, 7, 1, 0),
SOC_DAPM_SINGLE("APGA1 Playback Switch", ISABELLE_HSDRV_CFG1_REG, 6, 1, 0),
};

static const struct snd_kcontrol_new isabelle_hs_right_mixer_controls[] = {
SOC_DAPM_SINGLE("DAC1R Playback Switch", ISABELLE_HSDRV_CFG1_REG, 5, 1, 0),
SOC_DAPM_SINGLE("APGA2 Playback Switch", ISABELLE_HSDRV_CFG1_REG, 4, 1, 0),
};

static const struct snd_kcontrol_new isabelle_hf_left_mixer_controls[] = {
SOC_DAPM_SINGLE("DAC2L Playback Switch", ISABELLE_HFLPGA_CFG_REG, 7, 1, 0),
SOC_DAPM_SINGLE("APGA1 Playback Switch", ISABELLE_HFLPGA_CFG_REG, 6, 1, 0),
};

static const struct snd_kcontrol_new isabelle_hf_right_mixer_controls[] = {
SOC_DAPM_SINGLE("DAC2R Playback Switch", ISABELLE_HFRPGA_CFG_REG, 7, 1, 0),
SOC_DAPM_SINGLE("APGA2 Playback Switch", ISABELLE_HFRPGA_CFG_REG, 6, 1, 0),
};

static const struct snd_kcontrol_new isabelle_ep_mixer_controls[] = {
SOC_DAPM_SINGLE("DAC2L Playback Switch", ISABELLE_EARDRV_CFG1_REG, 7, 1, 0),
SOC_DAPM_SINGLE("APGA1 Playback Switch", ISABELLE_EARDRV_CFG1_REG, 6, 1, 0),
};

static const struct snd_kcontrol_new isabelle_aux_left_mixer_controls[] = {
SOC_DAPM_SINGLE("DAC3L Playback Switch", ISABELLE_LINEAMP_CFG_REG, 7, 1, 0),
SOC_DAPM_SINGLE("APGA1 Playback Switch", ISABELLE_LINEAMP_CFG_REG, 6, 1, 0),
};

static const struct snd_kcontrol_new isabelle_aux_right_mixer_controls[] = {
SOC_DAPM_SINGLE("DAC3R Playback Switch", ISABELLE_LINEAMP_CFG_REG, 5, 1, 0),
SOC_DAPM_SINGLE("APGA2 Playback Switch", ISABELLE_LINEAMP_CFG_REG, 4, 1, 0),
};

static const struct snd_kcontrol_new isabelle_dpga1_left_mixer_controls[] = {
SOC_DAPM_SINGLE("RX1 Playback Switch", ISABELLE_DPGA1LR_IN_SEL_REG, 7, 1, 0),
SOC_DAPM_SINGLE("RX3 Playback Switch", ISABELLE_DPGA1LR_IN_SEL_REG, 6, 1, 0),
SOC_DAPM_SINGLE("RX5 Playback Switch", ISABELLE_DPGA1LR_IN_SEL_REG, 5, 1, 0),
};

static const struct snd_kcontrol_new isabelle_dpga1_right_mixer_controls[] = {
SOC_DAPM_SINGLE("RX2 Playback Switch", ISABELLE_DPGA1LR_IN_SEL_REG, 3, 1, 0),
SOC_DAPM_SINGLE("RX4 Playback Switch", ISABELLE_DPGA1LR_IN_SEL_REG, 2, 1, 0),
SOC_DAPM_SINGLE("RX6 Playback Switch", ISABELLE_DPGA1LR_IN_SEL_REG, 1, 1, 0),
};

static const struct snd_kcontrol_new isabelle_dpga2_left_mixer_controls[] = {
SOC_DAPM_SINGLE("RX1 Playback Switch", ISABELLE_DPGA2L_IN_SEL_REG, 7, 1, 0),
SOC_DAPM_SINGLE("RX2 Playback Switch", ISABELLE_DPGA2L_IN_SEL_REG, 6, 1, 0),
SOC_DAPM_SINGLE("RX3 Playback Switch", ISABELLE_DPGA2L_IN_SEL_REG, 5, 1, 0),
SOC_DAPM_SINGLE("RX4 Playback Switch", ISABELLE_DPGA2L_IN_SEL_REG, 4, 1, 0),
SOC_DAPM_SINGLE("RX5 Playback Switch", ISABELLE_DPGA2L_IN_SEL_REG, 3, 1, 0),
SOC_DAPM_SINGLE("RX6 Playback Switch", ISABELLE_DPGA2L_IN_SEL_REG, 2, 1, 0),
};

static const struct snd_kcontrol_new isabelle_dpga2_right_mixer_controls[] = {
SOC_DAPM_SINGLE("USNC Playback Switch", ISABELLE_DPGA2R_IN_SEL_REG, 7, 1, 0),
SOC_DAPM_SINGLE("RX2 Playback Switch", ISABELLE_DPGA2R_IN_SEL_REG, 3, 1, 0),
SOC_DAPM_SINGLE("RX4 Playback Switch", ISABELLE_DPGA2R_IN_SEL_REG, 2, 1, 0),
SOC_DAPM_SINGLE("RX6 Playback Switch", ISABELLE_DPGA2R_IN_SEL_REG, 1, 1, 0),
};

static const struct snd_kcontrol_new isabelle_dpga3_left_mixer_controls[] = {
SOC_DAPM_SINGLE("RX1 Playback Switch", ISABELLE_DPGA3LR_IN_SEL_REG, 7, 1, 0),
SOC_DAPM_SINGLE("RX3 Playback Switch", ISABELLE_DPGA3LR_IN_SEL_REG, 6, 1, 0),
SOC_DAPM_SINGLE("RX5 Playback Switch", ISABELLE_DPGA3LR_IN_SEL_REG, 5, 1, 0),
};

static const struct snd_kcontrol_new isabelle_dpga3_right_mixer_controls[] = {
SOC_DAPM_SINGLE("RX2 Playback Switch", ISABELLE_DPGA3LR_IN_SEL_REG, 3, 1, 0),
SOC_DAPM_SINGLE("RX4 Playback Switch", ISABELLE_DPGA3LR_IN_SEL_REG, 2, 1, 0),
SOC_DAPM_SINGLE("RX6 Playback Switch", ISABELLE_DPGA3LR_IN_SEL_REG, 1, 1, 0),
};

static const struct snd_kcontrol_new isabelle_rx1_mixer_controls[] = {
SOC_DAPM_SINGLE("ST1 Playback Switch", ISABELLE_RX_INPUT_CFG_REG, 7, 1, 0),
SOC_DAPM_SINGLE("DL1 Playback Switch", ISABELLE_RX_INPUT_CFG_REG, 6, 1, 0),
};

static const struct snd_kcontrol_new isabelle_rx2_mixer_controls[] = {
SOC_DAPM_SINGLE("ST2 Playback Switch", ISABELLE_RX_INPUT_CFG_REG, 5, 1, 0),
SOC_DAPM_SINGLE("DL2 Playback Switch", ISABELLE_RX_INPUT_CFG_REG, 4, 1, 0),
};

static const struct snd_kcontrol_new isabelle_rx3_mixer_controls[] = {
SOC_DAPM_SINGLE("ST1 Playback Switch", ISABELLE_RX_INPUT_CFG_REG, 3, 1, 0),
SOC_DAPM_SINGLE("DL3 Playback Switch", ISABELLE_RX_INPUT_CFG_REG, 2, 1, 0),
};

static const struct snd_kcontrol_new isabelle_rx4_mixer_controls[] = {
SOC_DAPM_SINGLE("ST2 Playback Switch", ISABELLE_RX_INPUT_CFG_REG, 1, 1, 0),
SOC_DAPM_SINGLE("DL4 Playback Switch", ISABELLE_RX_INPUT_CFG_REG, 0, 1, 0),
};

static const struct snd_kcontrol_new isabelle_rx5_mixer_controls[] = {
SOC_DAPM_SINGLE("ST1 Playback Switch", ISABELLE_RX_INPUT_CFG2_REG, 7, 1, 0),
SOC_DAPM_SINGLE("DL5 Playback Switch", ISABELLE_RX_INPUT_CFG2_REG, 6, 1, 0),
};

static const struct snd_kcontrol_new isabelle_rx6_mixer_controls[] = {
SOC_DAPM_SINGLE("ST2 Playback Switch", ISABELLE_RX_INPUT_CFG2_REG, 5, 1, 0),
SOC_DAPM_SINGLE("DL6 Playback Switch", ISABELLE_RX_INPUT_CFG2_REG, 4, 1, 0),
};

static const struct snd_kcontrol_new ep_path_enable_control =
	SOC_DAPM_SINGLE("Switch", ISABELLE_EARDRV_CFG2_REG, 0, 1, 0);

/* TLV Declarations */
static const DECLARE_TLV_DB_SCALE(mic_amp_tlv, 0, 100, 0);
static const DECLARE_TLV_DB_SCALE(afm_amp_tlv, -3300, 300, 0);
static const DECLARE_TLV_DB_SCALE(dac_tlv, -1200, 200, 0);
static const DECLARE_TLV_DB_SCALE(hf_tlv, -5000, 200, 0);

/* from -63 to 0 dB in 1 dB steps */
static const DECLARE_TLV_DB_SCALE(dpga_tlv, -6300, 100, 1);

/* from -63 to 9 dB in 1 dB steps */
static const DECLARE_TLV_DB_SCALE(rx_tlv, -6300, 100, 1);

static const DECLARE_TLV_DB_SCALE(st_tlv, -2700, 300, 1);
static const DECLARE_TLV_DB_SCALE(tx_tlv, -600, 100, 0);

static const struct snd_kcontrol_new isabelle_snd_controls[] = {
	SOC_DOUBLE_TLV("Headset Playback Volume", ISABELLE_HSDRV_GAIN_REG,
			4, 0, 0xF, 0, dac_tlv),
	SOC_DOUBLE_R_TLV("Handsfree Playback Volume",
			ISABELLE_HFLPGA_CFG_REG, ISABELLE_HFRPGA_CFG_REG,
			0, 0x1F, 0, hf_tlv),
	SOC_DOUBLE_TLV("Aux Playback Volume", ISABELLE_LINEAMP_GAIN_REG,
			4, 0, 0xF, 0, dac_tlv),
	SOC_SINGLE_TLV("Earpiece Playback Volume", ISABELLE_EARDRV_CFG1_REG,
			0, 0xF, 0, dac_tlv),

	SOC_DOUBLE_TLV("Aux FM Volume", ISABELLE_APGA_GAIN_REG, 4, 0, 0xF, 0,
			afm_amp_tlv),
	SOC_SINGLE_TLV("Mic1 Capture Volume", ISABELLE_MIC1_GAIN_REG, 3, 0x1F,
			0, mic_amp_tlv),
	SOC_SINGLE_TLV("Mic2 Capture Volume", ISABELLE_MIC2_GAIN_REG, 3, 0x1F,
			0, mic_amp_tlv),

	SOC_DOUBLE_R_TLV("DPGA1 Volume", ISABELLE_DPGA1L_GAIN_REG,
			ISABELLE_DPGA1R_GAIN_REG, 0, 0x3F, 0, dpga_tlv),
	SOC_DOUBLE_R_TLV("DPGA2 Volume", ISABELLE_DPGA2L_GAIN_REG,
			ISABELLE_DPGA2R_GAIN_REG, 0, 0x3F, 0, dpga_tlv),
	SOC_DOUBLE_R_TLV("DPGA3 Volume", ISABELLE_DPGA3L_GAIN_REG,
			ISABELLE_DPGA3R_GAIN_REG, 0, 0x3F, 0, dpga_tlv),

	SOC_SINGLE_TLV("Sidetone Audio TX1 Volume",
			ISABELLE_ATX_STPGA1_CFG_REG, 0, 0xF, 0, st_tlv),
	SOC_SINGLE_TLV("Sidetone Audio TX2 Volume",
			ISABELLE_ATX_STPGA2_CFG_REG, 0, 0xF, 0, st_tlv),
	SOC_SINGLE_TLV("Sidetone Voice TX1 Volume",
			ISABELLE_VTX_STPGA1_CFG_REG, 0, 0xF, 0, st_tlv),
	SOC_SINGLE_TLV("Sidetone Voice TX2 Volume",
			ISABELLE_VTX2_STPGA2_CFG_REG, 0, 0xF, 0, st_tlv),

	SOC_SINGLE_TLV("Audio TX1 Volume", ISABELLE_ATX1_DPGA_REG, 4, 0xF, 0,
			tx_tlv),
	SOC_SINGLE_TLV("Audio TX2 Volume", ISABELLE_ATX2_DPGA_REG, 4, 0xF, 0,
			tx_tlv),
	SOC_SINGLE_TLV("Voice TX1 Volume", ISABELLE_VTX1_DPGA_REG, 4, 0xF, 0,
			tx_tlv),
	SOC_SINGLE_TLV("Voice TX2 Volume", ISABELLE_VTX2_DPGA_REG, 4, 0xF, 0,
			tx_tlv),

	SOC_SINGLE_TLV("RX1 DPGA Volume", ISABELLE_RX1_DPGA_REG, 0, 0x3F, 0,
			rx_tlv),
	SOC_SINGLE_TLV("RX2 DPGA Volume", ISABELLE_RX2_DPGA_REG, 0, 0x3F, 0,
			rx_tlv),
	SOC_SINGLE_TLV("RX3 DPGA Volume", ISABELLE_RX3_DPGA_REG, 0, 0x3F, 0,
			rx_tlv),
	SOC_SINGLE_TLV("RX4 DPGA Volume", ISABELLE_RX4_DPGA_REG, 0, 0x3F, 0,
			rx_tlv),
	SOC_SINGLE_TLV("RX5 DPGA Volume", ISABELLE_RX5_DPGA_REG, 0, 0x3F, 0,
			rx_tlv),
	SOC_SINGLE_TLV("RX6 DPGA Volume", ISABELLE_RX6_DPGA_REG, 0, 0x3F, 0,
			rx_tlv),

	SOC_SINGLE("Headset Noise Gate", ISABELLE_HS_NG_CFG1_REG, 7, 1, 0),
	SOC_SINGLE("Handsfree Noise Gate", ISABELLE_HF_NG_CFG1_REG, 7, 1, 0),

	SOC_SINGLE("ATX1 Filter Bypass Switch", ISABELLE_AUDIO_HPF_CFG_REG,
		7, 1, 0),
	SOC_SINGLE("ATX2 Filter Bypass Switch", ISABELLE_AUDIO_HPF_CFG_REG,
		6, 1, 0),
	SOC_SINGLE("ARX1 Filter Bypass Switch", ISABELLE_AUDIO_HPF_CFG_REG,
		5, 1, 0),
	SOC_SINGLE("ARX2 Filter Bypass Switch", ISABELLE_AUDIO_HPF_CFG_REG,
		4, 1, 0),
	SOC_SINGLE("ARX3 Filter Bypass Switch", ISABELLE_AUDIO_HPF_CFG_REG,
		3, 1, 0),
	SOC_SINGLE("ARX4 Filter Bypass Switch", ISABELLE_AUDIO_HPF_CFG_REG,
		2, 1, 0),
	SOC_SINGLE("ARX5 Filter Bypass Switch", ISABELLE_AUDIO_HPF_CFG_REG,
		1, 1, 0),
	SOC_SINGLE("ARX6 Filter Bypass Switch", ISABELLE_AUDIO_HPF_CFG_REG,
		0, 1, 0),
	SOC_SINGLE("VRX1 Filter Bypass Switch", ISABELLE_AUDIO_HPF_CFG_REG,
		3, 1, 0),
	SOC_SINGLE("VRX2 Filter Bypass Switch", ISABELLE_AUDIO_HPF_CFG_REG,
		2, 1, 0),

	SOC_SINGLE("ATX1 Filter Enable Switch", ISABELLE_ALU_TX_EN_REG,
		7, 1, 0),
	SOC_SINGLE("ATX2 Filter Enable Switch", ISABELLE_ALU_TX_EN_REG,
		6, 1, 0),
	SOC_SINGLE("VTX1 Filter Enable Switch", ISABELLE_ALU_TX_EN_REG,
		5, 1, 0),
	SOC_SINGLE("VTX2 Filter Enable Switch", ISABELLE_ALU_TX_EN_REG,
		4, 1, 0),
	SOC_SINGLE("RX1 Filter Enable Switch", ISABELLE_ALU_RX_EN_REG,
		5, 1, 0),
	SOC_SINGLE("RX2 Filter Enable Switch", ISABELLE_ALU_RX_EN_REG,
		4, 1, 0),
	SOC_SINGLE("RX3 Filter Enable Switch", ISABELLE_ALU_RX_EN_REG,
		3, 1, 0),
	SOC_SINGLE("RX4 Filter Enable Switch", ISABELLE_ALU_RX_EN_REG,
		2, 1, 0),
	SOC_SINGLE("RX5 Filter Enable Switch", ISABELLE_ALU_RX_EN_REG,
		1, 1, 0),
	SOC_SINGLE("RX6 Filter Enable Switch", ISABELLE_ALU_RX_EN_REG,
		0, 1, 0),

	SOC_SINGLE("ULATX12 Capture Switch", ISABELLE_ULATX12_INTF_CFG_REG,
		7, 1, 0),

	SOC_SINGLE("DL12 Playback Switch", ISABELLE_DL12_INTF_CFG_REG,
		7, 1, 0),
	SOC_SINGLE("DL34 Playback Switch", ISABELLE_DL34_INTF_CFG_REG,
		7, 1, 0),
	SOC_SINGLE("DL56 Playback Switch", ISABELLE_DL56_INTF_CFG_REG,
		7, 1, 0),

	/* DMIC Switch */
	SOC_SINGLE("DMIC Switch", ISABELLE_DMIC_CFG_REG, 0, 1, 0),
};

static const struct snd_soc_dapm_widget isabelle_dapm_widgets[] = {
	/* Inputs */
	SND_SOC_DAPM_INPUT("MAINMIC"),
	SND_SOC_DAPM_INPUT("HSMIC"),
	SND_SOC_DAPM_INPUT("SUBMIC"),
	SND_SOC_DAPM_INPUT("LINEIN1"),
	SND_SOC_DAPM_INPUT("LINEIN2"),
	SND_SOC_DAPM_INPUT("DMICDAT"),

	/* Outputs */
	SND_SOC_DAPM_OUTPUT("HSOL"),
	SND_SOC_DAPM_OUTPUT("HSOR"),
	SND_SOC_DAPM_OUTPUT("HFL"),
	SND_SOC_DAPM_OUTPUT("HFR"),
	SND_SOC_DAPM_OUTPUT("EP"),
	SND_SOC_DAPM_OUTPUT("LINEOUT1"),
	SND_SOC_DAPM_OUTPUT("LINEOUT2"),

	SND_SOC_DAPM_PGA("DL1", SND_SOC_NOPM, 0, 0, NULL, 0),
	SND_SOC_DAPM_PGA("DL2", SND_SOC_NOPM, 0, 0, NULL, 0),
	SND_SOC_DAPM_PGA("DL3", SND_SOC_NOPM, 0, 0, NULL, 0),
	SND_SOC_DAPM_PGA("DL4", SND_SOC_NOPM, 0, 0, NULL, 0),
	SND_SOC_DAPM_PGA("DL5", SND_SOC_NOPM, 0, 0, NULL, 0),
	SND_SOC_DAPM_PGA("DL6", SND_SOC_NOPM, 0, 0, NULL, 0),

	/* Analog input muxes for the capture amplifiers */
	SND_SOC_DAPM_MUX("Analog Left Capture Route",
			SND_SOC_NOPM, 0, 0, &amic1_control),
	SND_SOC_DAPM_MUX("Analog Right Capture Route",
			SND_SOC_NOPM, 0, 0, &amic2_control),

	SND_SOC_DAPM_MUX("Sidetone Audio Playback", SND_SOC_NOPM, 0, 0,
			&st_audio_control),
	SND_SOC_DAPM_MUX("Sidetone Voice Playback", SND_SOC_NOPM, 0, 0,
			&st_voice_control),

	/* AIF */
	SND_SOC_DAPM_AIF_IN("INTF1_SDI", NULL, 0, ISABELLE_INTF_EN_REG, 7, 0),
	SND_SOC_DAPM_AIF_IN("INTF2_SDI", NULL, 0, ISABELLE_INTF_EN_REG, 6, 0),

	SND_SOC_DAPM_AIF_OUT("INTF1_SDO", NULL, 0, ISABELLE_INTF_EN_REG, 5, 0),
	SND_SOC_DAPM_AIF_OUT("INTF2_SDO", NULL, 0, ISABELLE_INTF_EN_REG, 4, 0),

	SND_SOC_DAPM_OUT_DRV("ULATX1", SND_SOC_NOPM, 0, 0, NULL, 0),
	SND_SOC_DAPM_OUT_DRV("ULATX2", SND_SOC_NOPM, 0, 0, NULL, 0),
	SND_SOC_DAPM_OUT_DRV("ULVTX1", SND_SOC_NOPM, 0, 0, NULL, 0),
	SND_SOC_DAPM_OUT_DRV("ULVTX2", SND_SOC_NOPM, 0, 0, NULL, 0),

	/* Analog Capture PGAs */
	SND_SOC_DAPM_PGA("MicAmp1", ISABELLE_AMIC_CFG_REG, 5, 0, NULL, 0),
	SND_SOC_DAPM_PGA("MicAmp2", ISABELLE_AMIC_CFG_REG, 4, 0, NULL, 0),

	/* Auxiliary FM PGAs */
	SND_SOC_DAPM_PGA("APGA1", ISABELLE_APGA_CFG_REG, 7, 0, NULL, 0),
	SND_SOC_DAPM_PGA("APGA2", ISABELLE_APGA_CFG_REG, 6, 0, NULL, 0),

	/* ADCs */
	SND_SOC_DAPM_ADC("ADC1", "Left Front Capture",
			ISABELLE_AMIC_CFG_REG, 7, 0),
	SND_SOC_DAPM_ADC("ADC2", "Right Front Capture",
			ISABELLE_AMIC_CFG_REG, 6, 0),

	/* Microphone Bias */
	SND_SOC_DAPM_SUPPLY("Headset Mic Bias", ISABELLE_ABIAS_CFG_REG,
			3, 0, NULL, 0),
	SND_SOC_DAPM_SUPPLY("Main Mic Bias", ISABELLE_ABIAS_CFG_REG,
			2, 0, NULL, 0),
	SND_SOC_DAPM_SUPPLY("Digital Mic1 Bias",
			ISABELLE_DBIAS_CFG_REG, 3, 0, NULL, 0),
	SND_SOC_DAPM_SUPPLY("Digital Mic2 Bias",
			ISABELLE_DBIAS_CFG_REG, 2, 0, NULL, 0),

	/* Mixers */
	SND_SOC_DAPM_MIXER("Headset Left Mixer", SND_SOC_NOPM, 0, 0,
			isabelle_hs_left_mixer_controls,
			ARRAY_SIZE(isabelle_hs_left_mixer_controls)),
	SND_SOC_DAPM_MIXER("Headset Right Mixer", SND_SOC_NOPM, 0, 0,
			isabelle_hs_right_mixer_controls,
			ARRAY_SIZE(isabelle_hs_right_mixer_controls)),
	SND_SOC_DAPM_MIXER("Handsfree Left Mixer", SND_SOC_NOPM, 0, 0,
			isabelle_hf_left_mixer_controls,
			ARRAY_SIZE(isabelle_hf_left_mixer_controls)),
	SND_SOC_DAPM_MIXER("Handsfree Right Mixer", SND_SOC_NOPM, 0, 0,
			isabelle_hf_right_mixer_controls,
			ARRAY_SIZE(isabelle_hf_right_mixer_controls)),
	SND_SOC_DAPM_MIXER("LINEOUT1 Mixer", SND_SOC_NOPM, 0, 0,
			isabelle_aux_left_mixer_controls,
			ARRAY_SIZE(isabelle_aux_left_mixer_controls)),
	SND_SOC_DAPM_MIXER("LINEOUT2 Mixer", SND_SOC_NOPM, 0, 0,
			isabelle_aux_right_mixer_controls,
			ARRAY_SIZE(isabelle_aux_right_mixer_controls)),
	SND_SOC_DAPM_MIXER("Earphone Mixer", SND_SOC_NOPM, 0, 0,
			isabelle_ep_mixer_controls,
			ARRAY_SIZE(isabelle_ep_mixer_controls)),

	SND_SOC_DAPM_MIXER("DPGA1L Mixer", SND_SOC_NOPM, 0, 0,
			isabelle_dpga1_left_mixer_controls,
			ARRAY_SIZE(isabelle_dpga1_left_mixer_controls)),
	SND_SOC_DAPM_MIXER("DPGA1R Mixer", SND_SOC_NOPM, 0, 0,
			isabelle_dpga1_right_mixer_controls,
			ARRAY_SIZE(isabelle_dpga1_right_mixer_controls)),
	SND_SOC_DAPM_MIXER("DPGA2L Mixer", SND_SOC_NOPM, 0, 0,
			isabelle_dpga2_left_mixer_controls,
			ARRAY_SIZE(isabelle_dpga2_left_mixer_controls)),
	SND_SOC_DAPM_MIXER("DPGA2R Mixer", SND_SOC_NOPM, 0, 0,
			isabelle_dpga2_right_mixer_controls,
			ARRAY_SIZE(isabelle_dpga2_right_mixer_controls)),
	SND_SOC_DAPM_MIXER("DPGA3L Mixer", SND_SOC_NOPM, 0, 0,
			isabelle_dpga3_left_mixer_controls,
			ARRAY_SIZE(isabelle_dpga3_left_mixer_controls)),
	SND_SOC_DAPM_MIXER("DPGA3R Mixer", SND_SOC_NOPM, 0, 0,
			isabelle_dpga3_right_mixer_controls,
			ARRAY_SIZE(isabelle_dpga3_right_mixer_controls)),

	SND_SOC_DAPM_MIXER("RX1 Mixer", SND_SOC_NOPM, 0, 0,
			isabelle_rx1_mixer_controls,
			ARRAY_SIZE(isabelle_rx1_mixer_controls)),
	SND_SOC_DAPM_MIXER("RX2 Mixer", SND_SOC_NOPM, 0, 0,
			isabelle_rx2_mixer_controls,
			ARRAY_SIZE(isabelle_rx2_mixer_controls)),
	SND_SOC_DAPM_MIXER("RX3 Mixer", SND_SOC_NOPM, 0, 0,
			isabelle_rx3_mixer_controls,
			ARRAY_SIZE(isabelle_rx3_mixer_controls)),
	SND_SOC_DAPM_MIXER("RX4 Mixer", SND_SOC_NOPM, 0, 0,
			isabelle_rx4_mixer_controls,
			ARRAY_SIZE(isabelle_rx4_mixer_controls)),
	SND_SOC_DAPM_MIXER("RX5 Mixer", SND_SOC_NOPM, 0, 0,
			isabelle_rx5_mixer_controls,
			ARRAY_SIZE(isabelle_rx5_mixer_controls)),
	SND_SOC_DAPM_MIXER("RX6 Mixer", SND_SOC_NOPM, 0, 0,
			isabelle_rx6_mixer_controls,
			ARRAY_SIZE(isabelle_rx6_mixer_controls)),

	/* DACs */
	SND_SOC_DAPM_DAC("DAC1L", "Headset Playback", ISABELLE_DAC_CFG_REG,
			5, 0),
	SND_SOC_DAPM_DAC("DAC1R", "Headset Playback", ISABELLE_DAC_CFG_REG,
			4, 0),
	SND_SOC_DAPM_DAC("DAC2L", "Handsfree Playback", ISABELLE_DAC_CFG_REG,
			3, 0),
	SND_SOC_DAPM_DAC("DAC2R", "Handsfree Playback", ISABELLE_DAC_CFG_REG,
			2, 0),
	SND_SOC_DAPM_DAC("DAC3L", "Lineout Playback", ISABELLE_DAC_CFG_REG,
			1, 0),
	SND_SOC_DAPM_DAC("DAC3R", "Lineout Playback", ISABELLE_DAC_CFG_REG,
			0, 0),

	/* Analog Playback PGAs */
	SND_SOC_DAPM_PGA("Sidetone Audio PGA", SND_SOC_NOPM, 0, 0, NULL, 0),
	SND_SOC_DAPM_PGA("Sidetone Voice PGA", SND_SOC_NOPM, 0, 0, NULL, 0),
	SND_SOC_DAPM_PGA("HF Left PGA", SND_SOC_NOPM, 0, 0, NULL, 0),
	SND_SOC_DAPM_PGA("HF Right PGA", SND_SOC_NOPM, 0, 0, NULL, 0),
	SND_SOC_DAPM_PGA("DPGA1L", SND_SOC_NOPM, 0, 0, NULL, 0),
	SND_SOC_DAPM_PGA("DPGA1R", SND_SOC_NOPM, 0, 0, NULL, 0),
	SND_SOC_DAPM_PGA("DPGA2L", SND_SOC_NOPM, 0, 0, NULL, 0),
	SND_SOC_DAPM_PGA("DPGA2R", SND_SOC_NOPM, 0, 0, NULL, 0),
	SND_SOC_DAPM_PGA("DPGA3L", SND_SOC_NOPM, 0, 0, NULL, 0),
	SND_SOC_DAPM_PGA("DPGA3R", SND_SOC_NOPM, 0, 0, NULL, 0),

	/* Analog Playback Mux */
	SND_SOC_DAPM_MUX("RX1 Playback", ISABELLE_ALU_RX_EN_REG, 5, 0,
			&rx1_mux_controls),
	SND_SOC_DAPM_MUX("RX2 Playback", ISABELLE_ALU_RX_EN_REG, 4, 0,
			&rx2_mux_controls),

	/* TX Select */
	SND_SOC_DAPM_MUX("ATX Select", ISABELLE_TX_INPUT_CFG_REG,
			7, 0, &atx_mux_controls),
	SND_SOC_DAPM_MUX("VTX Select", ISABELLE_TX_INPUT_CFG_REG,
			6, 0, &vtx_mux_controls),

	SND_SOC_DAPM_SWITCH("Earphone Playback", SND_SOC_NOPM, 0, 0,
			&ep_path_enable_control),

	/* Output Drivers */
	SND_SOC_DAPM_OUT_DRV("HS Left Driver", ISABELLE_HSDRV_CFG2_REG,
			1, 0, NULL, 0),
	SND_SOC_DAPM_OUT_DRV("HS Right Driver", ISABELLE_HSDRV_CFG2_REG,
			0, 0, NULL, 0),
	SND_SOC_DAPM_OUT_DRV("LINEOUT1 Left Driver", ISABELLE_LINEAMP_CFG_REG,
			1, 0, NULL, 0),
	SND_SOC_DAPM_OUT_DRV("LINEOUT2 Right Driver", ISABELLE_LINEAMP_CFG_REG,
			0, 0, NULL, 0),
	SND_SOC_DAPM_OUT_DRV("Earphone Driver", ISABELLE_EARDRV_CFG2_REG,
			1, 0, NULL, 0),

	SND_SOC_DAPM_OUT_DRV("HF Left Driver", ISABELLE_HFDRV_CFG_REG,
			1, 0, NULL, 0),
	SND_SOC_DAPM_OUT_DRV("HF Right Driver", ISABELLE_HFDRV_CFG_REG,
			0, 0, NULL, 0),
};

static const struct snd_soc_dapm_route isabelle_intercon[] = {
	/* Interface mapping */
	{ "DL1", "DL12 Playback Switch", "INTF1_SDI" },
	{ "DL2", "DL12 Playback Switch", "INTF1_SDI" },
	{ "DL3", "DL34 Playback Switch", "INTF1_SDI" },
	{ "DL4", "DL34 Playback Switch", "INTF1_SDI" },
	{ "DL5", "DL56 Playback Switch", "INTF1_SDI" },
	{ "DL6", "DL56 Playback Switch", "INTF1_SDI" },

	{ "DL1", "DL12 Playback Switch", "INTF2_SDI" },
	{ "DL2", "DL12 Playback Switch", "INTF2_SDI" },
	{ "DL3", "DL34 Playback Switch", "INTF2_SDI" },
	{ "DL4", "DL34 Playback Switch", "INTF2_SDI" },
	{ "DL5", "DL56 Playback Switch", "INTF2_SDI" },
	{ "DL6", "DL56 Playback Switch", "INTF2_SDI" },

	/* Input side mapping */
	{ "Sidetone Audio PGA", NULL, "Sidetone Audio Playback" },
	{ "Sidetone Voice PGA", NULL, "Sidetone Voice Playback" },

	{ "RX1 Mixer", "ST1 Playback Switch", "Sidetone Audio PGA" },

	{ "RX1 Mixer", "ST1 Playback Switch", "Sidetone Voice PGA" },
	{ "RX1 Mixer", "DL1 Playback Switch", "DL1" },

	{ "RX2 Mixer", "ST2 Playback Switch", "Sidetone Audio PGA" },

	{ "RX2 Mixer", "ST2 Playback Switch", "Sidetone Voice PGA" },
	{ "RX2 Mixer", "DL2 Playback Switch", "DL2" },

	{ "RX3 Mixer", "ST1 Playback Switch", "Sidetone Voice PGA" },
	{ "RX3 Mixer", "DL3 Playback Switch", "DL3" },

	{ "RX4 Mixer", "ST2 Playback Switch", "Sidetone Voice PGA" },
	{ "RX4 Mixer", "DL4 Playback Switch", "DL4" },

	{ "RX5 Mixer", "ST1 Playback Switch", "Sidetone Voice PGA" },
	{ "RX5 Mixer", "DL5 Playback Switch", "DL5" },

	{ "RX6 Mixer", "ST2 Playback Switch", "Sidetone Voice PGA" },
	{ "RX6 Mixer", "DL6 Playback Switch", "DL6" },

	/* Capture path */
	{ "Analog Left Capture Route", "Headset Mic", "HSMIC" },
	{ "Analog Left Capture Route", "Main Mic", "MAINMIC" },
	{ "Analog Left Capture Route", "Aux/FM Left", "LINEIN1" },

	{ "Analog Right Capture Route", "Sub Mic", "SUBMIC" },
	{ "Analog Right Capture Route", "Aux/FM Right", "LINEIN2" },

	{ "MicAmp1", NULL, "Analog Left Capture Route" },
	{ "MicAmp2", NULL, "Analog Right Capture Route" },

	{ "ADC1", NULL, "MicAmp1" },
	{ "ADC2", NULL, "MicAmp2" },

	{ "ATX Select", "AMIC1", "ADC1" },
	{ "ATX Select", "DMIC", "DMICDAT" },
	{ "ATX Select", "AMIC2", "ADC2" },

	{ "VTX Select", "AMIC1", "ADC1" },
	{ "VTX Select", "DMIC", "DMICDAT" },
	{ "VTX Select", "AMIC2", "ADC2" },

	{ "ULATX1", "ATX1 Filter Enable Switch", "ATX Select" },
	{ "ULATX1", "ATX1 Filter Bypass Switch", "ATX Select" },
	{ "ULATX2", "ATX2 Filter Enable Switch", "ATX Select" },
	{ "ULATX2", "ATX2 Filter Bypass Switch", "ATX Select" },

	{ "ULVTX1", "VTX1 Filter Enable Switch", "VTX Select" },
	{ "ULVTX1", "VTX1 Filter Bypass Switch", "VTX Select" },
	{ "ULVTX2", "VTX2 Filter Enable Switch", "VTX Select" },
	{ "ULVTX2", "VTX2 Filter Bypass Switch", "VTX Select" },

	{ "INTF1_SDO", "ULATX12 Capture Switch", "ULATX1" },
	{ "INTF1_SDO", "ULATX12 Capture Switch", "ULATX2" },
	{ "INTF2_SDO", "ULATX12 Capture Switch", "ULATX1" },
	{ "INTF2_SDO", "ULATX12 Capture Switch", "ULATX2" },

	{ "INTF1_SDO", NULL, "ULVTX1" },
	{ "INTF1_SDO", NULL, "ULVTX2" },
	{ "INTF2_SDO", NULL, "ULVTX1" },
	{ "INTF2_SDO", NULL, "ULVTX2" },

	/* AFM Path */
	{ "APGA1", NULL, "LINEIN1" },
	{ "APGA2", NULL, "LINEIN2" },

	{ "RX1 Playback", "VRX1 Filter Bypass Switch", "RX1 Mixer" },
	{ "RX1 Playback", "ARX1 Filter Bypass Switch", "RX1 Mixer" },
	{ "RX1 Playback", "RX1 Filter Enable Switch", "RX1 Mixer" },

	{ "RX2 Playback", "VRX2 Filter Bypass Switch", "RX2 Mixer" },
	{ "RX2 Playback", "ARX2 Filter Bypass Switch", "RX2 Mixer" },
	{ "RX2 Playback", "RX2 Filter Enable Switch", "RX2 Mixer" },

	{ "RX3 Playback", "ARX3 Filter Bypass Switch", "RX3 Mixer" },
	{ "RX3 Playback", "RX3 Filter Enable Switch", "RX3 Mixer" },

	{ "RX4 Playback", "ARX4 Filter Bypass Switch", "RX4 Mixer" },
	{ "RX4 Playback", "RX4 Filter Enable Switch", "RX4 Mixer" },

	{ "RX5 Playback", "ARX5 Filter Bypass Switch", "RX5 Mixer" },
	{ "RX5 Playback", "RX5 Filter Enable Switch", "RX5 Mixer" },

	{ "RX6 Playback", "ARX6 Filter Bypass Switch", "RX6 Mixer" },
	{ "RX6 Playback", "RX6 Filter Enable Switch", "RX6 Mixer" },

	{ "DPGA1L Mixer", "RX1 Playback Switch", "RX1 Playback" },
	{ "DPGA1L Mixer", "RX3 Playback Switch", "RX3 Playback" },
	{ "DPGA1L Mixer", "RX5 Playback Switch", "RX5 Playback" },

	{ "DPGA1R Mixer", "RX2 Playback Switch", "RX2 Playback" },
	{ "DPGA1R Mixer", "RX4 Playback Switch", "RX4 Playback" },
	{ "DPGA1R Mixer", "RX6 Playback Switch", "RX6 Playback" },

	{ "DPGA1L", NULL, "DPGA1L Mixer" },
	{ "DPGA1R", NULL, "DPGA1R Mixer" },

	{ "DAC1L", NULL, "DPGA1L" },
	{ "DAC1R", NULL, "DPGA1R" },

	{ "DPGA2L Mixer", "RX1 Playback Switch", "RX1 Playback" },
	{ "DPGA2L Mixer", "RX2 Playback Switch", "RX2 Playback" },
	{ "DPGA2L Mixer", "RX3 Playback Switch", "RX3 Playback" },
	{ "DPGA2L Mixer", "RX4 Playback Switch", "RX4 Playback" },
	{ "DPGA2L Mixer", "RX5 Playback Switch", "RX5 Playback" },
	{ "DPGA2L Mixer", "RX6 Playback Switch", "RX6 Playback" },

	{ "DPGA2R Mixer", "RX2 Playback Switch", "RX2 Playback" },
	{ "DPGA2R Mixer", "RX4 Playback Switch", "RX4 Playback" },
	{ "DPGA2R Mixer", "RX6 Playback Switch", "RX6 Playback" },

	{ "DPGA2L", NULL, "DPGA2L Mixer" },
	{ "DPGA2R", NULL, "DPGA2R Mixer" },

	{ "DAC2L", NULL, "DPGA2L" },
	{ "DAC2R", NULL, "DPGA2R" },

	{ "DPGA3L Mixer", "RX1 Playback Switch", "RX1 Playback" },
	{ "DPGA3L Mixer", "RX3 Playback Switch", "RX3 Playback" },
	{ "DPGA3L Mixer", "RX5 Playback Switch", "RX5 Playback" },

	{ "DPGA3R Mixer", "RX2 Playback Switch", "RX2 Playback" },
	{ "DPGA3R Mixer", "RX4 Playback Switch", "RX4 Playback" },
	{ "DPGA3R Mixer", "RX6 Playback Switch", "RX6 Playback" },

	{ "DPGA3L", NULL, "DPGA3L Mixer" },
	{ "DPGA3R", NULL, "DPGA3R Mixer" },

	{ "DAC3L", NULL, "DPGA3L" },
	{ "DAC3R", NULL, "DPGA3R" },

	{ "Headset Left Mixer", "DAC1L Playback Switch", "DAC1L" },
	{ "Headset Left Mixer", "APGA1 Playback Switch", "APGA1" },

	{ "Headset Right Mixer", "DAC1R Playback Switch", "DAC1R" },
	{ "Headset Right Mixer", "APGA2 Playback Switch", "APGA2" },

	{ "HS Left Driver", NULL, "Headset Left Mixer" },
	{ "HS Right Driver", NULL, "Headset Right Mixer" },

	{ "HSOL", NULL, "HS Left Driver" },
	{ "HSOR", NULL, "HS Right Driver" },

	/* Earphone playback path */
	{ "Earphone Mixer", "DAC2L Playback Switch", "DAC2L" },
	{ "Earphone Mixer", "APGA1 Playback Switch", "APGA1" },

	{ "Earphone Playback", "Switch", "Earphone Mixer" },
	{ "Earphone Driver", NULL, "Earphone Playback" },
	{ "EP", NULL, "Earphone Driver" },

	{ "Handsfree Left Mixer", "DAC2L Playback Switch", "DAC2L" },
	{ "Handsfree Left Mixer", "APGA1 Playback Switch", "APGA1" },

	{ "Handsfree Right Mixer", "DAC2R Playback Switch", "DAC2R" },
	{ "Handsfree Right Mixer", "APGA2 Playback Switch", "APGA2" },

	{ "HF Left PGA", NULL, "Handsfree Left Mixer" },
	{ "HF Right PGA", NULL, "Handsfree Right Mixer" },

	{ "HF Left Driver", NULL, "HF Left PGA" },
	{ "HF Right Driver", NULL, "HF Right PGA" },

	{ "HFL", NULL, "HF Left Driver" },
	{ "HFR", NULL, "HF Right Driver" },

	{ "LINEOUT1 Mixer", "DAC3L Playback Switch", "DAC3L" },
	{ "LINEOUT1 Mixer", "APGA1 Playback Switch", "APGA1" },

	{ "LINEOUT2 Mixer", "DAC3R Playback Switch", "DAC3R" },
	{ "LINEOUT2 Mixer", "APGA2 Playback Switch", "APGA2" },

	{ "LINEOUT1 Driver", NULL, "LINEOUT1 Mixer" },
	{ "LINEOUT2 Driver", NULL, "LINEOUT2 Mixer" },

	{ "LINEOUT1", NULL, "LINEOUT1 Driver" },
	{ "LINEOUT2", NULL, "LINEOUT2 Driver" },
};

static int isabelle_hs_mute(struct snd_soc_dai *dai, int mute, int direction)
{
	snd_soc_component_update_bits(dai->component, ISABELLE_DAC1_SOFTRAMP_REG,
			BIT(4), (mute ? BIT(4) : 0));

	return 0;
}

static int isabelle_hf_mute(struct snd_soc_dai *dai, int mute, int direction)
{
	snd_soc_component_update_bits(dai->component, ISABELLE_DAC2_SOFTRAMP_REG,
			BIT(4), (mute ? BIT(4) : 0));

	return 0;
}

static int isabelle_line_mute(struct snd_soc_dai *dai, int mute, int direction)
{
	snd_soc_component_update_bits(dai->component, ISABELLE_DAC3_SOFTRAMP_REG,
			BIT(4), (mute ? BIT(4) : 0));

	return 0;
}

static int isabelle_set_bias_level(struct snd_soc_component *component,
				enum snd_soc_bias_level level)
{
	switch (level) {
	case SND_SOC_BIAS_ON:
		break;
	case SND_SOC_BIAS_PREPARE:
		break;

	case SND_SOC_BIAS_STANDBY:
		snd_soc_component_update_bits(component, ISABELLE_PWR_EN_REG,
				ISABELLE_CHIP_EN, BIT(0));
		break;

	case SND_SOC_BIAS_OFF:
		snd_soc_component_update_bits(component, ISABELLE_PWR_EN_REG,
				ISABELLE_CHIP_EN, 0);
		break;
	}

	return 0;
}

static int isabelle_hw_params(struct snd_pcm_substream *substream,
			      struct snd_pcm_hw_params *params,
			      struct snd_soc_dai *dai)
{
	struct snd_soc_component *component = dai->component;
	u16 aif = 0;
	unsigned int fs_val = 0;

	switch (params_rate(params)) {
	case 8000:
		fs_val = ISABELLE_FS_RATE_8;
		break;
	case 11025:
		fs_val = ISABELLE_FS_RATE_11;
		break;
	case 12000:
		fs_val = ISABELLE_FS_RATE_12;
		break;
	case 16000:
		fs_val = ISABELLE_FS_RATE_16;
		break;
	case 22050:
		fs_val = ISABELLE_FS_RATE_22;
		break;
	case 24000:
		fs_val = ISABELLE_FS_RATE_24;
		break;
	case 32000:
		fs_val = ISABELLE_FS_RATE_32;
		break;
	case 44100:
		fs_val = ISABELLE_FS_RATE_44;
		break;
	case 48000:
		fs_val = ISABELLE_FS_RATE_48;
		break;
	default:
		return -EINVAL;
	}

	snd_soc_component_update_bits(component, ISABELLE_FS_RATE_CFG_REG,
			ISABELLE_FS_RATE_MASK, fs_val);

	/* bit size */
	switch (params_width(params)) {
	case 20:
		aif |= ISABELLE_AIF_LENGTH_20;
		break;
	case 32:
		aif |= ISABELLE_AIF_LENGTH_32;
		break;
	default:
		return -EINVAL;
	}

	snd_soc_component_update_bits(component, ISABELLE_INTF_CFG_REG,
			ISABELLE_AIF_LENGTH_MASK, aif);

	return 0;
}

static int isabelle_set_dai_fmt(struct snd_soc_dai *codec_dai, unsigned int fmt)
{
	struct snd_soc_component *component = codec_dai->component;
	unsigned int aif_val = 0;

	switch (fmt & SND_SOC_DAIFMT_MASTER_MASK) {
	case SND_SOC_DAIFMT_CBS_CFS:
		aif_val &= ~ISABELLE_AIF_MS;
		break;
	case SND_SOC_DAIFMT_CBM_CFM:
		aif_val |= ISABELLE_AIF_MS;
		break;
	default:
		return -EINVAL;
	}

	switch (fmt & SND_SOC_DAIFMT_FORMAT_MASK) {
	case SND_SOC_DAIFMT_I2S:
		aif_val |= ISABELLE_I2S_MODE;
		break;
	case SND_SOC_DAIFMT_LEFT_J:
		aif_val |= ISABELLE_LEFT_J_MODE;
		break;
	case SND_SOC_DAIFMT_PDM:
		aif_val |= ISABELLE_PDM_MODE;
		break;
	default:
		return -EINVAL;
	}

	snd_soc_component_update_bits(component, ISABELLE_INTF_CFG_REG,
			(ISABELLE_AIF_MS | ISABELLE_AIF_FMT_MASK), aif_val);

	return 0;
}

/* Rates supported by Isabelle driver */
#define ISABELLE_RATES		SNDRV_PCM_RATE_8000_48000

/* Formates supported by Isabelle driver. */
#define ISABELLE_FORMATS (SNDRV_PCM_FMTBIT_S20_3LE |\
			SNDRV_PCM_FMTBIT_S32_LE)

static const struct snd_soc_dai_ops isabelle_hs_dai_ops = {
	.hw_params	= isabelle_hw_params,
	.set_fmt	= isabelle_set_dai_fmt,
	.mute_stream	= isabelle_hs_mute,
	.no_capture_mute = 1,
};

static const struct snd_soc_dai_ops isabelle_hf_dai_ops = {
	.hw_params	= isabelle_hw_params,
	.set_fmt	= isabelle_set_dai_fmt,
	.mute_stream	= isabelle_hf_mute,
	.no_capture_mute = 1,
};

static const struct snd_soc_dai_ops isabelle_line_dai_ops = {
	.hw_params	= isabelle_hw_params,
	.set_fmt	= isabelle_set_dai_fmt,
	.mute_stream	= isabelle_line_mute,
	.no_capture_mute = 1,
};

static const struct snd_soc_dai_ops isabelle_ul_dai_ops = {
	.hw_params	= isabelle_hw_params,
	.set_fmt	= isabelle_set_dai_fmt,
};

/* ISABELLE dai structure */
static struct snd_soc_dai_driver isabelle_dai[] = {
	{
		.name = "isabelle-dl1",
		.playback = {
			.stream_name = "Headset Playback",
			.channels_min = 1,
			.channels_max = 2,
			.rates = ISABELLE_RATES,
			.formats = ISABELLE_FORMATS,
		},
		.ops = &isabelle_hs_dai_ops,
	},
	{
		.name = "isabelle-dl2",
		.playback = {
			.stream_name = "Handsfree Playback",
			.channels_min = 1,
			.channels_max = 2,
			.rates = ISABELLE_RATES,
			.formats = ISABELLE_FORMATS,
		},
		.ops = &isabelle_hf_dai_ops,
	},
	{
		.name = "isabelle-lineout",
		.playback = {
			.stream_name = "Lineout Playback",
			.channels_min = 1,
			.channels_max = 2,
			.rates = ISABELLE_RATES,
			.formats = ISABELLE_FORMATS,
		},
		.ops = &isabelle_line_dai_ops,
	},
	{
		.name = "isabelle-ul",
		.capture = {
			.stream_name = "Capture",
			.channels_min = 1,
			.channels_max = 2,
			.rates = ISABELLE_RATES,
			.formats = ISABELLE_FORMATS,
		},
		.ops = &isabelle_ul_dai_ops,
	},
};

<<<<<<< HEAD
static struct snd_soc_codec_driver soc_codec_dev_isabelle = {
	.set_bias_level = isabelle_set_bias_level,
	.component_driver = {
		.controls		= isabelle_snd_controls,
		.num_controls		= ARRAY_SIZE(isabelle_snd_controls),
		.dapm_widgets		= isabelle_dapm_widgets,
		.num_dapm_widgets	= ARRAY_SIZE(isabelle_dapm_widgets),
		.dapm_routes		= isabelle_intercon,
		.num_dapm_routes	= ARRAY_SIZE(isabelle_intercon),
	},
	.idle_bias_off = true,
=======
static const struct snd_soc_component_driver soc_component_dev_isabelle = {
	.set_bias_level		= isabelle_set_bias_level,
	.controls		= isabelle_snd_controls,
	.num_controls		= ARRAY_SIZE(isabelle_snd_controls),
	.dapm_widgets		= isabelle_dapm_widgets,
	.num_dapm_widgets	= ARRAY_SIZE(isabelle_dapm_widgets),
	.dapm_routes		= isabelle_intercon,
	.num_dapm_routes	= ARRAY_SIZE(isabelle_intercon),
	.use_pmdown_time	= 1,
	.endianness		= 1,
	.non_legacy_dai_naming	= 1,
>>>>>>> 24b8d41d
};

static const struct regmap_config isabelle_regmap_config = {
	.reg_bits = 8,
	.val_bits = 8,

	.max_register = ISABELLE_MAX_REGISTER,
	.reg_defaults = isabelle_reg_defs,
	.num_reg_defaults = ARRAY_SIZE(isabelle_reg_defs),
	.cache_type = REGCACHE_RBTREE,
};

static int isabelle_i2c_probe(struct i2c_client *i2c,
			      const struct i2c_device_id *id)
{
	struct regmap *isabelle_regmap;
	int ret = 0;

	isabelle_regmap = devm_regmap_init_i2c(i2c, &isabelle_regmap_config);
	if (IS_ERR(isabelle_regmap)) {
		ret = PTR_ERR(isabelle_regmap);
		dev_err(&i2c->dev, "Failed to allocate register map: %d\n",
			ret);
		return ret;
	}
	i2c_set_clientdata(i2c, isabelle_regmap);

	ret = devm_snd_soc_register_component(&i2c->dev,
				&soc_component_dev_isabelle, isabelle_dai,
				ARRAY_SIZE(isabelle_dai));
	if (ret < 0) {
		dev_err(&i2c->dev, "Failed to register component: %d\n", ret);
		return ret;
	}

	return ret;
}

static const struct i2c_device_id isabelle_i2c_id[] = {
	{ "isabelle", 0 },
	{ }
};
MODULE_DEVICE_TABLE(i2c, isabelle_i2c_id);

static struct i2c_driver isabelle_i2c_driver = {
	.driver = {
		.name = "isabelle",
	},
	.probe = isabelle_i2c_probe,
	.id_table = isabelle_i2c_id,
};

module_i2c_driver(isabelle_i2c_driver);

MODULE_DESCRIPTION("ASoC ISABELLE driver");
MODULE_AUTHOR("Vishwas A Deshpande <vishwas.a.deshpande@ti.com>");
MODULE_AUTHOR("M R Swami Reddy <MR.Swami.Reddy@ti.com>");
MODULE_LICENSE("GPL v2");<|MERGE_RESOLUTION|>--- conflicted
+++ resolved
@@ -1085,19 +1085,6 @@
 	},
 };
 
-<<<<<<< HEAD
-static struct snd_soc_codec_driver soc_codec_dev_isabelle = {
-	.set_bias_level = isabelle_set_bias_level,
-	.component_driver = {
-		.controls		= isabelle_snd_controls,
-		.num_controls		= ARRAY_SIZE(isabelle_snd_controls),
-		.dapm_widgets		= isabelle_dapm_widgets,
-		.num_dapm_widgets	= ARRAY_SIZE(isabelle_dapm_widgets),
-		.dapm_routes		= isabelle_intercon,
-		.num_dapm_routes	= ARRAY_SIZE(isabelle_intercon),
-	},
-	.idle_bias_off = true,
-=======
 static const struct snd_soc_component_driver soc_component_dev_isabelle = {
 	.set_bias_level		= isabelle_set_bias_level,
 	.controls		= isabelle_snd_controls,
@@ -1109,7 +1096,6 @@
 	.use_pmdown_time	= 1,
 	.endianness		= 1,
 	.non_legacy_dai_naming	= 1,
->>>>>>> 24b8d41d
 };
 
 static const struct regmap_config isabelle_regmap_config = {
