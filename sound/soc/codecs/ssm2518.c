// SPDX-License-Identifier: GPL-2.0-only
/*
 * SSM2518 amplifier audio driver
 *
 * Copyright 2013 Analog Devices Inc.
 *  Author: Lars-Peter Clausen <lars@metafoo.de>
 */

#include <linux/module.h>
#include <linux/init.h>
#include <linux/i2c.h>
#include <linux/regmap.h>
#include <linux/slab.h>
#include <linux/gpio.h>
#include <linux/of_gpio.h>
#include <linux/platform_data/ssm2518.h>
#include <sound/core.h>
#include <sound/pcm.h>
#include <sound/pcm_params.h>
#include <sound/soc.h>
#include <sound/initval.h>
#include <sound/tlv.h>

#include "ssm2518.h"

#define SSM2518_REG_POWER1		0x00
#define SSM2518_REG_CLOCK		0x01
#define SSM2518_REG_SAI_CTRL1		0x02
#define SSM2518_REG_SAI_CTRL2		0x03
#define SSM2518_REG_CHAN_MAP		0x04
#define SSM2518_REG_LEFT_VOL		0x05
#define SSM2518_REG_RIGHT_VOL		0x06
#define SSM2518_REG_MUTE_CTRL		0x07
#define SSM2518_REG_FAULT_CTRL		0x08
#define SSM2518_REG_POWER2		0x09
#define SSM2518_REG_DRC_1		0x0a
#define SSM2518_REG_DRC_2		0x0b
#define SSM2518_REG_DRC_3		0x0c
#define SSM2518_REG_DRC_4		0x0d
#define SSM2518_REG_DRC_5		0x0e
#define SSM2518_REG_DRC_6		0x0f
#define SSM2518_REG_DRC_7		0x10
#define SSM2518_REG_DRC_8		0x11
#define SSM2518_REG_DRC_9		0x12

#define SSM2518_POWER1_RESET			BIT(7)
#define SSM2518_POWER1_NO_BCLK			BIT(5)
#define SSM2518_POWER1_MCS_MASK			(0xf << 1)
#define SSM2518_POWER1_MCS_64FS			(0x0 << 1)
#define SSM2518_POWER1_MCS_128FS		(0x1 << 1)
#define SSM2518_POWER1_MCS_256FS		(0x2 << 1)
#define SSM2518_POWER1_MCS_384FS		(0x3 << 1)
#define SSM2518_POWER1_MCS_512FS		(0x4 << 1)
#define SSM2518_POWER1_MCS_768FS		(0x5 << 1)
#define SSM2518_POWER1_MCS_100FS		(0x6 << 1)
#define SSM2518_POWER1_MCS_200FS		(0x7 << 1)
#define SSM2518_POWER1_MCS_400FS		(0x8 << 1)
#define SSM2518_POWER1_SPWDN			BIT(0)

#define SSM2518_CLOCK_ASR			BIT(0)

#define SSM2518_SAI_CTRL1_FMT_MASK		(0x3 << 5)
#define SSM2518_SAI_CTRL1_FMT_I2S		(0x0 << 5)
#define SSM2518_SAI_CTRL1_FMT_LJ		(0x1 << 5)
#define SSM2518_SAI_CTRL1_FMT_RJ_24BIT		(0x2 << 5)
#define SSM2518_SAI_CTRL1_FMT_RJ_16BIT		(0x3 << 5)

#define SSM2518_SAI_CTRL1_SAI_MASK		(0x7 << 2)
#define SSM2518_SAI_CTRL1_SAI_I2S		(0x0 << 2)
#define SSM2518_SAI_CTRL1_SAI_TDM_2		(0x1 << 2)
#define SSM2518_SAI_CTRL1_SAI_TDM_4		(0x2 << 2)
#define SSM2518_SAI_CTRL1_SAI_TDM_8		(0x3 << 2)
#define SSM2518_SAI_CTRL1_SAI_TDM_16		(0x4 << 2)
#define SSM2518_SAI_CTRL1_SAI_MONO		(0x5 << 2)

#define SSM2518_SAI_CTRL1_FS_MASK		(0x3)
#define SSM2518_SAI_CTRL1_FS_8000_12000		(0x0)
#define SSM2518_SAI_CTRL1_FS_16000_24000	(0x1)
#define SSM2518_SAI_CTRL1_FS_32000_48000	(0x2)
#define SSM2518_SAI_CTRL1_FS_64000_96000	(0x3)

#define SSM2518_SAI_CTRL2_BCLK_INTERAL		BIT(7)
#define SSM2518_SAI_CTRL2_LRCLK_PULSE		BIT(6)
#define SSM2518_SAI_CTRL2_LRCLK_INVERT		BIT(5)
#define SSM2518_SAI_CTRL2_MSB			BIT(4)
#define SSM2518_SAI_CTRL2_SLOT_WIDTH_MASK	(0x3 << 2)
#define SSM2518_SAI_CTRL2_SLOT_WIDTH_32		(0x0 << 2)
#define SSM2518_SAI_CTRL2_SLOT_WIDTH_24		(0x1 << 2)
#define SSM2518_SAI_CTRL2_SLOT_WIDTH_16		(0x2 << 2)
#define SSM2518_SAI_CTRL2_BCLK_INVERT		BIT(1)

#define SSM2518_CHAN_MAP_RIGHT_SLOT_OFFSET	4
#define SSM2518_CHAN_MAP_RIGHT_SLOT_MASK	0xf0
#define SSM2518_CHAN_MAP_LEFT_SLOT_OFFSET	0
#define SSM2518_CHAN_MAP_LEFT_SLOT_MASK		0x0f

#define SSM2518_MUTE_CTRL_ANA_GAIN		BIT(5)
#define SSM2518_MUTE_CTRL_MUTE_MASTER		BIT(0)

#define SSM2518_POWER2_APWDN			BIT(0)

#define SSM2518_DAC_MUTE			BIT(6)
#define SSM2518_DAC_FS_MASK			0x07
#define SSM2518_DAC_FS_8000			0x00
#define SSM2518_DAC_FS_16000			0x01
#define SSM2518_DAC_FS_32000			0x02
#define SSM2518_DAC_FS_64000			0x03
#define SSM2518_DAC_FS_128000			0x04

struct ssm2518 {
	struct regmap *regmap;
	bool right_j;

	unsigned int sysclk;
	const struct snd_pcm_hw_constraint_list *constraints;

	int enable_gpio;
};

static const struct reg_default ssm2518_reg_defaults[] = {
	{ 0x00, 0x05 },
	{ 0x01, 0x00 },
	{ 0x02, 0x02 },
	{ 0x03, 0x00 },
	{ 0x04, 0x10 },
	{ 0x05, 0x40 },
	{ 0x06, 0x40 },
	{ 0x07, 0x81 },
	{ 0x08, 0x0c },
	{ 0x09, 0x99 },
	{ 0x0a, 0x7c },
	{ 0x0b, 0x5b },
	{ 0x0c, 0x57 },
	{ 0x0d, 0x89 },
	{ 0x0e, 0x8c },
	{ 0x0f, 0x77 },
	{ 0x10, 0x26 },
	{ 0x11, 0x1c },
	{ 0x12, 0x97 },
};

static const DECLARE_TLV_DB_MINMAX_MUTE(ssm2518_vol_tlv, -7125, 2400);
static const DECLARE_TLV_DB_SCALE(ssm2518_compressor_tlv, -3400, 200, 0);
static const DECLARE_TLV_DB_SCALE(ssm2518_expander_tlv, -8100, 300, 0);
static const DECLARE_TLV_DB_SCALE(ssm2518_noise_gate_tlv, -9600, 300, 0);
static const DECLARE_TLV_DB_SCALE(ssm2518_post_drc_tlv, -2400, 300, 0);

static const DECLARE_TLV_DB_RANGE(ssm2518_limiter_tlv,
	0, 7, TLV_DB_SCALE_ITEM(-2200, 200, 0),
	7, 15, TLV_DB_SCALE_ITEM(-800, 100, 0),
);

static const char * const ssm2518_drc_peak_detector_attack_time_text[] = {
	"0 ms", "0.1 ms", "0.19 ms", "0.37 ms", "0.75 ms", "1.5 ms", "3 ms",
	"6 ms", "12 ms", "24 ms", "48 ms", "96 ms", "192 ms", "384 ms",
	"768 ms", "1536 ms",
};

static const char * const ssm2518_drc_peak_detector_release_time_text[] = {
	"0 ms", "1.5 ms", "3 ms", "6 ms", "12 ms", "24 ms", "48 ms", "96 ms",
	"192 ms", "384 ms", "768 ms", "1536 ms", "3072 ms", "6144 ms",
	"12288 ms", "24576 ms"
};

static const char * const ssm2518_drc_hold_time_text[] = {
	"0 ms", "0.67 ms", "1.33 ms", "2.67 ms", "5.33 ms", "10.66 ms",
	"21.32 ms", "42.64 ms", "85.28 ms", "170.56 ms", "341.12 ms",
	"682.24 ms", "1364 ms",
};

static SOC_ENUM_SINGLE_DECL(ssm2518_drc_peak_detector_attack_time_enum,
	SSM2518_REG_DRC_2, 4, ssm2518_drc_peak_detector_attack_time_text);
static SOC_ENUM_SINGLE_DECL(ssm2518_drc_peak_detector_release_time_enum,
	SSM2518_REG_DRC_2, 0, ssm2518_drc_peak_detector_release_time_text);
static SOC_ENUM_SINGLE_DECL(ssm2518_drc_attack_time_enum,
	SSM2518_REG_DRC_6, 4, ssm2518_drc_peak_detector_attack_time_text);
static SOC_ENUM_SINGLE_DECL(ssm2518_drc_decay_time_enum,
	SSM2518_REG_DRC_6, 0, ssm2518_drc_peak_detector_release_time_text);
static SOC_ENUM_SINGLE_DECL(ssm2518_drc_hold_time_enum,
	SSM2518_REG_DRC_7, 4, ssm2518_drc_hold_time_text);
static SOC_ENUM_SINGLE_DECL(ssm2518_drc_noise_gate_hold_time_enum,
	SSM2518_REG_DRC_7, 0, ssm2518_drc_hold_time_text);
static SOC_ENUM_SINGLE_DECL(ssm2518_drc_rms_averaging_time_enum,
	SSM2518_REG_DRC_9, 0, ssm2518_drc_peak_detector_release_time_text);

static const struct snd_kcontrol_new ssm2518_snd_controls[] = {
	SOC_SINGLE("Playback De-emphasis Switch", SSM2518_REG_MUTE_CTRL,
			4, 1, 0),
	SOC_DOUBLE_R_TLV("Master Playback Volume", SSM2518_REG_LEFT_VOL,
			SSM2518_REG_RIGHT_VOL, 0, 0xff, 1, ssm2518_vol_tlv),
	SOC_DOUBLE("Master Playback Switch", SSM2518_REG_MUTE_CTRL, 2, 1, 1, 1),

	SOC_SINGLE("Amp Low Power Mode Switch", SSM2518_REG_POWER2, 4, 1, 0),
	SOC_SINGLE("DAC Low Power Mode Switch", SSM2518_REG_POWER2, 3, 1, 0),

	SOC_SINGLE("DRC Limiter Switch", SSM2518_REG_DRC_1, 5, 1, 0),
	SOC_SINGLE("DRC Compressor Switch", SSM2518_REG_DRC_1, 4, 1, 0),
	SOC_SINGLE("DRC Expander Switch", SSM2518_REG_DRC_1, 3, 1, 0),
	SOC_SINGLE("DRC Noise Gate Switch", SSM2518_REG_DRC_1, 2, 1, 0),
	SOC_DOUBLE("DRC Switch", SSM2518_REG_DRC_1, 0, 1, 1, 0),

	SOC_SINGLE_TLV("DRC Limiter Threshold Volume",
			SSM2518_REG_DRC_3, 4, 15, 1, ssm2518_limiter_tlv),
	SOC_SINGLE_TLV("DRC Compressor Lower Threshold Volume",
			SSM2518_REG_DRC_3, 0, 15, 1, ssm2518_compressor_tlv),
	SOC_SINGLE_TLV("DRC Expander Upper Threshold Volume", SSM2518_REG_DRC_4,
			4, 15, 1, ssm2518_expander_tlv),
	SOC_SINGLE_TLV("DRC Noise Gate Threshold Volume",
			SSM2518_REG_DRC_4, 0, 15, 1, ssm2518_noise_gate_tlv),
	SOC_SINGLE_TLV("DRC Upper Output Threshold Volume",
			SSM2518_REG_DRC_5, 4, 15, 1, ssm2518_limiter_tlv),
	SOC_SINGLE_TLV("DRC Lower Output Threshold Volume",
			SSM2518_REG_DRC_5, 0, 15, 1, ssm2518_noise_gate_tlv),
	SOC_SINGLE_TLV("DRC Post Volume", SSM2518_REG_DRC_8,
			2, 15, 1, ssm2518_post_drc_tlv),

	SOC_ENUM("DRC Peak Detector Attack Time",
		ssm2518_drc_peak_detector_attack_time_enum),
	SOC_ENUM("DRC Peak Detector Release Time",
		ssm2518_drc_peak_detector_release_time_enum),
	SOC_ENUM("DRC Attack Time", ssm2518_drc_attack_time_enum),
	SOC_ENUM("DRC Decay Time", ssm2518_drc_decay_time_enum),
	SOC_ENUM("DRC Hold Time", ssm2518_drc_hold_time_enum),
	SOC_ENUM("DRC Noise Gate Hold Time",
		ssm2518_drc_noise_gate_hold_time_enum),
	SOC_ENUM("DRC RMS Averaging Time", ssm2518_drc_rms_averaging_time_enum),
};

static const struct snd_soc_dapm_widget ssm2518_dapm_widgets[] = {
	SND_SOC_DAPM_DAC("DACL", "HiFi Playback", SSM2518_REG_POWER2, 1, 1),
	SND_SOC_DAPM_DAC("DACR", "HiFi Playback", SSM2518_REG_POWER2, 2, 1),

	SND_SOC_DAPM_OUTPUT("OUTL"),
	SND_SOC_DAPM_OUTPUT("OUTR"),
};

static const struct snd_soc_dapm_route ssm2518_routes[] = {
	{ "OUTL", NULL, "DACL" },
	{ "OUTR", NULL, "DACR" },
};

struct ssm2518_mcs_lut {
	unsigned int rate;
	const unsigned int *sysclks;
};

static const unsigned int ssm2518_sysclks_2048000[] = {
	2048000, 4096000, 8192000, 12288000, 16384000, 24576000,
	3200000, 6400000, 12800000, 0
};

static const unsigned int ssm2518_sysclks_2822000[] = {
	2822000, 5644800, 11289600, 16934400, 22579200, 33868800,
	4410000, 8820000, 17640000, 0
};

static const unsigned int ssm2518_sysclks_3072000[] = {
	3072000, 6144000, 12288000, 16384000, 24576000, 38864000,
	4800000, 9600000, 19200000, 0
};

static const struct ssm2518_mcs_lut ssm2518_mcs_lut[] = {
	{ 8000,  ssm2518_sysclks_2048000, },
	{ 11025, ssm2518_sysclks_2822000, },
	{ 12000, ssm2518_sysclks_3072000, },
	{ 16000, ssm2518_sysclks_2048000, },
	{ 24000, ssm2518_sysclks_3072000, },
	{ 22050, ssm2518_sysclks_2822000, },
	{ 32000, ssm2518_sysclks_2048000, },
	{ 44100, ssm2518_sysclks_2822000, },
	{ 48000, ssm2518_sysclks_3072000, },
	{ 96000, ssm2518_sysclks_3072000, },
};

static const unsigned int ssm2518_rates_2048000[] = {
	8000, 16000, 32000,
};

static const struct snd_pcm_hw_constraint_list ssm2518_constraints_2048000 = {
	.list = ssm2518_rates_2048000,
	.count = ARRAY_SIZE(ssm2518_rates_2048000),
};

static const unsigned int ssm2518_rates_2822000[] = {
	11025, 22050, 44100,
};

static const struct snd_pcm_hw_constraint_list ssm2518_constraints_2822000 = {
	.list = ssm2518_rates_2822000,
	.count = ARRAY_SIZE(ssm2518_rates_2822000),
};

static const unsigned int ssm2518_rates_3072000[] = {
	12000, 24000, 48000, 96000,
};

static const struct snd_pcm_hw_constraint_list ssm2518_constraints_3072000 = {
	.list = ssm2518_rates_3072000,
	.count = ARRAY_SIZE(ssm2518_rates_3072000),
};

static const unsigned int ssm2518_rates_12288000[] = {
	8000, 12000, 16000, 24000, 32000, 48000, 96000,
};

static const struct snd_pcm_hw_constraint_list ssm2518_constraints_12288000 = {
	.list = ssm2518_rates_12288000,
	.count = ARRAY_SIZE(ssm2518_rates_12288000),
};

static int ssm2518_lookup_mcs(struct ssm2518 *ssm2518,
	unsigned int rate)
{
	const unsigned int *sysclks = NULL;
	int i;

	for (i = 0; i < ARRAY_SIZE(ssm2518_mcs_lut); i++) {
		if (ssm2518_mcs_lut[i].rate == rate) {
			sysclks = ssm2518_mcs_lut[i].sysclks;
			break;
		}
	}

	if (!sysclks)
		return -EINVAL;

	for (i = 0; sysclks[i]; i++) {
		if (sysclks[i] == ssm2518->sysclk)
			return i;
	}

	return -EINVAL;
}

static int ssm2518_hw_params(struct snd_pcm_substream *substream,
	struct snd_pcm_hw_params *params, struct snd_soc_dai *dai)
{
	struct snd_soc_component *component = dai->component;
	struct ssm2518 *ssm2518 = snd_soc_component_get_drvdata(component);
	unsigned int rate = params_rate(params);
	unsigned int ctrl1, ctrl1_mask;
	int mcs;
	int ret;

	mcs = ssm2518_lookup_mcs(ssm2518, rate);
	if (mcs < 0)
		return mcs;

	ctrl1_mask = SSM2518_SAI_CTRL1_FS_MASK;

	if (rate >= 8000 && rate <= 12000)
		ctrl1 = SSM2518_SAI_CTRL1_FS_8000_12000;
	else if (rate >= 16000 && rate <= 24000)
		ctrl1 = SSM2518_SAI_CTRL1_FS_16000_24000;
	else if (rate >= 32000 && rate <= 48000)
		ctrl1 = SSM2518_SAI_CTRL1_FS_32000_48000;
	else if (rate >= 64000 && rate <= 96000)
		ctrl1 = SSM2518_SAI_CTRL1_FS_64000_96000;
	else
		return -EINVAL;

	if (ssm2518->right_j) {
		switch (params_width(params)) {
		case 16:
			ctrl1 |= SSM2518_SAI_CTRL1_FMT_RJ_16BIT;
			break;
		case 24:
			ctrl1 |= SSM2518_SAI_CTRL1_FMT_RJ_24BIT;
			break;
		default:
			return -EINVAL;
		}
		ctrl1_mask |= SSM2518_SAI_CTRL1_FMT_MASK;
	}

	/* Disable auto samplerate detection */
	ret = regmap_update_bits(ssm2518->regmap, SSM2518_REG_CLOCK,
				SSM2518_CLOCK_ASR, SSM2518_CLOCK_ASR);
	if (ret < 0)
		return ret;

	ret = regmap_update_bits(ssm2518->regmap, SSM2518_REG_SAI_CTRL1,
				ctrl1_mask, ctrl1);
	if (ret < 0)
		return ret;

	return regmap_update_bits(ssm2518->regmap, SSM2518_REG_POWER1,
				SSM2518_POWER1_MCS_MASK, mcs << 1);
}

static int ssm2518_mute(struct snd_soc_dai *dai, int mute, int direction)
{
	struct ssm2518 *ssm2518 = snd_soc_component_get_drvdata(dai->component);
	unsigned int val;

	if (mute)
		val = SSM2518_MUTE_CTRL_MUTE_MASTER;
	else
		val = 0;

	return regmap_update_bits(ssm2518->regmap, SSM2518_REG_MUTE_CTRL,
			SSM2518_MUTE_CTRL_MUTE_MASTER, val);
}

static int ssm2518_set_dai_fmt(struct snd_soc_dai *dai, unsigned int fmt)
{
	struct ssm2518 *ssm2518 = snd_soc_component_get_drvdata(dai->component);
	unsigned int ctrl1 = 0, ctrl2 = 0;
	bool invert_fclk;
	int ret;

	switch (fmt & SND_SOC_DAIFMT_MASTER_MASK) {
	case SND_SOC_DAIFMT_CBS_CFS:
		break;
	default:
		return -EINVAL;
	}

	switch (fmt & SND_SOC_DAIFMT_INV_MASK) {
	case SND_SOC_DAIFMT_NB_NF:
		invert_fclk = false;
		break;
	case SND_SOC_DAIFMT_IB_NF:
		ctrl2 |= SSM2518_SAI_CTRL2_BCLK_INVERT;
		invert_fclk = false;
		break;
	case SND_SOC_DAIFMT_NB_IF:
		invert_fclk = true;
		break;
	case SND_SOC_DAIFMT_IB_IF:
		ctrl2 |= SSM2518_SAI_CTRL2_BCLK_INVERT;
		invert_fclk = true;
		break;
	default:
		return -EINVAL;
	}

	ssm2518->right_j = false;
	switch (fmt & SND_SOC_DAIFMT_FORMAT_MASK) {
	case SND_SOC_DAIFMT_I2S:
		ctrl1 |= SSM2518_SAI_CTRL1_FMT_I2S;
		break;
	case SND_SOC_DAIFMT_LEFT_J:
		ctrl1 |= SSM2518_SAI_CTRL1_FMT_LJ;
		invert_fclk = !invert_fclk;
		break;
	case SND_SOC_DAIFMT_RIGHT_J:
		ctrl1 |= SSM2518_SAI_CTRL1_FMT_RJ_24BIT;
		ssm2518->right_j = true;
		invert_fclk = !invert_fclk;
		break;
	case SND_SOC_DAIFMT_DSP_A:
		ctrl2 |= SSM2518_SAI_CTRL2_LRCLK_PULSE;
		ctrl1 |= SSM2518_SAI_CTRL1_FMT_I2S;
		invert_fclk = false;
		break;
	case SND_SOC_DAIFMT_DSP_B:
		ctrl2 |= SSM2518_SAI_CTRL2_LRCLK_PULSE;
		ctrl1 |= SSM2518_SAI_CTRL1_FMT_LJ;
		invert_fclk = false;
		break;
	default:
		return -EINVAL;
	}

	if (invert_fclk)
		ctrl2 |= SSM2518_SAI_CTRL2_LRCLK_INVERT;

	ret = regmap_write(ssm2518->regmap, SSM2518_REG_SAI_CTRL1, ctrl1);
	if (ret)
		return ret;

	return regmap_write(ssm2518->regmap, SSM2518_REG_SAI_CTRL2, ctrl2);
}

static int ssm2518_set_power(struct ssm2518 *ssm2518, bool enable)
{
	int ret = 0;

	if (!enable) {
		ret = regmap_update_bits(ssm2518->regmap, SSM2518_REG_POWER1,
			SSM2518_POWER1_SPWDN, SSM2518_POWER1_SPWDN);
		regcache_mark_dirty(ssm2518->regmap);
	}

	if (gpio_is_valid(ssm2518->enable_gpio))
		gpio_set_value(ssm2518->enable_gpio, enable);

	regcache_cache_only(ssm2518->regmap, !enable);

	if (enable) {
		ret = regmap_update_bits(ssm2518->regmap, SSM2518_REG_POWER1,
			SSM2518_POWER1_SPWDN | SSM2518_POWER1_RESET, 0x00);
		regcache_sync(ssm2518->regmap);
	}

	return ret;
}

static int ssm2518_set_bias_level(struct snd_soc_component *component,
	enum snd_soc_bias_level level)
{
	struct ssm2518 *ssm2518 = snd_soc_component_get_drvdata(component);
	int ret = 0;

	switch (level) {
	case SND_SOC_BIAS_ON:
		break;
	case SND_SOC_BIAS_PREPARE:
		break;
	case SND_SOC_BIAS_STANDBY:
		if (snd_soc_component_get_bias_level(component) == SND_SOC_BIAS_OFF)
			ret = ssm2518_set_power(ssm2518, true);
		break;
	case SND_SOC_BIAS_OFF:
		ret = ssm2518_set_power(ssm2518, false);
		break;
	}

	return ret;
}

static int ssm2518_set_tdm_slot(struct snd_soc_dai *dai, unsigned int tx_mask,
	unsigned int rx_mask, int slots, int width)
{
	struct ssm2518 *ssm2518 = snd_soc_component_get_drvdata(dai->component);
	unsigned int ctrl1, ctrl2;
	int left_slot, right_slot;
	int ret;

	if (slots == 0)
		return regmap_update_bits(ssm2518->regmap,
			SSM2518_REG_SAI_CTRL1, SSM2518_SAI_CTRL1_SAI_MASK,
			SSM2518_SAI_CTRL1_SAI_I2S);

	if (tx_mask == 0 || rx_mask != 0)
		return -EINVAL;

	if (slots == 1) {
		if (tx_mask != 1)
			return -EINVAL;
		left_slot = 0;
		right_slot = 0;
	} else {
		/* We assume the left channel < right channel */
		left_slot = __ffs(tx_mask);
		tx_mask &= ~(1 << left_slot);
		if (tx_mask == 0) {
			right_slot = left_slot;
		} else {
			right_slot = __ffs(tx_mask);
			tx_mask &= ~(1 << right_slot);
		}
	}

	if (tx_mask != 0 || left_slot >= slots || right_slot >= slots)
		return -EINVAL;

	switch (width) {
	case 16:
		ctrl2 = SSM2518_SAI_CTRL2_SLOT_WIDTH_16;
		break;
	case 24:
		ctrl2 = SSM2518_SAI_CTRL2_SLOT_WIDTH_24;
		break;
	case 32:
		ctrl2 = SSM2518_SAI_CTRL2_SLOT_WIDTH_32;
		break;
	default:
		return -EINVAL;
	}

	switch (slots) {
	case 1:
		ctrl1 = SSM2518_SAI_CTRL1_SAI_MONO;
		break;
	case 2:
		ctrl1 = SSM2518_SAI_CTRL1_SAI_TDM_2;
		break;
	case 4:
		ctrl1 = SSM2518_SAI_CTRL1_SAI_TDM_4;
		break;
	case 8:
		ctrl1 = SSM2518_SAI_CTRL1_SAI_TDM_8;
		break;
	case 16:
		ctrl1 = SSM2518_SAI_CTRL1_SAI_TDM_16;
		break;
	default:
		return -EINVAL;
	}

	ret = regmap_write(ssm2518->regmap, SSM2518_REG_CHAN_MAP,
		(left_slot << SSM2518_CHAN_MAP_LEFT_SLOT_OFFSET) |
		(right_slot << SSM2518_CHAN_MAP_RIGHT_SLOT_OFFSET));
	if (ret)
		return ret;

	ret = regmap_update_bits(ssm2518->regmap, SSM2518_REG_SAI_CTRL1,
		SSM2518_SAI_CTRL1_SAI_MASK, ctrl1);
	if (ret)
		return ret;

	return regmap_update_bits(ssm2518->regmap, SSM2518_REG_SAI_CTRL2,
		SSM2518_SAI_CTRL2_SLOT_WIDTH_MASK, ctrl2);
}

static int ssm2518_startup(struct snd_pcm_substream *substream,
	struct snd_soc_dai *dai)
{
	struct ssm2518 *ssm2518 = snd_soc_component_get_drvdata(dai->component);

	if (ssm2518->constraints)
		snd_pcm_hw_constraint_list(substream->runtime, 0,
				SNDRV_PCM_HW_PARAM_RATE, ssm2518->constraints);

	return 0;
}

#define SSM2518_FORMATS (SNDRV_PCM_FMTBIT_S8 | SNDRV_PCM_FMTBIT_S16_LE | \
			SNDRV_PCM_FMTBIT_S24_LE | SNDRV_PCM_FMTBIT_S32)

static const struct snd_soc_dai_ops ssm2518_dai_ops = {
	.startup = ssm2518_startup,
	.hw_params	= ssm2518_hw_params,
	.mute_stream	= ssm2518_mute,
	.set_fmt	= ssm2518_set_dai_fmt,
	.set_tdm_slot	= ssm2518_set_tdm_slot,
	.no_capture_mute = 1,
};

static struct snd_soc_dai_driver ssm2518_dai = {
	.name = "ssm2518-hifi",
	.playback = {
		.stream_name = "Playback",
		.channels_min = 2,
		.channels_max = 2,
		.rates = SNDRV_PCM_RATE_8000_96000,
		.formats = SSM2518_FORMATS,
	},
	.ops = &ssm2518_dai_ops,
};

static int ssm2518_set_sysclk(struct snd_soc_component *component, int clk_id,
	int source, unsigned int freq, int dir)
{
	struct ssm2518 *ssm2518 = snd_soc_component_get_drvdata(component);
	unsigned int val;

	if (clk_id != SSM2518_SYSCLK)
		return -EINVAL;

	switch (source) {
	case SSM2518_SYSCLK_SRC_MCLK:
		val = 0;
		break;
	case SSM2518_SYSCLK_SRC_BCLK:
		/* In this case the bitclock is used as the system clock, and
		 * the bitclock signal needs to be connected to the MCLK pin and
		 * the BCLK pin is left unconnected */
		val = SSM2518_POWER1_NO_BCLK;
		break;
	default:
		return -EINVAL;
	}

	switch (freq) {
	case 0:
		ssm2518->constraints = NULL;
		break;
	case 2048000:
	case 4096000:
	case 8192000:
	case 3200000:
	case 6400000:
	case 12800000:
		ssm2518->constraints = &ssm2518_constraints_2048000;
		break;
	case 2822000:
	case 5644800:
	case 11289600:
	case 16934400:
	case 22579200:
	case 33868800:
	case 4410000:
	case 8820000:
	case 17640000:
		ssm2518->constraints = &ssm2518_constraints_2822000;
		break;
	case 3072000:
	case 6144000:
	case 38864000:
	case 4800000:
	case 9600000:
	case 19200000:
		ssm2518->constraints = &ssm2518_constraints_3072000;
		break;
	case 12288000:
	case 16384000:
	case 24576000:
		ssm2518->constraints = &ssm2518_constraints_12288000;
		break;
	default:
		return -EINVAL;
	}

	ssm2518->sysclk = freq;

	return regmap_update_bits(ssm2518->regmap, SSM2518_REG_POWER1,
			SSM2518_POWER1_NO_BCLK, val);
}

<<<<<<< HEAD
static struct snd_soc_codec_driver ssm2518_codec_driver = {
	.set_bias_level = ssm2518_set_bias_level,
	.set_sysclk = ssm2518_set_sysclk,
	.idle_bias_off = true,

	.component_driver = {
		.controls		= ssm2518_snd_controls,
		.num_controls		= ARRAY_SIZE(ssm2518_snd_controls),
		.dapm_widgets		= ssm2518_dapm_widgets,
		.num_dapm_widgets	= ARRAY_SIZE(ssm2518_dapm_widgets),
		.dapm_routes		= ssm2518_routes,
		.num_dapm_routes	= ARRAY_SIZE(ssm2518_routes),
	},
=======
static const struct snd_soc_component_driver ssm2518_component_driver = {
	.set_bias_level		= ssm2518_set_bias_level,
	.set_sysclk		= ssm2518_set_sysclk,
	.controls		= ssm2518_snd_controls,
	.num_controls		= ARRAY_SIZE(ssm2518_snd_controls),
	.dapm_widgets		= ssm2518_dapm_widgets,
	.num_dapm_widgets	= ARRAY_SIZE(ssm2518_dapm_widgets),
	.dapm_routes		= ssm2518_routes,
	.num_dapm_routes	= ARRAY_SIZE(ssm2518_routes),
	.use_pmdown_time	= 1,
	.endianness		= 1,
	.non_legacy_dai_naming	= 1,
>>>>>>> 24b8d41d
};

static const struct regmap_config ssm2518_regmap_config = {
	.val_bits = 8,
	.reg_bits = 8,

	.max_register = SSM2518_REG_DRC_9,

	.cache_type = REGCACHE_RBTREE,
	.reg_defaults = ssm2518_reg_defaults,
	.num_reg_defaults = ARRAY_SIZE(ssm2518_reg_defaults),
};

static int ssm2518_i2c_probe(struct i2c_client *i2c,
	const struct i2c_device_id *id)
{
	struct ssm2518_platform_data *pdata = i2c->dev.platform_data;
	struct ssm2518 *ssm2518;
	int ret;

	ssm2518 = devm_kzalloc(&i2c->dev, sizeof(*ssm2518), GFP_KERNEL);
	if (ssm2518 == NULL)
		return -ENOMEM;

	if (pdata) {
		ssm2518->enable_gpio = pdata->enable_gpio;
	} else if (i2c->dev.of_node) {
		ssm2518->enable_gpio = of_get_gpio(i2c->dev.of_node, 0);
		if (ssm2518->enable_gpio < 0 && ssm2518->enable_gpio != -ENOENT)
			return ssm2518->enable_gpio;
	} else {
		ssm2518->enable_gpio = -1;
	}

	if (gpio_is_valid(ssm2518->enable_gpio)) {
		ret = devm_gpio_request_one(&i2c->dev, ssm2518->enable_gpio,
				GPIOF_OUT_INIT_HIGH, "SSM2518 nSD");
		if (ret)
			return ret;
	}

	i2c_set_clientdata(i2c, ssm2518);

	ssm2518->regmap = devm_regmap_init_i2c(i2c, &ssm2518_regmap_config);
	if (IS_ERR(ssm2518->regmap))
		return PTR_ERR(ssm2518->regmap);

	/*
	 * The reset bit is obviously volatile, but we need to be able to cache
	 * the other bits in the register, so we can't just mark the whole
	 * register as volatile. Since this is the only place where we'll ever
	 * touch the reset bit just bypass the cache for this operation.
	 */
	regcache_cache_bypass(ssm2518->regmap, true);
	ret = regmap_write(ssm2518->regmap, SSM2518_REG_POWER1,
			SSM2518_POWER1_RESET);
	regcache_cache_bypass(ssm2518->regmap, false);
	if (ret)
		return ret;

	ret = regmap_update_bits(ssm2518->regmap, SSM2518_REG_POWER2,
				SSM2518_POWER2_APWDN, 0x00);
	if (ret)
		return ret;

	ret = ssm2518_set_power(ssm2518, false);
	if (ret)
		return ret;

	return devm_snd_soc_register_component(&i2c->dev,
			&ssm2518_component_driver,
			&ssm2518_dai, 1);
}

#ifdef CONFIG_OF
static const struct of_device_id ssm2518_dt_ids[] = {
	{ .compatible = "adi,ssm2518", },
	{ }
};
MODULE_DEVICE_TABLE(of, ssm2518_dt_ids);
#endif

static const struct i2c_device_id ssm2518_i2c_ids[] = {
	{ "ssm2518", 0 },
	{ }
};
MODULE_DEVICE_TABLE(i2c, ssm2518_i2c_ids);

static struct i2c_driver ssm2518_driver = {
	.driver = {
		.name = "ssm2518",
		.of_match_table = of_match_ptr(ssm2518_dt_ids),
	},
	.probe = ssm2518_i2c_probe,
	.id_table = ssm2518_i2c_ids,
};
module_i2c_driver(ssm2518_driver);

MODULE_DESCRIPTION("ASoC SSM2518 driver");
MODULE_AUTHOR("Lars-Peter Clausen <lars@metafoo.de>");
MODULE_LICENSE("GPL");<|MERGE_RESOLUTION|>--- conflicted
+++ resolved
@@ -710,21 +710,6 @@
 			SSM2518_POWER1_NO_BCLK, val);
 }
 
-<<<<<<< HEAD
-static struct snd_soc_codec_driver ssm2518_codec_driver = {
-	.set_bias_level = ssm2518_set_bias_level,
-	.set_sysclk = ssm2518_set_sysclk,
-	.idle_bias_off = true,
-
-	.component_driver = {
-		.controls		= ssm2518_snd_controls,
-		.num_controls		= ARRAY_SIZE(ssm2518_snd_controls),
-		.dapm_widgets		= ssm2518_dapm_widgets,
-		.num_dapm_widgets	= ARRAY_SIZE(ssm2518_dapm_widgets),
-		.dapm_routes		= ssm2518_routes,
-		.num_dapm_routes	= ARRAY_SIZE(ssm2518_routes),
-	},
-=======
 static const struct snd_soc_component_driver ssm2518_component_driver = {
 	.set_bias_level		= ssm2518_set_bias_level,
 	.set_sysclk		= ssm2518_set_sysclk,
@@ -737,7 +722,6 @@
 	.use_pmdown_time	= 1,
 	.endianness		= 1,
 	.non_legacy_dai_naming	= 1,
->>>>>>> 24b8d41d
 };
 
 static const struct regmap_config ssm2518_regmap_config = {
