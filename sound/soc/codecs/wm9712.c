--- conflicted
+++ resolved
@@ -677,29 +677,6 @@
 	}
 }
 
-<<<<<<< HEAD
-static const struct snd_soc_codec_driver soc_codec_dev_wm9712 = {
-	.probe = 	wm9712_soc_probe,
-	.remove = 	wm9712_soc_remove,
-	.resume =	wm9712_soc_resume,
-	.read = ac97_read,
-	.write = ac97_write,
-	.set_bias_level = wm9712_set_bias_level,
-	.suspend_bias_off = true,
-	.reg_cache_size = ARRAY_SIZE(wm9712_reg),
-	.reg_word_size = sizeof(u16),
-	.reg_cache_step = 2,
-	.reg_cache_default = wm9712_reg,
-
-	.component_driver = {
-		.controls		= wm9712_snd_ac97_controls,
-		.num_controls		= ARRAY_SIZE(wm9712_snd_ac97_controls),
-		.dapm_widgets		= wm9712_dapm_widgets,
-		.num_dapm_widgets	= ARRAY_SIZE(wm9712_dapm_widgets),
-		.dapm_routes		= wm9712_audio_map,
-		.num_dapm_routes	= ARRAY_SIZE(wm9712_audio_map),
-	},
-=======
 static const struct snd_soc_component_driver soc_component_dev_wm9712 = {
 	.probe			= wm9712_soc_probe,
 	.remove			= wm9712_soc_remove,
@@ -716,7 +693,6 @@
 	.use_pmdown_time	= 1,
 	.endianness		= 1,
 	.non_legacy_dai_naming	= 1,
->>>>>>> 24b8d41d
 };
 
 static int wm9712_probe(struct platform_device *pdev)
