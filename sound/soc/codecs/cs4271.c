--- conflicted
+++ resolved
@@ -633,17 +633,6 @@
 	.remove			= cs4271_component_remove,
 	.suspend		= cs4271_soc_suspend,
 	.resume			= cs4271_soc_resume,
-<<<<<<< HEAD
-
-	.component_driver = {
-		.controls		= cs4271_snd_controls,
-		.num_controls		= ARRAY_SIZE(cs4271_snd_controls),
-		.dapm_widgets		= cs4271_dapm_widgets,
-		.num_dapm_widgets	= ARRAY_SIZE(cs4271_dapm_widgets),
-		.dapm_routes		= cs4271_dapm_routes,
-		.num_dapm_routes	= ARRAY_SIZE(cs4271_dapm_routes),
-	},
-=======
 	.controls		= cs4271_snd_controls,
 	.num_controls		= ARRAY_SIZE(cs4271_snd_controls),
 	.dapm_widgets		= cs4271_dapm_widgets,
@@ -654,7 +643,6 @@
 	.use_pmdown_time	= 1,
 	.endianness		= 1,
 	.non_legacy_dai_naming	= 1,
->>>>>>> 24b8d41d
 };
 
 static int cs4271_common_probe(struct device *dev,
