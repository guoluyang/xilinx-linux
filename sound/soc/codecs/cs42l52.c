// SPDX-License-Identifier: GPL-2.0-only
/*
 * cs42l52.c -- CS42L52 ALSA SoC audio driver
 *
 * Copyright 2012 CirrusLogic, Inc.
 *
 * Author: Georgi Vlaev <joe@nucleusys.com>
 * Author: Brian Austin <brian.austin@cirrus.com>
 */

#include <linux/module.h>
#include <linux/moduleparam.h>
#include <linux/kernel.h>
#include <linux/init.h>
#include <linux/delay.h>
#include <linux/of_gpio.h>
#include <linux/pm.h>
#include <linux/i2c.h>
#include <linux/input.h>
#include <linux/regmap.h>
#include <linux/slab.h>
#include <linux/workqueue.h>
#include <linux/platform_device.h>
#include <sound/core.h>
#include <sound/pcm.h>
#include <sound/pcm_params.h>
#include <sound/soc.h>
#include <sound/soc-dapm.h>
#include <sound/initval.h>
#include <sound/tlv.h>
#include <sound/cs42l52.h>
#include "cs42l52.h"

struct sp_config {
	u8 spc, format, spfs;
	u32 srate;
};

struct  cs42l52_private {
	struct regmap *regmap;
	struct snd_soc_component *component;
	struct device *dev;
	struct sp_config config;
	struct cs42l52_platform_data pdata;
	u32 sysclk;
	u8 mclksel;
	u32 mclk;
	u8 flags;
	struct input_dev *beep;
	struct work_struct beep_work;
	int beep_rate;
};

static const struct reg_default cs42l52_reg_defaults[] = {
	{ CS42L52_PWRCTL1, 0x9F },	/* r02 PWRCTL 1 */
	{ CS42L52_PWRCTL2, 0x07 },	/* r03 PWRCTL 2 */
	{ CS42L52_PWRCTL3, 0xFF },	/* r04 PWRCTL 3 */
	{ CS42L52_CLK_CTL, 0xA0 },	/* r05 Clocking Ctl */
	{ CS42L52_IFACE_CTL1, 0x00 },	/* r06 Interface Ctl 1 */
	{ CS42L52_ADC_PGA_A, 0x80 },	/* r08 Input A Select */
	{ CS42L52_ADC_PGA_B, 0x80 },	/* r09 Input B Select */
	{ CS42L52_ANALOG_HPF_CTL, 0xA5 },	/* r0A Analog HPF Ctl */
	{ CS42L52_ADC_HPF_FREQ, 0x00 },	/* r0B ADC HPF Corner Freq */
	{ CS42L52_ADC_MISC_CTL, 0x00 },	/* r0C Misc. ADC Ctl */
	{ CS42L52_PB_CTL1, 0x60 },	/* r0D Playback Ctl 1 */
	{ CS42L52_MISC_CTL, 0x02 },	/* r0E Misc. Ctl */
	{ CS42L52_PB_CTL2, 0x00 },	/* r0F Playback Ctl 2 */
	{ CS42L52_MICA_CTL, 0x00 },	/* r10 MICA Amp Ctl */
	{ CS42L52_MICB_CTL, 0x00 },	/* r11 MICB Amp Ctl */
	{ CS42L52_PGAA_CTL, 0x00 },	/* r12 PGAA Vol, Misc. */
	{ CS42L52_PGAB_CTL, 0x00 },	/* r13 PGAB Vol, Misc. */
	{ CS42L52_PASSTHRUA_VOL, 0x00 },	/* r14 Bypass A Vol */
	{ CS42L52_PASSTHRUB_VOL, 0x00 },	/* r15 Bypass B Vol */
	{ CS42L52_ADCA_VOL, 0x00 },	/* r16 ADCA Volume */
	{ CS42L52_ADCB_VOL, 0x00 },	/* r17 ADCB Volume */
	{ CS42L52_ADCA_MIXER_VOL, 0x80 },	/* r18 ADCA Mixer Volume */
	{ CS42L52_ADCB_MIXER_VOL, 0x80 },	/* r19 ADCB Mixer Volume */
	{ CS42L52_PCMA_MIXER_VOL, 0x00 },	/* r1A PCMA Mixer Volume */
	{ CS42L52_PCMB_MIXER_VOL, 0x00 },	/* r1B PCMB Mixer Volume */
	{ CS42L52_BEEP_FREQ, 0x00 },	/* r1C Beep Freq on Time */
	{ CS42L52_BEEP_VOL, 0x00 },	/* r1D Beep Volume off Time */
	{ CS42L52_BEEP_TONE_CTL, 0x00 },	/* r1E Beep Tone Cfg. */
	{ CS42L52_TONE_CTL, 0x00 },	/* r1F Tone Ctl */
	{ CS42L52_MASTERA_VOL, 0x00 },	/* r20 Master A Volume */
	{ CS42L52_MASTERB_VOL, 0x00 },	/* r21 Master B Volume */
	{ CS42L52_HPA_VOL, 0x00 },	/* r22 Headphone A Volume */
	{ CS42L52_HPB_VOL, 0x00 },	/* r23 Headphone B Volume */
	{ CS42L52_SPKA_VOL, 0x00 },	/* r24 Speaker A Volume */
	{ CS42L52_SPKB_VOL, 0x00 },	/* r25 Speaker B Volume */
	{ CS42L52_ADC_PCM_MIXER, 0x00 },	/* r26 Channel Mixer and Swap */
	{ CS42L52_LIMITER_CTL1, 0x00 },	/* r27 Limit Ctl 1 Thresholds */
	{ CS42L52_LIMITER_CTL2, 0x7F },	/* r28 Limit Ctl 2 Release Rate */
	{ CS42L52_LIMITER_AT_RATE, 0xC0 },	/* r29 Limiter Attack Rate */
	{ CS42L52_ALC_CTL, 0x00 },	/* r2A ALC Ctl 1 Attack Rate */
	{ CS42L52_ALC_RATE, 0x3F },	/* r2B ALC Release Rate */
	{ CS42L52_ALC_THRESHOLD, 0x3f },	/* r2C ALC Thresholds */
	{ CS42L52_NOISE_GATE_CTL, 0x00 },	/* r2D Noise Gate Ctl */
	{ CS42L52_CLK_STATUS, 0x00 },	/* r2E Overflow and Clock Status */
	{ CS42L52_BATT_COMPEN, 0x00 },	/* r2F battery Compensation */
	{ CS42L52_BATT_LEVEL, 0x00 },	/* r30 VP Battery Level */
	{ CS42L52_SPK_STATUS, 0x00 },	/* r31 Speaker Status */
	{ CS42L52_TEM_CTL, 0x3B },	/* r32 Temp Ctl */
	{ CS42L52_THE_FOLDBACK, 0x00 },	/* r33 Foldback */
};

static bool cs42l52_readable_register(struct device *dev, unsigned int reg)
{
	switch (reg) {
	case CS42L52_CHIP ... CS42L52_CHARGE_PUMP:
		return true;
	default:
		return false;
	}
}

static bool cs42l52_volatile_register(struct device *dev, unsigned int reg)
{
	switch (reg) {
	case CS42L52_IFACE_CTL2:
	case CS42L52_CLK_STATUS:
	case CS42L52_BATT_LEVEL:
	case CS42L52_SPK_STATUS:
	case CS42L52_CHARGE_PUMP:
		return true;
	default:
		return false;
	}
}

static DECLARE_TLV_DB_SCALE(hl_tlv, -10200, 50, 0);

static DECLARE_TLV_DB_SCALE(hpd_tlv, -9600, 50, 1);

static DECLARE_TLV_DB_SCALE(ipd_tlv, -9600, 100, 0);

static DECLARE_TLV_DB_SCALE(mic_tlv, 1600, 100, 0);

static DECLARE_TLV_DB_SCALE(pga_tlv, -600, 50, 0);

static DECLARE_TLV_DB_SCALE(mix_tlv, -50, 50, 0);

static DECLARE_TLV_DB_SCALE(beep_tlv, -56, 200, 0);

static const DECLARE_TLV_DB_RANGE(limiter_tlv,
	0, 2, TLV_DB_SCALE_ITEM(-3000, 600, 0),
	3, 7, TLV_DB_SCALE_ITEM(-1200, 300, 0)
);

static const char * const cs42l52_adca_text[] = {
	"Input1A", "Input2A", "Input3A", "Input4A", "PGA Input Left"};

static const char * const cs42l52_adcb_text[] = {
	"Input1B", "Input2B", "Input3B", "Input4B", "PGA Input Right"};

static SOC_ENUM_SINGLE_DECL(adca_enum,
			    CS42L52_ADC_PGA_A, 5, cs42l52_adca_text);

static SOC_ENUM_SINGLE_DECL(adcb_enum,
			    CS42L52_ADC_PGA_B, 5, cs42l52_adcb_text);

static const struct snd_kcontrol_new adca_mux =
	SOC_DAPM_ENUM("Left ADC Input Capture Mux", adca_enum);

static const struct snd_kcontrol_new adcb_mux =
	SOC_DAPM_ENUM("Right ADC Input Capture Mux", adcb_enum);

static const char * const mic_bias_level_text[] = {
	"0.5 +VA", "0.6 +VA", "0.7 +VA",
	"0.8 +VA", "0.83 +VA", "0.91 +VA"
};

static SOC_ENUM_SINGLE_DECL(mic_bias_level_enum,
			    CS42L52_IFACE_CTL2, 0, mic_bias_level_text);

static const char * const cs42l52_mic_text[] = { "MIC1", "MIC2" };

static SOC_ENUM_SINGLE_DECL(mica_enum,
			    CS42L52_MICA_CTL, 5, cs42l52_mic_text);

static SOC_ENUM_SINGLE_DECL(micb_enum,
			    CS42L52_MICB_CTL, 5, cs42l52_mic_text);

static const char * const digital_output_mux_text[] = {"ADC", "DSP"};

static SOC_ENUM_SINGLE_DECL(digital_output_mux_enum,
			    CS42L52_ADC_MISC_CTL, 6,
			    digital_output_mux_text);

static const struct snd_kcontrol_new digital_output_mux =
	SOC_DAPM_ENUM("Digital Output Mux", digital_output_mux_enum);

static const char * const hp_gain_num_text[] = {
	"0.3959", "0.4571", "0.5111", "0.6047",
	"0.7099", "0.8399", "1.000", "1.1430"
};

static SOC_ENUM_SINGLE_DECL(hp_gain_enum,
			    CS42L52_PB_CTL1, 5,
			    hp_gain_num_text);

static const char * const beep_pitch_text[] = {
	"C4", "C5", "D5", "E5", "F5", "G5", "A5", "B5",
	"C6", "D6", "E6", "F6", "G6", "A6", "B6", "C7"
};

static SOC_ENUM_SINGLE_DECL(beep_pitch_enum,
			    CS42L52_BEEP_FREQ, 4,
			    beep_pitch_text);

static const char * const beep_ontime_text[] = {
	"86 ms", "430 ms", "780 ms", "1.20 s", "1.50 s",
	"1.80 s", "2.20 s", "2.50 s", "2.80 s", "3.20 s",
	"3.50 s", "3.80 s", "4.20 s", "4.50 s", "4.80 s", "5.20 s"
};

static SOC_ENUM_SINGLE_DECL(beep_ontime_enum,
			    CS42L52_BEEP_FREQ, 0,
			    beep_ontime_text);

static const char * const beep_offtime_text[] = {
	"1.23 s", "2.58 s", "3.90 s", "5.20 s",
	"6.60 s", "8.05 s", "9.35 s", "10.80 s"
};

static SOC_ENUM_SINGLE_DECL(beep_offtime_enum,
			    CS42L52_BEEP_VOL, 5,
			    beep_offtime_text);

static const char * const beep_config_text[] = {
	"Off", "Single", "Multiple", "Continuous"
};

static SOC_ENUM_SINGLE_DECL(beep_config_enum,
			    CS42L52_BEEP_TONE_CTL, 6,
			    beep_config_text);

static const char * const beep_bass_text[] = {
	"50 Hz", "100 Hz", "200 Hz", "250 Hz"
};

static SOC_ENUM_SINGLE_DECL(beep_bass_enum,
			    CS42L52_BEEP_TONE_CTL, 1,
			    beep_bass_text);

static const char * const beep_treble_text[] = {
	"5 kHz", "7 kHz", "10 kHz", " 15 kHz"
};

static SOC_ENUM_SINGLE_DECL(beep_treble_enum,
			    CS42L52_BEEP_TONE_CTL, 3,
			    beep_treble_text);

static const char * const ng_threshold_text[] = {
	"-34dB", "-37dB", "-40dB", "-43dB",
	"-46dB", "-52dB", "-58dB", "-64dB"
};

static SOC_ENUM_SINGLE_DECL(ng_threshold_enum,
			    CS42L52_NOISE_GATE_CTL, 2,
			    ng_threshold_text);

static const char * const cs42l52_ng_delay_text[] = {
	"50ms", "100ms", "150ms", "200ms"};

static SOC_ENUM_SINGLE_DECL(ng_delay_enum,
			    CS42L52_NOISE_GATE_CTL, 0,
			    cs42l52_ng_delay_text);

static const char * const cs42l52_ng_type_text[] = {
	"Apply Specific", "Apply All"
};

static SOC_ENUM_SINGLE_DECL(ng_type_enum,
			    CS42L52_NOISE_GATE_CTL, 6,
			    cs42l52_ng_type_text);

static const char * const left_swap_text[] = {
	"Left", "LR 2", "Right"};

static const char * const right_swap_text[] = {
	"Right", "LR 2", "Left"};

static const unsigned int swap_values[] = { 0, 1, 3 };

static const struct soc_enum adca_swap_enum =
	SOC_VALUE_ENUM_SINGLE(CS42L52_ADC_PCM_MIXER, 2, 3,
			      ARRAY_SIZE(left_swap_text),
			      left_swap_text,
			      swap_values);

static const struct snd_kcontrol_new adca_mixer =
	SOC_DAPM_ENUM("Route", adca_swap_enum);

static const struct soc_enum pcma_swap_enum =
	SOC_VALUE_ENUM_SINGLE(CS42L52_ADC_PCM_MIXER, 6, 3,
			      ARRAY_SIZE(left_swap_text),
			      left_swap_text,
			      swap_values);

static const struct snd_kcontrol_new pcma_mixer =
	SOC_DAPM_ENUM("Route", pcma_swap_enum);

static const struct soc_enum adcb_swap_enum =
	SOC_VALUE_ENUM_SINGLE(CS42L52_ADC_PCM_MIXER, 0, 3,
			      ARRAY_SIZE(right_swap_text),
			      right_swap_text,
			      swap_values);

static const struct snd_kcontrol_new adcb_mixer =
	SOC_DAPM_ENUM("Route", adcb_swap_enum);

static const struct soc_enum pcmb_swap_enum =
	SOC_VALUE_ENUM_SINGLE(CS42L52_ADC_PCM_MIXER, 4, 3,
			      ARRAY_SIZE(right_swap_text),
			      right_swap_text,
			      swap_values);

static const struct snd_kcontrol_new pcmb_mixer =
	SOC_DAPM_ENUM("Route", pcmb_swap_enum);


static const struct snd_kcontrol_new passthrul_ctl =
	SOC_DAPM_SINGLE("Switch", CS42L52_MISC_CTL, 6, 1, 0);

static const struct snd_kcontrol_new passthrur_ctl =
	SOC_DAPM_SINGLE("Switch", CS42L52_MISC_CTL, 7, 1, 0);

static const struct snd_kcontrol_new spkl_ctl =
	SOC_DAPM_SINGLE("Switch", CS42L52_PWRCTL3, 0, 1, 1);

static const struct snd_kcontrol_new spkr_ctl =
	SOC_DAPM_SINGLE("Switch", CS42L52_PWRCTL3, 2, 1, 1);

static const struct snd_kcontrol_new hpl_ctl =
	SOC_DAPM_SINGLE("Switch", CS42L52_PWRCTL3, 4, 1, 1);

static const struct snd_kcontrol_new hpr_ctl =
	SOC_DAPM_SINGLE("Switch", CS42L52_PWRCTL3, 6, 1, 1);

static const struct snd_kcontrol_new cs42l52_snd_controls[] = {

	SOC_DOUBLE_R_SX_TLV("Master Volume", CS42L52_MASTERA_VOL,
			      CS42L52_MASTERB_VOL, 0, 0x34, 0xE4, hl_tlv),

	SOC_DOUBLE_R_SX_TLV("Headphone Volume", CS42L52_HPA_VOL,
			      CS42L52_HPB_VOL, 0, 0x34, 0xC0, hpd_tlv),

	SOC_ENUM("Headphone Analog Gain", hp_gain_enum),

	SOC_DOUBLE_R_SX_TLV("Speaker Volume", CS42L52_SPKA_VOL,
			      CS42L52_SPKB_VOL, 0, 0x40, 0xC0, hl_tlv),

	SOC_DOUBLE_R_SX_TLV("Bypass Volume", CS42L52_PASSTHRUA_VOL,
			      CS42L52_PASSTHRUB_VOL, 0, 0x88, 0x90, pga_tlv),

	SOC_DOUBLE("Bypass Mute", CS42L52_MISC_CTL, 4, 5, 1, 0),

	SOC_DOUBLE_R_TLV("MIC Gain Volume", CS42L52_MICA_CTL,
			      CS42L52_MICB_CTL, 0, 0x10, 0, mic_tlv),

	SOC_ENUM("MIC Bias Level", mic_bias_level_enum),

	SOC_DOUBLE_R_SX_TLV("ADC Volume", CS42L52_ADCA_VOL,
			      CS42L52_ADCB_VOL, 0, 0xA0, 0x78, ipd_tlv),
	SOC_DOUBLE_R_SX_TLV("ADC Mixer Volume",
			     CS42L52_ADCA_MIXER_VOL, CS42L52_ADCB_MIXER_VOL,
				0, 0x19, 0x7F, ipd_tlv),

	SOC_DOUBLE("ADC Switch", CS42L52_ADC_MISC_CTL, 0, 1, 1, 0),

	SOC_DOUBLE_R("ADC Mixer Switch", CS42L52_ADCA_MIXER_VOL,
		     CS42L52_ADCB_MIXER_VOL, 7, 1, 1),

	SOC_DOUBLE_R_SX_TLV("PGA Volume", CS42L52_PGAA_CTL,
			    CS42L52_PGAB_CTL, 0, 0x28, 0x24, pga_tlv),

	SOC_DOUBLE_R_SX_TLV("PCM Mixer Volume",
			    CS42L52_PCMA_MIXER_VOL, CS42L52_PCMB_MIXER_VOL,
				0, 0x19, 0x7f, mix_tlv),
	SOC_DOUBLE_R("PCM Mixer Switch",
		     CS42L52_PCMA_MIXER_VOL, CS42L52_PCMB_MIXER_VOL, 7, 1, 1),

	SOC_ENUM("Beep Config", beep_config_enum),
	SOC_ENUM("Beep Pitch", beep_pitch_enum),
	SOC_ENUM("Beep on Time", beep_ontime_enum),
	SOC_ENUM("Beep off Time", beep_offtime_enum),
	SOC_SINGLE_SX_TLV("Beep Volume", CS42L52_BEEP_VOL,
			0, 0x07, 0x1f, beep_tlv),
	SOC_SINGLE("Beep Mixer Switch", CS42L52_BEEP_TONE_CTL, 5, 1, 1),
	SOC_ENUM("Beep Treble Corner Freq", beep_treble_enum),
	SOC_ENUM("Beep Bass Corner Freq", beep_bass_enum),

	SOC_SINGLE("Tone Control Switch", CS42L52_BEEP_TONE_CTL, 0, 1, 1),
	SOC_SINGLE_TLV("Treble Gain Volume",
			    CS42L52_TONE_CTL, 4, 15, 1, hl_tlv),
	SOC_SINGLE_TLV("Bass Gain Volume",
			    CS42L52_TONE_CTL, 0, 15, 1, hl_tlv),

	/* Limiter */
	SOC_SINGLE_TLV("Limiter Max Threshold Volume",
		       CS42L52_LIMITER_CTL1, 5, 7, 0, limiter_tlv),
	SOC_SINGLE_TLV("Limiter Cushion Threshold Volume",
		       CS42L52_LIMITER_CTL1, 2, 7, 0, limiter_tlv),
	SOC_SINGLE_TLV("Limiter Release Rate Volume",
		       CS42L52_LIMITER_CTL2, 0, 63, 0, limiter_tlv),
	SOC_SINGLE_TLV("Limiter Attack Rate Volume",
		       CS42L52_LIMITER_AT_RATE, 0, 63, 0, limiter_tlv),

	SOC_SINGLE("Limiter SR Switch", CS42L52_LIMITER_CTL1, 1, 1, 0),
	SOC_SINGLE("Limiter ZC Switch", CS42L52_LIMITER_CTL1, 0, 1, 0),
	SOC_SINGLE("Limiter Switch", CS42L52_LIMITER_CTL2, 7, 1, 0),

	/* ALC */
	SOC_SINGLE_TLV("ALC Attack Rate Volume", CS42L52_ALC_CTL,
		       0, 63, 0, limiter_tlv),
	SOC_SINGLE_TLV("ALC Release Rate Volume", CS42L52_ALC_RATE,
		       0, 63, 0, limiter_tlv),
	SOC_SINGLE_TLV("ALC Max Threshold Volume", CS42L52_ALC_THRESHOLD,
		       5, 7, 0, limiter_tlv),
	SOC_SINGLE_TLV("ALC Min Threshold Volume", CS42L52_ALC_THRESHOLD,
		       2, 7, 0, limiter_tlv),

	SOC_DOUBLE_R("ALC SR Capture Switch", CS42L52_PGAA_CTL,
		     CS42L52_PGAB_CTL, 7, 1, 1),
	SOC_DOUBLE_R("ALC ZC Capture Switch", CS42L52_PGAA_CTL,
		     CS42L52_PGAB_CTL, 6, 1, 1),
	SOC_DOUBLE("ALC Capture Switch", CS42L52_ALC_CTL, 6, 7, 1, 0),

	/* Noise gate */
	SOC_ENUM("NG Type Switch", ng_type_enum),
	SOC_SINGLE("NG Enable Switch", CS42L52_NOISE_GATE_CTL, 6, 1, 0),
	SOC_SINGLE("NG Boost Switch", CS42L52_NOISE_GATE_CTL, 5, 1, 1),
	SOC_ENUM("NG Threshold", ng_threshold_enum),
	SOC_ENUM("NG Delay", ng_delay_enum),

	SOC_DOUBLE("HPF Switch", CS42L52_ANALOG_HPF_CTL, 5, 7, 1, 0),

	SOC_DOUBLE("Analog SR Switch", CS42L52_ANALOG_HPF_CTL, 1, 3, 1, 1),
	SOC_DOUBLE("Analog ZC Switch", CS42L52_ANALOG_HPF_CTL, 0, 2, 1, 1),
	SOC_SINGLE("Digital SR Switch", CS42L52_MISC_CTL, 1, 1, 0),
	SOC_SINGLE("Digital ZC Switch", CS42L52_MISC_CTL, 0, 1, 0),
	SOC_SINGLE("Deemphasis Switch", CS42L52_MISC_CTL, 2, 1, 0),

	SOC_SINGLE("Batt Compensation Switch", CS42L52_BATT_COMPEN, 7, 1, 0),
	SOC_SINGLE("Batt VP Monitor Switch", CS42L52_BATT_COMPEN, 6, 1, 0),
	SOC_SINGLE("Batt VP ref", CS42L52_BATT_COMPEN, 0, 0x0f, 0),

	SOC_SINGLE("PGA AIN1L Switch", CS42L52_ADC_PGA_A, 0, 1, 0),
	SOC_SINGLE("PGA AIN1R Switch", CS42L52_ADC_PGA_B, 0, 1, 0),
	SOC_SINGLE("PGA AIN2L Switch", CS42L52_ADC_PGA_A, 1, 1, 0),
	SOC_SINGLE("PGA AIN2R Switch", CS42L52_ADC_PGA_B, 1, 1, 0),

	SOC_SINGLE("PGA AIN3L Switch", CS42L52_ADC_PGA_A, 2, 1, 0),
	SOC_SINGLE("PGA AIN3R Switch", CS42L52_ADC_PGA_B, 2, 1, 0),

	SOC_SINGLE("PGA AIN4L Switch", CS42L52_ADC_PGA_A, 3, 1, 0),
	SOC_SINGLE("PGA AIN4R Switch", CS42L52_ADC_PGA_B, 3, 1, 0),

	SOC_SINGLE("PGA MICA Switch", CS42L52_ADC_PGA_A, 4, 1, 0),
	SOC_SINGLE("PGA MICB Switch", CS42L52_ADC_PGA_B, 4, 1, 0),

};

static const struct snd_kcontrol_new cs42l52_mica_controls[] = {
	SOC_ENUM("MICA Select", mica_enum),
};

static const struct snd_kcontrol_new cs42l52_micb_controls[] = {
	SOC_ENUM("MICB Select", micb_enum),
};

static int cs42l52_add_mic_controls(struct snd_soc_component *component)
{
	struct cs42l52_private *cs42l52 = snd_soc_component_get_drvdata(component);
	struct cs42l52_platform_data *pdata = &cs42l52->pdata;

	if (!pdata->mica_diff_cfg)
		snd_soc_add_component_controls(component, cs42l52_mica_controls,
				     ARRAY_SIZE(cs42l52_mica_controls));

	if (!pdata->micb_diff_cfg)
		snd_soc_add_component_controls(component, cs42l52_micb_controls,
				     ARRAY_SIZE(cs42l52_micb_controls));

	return 0;
}

static const struct snd_soc_dapm_widget cs42l52_dapm_widgets[] = {

	SND_SOC_DAPM_INPUT("AIN1L"),
	SND_SOC_DAPM_INPUT("AIN1R"),
	SND_SOC_DAPM_INPUT("AIN2L"),
	SND_SOC_DAPM_INPUT("AIN2R"),
	SND_SOC_DAPM_INPUT("AIN3L"),
	SND_SOC_DAPM_INPUT("AIN3R"),
	SND_SOC_DAPM_INPUT("AIN4L"),
	SND_SOC_DAPM_INPUT("AIN4R"),
	SND_SOC_DAPM_INPUT("MICA"),
	SND_SOC_DAPM_INPUT("MICB"),
	SND_SOC_DAPM_SIGGEN("Beep"),

	SND_SOC_DAPM_AIF_OUT("AIFOUTL", NULL,  0,
			SND_SOC_NOPM, 0, 0),
	SND_SOC_DAPM_AIF_OUT("AIFOUTR", NULL,  0,
			SND_SOC_NOPM, 0, 0),

	SND_SOC_DAPM_ADC("ADC Left", NULL, CS42L52_PWRCTL1, 1, 1),
	SND_SOC_DAPM_ADC("ADC Right", NULL, CS42L52_PWRCTL1, 2, 1),
	SND_SOC_DAPM_PGA("PGA Left", CS42L52_PWRCTL1, 3, 1, NULL, 0),
	SND_SOC_DAPM_PGA("PGA Right", CS42L52_PWRCTL1, 4, 1, NULL, 0),

	SND_SOC_DAPM_MUX("ADC Left Mux", SND_SOC_NOPM, 0, 0, &adca_mux),
	SND_SOC_DAPM_MUX("ADC Right Mux", SND_SOC_NOPM, 0, 0, &adcb_mux),

	SND_SOC_DAPM_MUX("ADC Left Swap", SND_SOC_NOPM,
			 0, 0, &adca_mixer),
	SND_SOC_DAPM_MUX("ADC Right Swap", SND_SOC_NOPM,
			 0, 0, &adcb_mixer),

	SND_SOC_DAPM_MUX("Output Mux", SND_SOC_NOPM,
			 0, 0, &digital_output_mux),

	SND_SOC_DAPM_PGA("PGA MICA", CS42L52_PWRCTL2, 1, 1, NULL, 0),
	SND_SOC_DAPM_PGA("PGA MICB", CS42L52_PWRCTL2, 2, 1, NULL, 0),

	SND_SOC_DAPM_SUPPLY("Mic Bias", CS42L52_PWRCTL2, 0, 1, NULL, 0),
	SND_SOC_DAPM_SUPPLY("Charge Pump", CS42L52_PWRCTL1, 7, 1, NULL, 0),

	SND_SOC_DAPM_AIF_IN("AIFINL", NULL,  0,
			SND_SOC_NOPM, 0, 0),
	SND_SOC_DAPM_AIF_IN("AIFINR", NULL,  0,
			SND_SOC_NOPM, 0, 0),

	SND_SOC_DAPM_DAC("DAC Left", NULL, SND_SOC_NOPM, 0, 0),
	SND_SOC_DAPM_DAC("DAC Right", NULL, SND_SOC_NOPM, 0, 0),

	SND_SOC_DAPM_SWITCH("Bypass Left", CS42L52_MISC_CTL,
			    6, 0, &passthrul_ctl),
	SND_SOC_DAPM_SWITCH("Bypass Right", CS42L52_MISC_CTL,
			    7, 0, &passthrur_ctl),

	SND_SOC_DAPM_MUX("PCM Left Swap", SND_SOC_NOPM,
			 0, 0, &pcma_mixer),
	SND_SOC_DAPM_MUX("PCM Right Swap", SND_SOC_NOPM,
			 0, 0, &pcmb_mixer),

	SND_SOC_DAPM_SWITCH("HP Left Amp", SND_SOC_NOPM, 0, 0, &hpl_ctl),
	SND_SOC_DAPM_SWITCH("HP Right Amp", SND_SOC_NOPM, 0, 0, &hpr_ctl),

	SND_SOC_DAPM_SWITCH("SPK Left Amp", SND_SOC_NOPM, 0, 0, &spkl_ctl),
	SND_SOC_DAPM_SWITCH("SPK Right Amp", SND_SOC_NOPM, 0, 0, &spkr_ctl),

	SND_SOC_DAPM_OUTPUT("HPOUTA"),
	SND_SOC_DAPM_OUTPUT("HPOUTB"),
	SND_SOC_DAPM_OUTPUT("SPKOUTA"),
	SND_SOC_DAPM_OUTPUT("SPKOUTB"),

};

static const struct snd_soc_dapm_route cs42l52_audio_map[] = {

	{"Capture", NULL, "AIFOUTL"},
	{"Capture", NULL, "AIFOUTL"},

	{"AIFOUTL", NULL, "Output Mux"},
	{"AIFOUTR", NULL, "Output Mux"},

	{"Output Mux", "ADC", "ADC Left"},
	{"Output Mux", "ADC", "ADC Right"},

	{"ADC Left", NULL, "Charge Pump"},
	{"ADC Right", NULL, "Charge Pump"},

	{"Charge Pump", NULL, "ADC Left Mux"},
	{"Charge Pump", NULL, "ADC Right Mux"},

	{"ADC Left Mux", "Input1A", "AIN1L"},
	{"ADC Right Mux", "Input1B", "AIN1R"},
	{"ADC Left Mux", "Input2A", "AIN2L"},
	{"ADC Right Mux", "Input2B", "AIN2R"},
	{"ADC Left Mux", "Input3A", "AIN3L"},
	{"ADC Right Mux", "Input3B", "AIN3R"},
	{"ADC Left Mux", "Input4A", "AIN4L"},
	{"ADC Right Mux", "Input4B", "AIN4R"},
	{"ADC Left Mux", "PGA Input Left", "PGA Left"},
	{"ADC Right Mux", "PGA Input Right" , "PGA Right"},

	{"PGA Left", "Switch", "AIN1L"},
	{"PGA Right", "Switch", "AIN1R"},
	{"PGA Left", "Switch", "AIN2L"},
	{"PGA Right", "Switch", "AIN2R"},
	{"PGA Left", "Switch", "AIN3L"},
	{"PGA Right", "Switch", "AIN3R"},
	{"PGA Left", "Switch", "AIN4L"},
	{"PGA Right", "Switch", "AIN4R"},

	{"PGA Left", "Switch", "PGA MICA"},
	{"PGA MICA", NULL, "MICA"},

	{"PGA Right", "Switch", "PGA MICB"},
	{"PGA MICB", NULL, "MICB"},

	{"HPOUTA", NULL, "HP Left Amp"},
	{"HPOUTB", NULL, "HP Right Amp"},
	{"HP Left Amp", NULL, "Bypass Left"},
	{"HP Right Amp", NULL, "Bypass Right"},
	{"Bypass Left", "Switch", "PGA Left"},
	{"Bypass Right", "Switch", "PGA Right"},
	{"HP Left Amp", "Switch", "DAC Left"},
	{"HP Right Amp", "Switch", "DAC Right"},

	{"SPKOUTA", NULL, "SPK Left Amp"},
	{"SPKOUTB", NULL, "SPK Right Amp"},

	{"SPK Left Amp", NULL, "Beep"},
	{"SPK Right Amp", NULL, "Beep"},
	{"SPK Left Amp", "Switch", "Playback"},
	{"SPK Right Amp", "Switch", "Playback"},

	{"DAC Left", NULL, "Beep"},
	{"DAC Right", NULL, "Beep"},
	{"DAC Left", NULL, "Playback"},
	{"DAC Right", NULL, "Playback"},

	{"Output Mux", "DSP", "Playback"},
	{"Output Mux", "DSP", "Playback"},

	{"AIFINL", NULL, "Playback"},
	{"AIFINR", NULL, "Playback"},

};

struct cs42l52_clk_para {
	u32 mclk;
	u32 rate;
	u8 speed;
	u8 group;
	u8 videoclk;
	u8 ratio;
	u8 mclkdiv2;
};

static const struct cs42l52_clk_para clk_map_table[] = {
	/*8k*/
	{12288000, 8000, CLK_QS_MODE, CLK_32K, CLK_NO_27M, CLK_R_128, 0},
	{18432000, 8000, CLK_QS_MODE, CLK_32K, CLK_NO_27M, CLK_R_128, 0},
	{12000000, 8000, CLK_QS_MODE, CLK_32K, CLK_NO_27M, CLK_R_125, 0},
	{24000000, 8000, CLK_QS_MODE, CLK_32K, CLK_NO_27M, CLK_R_125, 1},
	{27000000, 8000, CLK_QS_MODE, CLK_32K, CLK_27M_MCLK, CLK_R_125, 0},

	/*11.025k*/
	{11289600, 11025, CLK_QS_MODE, CLK_NO_32K, CLK_NO_27M, CLK_R_128, 0},
	{16934400, 11025, CLK_QS_MODE, CLK_NO_32K, CLK_NO_27M, CLK_R_128, 0},

	/*16k*/
	{12288000, 16000, CLK_HS_MODE, CLK_32K, CLK_NO_27M, CLK_R_128, 0},
	{18432000, 16000, CLK_HS_MODE, CLK_32K, CLK_NO_27M, CLK_R_128, 0},
	{12000000, 16000, CLK_HS_MODE, CLK_32K, CLK_NO_27M, CLK_R_125, 0},
	{24000000, 16000, CLK_HS_MODE, CLK_32K, CLK_NO_27M, CLK_R_125, 1},
	{27000000, 16000, CLK_HS_MODE, CLK_32K, CLK_27M_MCLK, CLK_R_125, 1},

	/*22.05k*/
	{11289600, 22050, CLK_HS_MODE, CLK_NO_32K, CLK_NO_27M, CLK_R_128, 0},
	{16934400, 22050, CLK_HS_MODE, CLK_NO_32K, CLK_NO_27M, CLK_R_128, 0},

	/* 32k */
	{12288000, 32000, CLK_SS_MODE, CLK_32K, CLK_NO_27M, CLK_R_128, 0},
	{18432000, 32000, CLK_SS_MODE, CLK_32K, CLK_NO_27M, CLK_R_128, 0},
	{12000000, 32000, CLK_SS_MODE, CLK_32K, CLK_NO_27M, CLK_R_125, 0},
	{24000000, 32000, CLK_SS_MODE, CLK_32K, CLK_NO_27M, CLK_R_125, 1},
	{27000000, 32000, CLK_SS_MODE, CLK_32K, CLK_27M_MCLK, CLK_R_125, 0},

	/* 44.1k */
	{11289600, 44100, CLK_SS_MODE, CLK_NO_32K, CLK_NO_27M, CLK_R_128, 0},
	{16934400, 44100, CLK_SS_MODE, CLK_NO_32K, CLK_NO_27M, CLK_R_128, 0},

	/* 48k */
	{12288000, 48000, CLK_SS_MODE, CLK_NO_32K, CLK_NO_27M, CLK_R_128, 0},
	{18432000, 48000, CLK_SS_MODE, CLK_NO_32K, CLK_NO_27M, CLK_R_128, 0},
	{12000000, 48000, CLK_SS_MODE, CLK_NO_32K, CLK_NO_27M, CLK_R_125, 0},
	{24000000, 48000, CLK_SS_MODE, CLK_NO_32K, CLK_NO_27M, CLK_R_125, 1},
	{27000000, 48000, CLK_SS_MODE, CLK_NO_32K, CLK_27M_MCLK, CLK_R_125, 1},

	/* 88.2k */
	{11289600, 88200, CLK_DS_MODE, CLK_NO_32K, CLK_NO_27M, CLK_R_128, 0},
	{16934400, 88200, CLK_DS_MODE, CLK_NO_32K, CLK_NO_27M, CLK_R_128, 0},

	/* 96k */
	{12288000, 96000, CLK_DS_MODE, CLK_NO_32K, CLK_NO_27M, CLK_R_128, 0},
	{18432000, 96000, CLK_DS_MODE, CLK_NO_32K, CLK_NO_27M, CLK_R_128, 0},
	{12000000, 96000, CLK_DS_MODE, CLK_NO_32K, CLK_NO_27M, CLK_R_125, 0},
	{24000000, 96000, CLK_DS_MODE, CLK_NO_32K, CLK_NO_27M, CLK_R_125, 1},
};

static int cs42l52_get_clk(int mclk, int rate)
{
	int i, ret = -EINVAL;
	u_int mclk1, mclk2 = 0;

	for (i = 0; i < ARRAY_SIZE(clk_map_table); i++) {
		if (clk_map_table[i].rate == rate) {
			mclk1 = clk_map_table[i].mclk;
			if (abs(mclk - mclk1) < abs(mclk - mclk2)) {
				mclk2 = mclk1;
				ret = i;
			}
		}
	}
	return ret;
}

static int cs42l52_set_sysclk(struct snd_soc_dai *codec_dai,
			int clk_id, unsigned int freq, int dir)
{
	struct snd_soc_component *component = codec_dai->component;
	struct cs42l52_private *cs42l52 = snd_soc_component_get_drvdata(component);

	if ((freq >= CS42L52_MIN_CLK) && (freq <= CS42L52_MAX_CLK)) {
		cs42l52->sysclk = freq;
	} else {
		dev_err(component->dev, "Invalid freq parameter\n");
		return -EINVAL;
	}
	return 0;
}

static int cs42l52_set_fmt(struct snd_soc_dai *codec_dai, unsigned int fmt)
{
	struct snd_soc_component *component = codec_dai->component;
	struct cs42l52_private *cs42l52 = snd_soc_component_get_drvdata(component);
	u8 iface = 0;

	switch (fmt & SND_SOC_DAIFMT_MASTER_MASK) {
	case SND_SOC_DAIFMT_CBM_CFM:
		iface = CS42L52_IFACE_CTL1_MASTER;
		break;
	case SND_SOC_DAIFMT_CBS_CFS:
		iface = CS42L52_IFACE_CTL1_SLAVE;
		break;
	default:
		return -EINVAL;
	}

	 /* interface format */
	switch (fmt & SND_SOC_DAIFMT_FORMAT_MASK) {
	case SND_SOC_DAIFMT_I2S:
		iface |= CS42L52_IFACE_CTL1_ADC_FMT_I2S |
				CS42L52_IFACE_CTL1_DAC_FMT_I2S;
		break;
	case SND_SOC_DAIFMT_RIGHT_J:
		iface |= CS42L52_IFACE_CTL1_DAC_FMT_RIGHT_J;
		break;
	case SND_SOC_DAIFMT_LEFT_J:
		iface |= CS42L52_IFACE_CTL1_ADC_FMT_LEFT_J |
				CS42L52_IFACE_CTL1_DAC_FMT_LEFT_J;
		break;
	case SND_SOC_DAIFMT_DSP_A:
		iface |= CS42L52_IFACE_CTL1_DSP_MODE_EN;
		break;
	case SND_SOC_DAIFMT_DSP_B:
		break;
	default:
		return -EINVAL;
	}

	/* clock inversion */
	switch (fmt & SND_SOC_DAIFMT_INV_MASK) {
	case SND_SOC_DAIFMT_NB_NF:
		break;
	case SND_SOC_DAIFMT_IB_IF:
		iface |= CS42L52_IFACE_CTL1_INV_SCLK;
		break;
	case SND_SOC_DAIFMT_IB_NF:
		iface |= CS42L52_IFACE_CTL1_INV_SCLK;
		break;
	case SND_SOC_DAIFMT_NB_IF:
		break;
	default:
		return -EINVAL;
	}
	cs42l52->config.format = iface;
	snd_soc_component_write(component, CS42L52_IFACE_CTL1, cs42l52->config.format);

	return 0;
}

static int cs42l52_mute(struct snd_soc_dai *dai, int mute, int direction)
{
	struct snd_soc_component *component = dai->component;

	if (mute)
		snd_soc_component_update_bits(component, CS42L52_PB_CTL1,
				    CS42L52_PB_CTL1_MUTE_MASK,
				CS42L52_PB_CTL1_MUTE);
	else
		snd_soc_component_update_bits(component, CS42L52_PB_CTL1,
				    CS42L52_PB_CTL1_MUTE_MASK,
				CS42L52_PB_CTL1_UNMUTE);

	return 0;
}

static int cs42l52_pcm_hw_params(struct snd_pcm_substream *substream,
				     struct snd_pcm_hw_params *params,
				     struct snd_soc_dai *dai)
{
	struct snd_soc_component *component = dai->component;
	struct cs42l52_private *cs42l52 = snd_soc_component_get_drvdata(component);
	u32 clk = 0;
	int index;

	index = cs42l52_get_clk(cs42l52->sysclk, params_rate(params));
	if (index >= 0) {
		cs42l52->sysclk = clk_map_table[index].mclk;

		clk |= (clk_map_table[index].speed << CLK_SPEED_SHIFT) |
		(clk_map_table[index].group << CLK_32K_SR_SHIFT) |
		(clk_map_table[index].videoclk << CLK_27M_MCLK_SHIFT) |
		(clk_map_table[index].ratio << CLK_RATIO_SHIFT) |
		clk_map_table[index].mclkdiv2;

		snd_soc_component_write(component, CS42L52_CLK_CTL, clk);
	} else {
		dev_err(component->dev, "can't get correct mclk\n");
		return -EINVAL;
	}

	return 0;
}

static int cs42l52_set_bias_level(struct snd_soc_component *component,
					enum snd_soc_bias_level level)
{
	struct cs42l52_private *cs42l52 = snd_soc_component_get_drvdata(component);

	switch (level) {
	case SND_SOC_BIAS_ON:
		break;
	case SND_SOC_BIAS_PREPARE:
		snd_soc_component_update_bits(component, CS42L52_PWRCTL1,
				    CS42L52_PWRCTL1_PDN_CODEC, 0);
		break;
	case SND_SOC_BIAS_STANDBY:
		if (snd_soc_component_get_bias_level(component) == SND_SOC_BIAS_OFF) {
			regcache_cache_only(cs42l52->regmap, false);
			regcache_sync(cs42l52->regmap);
		}
		snd_soc_component_write(component, CS42L52_PWRCTL1, CS42L52_PWRCTL1_PDN_ALL);
		break;
	case SND_SOC_BIAS_OFF:
		snd_soc_component_write(component, CS42L52_PWRCTL1, CS42L52_PWRCTL1_PDN_ALL);
		regcache_cache_only(cs42l52->regmap, true);
		break;
	}

	return 0;
}

#define CS42L52_RATES (SNDRV_PCM_RATE_8000_96000)

#define CS42L52_FORMATS (SNDRV_PCM_FMTBIT_S16_LE | SNDRV_PCM_FMTBIT_U16_LE | \
			SNDRV_PCM_FMTBIT_S18_3LE | SNDRV_PCM_FMTBIT_U18_3LE | \
			SNDRV_PCM_FMTBIT_S20_3LE | SNDRV_PCM_FMTBIT_U20_3LE | \
			SNDRV_PCM_FMTBIT_S24_LE | SNDRV_PCM_FMTBIT_U24_LE)

static const struct snd_soc_dai_ops cs42l52_ops = {
	.hw_params	= cs42l52_pcm_hw_params,
	.mute_stream	= cs42l52_mute,
	.set_fmt	= cs42l52_set_fmt,
	.set_sysclk	= cs42l52_set_sysclk,
	.no_capture_mute = 1,
};

static struct snd_soc_dai_driver cs42l52_dai = {
		.name = "cs42l52",
		.playback = {
			.stream_name = "Playback",
			.channels_min = 1,
			.channels_max = 2,
			.rates = CS42L52_RATES,
			.formats = CS42L52_FORMATS,
		},
		.capture = {
			.stream_name = "Capture",
			.channels_min = 1,
			.channels_max = 2,
			.rates = CS42L52_RATES,
			.formats = CS42L52_FORMATS,
		},
		.ops = &cs42l52_ops,
};

static int beep_rates[] = {
	261, 522, 585, 667, 706, 774, 889, 1000,
	1043, 1200, 1333, 1412, 1600, 1714, 2000, 2182
};

static void cs42l52_beep_work(struct work_struct *work)
{
	struct cs42l52_private *cs42l52 =
		container_of(work, struct cs42l52_private, beep_work);
	struct snd_soc_component *component = cs42l52->component;
	struct snd_soc_dapm_context *dapm = snd_soc_component_get_dapm(component);
	int i;
	int val = 0;
	int best = 0;

	if (cs42l52->beep_rate) {
		for (i = 0; i < ARRAY_SIZE(beep_rates); i++) {
			if (abs(cs42l52->beep_rate - beep_rates[i]) <
			    abs(cs42l52->beep_rate - beep_rates[best]))
				best = i;
		}

		dev_dbg(component->dev, "Set beep rate %dHz for requested %dHz\n",
			beep_rates[best], cs42l52->beep_rate);

		val = (best << CS42L52_BEEP_RATE_SHIFT);

		snd_soc_dapm_enable_pin(dapm, "Beep");
	} else {
		dev_dbg(component->dev, "Disabling beep\n");
		snd_soc_dapm_disable_pin(dapm, "Beep");
	}

	snd_soc_component_update_bits(component, CS42L52_BEEP_FREQ,
			    CS42L52_BEEP_RATE_MASK, val);

	snd_soc_dapm_sync(dapm);
}

/* For usability define a way of injecting beep events for the device -
 * many systems will not have a keyboard.
 */
static int cs42l52_beep_event(struct input_dev *dev, unsigned int type,
			     unsigned int code, int hz)
{
	struct snd_soc_component *component = input_get_drvdata(dev);
	struct cs42l52_private *cs42l52 = snd_soc_component_get_drvdata(component);

	dev_dbg(component->dev, "Beep event %x %x\n", code, hz);

	switch (code) {
	case SND_BELL:
		if (hz)
			hz = 261;
	case SND_TONE:
		break;
	default:
		return -1;
	}

	/* Kick the beep from a workqueue */
	cs42l52->beep_rate = hz;
	schedule_work(&cs42l52->beep_work);
	return 0;
}

static ssize_t cs42l52_beep_set(struct device *dev,
			       struct device_attribute *attr,
			       const char *buf, size_t count)
{
	struct cs42l52_private *cs42l52 = dev_get_drvdata(dev);
	long int time;
	int ret;

	ret = kstrtol(buf, 10, &time);
	if (ret != 0)
		return ret;

	input_event(cs42l52->beep, EV_SND, SND_TONE, time);

	return count;
}

static DEVICE_ATTR(beep, 0200, NULL, cs42l52_beep_set);

static void cs42l52_init_beep(struct snd_soc_component *component)
{
	struct cs42l52_private *cs42l52 = snd_soc_component_get_drvdata(component);
	int ret;

	cs42l52->beep = devm_input_allocate_device(component->dev);
	if (!cs42l52->beep) {
		dev_err(component->dev, "Failed to allocate beep device\n");
		return;
	}

	INIT_WORK(&cs42l52->beep_work, cs42l52_beep_work);
	cs42l52->beep_rate = 0;

	cs42l52->beep->name = "CS42L52 Beep Generator";
	cs42l52->beep->phys = dev_name(component->dev);
	cs42l52->beep->id.bustype = BUS_I2C;

	cs42l52->beep->evbit[0] = BIT_MASK(EV_SND);
	cs42l52->beep->sndbit[0] = BIT_MASK(SND_BELL) | BIT_MASK(SND_TONE);
	cs42l52->beep->event = cs42l52_beep_event;
	cs42l52->beep->dev.parent = component->dev;
	input_set_drvdata(cs42l52->beep, component);

	ret = input_register_device(cs42l52->beep);
	if (ret != 0) {
		cs42l52->beep = NULL;
		dev_err(component->dev, "Failed to register beep device\n");
	}

	ret = device_create_file(component->dev, &dev_attr_beep);
	if (ret != 0) {
		dev_err(component->dev, "Failed to create keyclick file: %d\n",
			ret);
	}
}

static void cs42l52_free_beep(struct snd_soc_component *component)
{
	struct cs42l52_private *cs42l52 = snd_soc_component_get_drvdata(component);

	device_remove_file(component->dev, &dev_attr_beep);
	cancel_work_sync(&cs42l52->beep_work);
	cs42l52->beep = NULL;

	snd_soc_component_update_bits(component, CS42L52_BEEP_TONE_CTL,
			    CS42L52_BEEP_EN_MASK, 0);
}

static int cs42l52_probe(struct snd_soc_component *component)
{
	struct cs42l52_private *cs42l52 = snd_soc_component_get_drvdata(component);

	regcache_cache_only(cs42l52->regmap, true);

	cs42l52_add_mic_controls(component);

	cs42l52_init_beep(component);

	cs42l52->sysclk = CS42L52_DEFAULT_CLK;
	cs42l52->config.format = CS42L52_DEFAULT_FORMAT;

	return 0;
}

static void cs42l52_remove(struct snd_soc_component *component)
{
	cs42l52_free_beep(component);
}

<<<<<<< HEAD
static const struct snd_soc_codec_driver soc_codec_dev_cs42l52 = {
	.probe = cs42l52_probe,
	.remove = cs42l52_remove,
	.set_bias_level = cs42l52_set_bias_level,
	.suspend_bias_off = true,

	.component_driver = {
		.controls		= cs42l52_snd_controls,
		.num_controls		= ARRAY_SIZE(cs42l52_snd_controls),
		.dapm_widgets		= cs42l52_dapm_widgets,
		.num_dapm_widgets	= ARRAY_SIZE(cs42l52_dapm_widgets),
		.dapm_routes		= cs42l52_audio_map,
		.num_dapm_routes	= ARRAY_SIZE(cs42l52_audio_map),
	},
=======
static const struct snd_soc_component_driver soc_component_dev_cs42l52 = {
	.probe			= cs42l52_probe,
	.remove			= cs42l52_remove,
	.set_bias_level		= cs42l52_set_bias_level,
	.controls		= cs42l52_snd_controls,
	.num_controls		= ARRAY_SIZE(cs42l52_snd_controls),
	.dapm_widgets		= cs42l52_dapm_widgets,
	.num_dapm_widgets	= ARRAY_SIZE(cs42l52_dapm_widgets),
	.dapm_routes		= cs42l52_audio_map,
	.num_dapm_routes	= ARRAY_SIZE(cs42l52_audio_map),
	.suspend_bias_off	= 1,
	.idle_bias_on		= 1,
	.use_pmdown_time	= 1,
	.endianness		= 1,
	.non_legacy_dai_naming	= 1,
>>>>>>> 24b8d41d
};

/* Current and threshold powerup sequence Pg37 */
static const struct reg_sequence cs42l52_threshold_patch[] = {

	{ 0x00, 0x99 },
	{ 0x3E, 0xBA },
	{ 0x47, 0x80 },
	{ 0x32, 0xBB },
	{ 0x32, 0x3B },
	{ 0x00, 0x00 },

};

static const struct regmap_config cs42l52_regmap = {
	.reg_bits = 8,
	.val_bits = 8,

	.max_register = CS42L52_MAX_REGISTER,
	.reg_defaults = cs42l52_reg_defaults,
	.num_reg_defaults = ARRAY_SIZE(cs42l52_reg_defaults),
	.readable_reg = cs42l52_readable_register,
	.volatile_reg = cs42l52_volatile_register,
	.cache_type = REGCACHE_RBTREE,
};

static int cs42l52_i2c_probe(struct i2c_client *i2c_client,
			     const struct i2c_device_id *id)
{
	struct cs42l52_private *cs42l52;
	struct cs42l52_platform_data *pdata = dev_get_platdata(&i2c_client->dev);
	int ret;
	unsigned int devid = 0;
	unsigned int reg;
	u32 val32;

	cs42l52 = devm_kzalloc(&i2c_client->dev, sizeof(*cs42l52), GFP_KERNEL);
	if (cs42l52 == NULL)
		return -ENOMEM;
	cs42l52->dev = &i2c_client->dev;

	cs42l52->regmap = devm_regmap_init_i2c(i2c_client, &cs42l52_regmap);
	if (IS_ERR(cs42l52->regmap)) {
		ret = PTR_ERR(cs42l52->regmap);
		dev_err(&i2c_client->dev, "regmap_init() failed: %d\n", ret);
		return ret;
	}
	if (pdata) {
		cs42l52->pdata = *pdata;
	} else {
		pdata = devm_kzalloc(&i2c_client->dev, sizeof(*pdata),
				     GFP_KERNEL);
		if (!pdata)
			return -ENOMEM;

		if (i2c_client->dev.of_node) {
			if (of_property_read_bool(i2c_client->dev.of_node,
				"cirrus,mica-differential-cfg"))
				pdata->mica_diff_cfg = true;

			if (of_property_read_bool(i2c_client->dev.of_node,
				"cirrus,micb-differential-cfg"))
				pdata->micb_diff_cfg = true;

			if (of_property_read_u32(i2c_client->dev.of_node,
				"cirrus,micbias-lvl", &val32) >= 0)
				pdata->micbias_lvl = val32;

			if (of_property_read_u32(i2c_client->dev.of_node,
				"cirrus,chgfreq-divisor", &val32) >= 0)
				pdata->chgfreq = val32;

			pdata->reset_gpio =
				of_get_named_gpio(i2c_client->dev.of_node,
						"cirrus,reset-gpio", 0);
		}
		cs42l52->pdata = *pdata;
	}

	if (cs42l52->pdata.reset_gpio) {
		ret = devm_gpio_request_one(&i2c_client->dev,
					    cs42l52->pdata.reset_gpio,
					    GPIOF_OUT_INIT_HIGH,
					    "CS42L52 /RST");
		if (ret < 0) {
			dev_err(&i2c_client->dev, "Failed to request /RST %d: %d\n",
				cs42l52->pdata.reset_gpio, ret);
			return ret;
		}
		gpio_set_value_cansleep(cs42l52->pdata.reset_gpio, 0);
		gpio_set_value_cansleep(cs42l52->pdata.reset_gpio, 1);
	}

	i2c_set_clientdata(i2c_client, cs42l52);

	ret = regmap_register_patch(cs42l52->regmap, cs42l52_threshold_patch,
				    ARRAY_SIZE(cs42l52_threshold_patch));
	if (ret != 0)
		dev_warn(cs42l52->dev, "Failed to apply regmap patch: %d\n",
			 ret);

	ret = regmap_read(cs42l52->regmap, CS42L52_CHIP, &reg);
	devid = reg & CS42L52_CHIP_ID_MASK;
	if (devid != CS42L52_CHIP_ID) {
		ret = -ENODEV;
		dev_err(&i2c_client->dev,
			"CS42L52 Device ID (%X). Expected %X\n",
			devid, CS42L52_CHIP_ID);
		return ret;
	}

	dev_info(&i2c_client->dev, "Cirrus Logic CS42L52, Revision: %02X\n",
		 reg & CS42L52_CHIP_REV_MASK);

	/* Set Platform Data */
	if (cs42l52->pdata.mica_diff_cfg)
		regmap_update_bits(cs42l52->regmap, CS42L52_MICA_CTL,
				   CS42L52_MIC_CTL_TYPE_MASK,
				cs42l52->pdata.mica_diff_cfg <<
				CS42L52_MIC_CTL_TYPE_SHIFT);

	if (cs42l52->pdata.micb_diff_cfg)
		regmap_update_bits(cs42l52->regmap, CS42L52_MICB_CTL,
				   CS42L52_MIC_CTL_TYPE_MASK,
				cs42l52->pdata.micb_diff_cfg <<
				CS42L52_MIC_CTL_TYPE_SHIFT);

	if (cs42l52->pdata.chgfreq)
		regmap_update_bits(cs42l52->regmap, CS42L52_CHARGE_PUMP,
				   CS42L52_CHARGE_PUMP_MASK,
				cs42l52->pdata.chgfreq <<
				CS42L52_CHARGE_PUMP_SHIFT);

	if (cs42l52->pdata.micbias_lvl)
		regmap_update_bits(cs42l52->regmap, CS42L52_IFACE_CTL2,
				   CS42L52_IFACE_CTL2_BIAS_LVL,
				cs42l52->pdata.micbias_lvl);

	ret =  devm_snd_soc_register_component(&i2c_client->dev,
			&soc_component_dev_cs42l52, &cs42l52_dai, 1);
	if (ret < 0)
		return ret;
	return 0;
}

static const struct of_device_id cs42l52_of_match[] = {
	{ .compatible = "cirrus,cs42l52", },
	{},
};
MODULE_DEVICE_TABLE(of, cs42l52_of_match);


static const struct i2c_device_id cs42l52_id[] = {
	{ "cs42l52", 0 },
	{ }
};
MODULE_DEVICE_TABLE(i2c, cs42l52_id);

static struct i2c_driver cs42l52_i2c_driver = {
	.driver = {
		.name = "cs42l52",
		.of_match_table = cs42l52_of_match,
	},
	.id_table = cs42l52_id,
	.probe =    cs42l52_i2c_probe,
};

module_i2c_driver(cs42l52_i2c_driver);

MODULE_DESCRIPTION("ASoC CS42L52 driver");
MODULE_AUTHOR("Georgi Vlaev, Nucleus Systems Ltd, <joe@nucleusys.com>");
MODULE_AUTHOR("Brian Austin, Cirrus Logic Inc, <brian.austin@cirrus.com>");
MODULE_LICENSE("GPL");<|MERGE_RESOLUTION|>--- conflicted
+++ resolved
@@ -1045,22 +1045,6 @@
 	cs42l52_free_beep(component);
 }
 
-<<<<<<< HEAD
-static const struct snd_soc_codec_driver soc_codec_dev_cs42l52 = {
-	.probe = cs42l52_probe,
-	.remove = cs42l52_remove,
-	.set_bias_level = cs42l52_set_bias_level,
-	.suspend_bias_off = true,
-
-	.component_driver = {
-		.controls		= cs42l52_snd_controls,
-		.num_controls		= ARRAY_SIZE(cs42l52_snd_controls),
-		.dapm_widgets		= cs42l52_dapm_widgets,
-		.num_dapm_widgets	= ARRAY_SIZE(cs42l52_dapm_widgets),
-		.dapm_routes		= cs42l52_audio_map,
-		.num_dapm_routes	= ARRAY_SIZE(cs42l52_audio_map),
-	},
-=======
 static const struct snd_soc_component_driver soc_component_dev_cs42l52 = {
 	.probe			= cs42l52_probe,
 	.remove			= cs42l52_remove,
@@ -1076,7 +1060,6 @@
 	.use_pmdown_time	= 1,
 	.endianness		= 1,
 	.non_legacy_dai_naming	= 1,
->>>>>>> 24b8d41d
 };
 
 /* Current and threshold powerup sequence Pg37 */
