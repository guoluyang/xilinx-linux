// SPDX-License-Identifier: GPL-2.0-or-later
/*
 * da7218.c - DA7218 ALSA SoC Codec Driver
 *
 * Copyright (c) 2015 Dialog Semiconductor
 *
 * Author: Adam Thomson <Adam.Thomson.Opensource@diasemi.com>
 */

#include <linux/clk.h>
#include <linux/i2c.h>
#include <linux/of_device.h>
#include <linux/regmap.h>
#include <linux/slab.h>
#include <linux/pm.h>
#include <linux/module.h>
#include <linux/delay.h>
#include <linux/regulator/consumer.h>
#include <sound/pcm.h>
#include <sound/pcm_params.h>
#include <sound/soc.h>
#include <sound/soc-dapm.h>
#include <sound/jack.h>
#include <sound/initval.h>
#include <sound/tlv.h>
#include <asm/div64.h>

#include <sound/da7218.h>
#include "da7218.h"


/*
 * TLVs and Enums
 */

/* Input TLVs */
static const DECLARE_TLV_DB_SCALE(da7218_mic_gain_tlv, -600, 600, 0);
static const DECLARE_TLV_DB_SCALE(da7218_mixin_gain_tlv, -450, 150, 0);
static const DECLARE_TLV_DB_SCALE(da7218_in_dig_gain_tlv, -8325, 75, 0);
static const DECLARE_TLV_DB_SCALE(da7218_ags_trigger_tlv, -9000, 600, 0);
static const DECLARE_TLV_DB_SCALE(da7218_ags_att_max_tlv, 0, 600, 0);
static const DECLARE_TLV_DB_SCALE(da7218_alc_threshold_tlv, -9450, 150, 0);
static const DECLARE_TLV_DB_SCALE(da7218_alc_gain_tlv, 0, 600, 0);
static const DECLARE_TLV_DB_SCALE(da7218_alc_ana_gain_tlv, 0, 600, 0);

/* Input/Output TLVs */
static const DECLARE_TLV_DB_SCALE(da7218_dmix_gain_tlv, -4200, 150, 0);

/* Output TLVs */
static const DECLARE_TLV_DB_SCALE(da7218_dgs_trigger_tlv, -9450, 150, 0);
static const DECLARE_TLV_DB_SCALE(da7218_dgs_anticlip_tlv, -4200, 600, 0);
static const DECLARE_TLV_DB_SCALE(da7218_dgs_signal_tlv, -9000, 600, 0);
static const DECLARE_TLV_DB_SCALE(da7218_out_eq_band_tlv, -1050, 150, 0);
static const DECLARE_TLV_DB_SCALE(da7218_out_dig_gain_tlv, -8325, 75, 0);
static const DECLARE_TLV_DB_SCALE(da7218_dac_ng_threshold_tlv, -10200, 600, 0);
static const DECLARE_TLV_DB_SCALE(da7218_mixout_gain_tlv, -100, 50, 0);
static const DECLARE_TLV_DB_SCALE(da7218_hp_gain_tlv, -5700, 150, 0);

/* Input Enums */
static const char * const da7218_alc_attack_rate_txt[] = {
	"7.33/fs", "14.66/fs", "29.32/fs", "58.64/fs", "117.3/fs", "234.6/fs",
	"469.1/fs", "938.2/fs", "1876/fs", "3753/fs", "7506/fs", "15012/fs",
	"30024/fs",
};

static const struct soc_enum da7218_alc_attack_rate =
	SOC_ENUM_SINGLE(DA7218_ALC_CTRL2, DA7218_ALC_ATTACK_SHIFT,
			DA7218_ALC_ATTACK_MAX, da7218_alc_attack_rate_txt);

static const char * const da7218_alc_release_rate_txt[] = {
	"28.66/fs", "57.33/fs", "114.6/fs", "229.3/fs", "458.6/fs", "917.1/fs",
	"1834/fs", "3668/fs", "7337/fs", "14674/fs", "29348/fs",
};

static const struct soc_enum da7218_alc_release_rate =
	SOC_ENUM_SINGLE(DA7218_ALC_CTRL2, DA7218_ALC_RELEASE_SHIFT,
			DA7218_ALC_RELEASE_MAX, da7218_alc_release_rate_txt);

static const char * const da7218_alc_hold_time_txt[] = {
	"62/fs", "124/fs", "248/fs", "496/fs", "992/fs", "1984/fs", "3968/fs",
	"7936/fs", "15872/fs", "31744/fs", "63488/fs", "126976/fs",
	"253952/fs", "507904/fs", "1015808/fs", "2031616/fs"
};

static const struct soc_enum da7218_alc_hold_time =
	SOC_ENUM_SINGLE(DA7218_ALC_CTRL3, DA7218_ALC_HOLD_SHIFT,
			DA7218_ALC_HOLD_MAX, da7218_alc_hold_time_txt);

static const char * const da7218_alc_anticlip_step_txt[] = {
	"0.034dB/fs", "0.068dB/fs", "0.136dB/fs", "0.272dB/fs",
};

static const struct soc_enum da7218_alc_anticlip_step =
	SOC_ENUM_SINGLE(DA7218_ALC_ANTICLIP_CTRL,
			DA7218_ALC_ANTICLIP_STEP_SHIFT,
			DA7218_ALC_ANTICLIP_STEP_MAX,
			da7218_alc_anticlip_step_txt);

static const char * const da7218_integ_rate_txt[] = {
	"1/4", "1/16", "1/256", "1/65536"
};

static const struct soc_enum da7218_integ_attack_rate =
	SOC_ENUM_SINGLE(DA7218_ENV_TRACK_CTRL, DA7218_INTEG_ATTACK_SHIFT,
			DA7218_INTEG_MAX, da7218_integ_rate_txt);

static const struct soc_enum da7218_integ_release_rate =
	SOC_ENUM_SINGLE(DA7218_ENV_TRACK_CTRL, DA7218_INTEG_RELEASE_SHIFT,
			DA7218_INTEG_MAX, da7218_integ_rate_txt);

/* Input/Output Enums */
static const char * const da7218_gain_ramp_rate_txt[] = {
	"Nominal Rate * 8", "Nominal Rate", "Nominal Rate / 8",
	"Nominal Rate / 16",
};

static const struct soc_enum da7218_gain_ramp_rate =
	SOC_ENUM_SINGLE(DA7218_GAIN_RAMP_CTRL, DA7218_GAIN_RAMP_RATE_SHIFT,
			DA7218_GAIN_RAMP_RATE_MAX, da7218_gain_ramp_rate_txt);

static const char * const da7218_hpf_mode_txt[] = {
	"Disabled", "Audio", "Voice",
};

static const unsigned int da7218_hpf_mode_val[] = {
	DA7218_HPF_DISABLED, DA7218_HPF_AUDIO_EN, DA7218_HPF_VOICE_EN,
};

static const struct soc_enum da7218_in1_hpf_mode =
	SOC_VALUE_ENUM_SINGLE(DA7218_IN_1_HPF_FILTER_CTRL,
			      DA7218_HPF_MODE_SHIFT, DA7218_HPF_MODE_MASK,
			      DA7218_HPF_MODE_MAX, da7218_hpf_mode_txt,
			      da7218_hpf_mode_val);

static const struct soc_enum da7218_in2_hpf_mode =
	SOC_VALUE_ENUM_SINGLE(DA7218_IN_2_HPF_FILTER_CTRL,
			      DA7218_HPF_MODE_SHIFT, DA7218_HPF_MODE_MASK,
			      DA7218_HPF_MODE_MAX, da7218_hpf_mode_txt,
			      da7218_hpf_mode_val);

static const struct soc_enum da7218_out1_hpf_mode =
	SOC_VALUE_ENUM_SINGLE(DA7218_OUT_1_HPF_FILTER_CTRL,
			      DA7218_HPF_MODE_SHIFT, DA7218_HPF_MODE_MASK,
			      DA7218_HPF_MODE_MAX, da7218_hpf_mode_txt,
			      da7218_hpf_mode_val);

static const char * const da7218_audio_hpf_corner_txt[] = {
	"2Hz", "4Hz", "8Hz", "16Hz",
};

static const struct soc_enum da7218_in1_audio_hpf_corner =
	SOC_ENUM_SINGLE(DA7218_IN_1_HPF_FILTER_CTRL,
			DA7218_IN_1_AUDIO_HPF_CORNER_SHIFT,
			DA7218_AUDIO_HPF_CORNER_MAX,
			da7218_audio_hpf_corner_txt);

static const struct soc_enum da7218_in2_audio_hpf_corner =
	SOC_ENUM_SINGLE(DA7218_IN_2_HPF_FILTER_CTRL,
			DA7218_IN_2_AUDIO_HPF_CORNER_SHIFT,
			DA7218_AUDIO_HPF_CORNER_MAX,
			da7218_audio_hpf_corner_txt);

static const struct soc_enum da7218_out1_audio_hpf_corner =
	SOC_ENUM_SINGLE(DA7218_OUT_1_HPF_FILTER_CTRL,
			DA7218_OUT_1_AUDIO_HPF_CORNER_SHIFT,
			DA7218_AUDIO_HPF_CORNER_MAX,
			da7218_audio_hpf_corner_txt);

static const char * const da7218_voice_hpf_corner_txt[] = {
	"2.5Hz", "25Hz", "50Hz", "100Hz", "150Hz", "200Hz", "300Hz", "400Hz",
};

static const struct soc_enum da7218_in1_voice_hpf_corner =
	SOC_ENUM_SINGLE(DA7218_IN_1_HPF_FILTER_CTRL,
			DA7218_IN_1_VOICE_HPF_CORNER_SHIFT,
			DA7218_VOICE_HPF_CORNER_MAX,
			da7218_voice_hpf_corner_txt);

static const struct soc_enum da7218_in2_voice_hpf_corner =
	SOC_ENUM_SINGLE(DA7218_IN_2_HPF_FILTER_CTRL,
			DA7218_IN_2_VOICE_HPF_CORNER_SHIFT,
			DA7218_VOICE_HPF_CORNER_MAX,
			da7218_voice_hpf_corner_txt);

static const struct soc_enum da7218_out1_voice_hpf_corner =
	SOC_ENUM_SINGLE(DA7218_OUT_1_HPF_FILTER_CTRL,
			DA7218_OUT_1_VOICE_HPF_CORNER_SHIFT,
			DA7218_VOICE_HPF_CORNER_MAX,
			da7218_voice_hpf_corner_txt);

static const char * const da7218_tonegen_dtmf_key_txt[] = {
	"0", "1", "2", "3", "4", "5", "6", "7", "8", "9", "A", "B", "C", "D",
	"*", "#"
};

static const struct soc_enum da7218_tonegen_dtmf_key =
	SOC_ENUM_SINGLE(DA7218_TONE_GEN_CFG1, DA7218_DTMF_REG_SHIFT,
			DA7218_DTMF_REG_MAX, da7218_tonegen_dtmf_key_txt);

static const char * const da7218_tonegen_swg_sel_txt[] = {
	"Sum", "SWG1", "SWG2", "SWG1_1-Cos"
};

static const struct soc_enum da7218_tonegen_swg_sel =
	SOC_ENUM_SINGLE(DA7218_TONE_GEN_CFG2, DA7218_SWG_SEL_SHIFT,
			DA7218_SWG_SEL_MAX, da7218_tonegen_swg_sel_txt);

/* Output Enums */
static const char * const da7218_dgs_rise_coeff_txt[] = {
	"1/1", "1/16", "1/64", "1/256", "1/1024", "1/4096", "1/16384",
};

static const struct soc_enum da7218_dgs_rise_coeff =
	SOC_ENUM_SINGLE(DA7218_DGS_RISE_FALL, DA7218_DGS_RISE_COEFF_SHIFT,
			DA7218_DGS_RISE_COEFF_MAX, da7218_dgs_rise_coeff_txt);

static const char * const da7218_dgs_fall_coeff_txt[] = {
	"1/4", "1/16", "1/64", "1/256", "1/1024", "1/4096", "1/16384", "1/65536",
};

static const struct soc_enum da7218_dgs_fall_coeff =
	SOC_ENUM_SINGLE(DA7218_DGS_RISE_FALL, DA7218_DGS_FALL_COEFF_SHIFT,
			DA7218_DGS_FALL_COEFF_MAX, da7218_dgs_fall_coeff_txt);

static const char * const da7218_dac_ng_setup_time_txt[] = {
	"256 Samples", "512 Samples", "1024 Samples", "2048 Samples"
};

static const struct soc_enum da7218_dac_ng_setup_time =
	SOC_ENUM_SINGLE(DA7218_DAC_NG_SETUP_TIME,
			DA7218_DAC_NG_SETUP_TIME_SHIFT,
			DA7218_DAC_NG_SETUP_TIME_MAX,
			da7218_dac_ng_setup_time_txt);

static const char * const da7218_dac_ng_rampup_txt[] = {
	"0.22ms/dB", "0.0138ms/dB"
};

static const struct soc_enum da7218_dac_ng_rampup_rate =
	SOC_ENUM_SINGLE(DA7218_DAC_NG_SETUP_TIME,
			DA7218_DAC_NG_RAMPUP_RATE_SHIFT,
			DA7218_DAC_NG_RAMPUP_RATE_MAX,
			da7218_dac_ng_rampup_txt);

static const char * const da7218_dac_ng_rampdown_txt[] = {
	"0.88ms/dB", "14.08ms/dB"
};

static const struct soc_enum da7218_dac_ng_rampdown_rate =
	SOC_ENUM_SINGLE(DA7218_DAC_NG_SETUP_TIME,
			DA7218_DAC_NG_RAMPDN_RATE_SHIFT,
			DA7218_DAC_NG_RAMPDN_RATE_MAX,
			da7218_dac_ng_rampdown_txt);

static const char * const da7218_cp_mchange_txt[] = {
	"Largest Volume", "DAC Volume", "Signal Magnitude"
};

static const unsigned int da7218_cp_mchange_val[] = {
	DA7218_CP_MCHANGE_LARGEST_VOL, DA7218_CP_MCHANGE_DAC_VOL,
	DA7218_CP_MCHANGE_SIG_MAG
};

static const struct soc_enum da7218_cp_mchange =
	SOC_VALUE_ENUM_SINGLE(DA7218_CP_CTRL, DA7218_CP_MCHANGE_SHIFT,
			      DA7218_CP_MCHANGE_REL_MASK, DA7218_CP_MCHANGE_MAX,
			      da7218_cp_mchange_txt, da7218_cp_mchange_val);

static const char * const da7218_cp_fcontrol_txt[] = {
	"1MHz", "500KHz", "250KHz", "125KHz", "63KHz", "0KHz"
};

static const struct soc_enum da7218_cp_fcontrol =
	SOC_ENUM_SINGLE(DA7218_CP_DELAY, DA7218_CP_FCONTROL_SHIFT,
			DA7218_CP_FCONTROL_MAX, da7218_cp_fcontrol_txt);

static const char * const da7218_cp_tau_delay_txt[] = {
	"0ms", "2ms", "4ms", "16ms", "64ms", "128ms", "256ms", "512ms"
};

static const struct soc_enum da7218_cp_tau_delay =
	SOC_ENUM_SINGLE(DA7218_CP_DELAY, DA7218_CP_TAU_DELAY_SHIFT,
			DA7218_CP_TAU_DELAY_MAX, da7218_cp_tau_delay_txt);

/*
 * Control Functions
 */

/* ALC */
static void da7218_alc_calib(struct snd_soc_component *component)
{
	u8 mic_1_ctrl, mic_2_ctrl;
	u8 mixin_1_ctrl, mixin_2_ctrl;
	u8 in_1l_filt_ctrl, in_1r_filt_ctrl, in_2l_filt_ctrl, in_2r_filt_ctrl;
	u8 in_1_hpf_ctrl, in_2_hpf_ctrl;
	u8 calib_ctrl;
	int i = 0;
	bool calibrated = false;

	/* Save current state of MIC control registers */
	mic_1_ctrl = snd_soc_component_read(component, DA7218_MIC_1_CTRL);
	mic_2_ctrl = snd_soc_component_read(component, DA7218_MIC_2_CTRL);

	/* Save current state of input mixer control registers */
	mixin_1_ctrl = snd_soc_component_read(component, DA7218_MIXIN_1_CTRL);
	mixin_2_ctrl = snd_soc_component_read(component, DA7218_MIXIN_2_CTRL);

	/* Save current state of input filter control registers */
	in_1l_filt_ctrl = snd_soc_component_read(component, DA7218_IN_1L_FILTER_CTRL);
	in_1r_filt_ctrl = snd_soc_component_read(component, DA7218_IN_1R_FILTER_CTRL);
	in_2l_filt_ctrl = snd_soc_component_read(component, DA7218_IN_2L_FILTER_CTRL);
	in_2r_filt_ctrl = snd_soc_component_read(component, DA7218_IN_2R_FILTER_CTRL);

	/* Save current state of input HPF control registers */
	in_1_hpf_ctrl = snd_soc_component_read(component, DA7218_IN_1_HPF_FILTER_CTRL);
	in_2_hpf_ctrl = snd_soc_component_read(component, DA7218_IN_2_HPF_FILTER_CTRL);

	/* Enable then Mute MIC PGAs */
	snd_soc_component_update_bits(component, DA7218_MIC_1_CTRL, DA7218_MIC_1_AMP_EN_MASK,
			    DA7218_MIC_1_AMP_EN_MASK);
	snd_soc_component_update_bits(component, DA7218_MIC_2_CTRL, DA7218_MIC_2_AMP_EN_MASK,
			    DA7218_MIC_2_AMP_EN_MASK);
	snd_soc_component_update_bits(component, DA7218_MIC_1_CTRL,
			    DA7218_MIC_1_AMP_MUTE_EN_MASK,
			    DA7218_MIC_1_AMP_MUTE_EN_MASK);
	snd_soc_component_update_bits(component, DA7218_MIC_2_CTRL,
			    DA7218_MIC_2_AMP_MUTE_EN_MASK,
			    DA7218_MIC_2_AMP_MUTE_EN_MASK);

	/* Enable input mixers unmuted */
	snd_soc_component_update_bits(component, DA7218_MIXIN_1_CTRL,
			    DA7218_MIXIN_1_AMP_EN_MASK |
			    DA7218_MIXIN_1_AMP_MUTE_EN_MASK,
			    DA7218_MIXIN_1_AMP_EN_MASK);
	snd_soc_component_update_bits(component, DA7218_MIXIN_2_CTRL,
			    DA7218_MIXIN_2_AMP_EN_MASK |
			    DA7218_MIXIN_2_AMP_MUTE_EN_MASK,
			    DA7218_MIXIN_2_AMP_EN_MASK);

	/* Enable input filters unmuted */
	snd_soc_component_update_bits(component, DA7218_IN_1L_FILTER_CTRL,
			    DA7218_IN_1L_FILTER_EN_MASK |
			    DA7218_IN_1L_MUTE_EN_MASK,
			    DA7218_IN_1L_FILTER_EN_MASK);
	snd_soc_component_update_bits(component, DA7218_IN_1R_FILTER_CTRL,
			    DA7218_IN_1R_FILTER_EN_MASK |
			    DA7218_IN_1R_MUTE_EN_MASK,
			    DA7218_IN_1R_FILTER_EN_MASK);
	snd_soc_component_update_bits(component, DA7218_IN_2L_FILTER_CTRL,
			    DA7218_IN_2L_FILTER_EN_MASK |
			    DA7218_IN_2L_MUTE_EN_MASK,
			    DA7218_IN_2L_FILTER_EN_MASK);
	snd_soc_component_update_bits(component, DA7218_IN_2R_FILTER_CTRL,
			    DA7218_IN_2R_FILTER_EN_MASK |
			    DA7218_IN_2R_MUTE_EN_MASK,
			    DA7218_IN_2R_FILTER_EN_MASK);

	/*
	 * Make sure input HPFs voice mode is disabled, otherwise for sampling
	 * rates above 32KHz the ADC signals will be stopped and will cause
	 * calibration to lock up.
	 */
	snd_soc_component_update_bits(component, DA7218_IN_1_HPF_FILTER_CTRL,
			    DA7218_IN_1_VOICE_EN_MASK, 0);
	snd_soc_component_update_bits(component, DA7218_IN_2_HPF_FILTER_CTRL,
			    DA7218_IN_2_VOICE_EN_MASK, 0);

	/* Perform auto calibration */
	snd_soc_component_update_bits(component, DA7218_CALIB_CTRL, DA7218_CALIB_AUTO_EN_MASK,
			    DA7218_CALIB_AUTO_EN_MASK);
	do {
		calib_ctrl = snd_soc_component_read(component, DA7218_CALIB_CTRL);
		if (calib_ctrl & DA7218_CALIB_AUTO_EN_MASK) {
			++i;
			usleep_range(DA7218_ALC_CALIB_DELAY_MIN,
				     DA7218_ALC_CALIB_DELAY_MAX);
		} else {
			calibrated = true;
		}

	} while ((i < DA7218_ALC_CALIB_MAX_TRIES) && (!calibrated));

	/* If auto calibration fails, disable DC offset, hybrid ALC */
	if ((!calibrated) || (calib_ctrl & DA7218_CALIB_OVERFLOW_MASK)) {
		dev_warn(component->dev,
			 "ALC auto calibration failed - %s\n",
			 (calibrated) ? "overflow" : "timeout");
		snd_soc_component_update_bits(component, DA7218_CALIB_CTRL,
				    DA7218_CALIB_OFFSET_EN_MASK, 0);
		snd_soc_component_update_bits(component, DA7218_ALC_CTRL1,
				    DA7218_ALC_SYNC_MODE_MASK, 0);

	} else {
		/* Enable DC offset cancellation */
		snd_soc_component_update_bits(component, DA7218_CALIB_CTRL,
				    DA7218_CALIB_OFFSET_EN_MASK,
				    DA7218_CALIB_OFFSET_EN_MASK);

		/* Enable ALC hybrid mode */
		snd_soc_component_update_bits(component, DA7218_ALC_CTRL1,
				    DA7218_ALC_SYNC_MODE_MASK,
				    DA7218_ALC_SYNC_MODE_CH1 |
				    DA7218_ALC_SYNC_MODE_CH2);
	}

	/* Restore input HPF control registers to original states */
	snd_soc_component_write(component, DA7218_IN_1_HPF_FILTER_CTRL, in_1_hpf_ctrl);
	snd_soc_component_write(component, DA7218_IN_2_HPF_FILTER_CTRL, in_2_hpf_ctrl);

	/* Restore input filter control registers to original states */
	snd_soc_component_write(component, DA7218_IN_1L_FILTER_CTRL, in_1l_filt_ctrl);
	snd_soc_component_write(component, DA7218_IN_1R_FILTER_CTRL, in_1r_filt_ctrl);
	snd_soc_component_write(component, DA7218_IN_2L_FILTER_CTRL, in_2l_filt_ctrl);
	snd_soc_component_write(component, DA7218_IN_2R_FILTER_CTRL, in_2r_filt_ctrl);

	/* Restore input mixer control registers to original state */
	snd_soc_component_write(component, DA7218_MIXIN_1_CTRL, mixin_1_ctrl);
	snd_soc_component_write(component, DA7218_MIXIN_2_CTRL, mixin_2_ctrl);

	/* Restore MIC control registers to original states */
	snd_soc_component_write(component, DA7218_MIC_1_CTRL, mic_1_ctrl);
	snd_soc_component_write(component, DA7218_MIC_2_CTRL, mic_2_ctrl);
}

static int da7218_mixin_gain_put(struct snd_kcontrol *kcontrol,
				 struct snd_ctl_elem_value *ucontrol)
{
	struct snd_soc_component *component = snd_soc_kcontrol_component(kcontrol);
	struct da7218_priv *da7218 = snd_soc_component_get_drvdata(component);
	int ret;

	ret = snd_soc_put_volsw(kcontrol, ucontrol);

	/*
	 * If ALC in operation and value of control has been updated,
	 * make sure calibrated offsets are updated.
	 */
	if ((ret == 1) && (da7218->alc_en))
		da7218_alc_calib(component);

	return ret;
}

static int da7218_alc_sw_put(struct snd_kcontrol *kcontrol,
			     struct snd_ctl_elem_value *ucontrol)
{
	struct soc_mixer_control *mc =
		(struct soc_mixer_control *) kcontrol->private_value;
	struct snd_soc_component *component = snd_soc_kcontrol_component(kcontrol);
	struct da7218_priv *da7218 = snd_soc_component_get_drvdata(component);
	unsigned int lvalue = ucontrol->value.integer.value[0];
	unsigned int rvalue = ucontrol->value.integer.value[1];
	unsigned int lshift = mc->shift;
	unsigned int rshift = mc->rshift;
	unsigned int mask = (mc->max << lshift) | (mc->max << rshift);

	/* Force ALC offset calibration if enabling ALC */
	if ((lvalue || rvalue) && (!da7218->alc_en))
		da7218_alc_calib(component);

	/* Update bits to detail which channels are enabled/disabled */
	da7218->alc_en &= ~mask;
	da7218->alc_en |= (lvalue << lshift) | (rvalue << rshift);

	return snd_soc_put_volsw(kcontrol, ucontrol);
}

/* ToneGen */
static int da7218_tonegen_freq_get(struct snd_kcontrol *kcontrol,
				   struct snd_ctl_elem_value *ucontrol)
{
	struct snd_soc_component *component = snd_soc_kcontrol_component(kcontrol);
	struct da7218_priv *da7218 = snd_soc_component_get_drvdata(component);
	struct soc_mixer_control *mixer_ctrl =
		(struct soc_mixer_control *) kcontrol->private_value;
	unsigned int reg = mixer_ctrl->reg;
	u16 val;
	int ret;

	/*
	 * Frequency value spans two 8-bit registers, lower then upper byte.
	 * Therefore we need to convert to host endianness here.
	 */
	ret = regmap_raw_read(da7218->regmap, reg, &val, 2);
	if (ret)
		return ret;

	ucontrol->value.integer.value[0] = le16_to_cpu(val);

	return 0;
}

static int da7218_tonegen_freq_put(struct snd_kcontrol *kcontrol,
				   struct snd_ctl_elem_value *ucontrol)
{
	struct snd_soc_component *component = snd_soc_kcontrol_component(kcontrol);
	struct da7218_priv *da7218 = snd_soc_component_get_drvdata(component);
	struct soc_mixer_control *mixer_ctrl =
		(struct soc_mixer_control *) kcontrol->private_value;
	unsigned int reg = mixer_ctrl->reg;
	u16 val;

	/*
	 * Frequency value spans two 8-bit registers, lower then upper byte.
	 * Therefore we need to convert to little endian here to align with
	 * HW registers.
	 */
	val = cpu_to_le16(ucontrol->value.integer.value[0]);

	return regmap_raw_write(da7218->regmap, reg, &val, 2);
}

static int da7218_mic_lvl_det_sw_put(struct snd_kcontrol *kcontrol,
				     struct snd_ctl_elem_value *ucontrol)
{
	struct snd_soc_component *component = snd_soc_kcontrol_component(kcontrol);
	struct da7218_priv *da7218 = snd_soc_component_get_drvdata(component);
	struct soc_mixer_control *mixer_ctrl =
		(struct soc_mixer_control *) kcontrol->private_value;
	unsigned int lvalue = ucontrol->value.integer.value[0];
	unsigned int rvalue = ucontrol->value.integer.value[1];
	unsigned int lshift = mixer_ctrl->shift;
	unsigned int rshift = mixer_ctrl->rshift;
	unsigned int mask = (mixer_ctrl->max << lshift) |
			    (mixer_ctrl->max << rshift);
	da7218->mic_lvl_det_en &= ~mask;
	da7218->mic_lvl_det_en |= (lvalue << lshift) | (rvalue << rshift);

	/*
	 * Here we only enable the feature on paths which are already
	 * powered. If a channel is enabled here for level detect, but that path
	 * isn't powered, then the channel will actually be enabled when we do
	 * power the path (IN_FILTER widget events). This handling avoids
	 * unwanted level detect events.
	 */
	return snd_soc_component_write(component, mixer_ctrl->reg,
			     (da7218->in_filt_en & da7218->mic_lvl_det_en));
}

static int da7218_mic_lvl_det_sw_get(struct snd_kcontrol *kcontrol,
				     struct snd_ctl_elem_value *ucontrol)
{
	struct snd_soc_component *component = snd_soc_kcontrol_component(kcontrol);
	struct da7218_priv *da7218 = snd_soc_component_get_drvdata(component);
	struct soc_mixer_control *mixer_ctrl =
		(struct soc_mixer_control *) kcontrol->private_value;
	unsigned int lshift = mixer_ctrl->shift;
	unsigned int rshift = mixer_ctrl->rshift;
	unsigned int lmask = (mixer_ctrl->max << lshift);
	unsigned int rmask = (mixer_ctrl->max << rshift);

	ucontrol->value.integer.value[0] =
		(da7218->mic_lvl_det_en & lmask) >> lshift;
	ucontrol->value.integer.value[1] =
		(da7218->mic_lvl_det_en & rmask) >> rshift;

	return 0;
}

static int da7218_biquad_coeff_get(struct snd_kcontrol *kcontrol,
				   struct snd_ctl_elem_value *ucontrol)
{
	struct snd_soc_component *component = snd_soc_kcontrol_component(kcontrol);
	struct da7218_priv *da7218 = snd_soc_component_get_drvdata(component);
	struct soc_bytes_ext *bytes_ext =
		(struct soc_bytes_ext *) kcontrol->private_value;

	/* Determine which BiQuads we're setting based on size of config data */
	switch (bytes_ext->max) {
	case DA7218_OUT_1_BIQ_5STAGE_CFG_SIZE:
		memcpy(ucontrol->value.bytes.data, da7218->biq_5stage_coeff,
		       bytes_ext->max);
		break;
	case DA7218_SIDETONE_BIQ_3STAGE_CFG_SIZE:
		memcpy(ucontrol->value.bytes.data, da7218->stbiq_3stage_coeff,
		       bytes_ext->max);
		break;
	default:
		return -EINVAL;
	}

	return 0;
}

static int da7218_biquad_coeff_put(struct snd_kcontrol *kcontrol,
				   struct snd_ctl_elem_value *ucontrol)
{
	struct snd_soc_component *component = snd_soc_kcontrol_component(kcontrol);
	struct da7218_priv *da7218 = snd_soc_component_get_drvdata(component);
	struct soc_bytes_ext *bytes_ext =
		(struct soc_bytes_ext *) kcontrol->private_value;
	u8 reg, out_filt1l;
	u8 cfg[DA7218_BIQ_CFG_SIZE];
	int i;

	/*
	 * Determine which BiQuads we're setting based on size of config data,
	 * and stored the data for use by get function.
	 */
	switch (bytes_ext->max) {
	case DA7218_OUT_1_BIQ_5STAGE_CFG_SIZE:
		reg = DA7218_OUT_1_BIQ_5STAGE_DATA;
		memcpy(da7218->biq_5stage_coeff, ucontrol->value.bytes.data,
		       bytes_ext->max);
		break;
	case DA7218_SIDETONE_BIQ_3STAGE_CFG_SIZE:
		reg = DA7218_SIDETONE_BIQ_3STAGE_DATA;
		memcpy(da7218->stbiq_3stage_coeff, ucontrol->value.bytes.data,
		       bytes_ext->max);
		break;
	default:
		return -EINVAL;
	}

	/* Make sure at least out filter1 enabled to allow programming */
	out_filt1l = snd_soc_component_read(component, DA7218_OUT_1L_FILTER_CTRL);
	snd_soc_component_write(component, DA7218_OUT_1L_FILTER_CTRL,
		      out_filt1l | DA7218_OUT_1L_FILTER_EN_MASK);

	for (i = 0; i < bytes_ext->max; ++i) {
		cfg[DA7218_BIQ_CFG_DATA] = ucontrol->value.bytes.data[i];
		cfg[DA7218_BIQ_CFG_ADDR] = i;
		regmap_raw_write(da7218->regmap, reg, cfg, DA7218_BIQ_CFG_SIZE);
	}

	/* Restore filter to previous setting */
	snd_soc_component_write(component, DA7218_OUT_1L_FILTER_CTRL, out_filt1l);

	return 0;
}


/*
 * KControls
 */

static const struct snd_kcontrol_new da7218_snd_controls[] = {
	/* Mics */
	SOC_SINGLE_TLV("Mic1 Volume", DA7218_MIC_1_GAIN,
		       DA7218_MIC_1_AMP_GAIN_SHIFT, DA7218_MIC_AMP_GAIN_MAX,
		       DA7218_NO_INVERT, da7218_mic_gain_tlv),
	SOC_SINGLE("Mic1 Switch", DA7218_MIC_1_CTRL,
		   DA7218_MIC_1_AMP_MUTE_EN_SHIFT, DA7218_SWITCH_EN_MAX,
		   DA7218_INVERT),
	SOC_SINGLE_TLV("Mic2 Volume", DA7218_MIC_2_GAIN,
		       DA7218_MIC_2_AMP_GAIN_SHIFT, DA7218_MIC_AMP_GAIN_MAX,
		       DA7218_NO_INVERT, da7218_mic_gain_tlv),
	SOC_SINGLE("Mic2 Switch", DA7218_MIC_2_CTRL,
		   DA7218_MIC_2_AMP_MUTE_EN_SHIFT, DA7218_SWITCH_EN_MAX,
		   DA7218_INVERT),

	/* Mixer Input */
	SOC_SINGLE_EXT_TLV("Mixin1 Volume", DA7218_MIXIN_1_GAIN,
			   DA7218_MIXIN_1_AMP_GAIN_SHIFT,
			   DA7218_MIXIN_AMP_GAIN_MAX, DA7218_NO_INVERT,
			   snd_soc_get_volsw, da7218_mixin_gain_put,
			   da7218_mixin_gain_tlv),
	SOC_SINGLE("Mixin1 Switch", DA7218_MIXIN_1_CTRL,
		   DA7218_MIXIN_1_AMP_MUTE_EN_SHIFT, DA7218_SWITCH_EN_MAX,
		   DA7218_INVERT),
	SOC_SINGLE("Mixin1 Gain Ramp Switch", DA7218_MIXIN_1_CTRL,
		   DA7218_MIXIN_1_AMP_RAMP_EN_SHIFT, DA7218_SWITCH_EN_MAX,
		   DA7218_NO_INVERT),
	SOC_SINGLE("Mixin1 ZC Gain Switch", DA7218_MIXIN_1_CTRL,
		   DA7218_MIXIN_1_AMP_ZC_EN_SHIFT, DA7218_SWITCH_EN_MAX,
		   DA7218_NO_INVERT),
	SOC_SINGLE_EXT_TLV("Mixin2 Volume", DA7218_MIXIN_2_GAIN,
			   DA7218_MIXIN_2_AMP_GAIN_SHIFT,
			   DA7218_MIXIN_AMP_GAIN_MAX, DA7218_NO_INVERT,
			   snd_soc_get_volsw, da7218_mixin_gain_put,
			   da7218_mixin_gain_tlv),
	SOC_SINGLE("Mixin2 Switch", DA7218_MIXIN_2_CTRL,
		   DA7218_MIXIN_2_AMP_MUTE_EN_SHIFT, DA7218_SWITCH_EN_MAX,
		   DA7218_INVERT),
	SOC_SINGLE("Mixin2 Gain Ramp Switch", DA7218_MIXIN_2_CTRL,
		   DA7218_MIXIN_2_AMP_RAMP_EN_SHIFT, DA7218_SWITCH_EN_MAX,
		   DA7218_NO_INVERT),
	SOC_SINGLE("Mixin2 ZC Gain Switch", DA7218_MIXIN_2_CTRL,
		   DA7218_MIXIN_2_AMP_ZC_EN_SHIFT, DA7218_SWITCH_EN_MAX,
		   DA7218_NO_INVERT),

	/* ADCs */
	SOC_SINGLE("ADC1 AAF Switch", DA7218_ADC_1_CTRL,
		   DA7218_ADC_1_AAF_EN_SHIFT, DA7218_SWITCH_EN_MAX,
		   DA7218_NO_INVERT),
	SOC_SINGLE("ADC2 AAF Switch", DA7218_ADC_2_CTRL,
		   DA7218_ADC_2_AAF_EN_SHIFT, DA7218_SWITCH_EN_MAX,
		   DA7218_NO_INVERT),
	SOC_SINGLE("ADC LP Mode Switch", DA7218_ADC_MODE,
		   DA7218_ADC_LP_MODE_SHIFT, DA7218_SWITCH_EN_MAX,
		   DA7218_NO_INVERT),

	/* Input Filters */
	SOC_SINGLE_TLV("In Filter1L Volume", DA7218_IN_1L_GAIN,
		       DA7218_IN_1L_DIGITAL_GAIN_SHIFT,
		       DA7218_IN_DIGITAL_GAIN_MAX, DA7218_NO_INVERT,
		       da7218_in_dig_gain_tlv),
	SOC_SINGLE("In Filter1L Switch", DA7218_IN_1L_FILTER_CTRL,
		   DA7218_IN_1L_MUTE_EN_SHIFT, DA7218_SWITCH_EN_MAX,
		   DA7218_INVERT),
	SOC_SINGLE("In Filter1L Gain Ramp Switch", DA7218_IN_1L_FILTER_CTRL,
		   DA7218_IN_1L_RAMP_EN_SHIFT, DA7218_SWITCH_EN_MAX,
		   DA7218_NO_INVERT),
	SOC_SINGLE_TLV("In Filter1R Volume", DA7218_IN_1R_GAIN,
		       DA7218_IN_1R_DIGITAL_GAIN_SHIFT,
		       DA7218_IN_DIGITAL_GAIN_MAX, DA7218_NO_INVERT,
		       da7218_in_dig_gain_tlv),
	SOC_SINGLE("In Filter1R Switch", DA7218_IN_1R_FILTER_CTRL,
		   DA7218_IN_1R_MUTE_EN_SHIFT, DA7218_SWITCH_EN_MAX,
		   DA7218_INVERT),
	SOC_SINGLE("In Filter1R Gain Ramp Switch",
		   DA7218_IN_1R_FILTER_CTRL, DA7218_IN_1R_RAMP_EN_SHIFT,
		   DA7218_SWITCH_EN_MAX, DA7218_NO_INVERT),
	SOC_SINGLE_TLV("In Filter2L Volume", DA7218_IN_2L_GAIN,
		       DA7218_IN_2L_DIGITAL_GAIN_SHIFT,
		       DA7218_IN_DIGITAL_GAIN_MAX, DA7218_NO_INVERT,
		       da7218_in_dig_gain_tlv),
	SOC_SINGLE("In Filter2L Switch", DA7218_IN_2L_FILTER_CTRL,
		   DA7218_IN_2L_MUTE_EN_SHIFT, DA7218_SWITCH_EN_MAX,
		   DA7218_INVERT),
	SOC_SINGLE("In Filter2L Gain Ramp Switch", DA7218_IN_2L_FILTER_CTRL,
		   DA7218_IN_2L_RAMP_EN_SHIFT, DA7218_SWITCH_EN_MAX,
		   DA7218_NO_INVERT),
	SOC_SINGLE_TLV("In Filter2R Volume", DA7218_IN_2R_GAIN,
		       DA7218_IN_2R_DIGITAL_GAIN_SHIFT,
		       DA7218_IN_DIGITAL_GAIN_MAX, DA7218_NO_INVERT,
		       da7218_in_dig_gain_tlv),
	SOC_SINGLE("In Filter2R Switch", DA7218_IN_2R_FILTER_CTRL,
		   DA7218_IN_2R_MUTE_EN_SHIFT, DA7218_SWITCH_EN_MAX,
		   DA7218_INVERT),
	SOC_SINGLE("In Filter2R Gain Ramp Switch",
		   DA7218_IN_2R_FILTER_CTRL, DA7218_IN_2R_RAMP_EN_SHIFT,
		   DA7218_SWITCH_EN_MAX, DA7218_NO_INVERT),

	/* AGS */
	SOC_SINGLE_TLV("AGS Trigger", DA7218_AGS_TRIGGER,
		       DA7218_AGS_TRIGGER_SHIFT, DA7218_AGS_TRIGGER_MAX,
		       DA7218_INVERT, da7218_ags_trigger_tlv),
	SOC_SINGLE_TLV("AGS Max Attenuation", DA7218_AGS_ATT_MAX,
		       DA7218_AGS_ATT_MAX_SHIFT, DA7218_AGS_ATT_MAX_MAX,
		       DA7218_NO_INVERT, da7218_ags_att_max_tlv),
	SOC_SINGLE("AGS Anticlip Switch", DA7218_AGS_ANTICLIP_CTRL,
		   DA7218_AGS_ANTICLIP_EN_SHIFT, DA7218_SWITCH_EN_MAX,
		   DA7218_NO_INVERT),
	SOC_SINGLE("AGS Channel1 Switch", DA7218_AGS_ENABLE,
		   DA7218_AGS_ENABLE_CHAN1_SHIFT, DA7218_SWITCH_EN_MAX,
		   DA7218_NO_INVERT),
	SOC_SINGLE("AGS Channel2 Switch", DA7218_AGS_ENABLE,
		   DA7218_AGS_ENABLE_CHAN2_SHIFT, DA7218_SWITCH_EN_MAX,
		   DA7218_NO_INVERT),

	/* ALC */
	SOC_ENUM("ALC Attack Rate", da7218_alc_attack_rate),
	SOC_ENUM("ALC Release Rate", da7218_alc_release_rate),
	SOC_ENUM("ALC Hold Time", da7218_alc_hold_time),
	SOC_SINGLE_TLV("ALC Noise Threshold", DA7218_ALC_NOISE,
		       DA7218_ALC_NOISE_SHIFT, DA7218_ALC_THRESHOLD_MAX,
		       DA7218_INVERT, da7218_alc_threshold_tlv),
	SOC_SINGLE_TLV("ALC Min Threshold", DA7218_ALC_TARGET_MIN,
		       DA7218_ALC_THRESHOLD_MIN_SHIFT, DA7218_ALC_THRESHOLD_MAX,
		       DA7218_INVERT, da7218_alc_threshold_tlv),
	SOC_SINGLE_TLV("ALC Max Threshold", DA7218_ALC_TARGET_MAX,
		       DA7218_ALC_THRESHOLD_MAX_SHIFT, DA7218_ALC_THRESHOLD_MAX,
		       DA7218_INVERT, da7218_alc_threshold_tlv),
	SOC_SINGLE_TLV("ALC Max Attenuation", DA7218_ALC_GAIN_LIMITS,
		       DA7218_ALC_ATTEN_MAX_SHIFT, DA7218_ALC_ATTEN_GAIN_MAX,
		       DA7218_NO_INVERT, da7218_alc_gain_tlv),
	SOC_SINGLE_TLV("ALC Max Gain", DA7218_ALC_GAIN_LIMITS,
		       DA7218_ALC_GAIN_MAX_SHIFT, DA7218_ALC_ATTEN_GAIN_MAX,
		       DA7218_NO_INVERT, da7218_alc_gain_tlv),
	SOC_SINGLE_RANGE_TLV("ALC Min Analog Gain", DA7218_ALC_ANA_GAIN_LIMITS,
			     DA7218_ALC_ANA_GAIN_MIN_SHIFT,
			     DA7218_ALC_ANA_GAIN_MIN, DA7218_ALC_ANA_GAIN_MAX,
			     DA7218_NO_INVERT, da7218_alc_ana_gain_tlv),
	SOC_SINGLE_RANGE_TLV("ALC Max Analog Gain", DA7218_ALC_ANA_GAIN_LIMITS,
			     DA7218_ALC_ANA_GAIN_MAX_SHIFT,
			     DA7218_ALC_ANA_GAIN_MIN, DA7218_ALC_ANA_GAIN_MAX,
			     DA7218_NO_INVERT, da7218_alc_ana_gain_tlv),
	SOC_ENUM("ALC Anticlip Step", da7218_alc_anticlip_step),
	SOC_SINGLE("ALC Anticlip Switch", DA7218_ALC_ANTICLIP_CTRL,
		   DA7218_ALC_ANTICLIP_EN_SHIFT, DA7218_SWITCH_EN_MAX,
		   DA7218_NO_INVERT),
	SOC_DOUBLE_EXT("ALC Channel1 Switch", DA7218_ALC_CTRL1,
		       DA7218_ALC_CHAN1_L_EN_SHIFT, DA7218_ALC_CHAN1_R_EN_SHIFT,
		       DA7218_SWITCH_EN_MAX, DA7218_NO_INVERT,
		       snd_soc_get_volsw, da7218_alc_sw_put),
	SOC_DOUBLE_EXT("ALC Channel2 Switch", DA7218_ALC_CTRL1,
		       DA7218_ALC_CHAN2_L_EN_SHIFT, DA7218_ALC_CHAN2_R_EN_SHIFT,
		       DA7218_SWITCH_EN_MAX, DA7218_NO_INVERT,
		       snd_soc_get_volsw, da7218_alc_sw_put),

	/* Envelope Tracking */
	SOC_ENUM("Envelope Tracking Attack Rate", da7218_integ_attack_rate),
	SOC_ENUM("Envelope Tracking Release Rate", da7218_integ_release_rate),

	/* Input High-Pass Filters */
	SOC_ENUM("In Filter1 HPF Mode", da7218_in1_hpf_mode),
	SOC_ENUM("In Filter1 HPF Corner Audio", da7218_in1_audio_hpf_corner),
	SOC_ENUM("In Filter1 HPF Corner Voice", da7218_in1_voice_hpf_corner),
	SOC_ENUM("In Filter2 HPF Mode", da7218_in2_hpf_mode),
	SOC_ENUM("In Filter2 HPF Corner Audio", da7218_in2_audio_hpf_corner),
	SOC_ENUM("In Filter2 HPF Corner Voice", da7218_in2_voice_hpf_corner),

	/* Mic Level Detect */
	SOC_DOUBLE_EXT("Mic Level Detect Channel1 Switch", DA7218_LVL_DET_CTRL,
		       DA7218_LVL_DET_EN_CHAN1L_SHIFT,
		       DA7218_LVL_DET_EN_CHAN1R_SHIFT, DA7218_SWITCH_EN_MAX,
		       DA7218_NO_INVERT, da7218_mic_lvl_det_sw_get,
		       da7218_mic_lvl_det_sw_put),
	SOC_DOUBLE_EXT("Mic Level Detect Channel2 Switch", DA7218_LVL_DET_CTRL,
		       DA7218_LVL_DET_EN_CHAN2L_SHIFT,
		       DA7218_LVL_DET_EN_CHAN2R_SHIFT, DA7218_SWITCH_EN_MAX,
		       DA7218_NO_INVERT, da7218_mic_lvl_det_sw_get,
		       da7218_mic_lvl_det_sw_put),
	SOC_SINGLE("Mic Level Detect Level", DA7218_LVL_DET_LEVEL,
		   DA7218_LVL_DET_LEVEL_SHIFT, DA7218_LVL_DET_LEVEL_MAX,
		   DA7218_NO_INVERT),

	/* Digital Mixer (Input) */
	SOC_SINGLE_TLV("DMix In Filter1L Out1 DAIL Volume",
		       DA7218_DMIX_OUTDAI_1L_INFILT_1L_GAIN,
		       DA7218_OUTDAI_1L_INFILT_1L_GAIN_SHIFT,
		       DA7218_DMIX_GAIN_MAX, DA7218_NO_INVERT,
		       da7218_dmix_gain_tlv),
	SOC_SINGLE_TLV("DMix In Filter1L Out1 DAIR Volume",
		       DA7218_DMIX_OUTDAI_1R_INFILT_1L_GAIN,
		       DA7218_OUTDAI_1R_INFILT_1L_GAIN_SHIFT,
		       DA7218_DMIX_GAIN_MAX, DA7218_NO_INVERT,
		       da7218_dmix_gain_tlv),
	SOC_SINGLE_TLV("DMix In Filter1L Out2 DAIL Volume",
		       DA7218_DMIX_OUTDAI_2L_INFILT_1L_GAIN,
		       DA7218_OUTDAI_2L_INFILT_1L_GAIN_SHIFT,
		       DA7218_DMIX_GAIN_MAX, DA7218_NO_INVERT,
		       da7218_dmix_gain_tlv),
	SOC_SINGLE_TLV("DMix In Filter1L Out2 DAIR Volume",
		       DA7218_DMIX_OUTDAI_2R_INFILT_1L_GAIN,
		       DA7218_OUTDAI_2R_INFILT_1L_GAIN_SHIFT,
		       DA7218_DMIX_GAIN_MAX, DA7218_NO_INVERT,
		       da7218_dmix_gain_tlv),

	SOC_SINGLE_TLV("DMix In Filter1R Out1 DAIL Volume",
		       DA7218_DMIX_OUTDAI_1L_INFILT_1R_GAIN,
		       DA7218_OUTDAI_1L_INFILT_1R_GAIN_SHIFT,
		       DA7218_DMIX_GAIN_MAX, DA7218_NO_INVERT,
		       da7218_dmix_gain_tlv),
	SOC_SINGLE_TLV("DMix In Filter1R Out1 DAIR Volume",
		       DA7218_DMIX_OUTDAI_1R_INFILT_1R_GAIN,
		       DA7218_OUTDAI_1R_INFILT_1R_GAIN_SHIFT,
		       DA7218_DMIX_GAIN_MAX, DA7218_NO_INVERT,
		       da7218_dmix_gain_tlv),
	SOC_SINGLE_TLV("DMix In Filter1R Out2 DAIL Volume",
		       DA7218_DMIX_OUTDAI_2L_INFILT_1R_GAIN,
		       DA7218_OUTDAI_2L_INFILT_1R_GAIN_SHIFT,
		       DA7218_DMIX_GAIN_MAX, DA7218_NO_INVERT,
		       da7218_dmix_gain_tlv),
	SOC_SINGLE_TLV("DMix In Filter1R Out2 DAIR Volume",
		       DA7218_DMIX_OUTDAI_2R_INFILT_1R_GAIN,
		       DA7218_OUTDAI_2R_INFILT_1R_GAIN_SHIFT,
		       DA7218_DMIX_GAIN_MAX, DA7218_NO_INVERT,
		       da7218_dmix_gain_tlv),

	SOC_SINGLE_TLV("DMix In Filter2L Out1 DAIL Volume",
		       DA7218_DMIX_OUTDAI_1L_INFILT_2L_GAIN,
		       DA7218_OUTDAI_1L_INFILT_2L_GAIN_SHIFT,
		       DA7218_DMIX_GAIN_MAX, DA7218_NO_INVERT,
		       da7218_dmix_gain_tlv),
	SOC_SINGLE_TLV("DMix In Filter2L Out1 DAIR Volume",
		       DA7218_DMIX_OUTDAI_1R_INFILT_2L_GAIN,
		       DA7218_OUTDAI_1R_INFILT_2L_GAIN_SHIFT,
		       DA7218_DMIX_GAIN_MAX, DA7218_NO_INVERT,
		       da7218_dmix_gain_tlv),
	SOC_SINGLE_TLV("DMix In Filter2L Out2 DAIL Volume",
		       DA7218_DMIX_OUTDAI_2L_INFILT_2L_GAIN,
		       DA7218_OUTDAI_2L_INFILT_2L_GAIN_SHIFT,
		       DA7218_DMIX_GAIN_MAX, DA7218_NO_INVERT,
		       da7218_dmix_gain_tlv),
	SOC_SINGLE_TLV("DMix In Filter2L Out2 DAIR Volume",
		       DA7218_DMIX_OUTDAI_2R_INFILT_2L_GAIN,
		       DA7218_OUTDAI_2R_INFILT_2L_GAIN_SHIFT,
		       DA7218_DMIX_GAIN_MAX, DA7218_NO_INVERT,
		       da7218_dmix_gain_tlv),

	SOC_SINGLE_TLV("DMix In Filter2R Out1 DAIL Volume",
		       DA7218_DMIX_OUTDAI_1L_INFILT_2R_GAIN,
		       DA7218_OUTDAI_1L_INFILT_2R_GAIN_SHIFT,
		       DA7218_DMIX_GAIN_MAX, DA7218_NO_INVERT,
		       da7218_dmix_gain_tlv),
	SOC_SINGLE_TLV("DMix In Filter2R Out1 DAIR Volume",
		       DA7218_DMIX_OUTDAI_1R_INFILT_2R_GAIN,
		       DA7218_OUTDAI_1R_INFILT_2R_GAIN_SHIFT,
		       DA7218_DMIX_GAIN_MAX, DA7218_NO_INVERT,
		       da7218_dmix_gain_tlv),
	SOC_SINGLE_TLV("DMix In Filter2R Out2 DAIL Volume",
		       DA7218_DMIX_OUTDAI_2L_INFILT_2R_GAIN,
		       DA7218_OUTDAI_2L_INFILT_2R_GAIN_SHIFT,
		       DA7218_DMIX_GAIN_MAX, DA7218_NO_INVERT,
		       da7218_dmix_gain_tlv),
	SOC_SINGLE_TLV("DMix In Filter2R Out2 DAIR Volume",
		       DA7218_DMIX_OUTDAI_2R_INFILT_2R_GAIN,
		       DA7218_OUTDAI_2R_INFILT_2R_GAIN_SHIFT,
		       DA7218_DMIX_GAIN_MAX, DA7218_NO_INVERT,
		       da7218_dmix_gain_tlv),

	SOC_SINGLE_TLV("DMix ToneGen Out1 DAIL Volume",
		       DA7218_DMIX_OUTDAI_1L_TONEGEN_GAIN,
		       DA7218_OUTDAI_1L_TONEGEN_GAIN_SHIFT,
		       DA7218_DMIX_GAIN_MAX, DA7218_NO_INVERT,
		       da7218_dmix_gain_tlv),
	SOC_SINGLE_TLV("DMix ToneGen Out1 DAIR Volume",
		       DA7218_DMIX_OUTDAI_1R_TONEGEN_GAIN,
		       DA7218_OUTDAI_1R_TONEGEN_GAIN_SHIFT,
		       DA7218_DMIX_GAIN_MAX, DA7218_NO_INVERT,
		       da7218_dmix_gain_tlv),
	SOC_SINGLE_TLV("DMix ToneGen Out2 DAIL Volume",
		       DA7218_DMIX_OUTDAI_2L_TONEGEN_GAIN,
		       DA7218_OUTDAI_2L_TONEGEN_GAIN_SHIFT,
		       DA7218_DMIX_GAIN_MAX, DA7218_NO_INVERT,
		       da7218_dmix_gain_tlv),
	SOC_SINGLE_TLV("DMix ToneGen Out2 DAIR Volume",
		       DA7218_DMIX_OUTDAI_2R_TONEGEN_GAIN,
		       DA7218_OUTDAI_2R_TONEGEN_GAIN_SHIFT,
		       DA7218_DMIX_GAIN_MAX, DA7218_NO_INVERT,
		       da7218_dmix_gain_tlv),

	SOC_SINGLE_TLV("DMix In DAIL Out1 DAIL Volume",
		       DA7218_DMIX_OUTDAI_1L_INDAI_1L_GAIN,
		       DA7218_OUTDAI_1L_INDAI_1L_GAIN_SHIFT,
		       DA7218_DMIX_GAIN_MAX, DA7218_NO_INVERT,
		       da7218_dmix_gain_tlv),
	SOC_SINGLE_TLV("DMix In DAIL Out1 DAIR Volume",
		       DA7218_DMIX_OUTDAI_1R_INDAI_1L_GAIN,
		       DA7218_OUTDAI_1R_INDAI_1L_GAIN_SHIFT,
		       DA7218_DMIX_GAIN_MAX, DA7218_NO_INVERT,
		       da7218_dmix_gain_tlv),
	SOC_SINGLE_TLV("DMix In DAIL Out2 DAIL Volume",
		       DA7218_DMIX_OUTDAI_2L_INDAI_1L_GAIN,
		       DA7218_OUTDAI_2L_INDAI_1L_GAIN_SHIFT,
		       DA7218_DMIX_GAIN_MAX, DA7218_NO_INVERT,
		       da7218_dmix_gain_tlv),
	SOC_SINGLE_TLV("DMix In DAIL Out2 DAIR Volume",
		       DA7218_DMIX_OUTDAI_2R_INDAI_1L_GAIN,
		       DA7218_OUTDAI_2R_INDAI_1L_GAIN_SHIFT,
		       DA7218_DMIX_GAIN_MAX, DA7218_NO_INVERT,
		       da7218_dmix_gain_tlv),

	SOC_SINGLE_TLV("DMix In DAIR Out1 DAIL Volume",
		       DA7218_DMIX_OUTDAI_1L_INDAI_1R_GAIN,
		       DA7218_OUTDAI_1L_INDAI_1R_GAIN_SHIFT,
		       DA7218_DMIX_GAIN_MAX, DA7218_NO_INVERT,
		       da7218_dmix_gain_tlv),
	SOC_SINGLE_TLV("DMix In DAIR Out1 DAIR Volume",
		       DA7218_DMIX_OUTDAI_1R_INDAI_1R_GAIN,
		       DA7218_OUTDAI_1R_INDAI_1R_GAIN_SHIFT,
		       DA7218_DMIX_GAIN_MAX, DA7218_NO_INVERT,
		       da7218_dmix_gain_tlv),
	SOC_SINGLE_TLV("DMix In DAIR Out2 DAIL Volume",
		       DA7218_DMIX_OUTDAI_2L_INDAI_1R_GAIN,
		       DA7218_OUTDAI_2L_INDAI_1R_GAIN_SHIFT,
		       DA7218_DMIX_GAIN_MAX, DA7218_NO_INVERT,
		       da7218_dmix_gain_tlv),
	SOC_SINGLE_TLV("DMix In DAIR Out2 DAIR Volume",
		       DA7218_DMIX_OUTDAI_2R_INDAI_1R_GAIN,
		       DA7218_OUTDAI_2R_INDAI_1R_GAIN_SHIFT,
		       DA7218_DMIX_GAIN_MAX, DA7218_NO_INVERT,
		       da7218_dmix_gain_tlv),

	/* Digital Mixer (Output) */
	SOC_SINGLE_TLV("DMix In Filter1L Out FilterL Volume",
		       DA7218_DMIX_OUTFILT_1L_INFILT_1L_GAIN,
		       DA7218_OUTFILT_1L_INFILT_1L_GAIN_SHIFT,
		       DA7218_DMIX_GAIN_MAX, DA7218_NO_INVERT,
		       da7218_dmix_gain_tlv),
	SOC_SINGLE_TLV("DMix In Filter1L Out FilterR Volume",
		       DA7218_DMIX_OUTFILT_1R_INFILT_1L_GAIN,
		       DA7218_OUTFILT_1R_INFILT_1L_GAIN_SHIFT,
		       DA7218_DMIX_GAIN_MAX, DA7218_NO_INVERT,
		       da7218_dmix_gain_tlv),

	SOC_SINGLE_TLV("DMix In Filter1R Out FilterL Volume",
		       DA7218_DMIX_OUTFILT_1L_INFILT_1R_GAIN,
		       DA7218_OUTFILT_1L_INFILT_1R_GAIN_SHIFT,
		       DA7218_DMIX_GAIN_MAX, DA7218_NO_INVERT,
		       da7218_dmix_gain_tlv),
	SOC_SINGLE_TLV("DMix In Filter1R Out FilterR Volume",
		       DA7218_DMIX_OUTFILT_1R_INFILT_1R_GAIN,
		       DA7218_OUTFILT_1R_INFILT_1R_GAIN_SHIFT,
		       DA7218_DMIX_GAIN_MAX, DA7218_NO_INVERT,
		       da7218_dmix_gain_tlv),

	SOC_SINGLE_TLV("DMix In Filter2L Out FilterL Volume",
		       DA7218_DMIX_OUTFILT_1L_INFILT_2L_GAIN,
		       DA7218_OUTFILT_1L_INFILT_2L_GAIN_SHIFT,
		       DA7218_DMIX_GAIN_MAX, DA7218_NO_INVERT,
		       da7218_dmix_gain_tlv),
	SOC_SINGLE_TLV("DMix In Filter2L Out FilterR Volume",
		       DA7218_DMIX_OUTFILT_1R_INFILT_2L_GAIN,
		       DA7218_OUTFILT_1R_INFILT_2L_GAIN_SHIFT,
		       DA7218_DMIX_GAIN_MAX, DA7218_NO_INVERT,
		       da7218_dmix_gain_tlv),

	SOC_SINGLE_TLV("DMix In Filter2R Out FilterL Volume",
		       DA7218_DMIX_OUTFILT_1L_INFILT_2R_GAIN,
		       DA7218_OUTFILT_1L_INFILT_2R_GAIN_SHIFT,
		       DA7218_DMIX_GAIN_MAX, DA7218_NO_INVERT,
		       da7218_dmix_gain_tlv),
	SOC_SINGLE_TLV("DMix In Filter2R Out FilterR Volume",
		       DA7218_DMIX_OUTFILT_1R_INFILT_2R_GAIN,
		       DA7218_OUTFILT_1R_INFILT_2R_GAIN_SHIFT,
		       DA7218_DMIX_GAIN_MAX, DA7218_NO_INVERT,
		       da7218_dmix_gain_tlv),

	SOC_SINGLE_TLV("DMix ToneGen Out FilterL Volume",
		       DA7218_DMIX_OUTFILT_1L_TONEGEN_GAIN,
		       DA7218_OUTFILT_1L_TONEGEN_GAIN_SHIFT,
		       DA7218_DMIX_GAIN_MAX, DA7218_NO_INVERT,
		       da7218_dmix_gain_tlv),
	SOC_SINGLE_TLV("DMix ToneGen Out FilterR Volume",
		       DA7218_DMIX_OUTFILT_1R_TONEGEN_GAIN,
		       DA7218_OUTFILT_1R_TONEGEN_GAIN_SHIFT,
		       DA7218_DMIX_GAIN_MAX, DA7218_NO_INVERT,
		       da7218_dmix_gain_tlv),

	SOC_SINGLE_TLV("DMix In DAIL Out FilterL Volume",
		       DA7218_DMIX_OUTFILT_1L_INDAI_1L_GAIN,
		       DA7218_OUTFILT_1L_INDAI_1L_GAIN_SHIFT,
		       DA7218_DMIX_GAIN_MAX, DA7218_NO_INVERT,
		       da7218_dmix_gain_tlv),
	SOC_SINGLE_TLV("DMix In DAIL Out FilterR Volume",
		       DA7218_DMIX_OUTFILT_1R_INDAI_1L_GAIN,
		       DA7218_OUTFILT_1R_INDAI_1L_GAIN_SHIFT,
		       DA7218_DMIX_GAIN_MAX, DA7218_NO_INVERT,
		       da7218_dmix_gain_tlv),

	SOC_SINGLE_TLV("DMix In DAIR Out FilterL Volume",
		       DA7218_DMIX_OUTFILT_1L_INDAI_1R_GAIN,
		       DA7218_OUTFILT_1L_INDAI_1R_GAIN_SHIFT,
		       DA7218_DMIX_GAIN_MAX, DA7218_NO_INVERT,
		       da7218_dmix_gain_tlv),
	SOC_SINGLE_TLV("DMix In DAIR Out FilterR Volume",
		       DA7218_DMIX_OUTFILT_1R_INDAI_1R_GAIN,
		       DA7218_OUTFILT_1R_INDAI_1R_GAIN_SHIFT,
		       DA7218_DMIX_GAIN_MAX, DA7218_NO_INVERT,
		       da7218_dmix_gain_tlv),

	/* Sidetone Filter */
	SND_SOC_BYTES_EXT("Sidetone BiQuad Coefficients",
			  DA7218_SIDETONE_BIQ_3STAGE_CFG_SIZE,
			  da7218_biquad_coeff_get, da7218_biquad_coeff_put),
	SOC_SINGLE_TLV("Sidetone Volume", DA7218_SIDETONE_GAIN,
		       DA7218_SIDETONE_GAIN_SHIFT, DA7218_DMIX_GAIN_MAX,
		       DA7218_NO_INVERT, da7218_dmix_gain_tlv),
	SOC_SINGLE("Sidetone Switch", DA7218_SIDETONE_CTRL,
		   DA7218_SIDETONE_MUTE_EN_SHIFT, DA7218_SWITCH_EN_MAX,
		   DA7218_INVERT),

	/* Tone Generator */
	SOC_ENUM("ToneGen DTMF Key", da7218_tonegen_dtmf_key),
	SOC_SINGLE("ToneGen DTMF Switch", DA7218_TONE_GEN_CFG1,
		   DA7218_DTMF_EN_SHIFT, DA7218_SWITCH_EN_MAX,
		   DA7218_NO_INVERT),
	SOC_ENUM("ToneGen Sinewave Gen Type", da7218_tonegen_swg_sel),
	SOC_SINGLE_EXT("ToneGen Sinewave1 Freq", DA7218_TONE_GEN_FREQ1_L,
		       DA7218_FREQ1_L_SHIFT, DA7218_FREQ_MAX, DA7218_NO_INVERT,
		       da7218_tonegen_freq_get, da7218_tonegen_freq_put),
	SOC_SINGLE_EXT("ToneGen Sinewave2 Freq", DA7218_TONE_GEN_FREQ2_L,
		       DA7218_FREQ2_L_SHIFT, DA7218_FREQ_MAX, DA7218_NO_INVERT,
		       da7218_tonegen_freq_get, da7218_tonegen_freq_put),
	SOC_SINGLE("ToneGen On Time", DA7218_TONE_GEN_ON_PER,
		   DA7218_BEEP_ON_PER_SHIFT, DA7218_BEEP_ON_OFF_MAX,
		   DA7218_NO_INVERT),
	SOC_SINGLE("ToneGen Off Time", DA7218_TONE_GEN_OFF_PER,
		   DA7218_BEEP_OFF_PER_SHIFT, DA7218_BEEP_ON_OFF_MAX,
		   DA7218_NO_INVERT),

	/* Gain ramping */
	SOC_ENUM("Gain Ramp Rate", da7218_gain_ramp_rate),

	/* DGS */
	SOC_SINGLE_TLV("DGS Trigger", DA7218_DGS_TRIGGER,
		       DA7218_DGS_TRIGGER_LVL_SHIFT, DA7218_DGS_TRIGGER_MAX,
		       DA7218_INVERT, da7218_dgs_trigger_tlv),
	SOC_ENUM("DGS Rise Coefficient", da7218_dgs_rise_coeff),
	SOC_ENUM("DGS Fall Coefficient", da7218_dgs_fall_coeff),
	SOC_SINGLE("DGS Sync Delay", DA7218_DGS_SYNC_DELAY,
		   DA7218_DGS_SYNC_DELAY_SHIFT, DA7218_DGS_SYNC_DELAY_MAX,
		   DA7218_NO_INVERT),
	SOC_SINGLE("DGS Fast SR Sync Delay", DA7218_DGS_SYNC_DELAY2,
		   DA7218_DGS_SYNC_DELAY2_SHIFT, DA7218_DGS_SYNC_DELAY_MAX,
		   DA7218_NO_INVERT),
	SOC_SINGLE("DGS Voice Filter Sync Delay", DA7218_DGS_SYNC_DELAY3,
		   DA7218_DGS_SYNC_DELAY3_SHIFT, DA7218_DGS_SYNC_DELAY3_MAX,
		   DA7218_NO_INVERT),
	SOC_SINGLE_TLV("DGS Anticlip Level", DA7218_DGS_LEVELS,
		       DA7218_DGS_ANTICLIP_LVL_SHIFT,
		       DA7218_DGS_ANTICLIP_LVL_MAX, DA7218_INVERT,
		       da7218_dgs_anticlip_tlv),
	SOC_SINGLE_TLV("DGS Signal Level", DA7218_DGS_LEVELS,
		       DA7218_DGS_SIGNAL_LVL_SHIFT, DA7218_DGS_SIGNAL_LVL_MAX,
		       DA7218_INVERT, da7218_dgs_signal_tlv),
	SOC_SINGLE("DGS Gain Subrange Switch", DA7218_DGS_GAIN_CTRL,
		   DA7218_DGS_SUBR_EN_SHIFT, DA7218_SWITCH_EN_MAX,
		   DA7218_NO_INVERT),
	SOC_SINGLE("DGS Gain Ramp Switch", DA7218_DGS_GAIN_CTRL,
		   DA7218_DGS_RAMP_EN_SHIFT, DA7218_SWITCH_EN_MAX,
		   DA7218_NO_INVERT),
	SOC_SINGLE("DGS Gain Steps", DA7218_DGS_GAIN_CTRL,
		   DA7218_DGS_STEPS_SHIFT, DA7218_DGS_STEPS_MAX,
		   DA7218_NO_INVERT),
	SOC_DOUBLE("DGS Switch", DA7218_DGS_ENABLE, DA7218_DGS_ENABLE_L_SHIFT,
		   DA7218_DGS_ENABLE_R_SHIFT, DA7218_SWITCH_EN_MAX,
		   DA7218_NO_INVERT),

	/* Output High-Pass Filter */
	SOC_ENUM("Out Filter HPF Mode", da7218_out1_hpf_mode),
	SOC_ENUM("Out Filter HPF Corner Audio", da7218_out1_audio_hpf_corner),
	SOC_ENUM("Out Filter HPF Corner Voice", da7218_out1_voice_hpf_corner),

	/* 5-Band Equaliser */
	SOC_SINGLE_TLV("Out EQ Band1 Volume", DA7218_OUT_1_EQ_12_FILTER_CTRL,
		       DA7218_OUT_1_EQ_BAND1_SHIFT, DA7218_OUT_EQ_BAND_MAX,
		       DA7218_NO_INVERT, da7218_out_eq_band_tlv),
	SOC_SINGLE_TLV("Out EQ Band2 Volume", DA7218_OUT_1_EQ_12_FILTER_CTRL,
		       DA7218_OUT_1_EQ_BAND2_SHIFT, DA7218_OUT_EQ_BAND_MAX,
		       DA7218_NO_INVERT, da7218_out_eq_band_tlv),
	SOC_SINGLE_TLV("Out EQ Band3 Volume", DA7218_OUT_1_EQ_34_FILTER_CTRL,
		       DA7218_OUT_1_EQ_BAND3_SHIFT, DA7218_OUT_EQ_BAND_MAX,
		       DA7218_NO_INVERT, da7218_out_eq_band_tlv),
	SOC_SINGLE_TLV("Out EQ Band4 Volume", DA7218_OUT_1_EQ_34_FILTER_CTRL,
		       DA7218_OUT_1_EQ_BAND4_SHIFT, DA7218_OUT_EQ_BAND_MAX,
		       DA7218_NO_INVERT, da7218_out_eq_band_tlv),
	SOC_SINGLE_TLV("Out EQ Band5 Volume", DA7218_OUT_1_EQ_5_FILTER_CTRL,
		       DA7218_OUT_1_EQ_BAND5_SHIFT, DA7218_OUT_EQ_BAND_MAX,
		       DA7218_NO_INVERT, da7218_out_eq_band_tlv),
	SOC_SINGLE("Out EQ Switch", DA7218_OUT_1_EQ_5_FILTER_CTRL,
		   DA7218_OUT_1_EQ_EN_SHIFT, DA7218_SWITCH_EN_MAX,
		   DA7218_NO_INVERT),

	/* BiQuad Filters */
	SND_SOC_BYTES_EXT("BiQuad Coefficients",
			  DA7218_OUT_1_BIQ_5STAGE_CFG_SIZE,
			  da7218_biquad_coeff_get, da7218_biquad_coeff_put),
	SOC_SINGLE("BiQuad Filter Switch", DA7218_OUT_1_BIQ_5STAGE_CTRL,
		   DA7218_OUT_1_BIQ_5STAGE_MUTE_EN_SHIFT, DA7218_SWITCH_EN_MAX,
		   DA7218_INVERT),

	/* Output Filters */
	SOC_DOUBLE_R_RANGE_TLV("Out Filter Volume", DA7218_OUT_1L_GAIN,
			       DA7218_OUT_1R_GAIN,
			       DA7218_OUT_1L_DIGITAL_GAIN_SHIFT,
			       DA7218_OUT_DIGITAL_GAIN_MIN,
			       DA7218_OUT_DIGITAL_GAIN_MAX, DA7218_NO_INVERT,
			       da7218_out_dig_gain_tlv),
	SOC_DOUBLE_R("Out Filter Switch", DA7218_OUT_1L_FILTER_CTRL,
		     DA7218_OUT_1R_FILTER_CTRL, DA7218_OUT_1L_MUTE_EN_SHIFT,
		     DA7218_SWITCH_EN_MAX, DA7218_INVERT),
	SOC_DOUBLE_R("Out Filter Gain Subrange Switch",
		     DA7218_OUT_1L_FILTER_CTRL, DA7218_OUT_1R_FILTER_CTRL,
		     DA7218_OUT_1L_SUBRANGE_EN_SHIFT, DA7218_SWITCH_EN_MAX,
		     DA7218_NO_INVERT),
	SOC_DOUBLE_R("Out Filter Gain Ramp Switch", DA7218_OUT_1L_FILTER_CTRL,
		     DA7218_OUT_1R_FILTER_CTRL, DA7218_OUT_1L_RAMP_EN_SHIFT,
		     DA7218_SWITCH_EN_MAX, DA7218_NO_INVERT),

	/* Mixer Output */
	SOC_DOUBLE_R_RANGE_TLV("Mixout Volume", DA7218_MIXOUT_L_GAIN,
			       DA7218_MIXOUT_R_GAIN,
			       DA7218_MIXOUT_L_AMP_GAIN_SHIFT,
			       DA7218_MIXOUT_AMP_GAIN_MIN,
			       DA7218_MIXOUT_AMP_GAIN_MAX, DA7218_NO_INVERT,
			       da7218_mixout_gain_tlv),

	/* DAC Noise Gate */
	SOC_ENUM("DAC NG Setup Time", da7218_dac_ng_setup_time),
	SOC_ENUM("DAC NG Rampup Rate", da7218_dac_ng_rampup_rate),
	SOC_ENUM("DAC NG Rampdown Rate", da7218_dac_ng_rampdown_rate),
	SOC_SINGLE_TLV("DAC NG Off Threshold", DA7218_DAC_NG_OFF_THRESH,
		       DA7218_DAC_NG_OFF_THRESHOLD_SHIFT,
		       DA7218_DAC_NG_THRESHOLD_MAX, DA7218_NO_INVERT,
		       da7218_dac_ng_threshold_tlv),
	SOC_SINGLE_TLV("DAC NG On Threshold", DA7218_DAC_NG_ON_THRESH,
		       DA7218_DAC_NG_ON_THRESHOLD_SHIFT,
		       DA7218_DAC_NG_THRESHOLD_MAX, DA7218_NO_INVERT,
		       da7218_dac_ng_threshold_tlv),
	SOC_SINGLE("DAC NG Switch", DA7218_DAC_NG_CTRL, DA7218_DAC_NG_EN_SHIFT,
		   DA7218_SWITCH_EN_MAX, DA7218_NO_INVERT),

	/* CP */
	SOC_ENUM("Charge Pump Track Mode", da7218_cp_mchange),
	SOC_ENUM("Charge Pump Frequency", da7218_cp_fcontrol),
	SOC_ENUM("Charge Pump Decay Rate", da7218_cp_tau_delay),
	SOC_SINGLE("Charge Pump Threshold", DA7218_CP_VOL_THRESHOLD1,
		   DA7218_CP_THRESH_VDD2_SHIFT, DA7218_CP_THRESH_VDD2_MAX,
		   DA7218_NO_INVERT),

	/* Headphones */
	SOC_DOUBLE_R_RANGE_TLV("Headphone Volume", DA7218_HP_L_GAIN,
			       DA7218_HP_R_GAIN, DA7218_HP_L_AMP_GAIN_SHIFT,
			       DA7218_HP_AMP_GAIN_MIN, DA7218_HP_AMP_GAIN_MAX,
			       DA7218_NO_INVERT, da7218_hp_gain_tlv),
	SOC_DOUBLE_R("Headphone Switch", DA7218_HP_L_CTRL, DA7218_HP_R_CTRL,
		     DA7218_HP_L_AMP_MUTE_EN_SHIFT, DA7218_SWITCH_EN_MAX,
		     DA7218_INVERT),
	SOC_DOUBLE_R("Headphone Gain Ramp Switch", DA7218_HP_L_CTRL,
		     DA7218_HP_R_CTRL, DA7218_HP_L_AMP_RAMP_EN_SHIFT,
		     DA7218_SWITCH_EN_MAX, DA7218_NO_INVERT),
	SOC_DOUBLE_R("Headphone ZC Gain Switch", DA7218_HP_L_CTRL,
		     DA7218_HP_R_CTRL, DA7218_HP_L_AMP_ZC_EN_SHIFT,
		     DA7218_SWITCH_EN_MAX, DA7218_NO_INVERT),
};


/*
 * DAPM Mux Controls
 */

static const char * const da7218_mic_sel_text[] = { "Analog", "Digital" };

static const struct soc_enum da7218_mic1_sel =
	SOC_ENUM_SINGLE_EXT(ARRAY_SIZE(da7218_mic_sel_text),
			    da7218_mic_sel_text);

static const struct snd_kcontrol_new da7218_mic1_sel_mux =
	SOC_DAPM_ENUM("Mic1 Mux", da7218_mic1_sel);

static const struct soc_enum da7218_mic2_sel =
	SOC_ENUM_SINGLE_EXT(ARRAY_SIZE(da7218_mic_sel_text),
			    da7218_mic_sel_text);

static const struct snd_kcontrol_new da7218_mic2_sel_mux =
	SOC_DAPM_ENUM("Mic2 Mux", da7218_mic2_sel);

static const char * const da7218_sidetone_in_sel_txt[] = {
	"In Filter1L", "In Filter1R", "In Filter2L", "In Filter2R"
};

static const struct soc_enum da7218_sidetone_in_sel =
	SOC_ENUM_SINGLE(DA7218_SIDETONE_IN_SELECT,
			DA7218_SIDETONE_IN_SELECT_SHIFT,
			DA7218_SIDETONE_IN_SELECT_MAX,
			da7218_sidetone_in_sel_txt);

static const struct snd_kcontrol_new da7218_sidetone_in_sel_mux =
	SOC_DAPM_ENUM("Sidetone Mux", da7218_sidetone_in_sel);

static const char * const da7218_out_filt_biq_sel_txt[] = {
	"Bypass", "Enabled"
};

static const struct soc_enum da7218_out_filtl_biq_sel =
	SOC_ENUM_SINGLE(DA7218_OUT_1L_FILTER_CTRL,
			DA7218_OUT_1L_BIQ_5STAGE_SEL_SHIFT,
			DA7218_OUT_BIQ_5STAGE_SEL_MAX,
			da7218_out_filt_biq_sel_txt);

static const struct snd_kcontrol_new da7218_out_filtl_biq_sel_mux =
	SOC_DAPM_ENUM("Out FilterL BiQuad Mux", da7218_out_filtl_biq_sel);

static const struct soc_enum da7218_out_filtr_biq_sel =
	SOC_ENUM_SINGLE(DA7218_OUT_1R_FILTER_CTRL,
			DA7218_OUT_1R_BIQ_5STAGE_SEL_SHIFT,
			DA7218_OUT_BIQ_5STAGE_SEL_MAX,
			da7218_out_filt_biq_sel_txt);

static const struct snd_kcontrol_new da7218_out_filtr_biq_sel_mux =
	SOC_DAPM_ENUM("Out FilterR BiQuad Mux", da7218_out_filtr_biq_sel);


/*
 * DAPM Mixer Controls
 */

#define DA7218_DMIX_CTRLS(reg)						\
	SOC_DAPM_SINGLE("In Filter1L Switch", reg,			\
			DA7218_DMIX_SRC_INFILT1L,			\
			DA7218_SWITCH_EN_MAX, DA7218_NO_INVERT),	\
	SOC_DAPM_SINGLE("In Filter1R Switch", reg,			\
			DA7218_DMIX_SRC_INFILT1R,			\
			DA7218_SWITCH_EN_MAX, DA7218_NO_INVERT),	\
	SOC_DAPM_SINGLE("In Filter2L Switch", reg,			\
			DA7218_DMIX_SRC_INFILT2L,			\
			DA7218_SWITCH_EN_MAX, DA7218_NO_INVERT),	\
	SOC_DAPM_SINGLE("In Filter2R Switch", reg,			\
			DA7218_DMIX_SRC_INFILT2R,			\
			DA7218_SWITCH_EN_MAX, DA7218_NO_INVERT),	\
	SOC_DAPM_SINGLE("ToneGen Switch", reg,				\
			DA7218_DMIX_SRC_TONEGEN,			\
			DA7218_SWITCH_EN_MAX, DA7218_NO_INVERT),	\
	SOC_DAPM_SINGLE("DAIL Switch", reg, DA7218_DMIX_SRC_DAIL,	\
			DA7218_SWITCH_EN_MAX, DA7218_NO_INVERT),	\
	SOC_DAPM_SINGLE("DAIR Switch", reg, DA7218_DMIX_SRC_DAIR,	\
			DA7218_SWITCH_EN_MAX, DA7218_NO_INVERT)

static const struct snd_kcontrol_new da7218_out_dai1l_mix_controls[] = {
	DA7218_DMIX_CTRLS(DA7218_DROUTING_OUTDAI_1L),
};

static const struct snd_kcontrol_new da7218_out_dai1r_mix_controls[] = {
	DA7218_DMIX_CTRLS(DA7218_DROUTING_OUTDAI_1R),
};

static const struct snd_kcontrol_new da7218_out_dai2l_mix_controls[] = {
	DA7218_DMIX_CTRLS(DA7218_DROUTING_OUTDAI_2L),
};

static const struct snd_kcontrol_new da7218_out_dai2r_mix_controls[] = {
	DA7218_DMIX_CTRLS(DA7218_DROUTING_OUTDAI_2R),
};

static const struct snd_kcontrol_new da7218_out_filtl_mix_controls[] = {
	DA7218_DMIX_CTRLS(DA7218_DROUTING_OUTFILT_1L),
};

static const struct snd_kcontrol_new da7218_out_filtr_mix_controls[] = {
	DA7218_DMIX_CTRLS(DA7218_DROUTING_OUTFILT_1R),
};

#define DA7218_DMIX_ST_CTRLS(reg)					\
	SOC_DAPM_SINGLE("Out FilterL Switch", reg,			\
			DA7218_DMIX_ST_SRC_OUTFILT1L,			\
			DA7218_SWITCH_EN_MAX, DA7218_NO_INVERT),	\
	SOC_DAPM_SINGLE("Out FilterR Switch", reg,			\
			DA7218_DMIX_ST_SRC_OUTFILT1R,			\
			DA7218_SWITCH_EN_MAX, DA7218_NO_INVERT),	\
	SOC_DAPM_SINGLE("Sidetone Switch", reg,				\
			DA7218_DMIX_ST_SRC_SIDETONE,			\
			DA7218_SWITCH_EN_MAX, DA7218_NO_INVERT)		\

static const struct snd_kcontrol_new da7218_st_out_filtl_mix_controls[] = {
	DA7218_DMIX_ST_CTRLS(DA7218_DROUTING_ST_OUTFILT_1L),
};

static const struct snd_kcontrol_new da7218_st_out_filtr_mix_controls[] = {
	DA7218_DMIX_ST_CTRLS(DA7218_DROUTING_ST_OUTFILT_1R),
};


/*
 * DAPM Events
 */

/*
 * We keep track of which input filters are enabled. This is used in the logic
 * for controlling the mic level detect feature.
 */
static int da7218_in_filter_event(struct snd_soc_dapm_widget *w,
				  struct snd_kcontrol *kcontrol, int event)
{
	struct snd_soc_component *component = snd_soc_dapm_to_component(w->dapm);
	struct da7218_priv *da7218 = snd_soc_component_get_drvdata(component);
	u8 mask;

	switch (w->reg) {
	case DA7218_IN_1L_FILTER_CTRL:
		mask = (1 << DA7218_LVL_DET_EN_CHAN1L_SHIFT);
		break;
	case DA7218_IN_1R_FILTER_CTRL:
		mask = (1 << DA7218_LVL_DET_EN_CHAN1R_SHIFT);
		break;
	case DA7218_IN_2L_FILTER_CTRL:
		mask = (1 << DA7218_LVL_DET_EN_CHAN2L_SHIFT);
		break;
	case DA7218_IN_2R_FILTER_CTRL:
		mask = (1 << DA7218_LVL_DET_EN_CHAN2R_SHIFT);
		break;
	default:
		return -EINVAL;
	}

	switch (event) {
	case SND_SOC_DAPM_POST_PMU:
		da7218->in_filt_en |= mask;
		/*
		 * If we're enabling path for mic level detect, wait for path
		 * to settle before enabling feature to avoid incorrect and
		 * unwanted detect events.
		 */
		if (mask & da7218->mic_lvl_det_en)
			msleep(DA7218_MIC_LVL_DET_DELAY);
		break;
	case SND_SOC_DAPM_PRE_PMD:
		da7218->in_filt_en &= ~mask;
		break;
	default:
		return -EINVAL;
	}

	/* Enable configured level detection paths */
	snd_soc_component_write(component, DA7218_LVL_DET_CTRL,
		      (da7218->in_filt_en & da7218->mic_lvl_det_en));

	return 0;
}

static int da7218_dai_event(struct snd_soc_dapm_widget *w,
			    struct snd_kcontrol *kcontrol, int event)
{
	struct snd_soc_component *component = snd_soc_dapm_to_component(w->dapm);
	struct da7218_priv *da7218 = snd_soc_component_get_drvdata(component);
	u8 pll_ctrl, pll_status, refosc_cal;
	int i;
	bool success;

	switch (event) {
	case SND_SOC_DAPM_POST_PMU:
		if (da7218->master)
			/* Enable DAI clks for master mode */
			snd_soc_component_update_bits(component, DA7218_DAI_CLK_MODE,
					    DA7218_DAI_CLK_EN_MASK,
					    DA7218_DAI_CLK_EN_MASK);

		/* Tune reference oscillator */
		snd_soc_component_write(component, DA7218_PLL_REFOSC_CAL,
			      DA7218_PLL_REFOSC_CAL_START_MASK);
		snd_soc_component_write(component, DA7218_PLL_REFOSC_CAL,
			      DA7218_PLL_REFOSC_CAL_START_MASK |
			      DA7218_PLL_REFOSC_CAL_EN_MASK);

		/* Check tuning complete */
		i = 0;
		success = false;
		do {
			refosc_cal = snd_soc_component_read(component, DA7218_PLL_REFOSC_CAL);
			if (!(refosc_cal & DA7218_PLL_REFOSC_CAL_START_MASK)) {
				success = true;
			} else {
				++i;
				usleep_range(DA7218_REF_OSC_CHECK_DELAY_MIN,
					     DA7218_REF_OSC_CHECK_DELAY_MAX);
			}
		} while ((i < DA7218_REF_OSC_CHECK_TRIES) && (!success));

		if (!success)
			dev_warn(component->dev,
				 "Reference oscillator failed calibration\n");

		/* PC synchronised to DAI */
		snd_soc_component_write(component, DA7218_PC_COUNT,
			      DA7218_PC_RESYNC_AUTO_MASK);

		/* If SRM not enabled, we don't need to check status */
		pll_ctrl = snd_soc_component_read(component, DA7218_PLL_CTRL);
		if ((pll_ctrl & DA7218_PLL_MODE_MASK) != DA7218_PLL_MODE_SRM)
			return 0;

		/* Check SRM has locked */
		i = 0;
		success = false;
		do {
			pll_status = snd_soc_component_read(component, DA7218_PLL_STATUS);
			if (pll_status & DA7218_PLL_SRM_STATUS_SRM_LOCK) {
				success = true;
			} else {
				++i;
				msleep(DA7218_SRM_CHECK_DELAY);
			}
		} while ((i < DA7218_SRM_CHECK_TRIES) && (!success));

		if (!success)
			dev_warn(component->dev, "SRM failed to lock\n");

		return 0;
	case SND_SOC_DAPM_POST_PMD:
		/* PC free-running */
		snd_soc_component_write(component, DA7218_PC_COUNT, DA7218_PC_FREERUN_MASK);

		if (da7218->master)
			/* Disable DAI clks for master mode */
			snd_soc_component_update_bits(component, DA7218_DAI_CLK_MODE,
					    DA7218_DAI_CLK_EN_MASK, 0);

		return 0;
	default:
		return -EINVAL;
	}
}

static int da7218_cp_event(struct snd_soc_dapm_widget *w,
			   struct snd_kcontrol *kcontrol, int event)
{
	struct snd_soc_component *component = snd_soc_dapm_to_component(w->dapm);
	struct da7218_priv *da7218 = snd_soc_component_get_drvdata(component);

	/*
	 * If this is DA7217 and we're using single supply for differential
	 * output, we really don't want to touch the charge pump.
	 */
	if (da7218->hp_single_supply)
		return 0;

	switch (event) {
	case SND_SOC_DAPM_PRE_PMU:
		snd_soc_component_update_bits(component, DA7218_CP_CTRL, DA7218_CP_EN_MASK,
				    DA7218_CP_EN_MASK);
		return 0;
	case SND_SOC_DAPM_PRE_PMD:
		snd_soc_component_update_bits(component, DA7218_CP_CTRL, DA7218_CP_EN_MASK,
				    0);
		return 0;
	default:
		return -EINVAL;
	}
}

static int da7218_hp_pga_event(struct snd_soc_dapm_widget *w,
			       struct snd_kcontrol *kcontrol, int event)
{
	struct snd_soc_component *component = snd_soc_dapm_to_component(w->dapm);

	switch (event) {
	case SND_SOC_DAPM_POST_PMU:
		/* Enable headphone output */
		snd_soc_component_update_bits(component, w->reg, DA7218_HP_AMP_OE_MASK,
				    DA7218_HP_AMP_OE_MASK);
		return 0;
	case SND_SOC_DAPM_PRE_PMD:
		/* Headphone output high impedance */
		snd_soc_component_update_bits(component, w->reg, DA7218_HP_AMP_OE_MASK, 0);
		return 0;
	default:
		return -EINVAL;
	}
}


/*
 * DAPM Widgets
 */

static const struct snd_soc_dapm_widget da7218_dapm_widgets[] = {
	/* Input Supplies */
	SND_SOC_DAPM_SUPPLY("Mic Bias1", DA7218_MICBIAS_EN,
			    DA7218_MICBIAS_1_EN_SHIFT, DA7218_NO_INVERT,
			    NULL, 0),
	SND_SOC_DAPM_SUPPLY("Mic Bias2", DA7218_MICBIAS_EN,
			    DA7218_MICBIAS_2_EN_SHIFT, DA7218_NO_INVERT,
			    NULL, 0),
	SND_SOC_DAPM_SUPPLY("DMic1 Left", DA7218_DMIC_1_CTRL,
			    DA7218_DMIC_1L_EN_SHIFT, DA7218_NO_INVERT,
			    NULL, 0),
	SND_SOC_DAPM_SUPPLY("DMic1 Right", DA7218_DMIC_1_CTRL,
			    DA7218_DMIC_1R_EN_SHIFT, DA7218_NO_INVERT,
			    NULL, 0),
	SND_SOC_DAPM_SUPPLY("DMic2 Left", DA7218_DMIC_2_CTRL,
			    DA7218_DMIC_2L_EN_SHIFT, DA7218_NO_INVERT,
			    NULL, 0),
	SND_SOC_DAPM_SUPPLY("DMic2 Right", DA7218_DMIC_2_CTRL,
			    DA7218_DMIC_2R_EN_SHIFT, DA7218_NO_INVERT,
			    NULL, 0),

	/* Inputs */
	SND_SOC_DAPM_INPUT("MIC1"),
	SND_SOC_DAPM_INPUT("MIC2"),
	SND_SOC_DAPM_INPUT("DMIC1L"),
	SND_SOC_DAPM_INPUT("DMIC1R"),
	SND_SOC_DAPM_INPUT("DMIC2L"),
	SND_SOC_DAPM_INPUT("DMIC2R"),

	/* Input Mixer Supplies */
	SND_SOC_DAPM_SUPPLY("Mixin1 Supply", DA7218_MIXIN_1_CTRL,
			    DA7218_MIXIN_1_MIX_SEL_SHIFT, DA7218_NO_INVERT,
			    NULL, 0),
	SND_SOC_DAPM_SUPPLY("Mixin2 Supply", DA7218_MIXIN_2_CTRL,
			    DA7218_MIXIN_2_MIX_SEL_SHIFT, DA7218_NO_INVERT,
			    NULL, 0),

	/* Input PGAs */
	SND_SOC_DAPM_PGA("Mic1 PGA", DA7218_MIC_1_CTRL,
			 DA7218_MIC_1_AMP_EN_SHIFT, DA7218_NO_INVERT,
			 NULL, 0),
	SND_SOC_DAPM_PGA("Mic2 PGA", DA7218_MIC_2_CTRL,
			 DA7218_MIC_2_AMP_EN_SHIFT, DA7218_NO_INVERT,
			 NULL, 0),
	SND_SOC_DAPM_PGA("Mixin1 PGA", DA7218_MIXIN_1_CTRL,
			 DA7218_MIXIN_1_AMP_EN_SHIFT, DA7218_NO_INVERT,
			 NULL, 0),
	SND_SOC_DAPM_PGA("Mixin2 PGA", DA7218_MIXIN_2_CTRL,
			 DA7218_MIXIN_2_AMP_EN_SHIFT, DA7218_NO_INVERT,
			 NULL, 0),

	/* Mic/DMic Muxes */
	SND_SOC_DAPM_MUX("Mic1 Mux", SND_SOC_NOPM, 0, 0, &da7218_mic1_sel_mux),
	SND_SOC_DAPM_MUX("Mic2 Mux", SND_SOC_NOPM, 0, 0, &da7218_mic2_sel_mux),

	/* Input Filters */
	SND_SOC_DAPM_ADC_E("In Filter1L", NULL, DA7218_IN_1L_FILTER_CTRL,
			   DA7218_IN_1L_FILTER_EN_SHIFT, DA7218_NO_INVERT,
			   da7218_in_filter_event,
			   SND_SOC_DAPM_POST_PMU | SND_SOC_DAPM_PRE_PMD),
	SND_SOC_DAPM_ADC_E("In Filter1R", NULL, DA7218_IN_1R_FILTER_CTRL,
			   DA7218_IN_1R_FILTER_EN_SHIFT, DA7218_NO_INVERT,
			   da7218_in_filter_event,
			   SND_SOC_DAPM_POST_PMU | SND_SOC_DAPM_PRE_PMD),
	SND_SOC_DAPM_ADC_E("In Filter2L", NULL, DA7218_IN_2L_FILTER_CTRL,
			   DA7218_IN_2L_FILTER_EN_SHIFT, DA7218_NO_INVERT,
			   da7218_in_filter_event,
			   SND_SOC_DAPM_POST_PMU | SND_SOC_DAPM_PRE_PMD),
	SND_SOC_DAPM_ADC_E("In Filter2R", NULL, DA7218_IN_2R_FILTER_CTRL,
			   DA7218_IN_2R_FILTER_EN_SHIFT, DA7218_NO_INVERT,
			   da7218_in_filter_event,
			   SND_SOC_DAPM_POST_PMU | SND_SOC_DAPM_PRE_PMD),

	/* Tone Generator */
	SND_SOC_DAPM_SIGGEN("TONE"),
	SND_SOC_DAPM_PGA("Tone Generator", DA7218_TONE_GEN_CFG1,
			 DA7218_START_STOPN_SHIFT, DA7218_NO_INVERT, NULL, 0),

	/* Sidetone Input */
	SND_SOC_DAPM_MUX("Sidetone Mux", SND_SOC_NOPM, 0, 0,
			 &da7218_sidetone_in_sel_mux),
	SND_SOC_DAPM_ADC("Sidetone Filter", NULL, DA7218_SIDETONE_CTRL,
			 DA7218_SIDETONE_FILTER_EN_SHIFT, DA7218_NO_INVERT),

	/* Input Mixers */
	SND_SOC_DAPM_MIXER("Mixer DAI1L", SND_SOC_NOPM, 0, 0,
			   da7218_out_dai1l_mix_controls,
			   ARRAY_SIZE(da7218_out_dai1l_mix_controls)),
	SND_SOC_DAPM_MIXER("Mixer DAI1R", SND_SOC_NOPM, 0, 0,
			   da7218_out_dai1r_mix_controls,
			   ARRAY_SIZE(da7218_out_dai1r_mix_controls)),
	SND_SOC_DAPM_MIXER("Mixer DAI2L", SND_SOC_NOPM, 0, 0,
			   da7218_out_dai2l_mix_controls,
			   ARRAY_SIZE(da7218_out_dai2l_mix_controls)),
	SND_SOC_DAPM_MIXER("Mixer DAI2R", SND_SOC_NOPM, 0, 0,
			   da7218_out_dai2r_mix_controls,
			   ARRAY_SIZE(da7218_out_dai2r_mix_controls)),

	/* DAI Supply */
	SND_SOC_DAPM_SUPPLY("DAI", DA7218_DAI_CTRL, DA7218_DAI_EN_SHIFT,
			    DA7218_NO_INVERT, da7218_dai_event,
			    SND_SOC_DAPM_POST_PMU | SND_SOC_DAPM_POST_PMD),

	/* DAI */
	SND_SOC_DAPM_AIF_OUT("DAIOUT", "Capture", 0, DA7218_DAI_TDM_CTRL,
			     DA7218_DAI_OE_SHIFT, DA7218_NO_INVERT),
	SND_SOC_DAPM_AIF_IN("DAIIN", "Playback", 0, SND_SOC_NOPM, 0, 0),

	/* Output Mixers */
	SND_SOC_DAPM_MIXER("Mixer Out FilterL", SND_SOC_NOPM, 0, 0,
			   da7218_out_filtl_mix_controls,
			   ARRAY_SIZE(da7218_out_filtl_mix_controls)),
	SND_SOC_DAPM_MIXER("Mixer Out FilterR", SND_SOC_NOPM, 0, 0,
			   da7218_out_filtr_mix_controls,
			   ARRAY_SIZE(da7218_out_filtr_mix_controls)),

	/* BiQuad Filters */
	SND_SOC_DAPM_MUX("Out FilterL BiQuad Mux", SND_SOC_NOPM, 0, 0,
			 &da7218_out_filtl_biq_sel_mux),
	SND_SOC_DAPM_MUX("Out FilterR BiQuad Mux", SND_SOC_NOPM, 0, 0,
			 &da7218_out_filtr_biq_sel_mux),
	SND_SOC_DAPM_DAC("BiQuad Filter", NULL, DA7218_OUT_1_BIQ_5STAGE_CTRL,
			 DA7218_OUT_1_BIQ_5STAGE_FILTER_EN_SHIFT,
			 DA7218_NO_INVERT),

	/* Sidetone Mixers */
	SND_SOC_DAPM_MIXER("ST Mixer Out FilterL", SND_SOC_NOPM, 0, 0,
			   da7218_st_out_filtl_mix_controls,
			   ARRAY_SIZE(da7218_st_out_filtl_mix_controls)),
	SND_SOC_DAPM_MIXER("ST Mixer Out FilterR", SND_SOC_NOPM, 0, 0,
			   da7218_st_out_filtr_mix_controls,
			   ARRAY_SIZE(da7218_st_out_filtr_mix_controls)),

	/* Output Filters */
	SND_SOC_DAPM_DAC("Out FilterL", NULL, DA7218_OUT_1L_FILTER_CTRL,
			 DA7218_OUT_1L_FILTER_EN_SHIFT, DA7218_NO_INVERT),
	SND_SOC_DAPM_DAC("Out FilterR", NULL, DA7218_OUT_1R_FILTER_CTRL,
			 DA7218_IN_1R_FILTER_EN_SHIFT, DA7218_NO_INVERT),

	/* Output PGAs */
	SND_SOC_DAPM_PGA("Mixout Left PGA", DA7218_MIXOUT_L_CTRL,
			 DA7218_MIXOUT_L_AMP_EN_SHIFT, DA7218_NO_INVERT,
			 NULL, 0),
	SND_SOC_DAPM_PGA("Mixout Right PGA", DA7218_MIXOUT_R_CTRL,
			 DA7218_MIXOUT_R_AMP_EN_SHIFT, DA7218_NO_INVERT,
			 NULL, 0),
	SND_SOC_DAPM_PGA_E("Headphone Left PGA", DA7218_HP_L_CTRL,
			   DA7218_HP_L_AMP_EN_SHIFT, DA7218_NO_INVERT, NULL, 0,
			   da7218_hp_pga_event,
			   SND_SOC_DAPM_POST_PMU | SND_SOC_DAPM_PRE_PMD),
	SND_SOC_DAPM_PGA_E("Headphone Right PGA", DA7218_HP_R_CTRL,
			   DA7218_HP_R_AMP_EN_SHIFT, DA7218_NO_INVERT, NULL, 0,
			   da7218_hp_pga_event,
			   SND_SOC_DAPM_POST_PMU | SND_SOC_DAPM_PRE_PMD),

	/* Output Supplies */
	SND_SOC_DAPM_SUPPLY("Charge Pump", SND_SOC_NOPM, 0, 0, da7218_cp_event,
			    SND_SOC_DAPM_PRE_PMU | SND_SOC_DAPM_PRE_PMD),

	/* Outputs */
	SND_SOC_DAPM_OUTPUT("HPL"),
	SND_SOC_DAPM_OUTPUT("HPR"),
};


/*
 * DAPM Mixer Routes
 */

#define DA7218_DMIX_ROUTES(name)				\
	{name, "In Filter1L Switch", "In Filter1L"},		\
	{name, "In Filter1R Switch", "In Filter1R"},		\
	{name, "In Filter2L Switch", "In Filter2L"},		\
	{name, "In Filter2R Switch", "In Filter2R"},		\
	{name, "ToneGen Switch", "Tone Generator"},		\
	{name, "DAIL Switch", "DAIIN"},				\
	{name, "DAIR Switch", "DAIIN"}

#define DA7218_DMIX_ST_ROUTES(name)				\
	{name, "Out FilterL Switch", "Out FilterL BiQuad Mux"},	\
	{name, "Out FilterR Switch", "Out FilterR BiQuad Mux"},	\
	{name, "Sidetone Switch", "Sidetone Filter"}


/*
 * DAPM audio route definition
 */

static const struct snd_soc_dapm_route da7218_audio_map[] = {
	/* Input paths */
	{"MIC1", NULL, "Mic Bias1"},
	{"MIC2", NULL, "Mic Bias2"},
	{"DMIC1L", NULL, "Mic Bias1"},
	{"DMIC1L", NULL, "DMic1 Left"},
	{"DMIC1R", NULL, "Mic Bias1"},
	{"DMIC1R", NULL, "DMic1 Right"},
	{"DMIC2L", NULL, "Mic Bias2"},
	{"DMIC2L", NULL, "DMic2 Left"},
	{"DMIC2R", NULL, "Mic Bias2"},
	{"DMIC2R", NULL, "DMic2 Right"},

	{"Mic1 PGA", NULL, "MIC1"},
	{"Mic2 PGA", NULL, "MIC2"},

	{"Mixin1 PGA", NULL, "Mixin1 Supply"},
	{"Mixin2 PGA", NULL, "Mixin2 Supply"},

	{"Mixin1 PGA", NULL, "Mic1 PGA"},
	{"Mixin2 PGA", NULL, "Mic2 PGA"},

	{"Mic1 Mux", "Analog", "Mixin1 PGA"},
	{"Mic1 Mux", "Digital", "DMIC1L"},
	{"Mic1 Mux", "Digital", "DMIC1R"},
	{"Mic2 Mux", "Analog", "Mixin2 PGA"},
	{"Mic2 Mux", "Digital", "DMIC2L"},
	{"Mic2 Mux", "Digital", "DMIC2R"},

	{"In Filter1L", NULL, "Mic1 Mux"},
	{"In Filter1R", NULL, "Mic1 Mux"},
	{"In Filter2L", NULL, "Mic2 Mux"},
	{"In Filter2R", NULL, "Mic2 Mux"},

	{"Tone Generator", NULL, "TONE"},

	{"Sidetone Mux", "In Filter1L", "In Filter1L"},
	{"Sidetone Mux", "In Filter1R", "In Filter1R"},
	{"Sidetone Mux", "In Filter2L", "In Filter2L"},
	{"Sidetone Mux", "In Filter2R", "In Filter2R"},
	{"Sidetone Filter", NULL, "Sidetone Mux"},

	DA7218_DMIX_ROUTES("Mixer DAI1L"),
	DA7218_DMIX_ROUTES("Mixer DAI1R"),
	DA7218_DMIX_ROUTES("Mixer DAI2L"),
	DA7218_DMIX_ROUTES("Mixer DAI2R"),

	{"DAIOUT", NULL, "Mixer DAI1L"},
	{"DAIOUT", NULL, "Mixer DAI1R"},
	{"DAIOUT", NULL, "Mixer DAI2L"},
	{"DAIOUT", NULL, "Mixer DAI2R"},

	{"DAIOUT", NULL, "DAI"},

	/* Output paths */
	{"DAIIN", NULL, "DAI"},

	DA7218_DMIX_ROUTES("Mixer Out FilterL"),
	DA7218_DMIX_ROUTES("Mixer Out FilterR"),

	{"BiQuad Filter", NULL, "Mixer Out FilterL"},
	{"BiQuad Filter", NULL, "Mixer Out FilterR"},

	{"Out FilterL BiQuad Mux", "Bypass", "Mixer Out FilterL"},
	{"Out FilterL BiQuad Mux", "Enabled", "BiQuad Filter"},
	{"Out FilterR BiQuad Mux", "Bypass", "Mixer Out FilterR"},
	{"Out FilterR BiQuad Mux", "Enabled", "BiQuad Filter"},

	DA7218_DMIX_ST_ROUTES("ST Mixer Out FilterL"),
	DA7218_DMIX_ST_ROUTES("ST Mixer Out FilterR"),

	{"Out FilterL", NULL, "ST Mixer Out FilterL"},
	{"Out FilterR", NULL, "ST Mixer Out FilterR"},

	{"Mixout Left PGA", NULL, "Out FilterL"},
	{"Mixout Right PGA", NULL, "Out FilterR"},

	{"Headphone Left PGA", NULL, "Mixout Left PGA"},
	{"Headphone Right PGA", NULL, "Mixout Right PGA"},

	{"HPL", NULL, "Headphone Left PGA"},
	{"HPR", NULL, "Headphone Right PGA"},

	{"HPL", NULL, "Charge Pump"},
	{"HPR", NULL, "Charge Pump"},
};


/*
 * DAI operations
 */

static int da7218_set_dai_sysclk(struct snd_soc_dai *codec_dai,
				 int clk_id, unsigned int freq, int dir)
{
	struct snd_soc_component *component = codec_dai->component;
	struct da7218_priv *da7218 = snd_soc_component_get_drvdata(component);
	int ret;

	if (da7218->mclk_rate == freq)
		return 0;

	if ((freq < 2000000) || (freq > 54000000)) {
		dev_err(codec_dai->dev, "Unsupported MCLK value %d\n",
			freq);
		return -EINVAL;
	}

	switch (clk_id) {
	case DA7218_CLKSRC_MCLK_SQR:
		snd_soc_component_update_bits(component, DA7218_PLL_CTRL,
				    DA7218_PLL_MCLK_SQR_EN_MASK,
				    DA7218_PLL_MCLK_SQR_EN_MASK);
		break;
	case DA7218_CLKSRC_MCLK:
		snd_soc_component_update_bits(component, DA7218_PLL_CTRL,
				    DA7218_PLL_MCLK_SQR_EN_MASK, 0);
		break;
	default:
		dev_err(codec_dai->dev, "Unknown clock source %d\n", clk_id);
		return -EINVAL;
	}

	if (da7218->mclk) {
		freq = clk_round_rate(da7218->mclk, freq);
		ret = clk_set_rate(da7218->mclk, freq);
		if (ret) {
			dev_err(codec_dai->dev, "Failed to set clock rate %d\n",
				freq);
			return ret;
		}
	}

	da7218->mclk_rate = freq;

	return 0;
}

static int da7218_set_dai_pll(struct snd_soc_dai *codec_dai, int pll_id,
			      int source, unsigned int fref, unsigned int fout)
{
	struct snd_soc_component *component = codec_dai->component;
	struct da7218_priv *da7218 = snd_soc_component_get_drvdata(component);

	u8 pll_ctrl, indiv_bits, indiv;
	u8 pll_frac_top, pll_frac_bot, pll_integer;
	u32 freq_ref;
	u64 frac_div;

	/* Verify 2MHz - 54MHz MCLK provided, and set input divider */
	if (da7218->mclk_rate < 2000000) {
<<<<<<< HEAD
		dev_err(codec->dev, "PLL input clock %d below valid range\n",
=======
		dev_err(component->dev, "PLL input clock %d below valid range\n",
>>>>>>> 24b8d41d
			da7218->mclk_rate);
		return -EINVAL;
	} else if (da7218->mclk_rate <= 4500000) {
		indiv_bits = DA7218_PLL_INDIV_2_TO_4_5_MHZ;
		indiv = DA7218_PLL_INDIV_2_TO_4_5_MHZ_VAL;
	} else if (da7218->mclk_rate <= 9000000) {
		indiv_bits = DA7218_PLL_INDIV_4_5_TO_9_MHZ;
		indiv = DA7218_PLL_INDIV_4_5_TO_9_MHZ_VAL;
	} else if (da7218->mclk_rate <= 18000000) {
		indiv_bits = DA7218_PLL_INDIV_9_TO_18_MHZ;
		indiv = DA7218_PLL_INDIV_9_TO_18_MHZ_VAL;
	} else if (da7218->mclk_rate <= 36000000) {
		indiv_bits = DA7218_PLL_INDIV_18_TO_36_MHZ;
		indiv = DA7218_PLL_INDIV_18_TO_36_MHZ_VAL;
	} else if (da7218->mclk_rate <= 54000000) {
		indiv_bits = DA7218_PLL_INDIV_36_TO_54_MHZ;
		indiv = DA7218_PLL_INDIV_36_TO_54_MHZ_VAL;
	} else {
		dev_err(component->dev, "PLL input clock %d above valid range\n",
			da7218->mclk_rate);
		return -EINVAL;
	}
	freq_ref = (da7218->mclk_rate / indiv);
	pll_ctrl = indiv_bits;

	/* Configure PLL */
	switch (source) {
	case DA7218_SYSCLK_MCLK:
		pll_ctrl |= DA7218_PLL_MODE_BYPASS;
		snd_soc_component_update_bits(component, DA7218_PLL_CTRL,
				    DA7218_PLL_INDIV_MASK |
				    DA7218_PLL_MODE_MASK, pll_ctrl);
		return 0;
	case DA7218_SYSCLK_PLL:
		pll_ctrl |= DA7218_PLL_MODE_NORMAL;
		break;
	case DA7218_SYSCLK_PLL_SRM:
		pll_ctrl |= DA7218_PLL_MODE_SRM;
		break;
	default:
		dev_err(component->dev, "Invalid PLL config\n");
		return -EINVAL;
	}

	/* Calculate dividers for PLL */
	pll_integer = fout / freq_ref;
	frac_div = (u64)(fout % freq_ref) * 8192ULL;
	do_div(frac_div, freq_ref);
	pll_frac_top = (frac_div >> DA7218_BYTE_SHIFT) & DA7218_BYTE_MASK;
	pll_frac_bot = (frac_div) & DA7218_BYTE_MASK;

	/* Write PLL config & dividers */
	snd_soc_component_write(component, DA7218_PLL_FRAC_TOP, pll_frac_top);
	snd_soc_component_write(component, DA7218_PLL_FRAC_BOT, pll_frac_bot);
	snd_soc_component_write(component, DA7218_PLL_INTEGER, pll_integer);
	snd_soc_component_update_bits(component, DA7218_PLL_CTRL,
			    DA7218_PLL_MODE_MASK | DA7218_PLL_INDIV_MASK,
			    pll_ctrl);

	return 0;
}

static int da7218_set_dai_fmt(struct snd_soc_dai *codec_dai, unsigned int fmt)
{
	struct snd_soc_component *component = codec_dai->component;
	struct da7218_priv *da7218 = snd_soc_component_get_drvdata(component);
	u8 dai_clk_mode = 0, dai_ctrl = 0;

	switch (fmt & SND_SOC_DAIFMT_MASTER_MASK) {
	case SND_SOC_DAIFMT_CBM_CFM:
		da7218->master = true;
		break;
	case SND_SOC_DAIFMT_CBS_CFS:
		da7218->master = false;
		break;
	default:
		return -EINVAL;
	}

	switch (fmt & SND_SOC_DAIFMT_FORMAT_MASK) {
	case SND_SOC_DAIFMT_I2S:
	case SND_SOC_DAIFMT_LEFT_J:
	case SND_SOC_DAIFMT_RIGHT_J:
		switch (fmt & SND_SOC_DAIFMT_INV_MASK) {
		case SND_SOC_DAIFMT_NB_NF:
			break;
		case SND_SOC_DAIFMT_NB_IF:
			dai_clk_mode |= DA7218_DAI_WCLK_POL_INV;
			break;
		case SND_SOC_DAIFMT_IB_NF:
			dai_clk_mode |= DA7218_DAI_CLK_POL_INV;
			break;
		case SND_SOC_DAIFMT_IB_IF:
			dai_clk_mode |= DA7218_DAI_WCLK_POL_INV |
					DA7218_DAI_CLK_POL_INV;
			break;
		default:
			return -EINVAL;
		}
		break;
	case SND_SOC_DAIFMT_DSP_B:
		switch (fmt & SND_SOC_DAIFMT_INV_MASK) {
		case SND_SOC_DAIFMT_NB_NF:
			dai_clk_mode |= DA7218_DAI_CLK_POL_INV;
			break;
		case SND_SOC_DAIFMT_NB_IF:
			dai_clk_mode |= DA7218_DAI_WCLK_POL_INV |
					DA7218_DAI_CLK_POL_INV;
			break;
		case SND_SOC_DAIFMT_IB_NF:
			break;
		case SND_SOC_DAIFMT_IB_IF:
			dai_clk_mode |= DA7218_DAI_WCLK_POL_INV;
			break;
		default:
			return -EINVAL;
		}
		break;
	default:
		return -EINVAL;
	}

	switch (fmt & SND_SOC_DAIFMT_FORMAT_MASK) {
	case SND_SOC_DAIFMT_I2S:
		dai_ctrl |= DA7218_DAI_FORMAT_I2S;
		break;
	case SND_SOC_DAIFMT_LEFT_J:
		dai_ctrl |= DA7218_DAI_FORMAT_LEFT_J;
		break;
	case SND_SOC_DAIFMT_RIGHT_J:
		dai_ctrl |= DA7218_DAI_FORMAT_RIGHT_J;
		break;
	case SND_SOC_DAIFMT_DSP_B:
		dai_ctrl |= DA7218_DAI_FORMAT_DSP;
		break;
	default:
		return -EINVAL;
	}

	/* By default 64 BCLKs per WCLK is supported */
	dai_clk_mode |= DA7218_DAI_BCLKS_PER_WCLK_64;

	snd_soc_component_write(component, DA7218_DAI_CLK_MODE, dai_clk_mode);
	snd_soc_component_update_bits(component, DA7218_DAI_CTRL, DA7218_DAI_FORMAT_MASK,
			    dai_ctrl);

	return 0;
}

static int da7218_set_dai_tdm_slot(struct snd_soc_dai *dai,
				   unsigned int tx_mask, unsigned int rx_mask,
				   int slots, int slot_width)
{
	struct snd_soc_component *component = dai->component;
	u8 dai_bclks_per_wclk;
	u32 frame_size;

	/* No channels enabled so disable TDM, revert to 64-bit frames */
	if (!tx_mask) {
		snd_soc_component_update_bits(component, DA7218_DAI_TDM_CTRL,
				    DA7218_DAI_TDM_CH_EN_MASK |
				    DA7218_DAI_TDM_MODE_EN_MASK, 0);
		snd_soc_component_update_bits(component, DA7218_DAI_CLK_MODE,
				    DA7218_DAI_BCLKS_PER_WCLK_MASK,
				    DA7218_DAI_BCLKS_PER_WCLK_64);
		return 0;
	}

	/* Check we have valid slots */
	if (fls(tx_mask) > DA7218_DAI_TDM_MAX_SLOTS) {
		dev_err(component->dev, "Invalid number of slots, max = %d\n",
			DA7218_DAI_TDM_MAX_SLOTS);
		return -EINVAL;
	}

	/* Check we have a valid offset given (first 2 bytes of rx_mask) */
	if (rx_mask >> DA7218_2BYTE_SHIFT) {
		dev_err(component->dev, "Invalid slot offset, max = %d\n",
			DA7218_2BYTE_MASK);
		return -EINVAL;
	}

	/* Calculate & validate frame size based on slot info provided. */
	frame_size = slots * slot_width;
	switch (frame_size) {
	case 32:
		dai_bclks_per_wclk = DA7218_DAI_BCLKS_PER_WCLK_32;
		break;
	case 64:
		dai_bclks_per_wclk = DA7218_DAI_BCLKS_PER_WCLK_64;
		break;
	case 128:
		dai_bclks_per_wclk = DA7218_DAI_BCLKS_PER_WCLK_128;
		break;
	case 256:
		dai_bclks_per_wclk = DA7218_DAI_BCLKS_PER_WCLK_256;
		break;
	default:
		dev_err(component->dev, "Invalid frame size\n");
		return -EINVAL;
	}

	snd_soc_component_update_bits(component, DA7218_DAI_CLK_MODE,
			    DA7218_DAI_BCLKS_PER_WCLK_MASK,
			    dai_bclks_per_wclk);
	snd_soc_component_write(component, DA7218_DAI_OFFSET_LOWER,
		      (rx_mask & DA7218_BYTE_MASK));
	snd_soc_component_write(component, DA7218_DAI_OFFSET_UPPER,
		      ((rx_mask >> DA7218_BYTE_SHIFT) & DA7218_BYTE_MASK));
	snd_soc_component_update_bits(component, DA7218_DAI_TDM_CTRL,
			    DA7218_DAI_TDM_CH_EN_MASK |
			    DA7218_DAI_TDM_MODE_EN_MASK,
			    (tx_mask << DA7218_DAI_TDM_CH_EN_SHIFT) |
			    DA7218_DAI_TDM_MODE_EN_MASK);

	return 0;
}

static int da7218_hw_params(struct snd_pcm_substream *substream,
			    struct snd_pcm_hw_params *params,
			    struct snd_soc_dai *dai)
{
	struct snd_soc_component *component = dai->component;
	u8 dai_ctrl = 0, fs;
	unsigned int channels;

	switch (params_width(params)) {
	case 16:
		dai_ctrl |= DA7218_DAI_WORD_LENGTH_S16_LE;
		break;
	case 20:
		dai_ctrl |= DA7218_DAI_WORD_LENGTH_S20_LE;
		break;
	case 24:
		dai_ctrl |= DA7218_DAI_WORD_LENGTH_S24_LE;
		break;
	case 32:
		dai_ctrl |= DA7218_DAI_WORD_LENGTH_S32_LE;
		break;
	default:
		return -EINVAL;
	}

	channels = params_channels(params);
	if ((channels < 1) || (channels > DA7218_DAI_CH_NUM_MAX)) {
		dev_err(component->dev,
			"Invalid number of channels, only 1 to %d supported\n",
			DA7218_DAI_CH_NUM_MAX);
		return -EINVAL;
	}
	dai_ctrl |= channels << DA7218_DAI_CH_NUM_SHIFT;

	switch (params_rate(params)) {
	case 8000:
		fs = DA7218_SR_8000;
		break;
	case 11025:
		fs = DA7218_SR_11025;
		break;
	case 12000:
		fs = DA7218_SR_12000;
		break;
	case 16000:
		fs = DA7218_SR_16000;
		break;
	case 22050:
		fs = DA7218_SR_22050;
		break;
	case 24000:
		fs = DA7218_SR_24000;
		break;
	case 32000:
		fs = DA7218_SR_32000;
		break;
	case 44100:
		fs = DA7218_SR_44100;
		break;
	case 48000:
		fs = DA7218_SR_48000;
		break;
	case 88200:
		fs = DA7218_SR_88200;
		break;
	case 96000:
		fs = DA7218_SR_96000;
		break;
	default:
		return -EINVAL;
	}

	snd_soc_component_update_bits(component, DA7218_DAI_CTRL,
			    DA7218_DAI_WORD_LENGTH_MASK | DA7218_DAI_CH_NUM_MASK,
			    dai_ctrl);
	/* SRs tied for ADCs and DACs. */
	snd_soc_component_write(component, DA7218_SR,
		      (fs << DA7218_SR_DAC_SHIFT) | (fs << DA7218_SR_ADC_SHIFT));

	return 0;
}

static const struct snd_soc_dai_ops da7218_dai_ops = {
	.hw_params	= da7218_hw_params,
	.set_sysclk	= da7218_set_dai_sysclk,
	.set_pll	= da7218_set_dai_pll,
	.set_fmt	= da7218_set_dai_fmt,
	.set_tdm_slot	= da7218_set_dai_tdm_slot,
};

#define DA7218_FORMATS (SNDRV_PCM_FMTBIT_S16_LE | SNDRV_PCM_FMTBIT_S20_3LE |\
			SNDRV_PCM_FMTBIT_S24_LE | SNDRV_PCM_FMTBIT_S32_LE)

static struct snd_soc_dai_driver da7218_dai = {
	.name = "da7218-hifi",
	.playback = {
		.stream_name = "Playback",
		.channels_min = 1,
		.channels_max = 4,	/* Only 2 channels of data */
		.rates = SNDRV_PCM_RATE_8000_96000,
		.formats = DA7218_FORMATS,
	},
	.capture = {
		.stream_name = "Capture",
		.channels_min = 1,
		.channels_max = 4,
		.rates = SNDRV_PCM_RATE_8000_96000,
		.formats = DA7218_FORMATS,
	},
	.ops = &da7218_dai_ops,
	.symmetric_rates = 1,
	.symmetric_channels = 1,
	.symmetric_samplebits = 1,
};


/*
 * HP Detect
 */

int da7218_hpldet(struct snd_soc_component *component, struct snd_soc_jack *jack)
{
	struct da7218_priv *da7218 = snd_soc_component_get_drvdata(component);

	if (da7218->dev_id == DA7217_DEV_ID)
		return -EINVAL;

	da7218->jack = jack;
	snd_soc_component_update_bits(component, DA7218_HPLDET_JACK,
			    DA7218_HPLDET_JACK_EN_MASK,
			    jack ? DA7218_HPLDET_JACK_EN_MASK : 0);

	return 0;
}
EXPORT_SYMBOL_GPL(da7218_hpldet);

static void da7218_micldet_irq(struct snd_soc_component *component)
{
	char *envp[] = {
		"EVENT=MIC_LEVEL_DETECT",
		NULL,
	};

	kobject_uevent_env(&component->dev->kobj, KOBJ_CHANGE, envp);
}

static void da7218_hpldet_irq(struct snd_soc_component *component)
{
	struct da7218_priv *da7218 = snd_soc_component_get_drvdata(component);
	u8 jack_status;
	int report;

	jack_status = snd_soc_component_read(component, DA7218_EVENT_STATUS);

	if (jack_status & DA7218_HPLDET_JACK_STS_MASK)
		report = SND_JACK_HEADPHONE;
	else
		report = 0;

	snd_soc_jack_report(da7218->jack, report, SND_JACK_HEADPHONE);
}

/*
 * IRQ
 */

static irqreturn_t da7218_irq_thread(int irq, void *data)
{
	struct snd_soc_component *component = data;
	u8 status;

	/* Read IRQ status reg */
	status = snd_soc_component_read(component, DA7218_EVENT);
	if (!status)
		return IRQ_NONE;

	/* Mic level detect */
	if (status & DA7218_LVL_DET_EVENT_MASK)
		da7218_micldet_irq(component);

	/* HP detect */
	if (status & DA7218_HPLDET_JACK_EVENT_MASK)
		da7218_hpldet_irq(component);

	/* Clear interrupts */
	snd_soc_component_write(component, DA7218_EVENT, status);

	return IRQ_HANDLED;
}

/*
 * DT
 */

static const struct of_device_id da7218_of_match[] = {
	{ .compatible = "dlg,da7217", .data = (void *) DA7217_DEV_ID },
	{ .compatible = "dlg,da7218", .data = (void *) DA7218_DEV_ID },
	{ }
};
MODULE_DEVICE_TABLE(of, da7218_of_match);

static inline int da7218_of_get_id(struct device *dev)
{
	const struct of_device_id *id = of_match_device(da7218_of_match, dev);

	if (id)
		return (uintptr_t)id->data;
	else
		return -EINVAL;
}

static enum da7218_micbias_voltage
	da7218_of_micbias_lvl(struct snd_soc_component *component, u32 val)
{
	switch (val) {
	case 1200:
		return DA7218_MICBIAS_1_2V;
	case 1600:
		return DA7218_MICBIAS_1_6V;
	case 1800:
		return DA7218_MICBIAS_1_8V;
	case 2000:
		return DA7218_MICBIAS_2_0V;
	case 2200:
		return DA7218_MICBIAS_2_2V;
	case 2400:
		return DA7218_MICBIAS_2_4V;
	case 2600:
		return DA7218_MICBIAS_2_6V;
	case 2800:
		return DA7218_MICBIAS_2_8V;
	case 3000:
		return DA7218_MICBIAS_3_0V;
	default:
		dev_warn(component->dev, "Invalid micbias level");
		return DA7218_MICBIAS_1_6V;
	}
}

static enum da7218_mic_amp_in_sel
	da7218_of_mic_amp_in_sel(struct snd_soc_component *component, const char *str)
{
	if (!strcmp(str, "diff")) {
		return DA7218_MIC_AMP_IN_SEL_DIFF;
	} else if (!strcmp(str, "se_p")) {
		return DA7218_MIC_AMP_IN_SEL_SE_P;
	} else if (!strcmp(str, "se_n")) {
		return DA7218_MIC_AMP_IN_SEL_SE_N;
	} else {
		dev_warn(component->dev, "Invalid mic input type selection");
		return DA7218_MIC_AMP_IN_SEL_DIFF;
	}
}

static enum da7218_dmic_data_sel
	da7218_of_dmic_data_sel(struct snd_soc_component *component, const char *str)
{
	if (!strcmp(str, "lrise_rfall")) {
		return DA7218_DMIC_DATA_LRISE_RFALL;
	} else if (!strcmp(str, "lfall_rrise")) {
		return DA7218_DMIC_DATA_LFALL_RRISE;
	} else {
		dev_warn(component->dev, "Invalid DMIC data type selection");
		return DA7218_DMIC_DATA_LRISE_RFALL;
	}
}

static enum da7218_dmic_samplephase
	da7218_of_dmic_samplephase(struct snd_soc_component *component, const char *str)
{
	if (!strcmp(str, "on_clkedge")) {
		return DA7218_DMIC_SAMPLE_ON_CLKEDGE;
	} else if (!strcmp(str, "between_clkedge")) {
		return DA7218_DMIC_SAMPLE_BETWEEN_CLKEDGE;
	} else {
		dev_warn(component->dev, "Invalid DMIC sample phase");
		return DA7218_DMIC_SAMPLE_ON_CLKEDGE;
	}
}

static enum da7218_dmic_clk_rate
	da7218_of_dmic_clkrate(struct snd_soc_component *component, u32 val)
{
	switch (val) {
	case 1500000:
		return DA7218_DMIC_CLK_1_5MHZ;
	case 3000000:
		return DA7218_DMIC_CLK_3_0MHZ;
	default:
		dev_warn(component->dev, "Invalid DMIC clock rate");
		return DA7218_DMIC_CLK_3_0MHZ;
	}
}

static enum da7218_hpldet_jack_rate
	da7218_of_jack_rate(struct snd_soc_component *component, u32 val)
{
	switch (val) {
	case 5:
		return DA7218_HPLDET_JACK_RATE_5US;
	case 10:
		return DA7218_HPLDET_JACK_RATE_10US;
	case 20:
		return DA7218_HPLDET_JACK_RATE_20US;
	case 40:
		return DA7218_HPLDET_JACK_RATE_40US;
	case 80:
		return DA7218_HPLDET_JACK_RATE_80US;
	case 160:
		return DA7218_HPLDET_JACK_RATE_160US;
	case 320:
		return DA7218_HPLDET_JACK_RATE_320US;
	case 640:
		return DA7218_HPLDET_JACK_RATE_640US;
	default:
		dev_warn(component->dev, "Invalid jack detect rate");
		return DA7218_HPLDET_JACK_RATE_40US;
	}
}

static enum da7218_hpldet_jack_debounce
	da7218_of_jack_debounce(struct snd_soc_component *component, u32 val)
{
	switch (val) {
	case 0:
		return DA7218_HPLDET_JACK_DEBOUNCE_OFF;
	case 2:
		return DA7218_HPLDET_JACK_DEBOUNCE_2;
	case 3:
		return DA7218_HPLDET_JACK_DEBOUNCE_3;
	case 4:
		return DA7218_HPLDET_JACK_DEBOUNCE_4;
	default:
		dev_warn(component->dev, "Invalid jack debounce");
		return DA7218_HPLDET_JACK_DEBOUNCE_2;
	}
}

static enum da7218_hpldet_jack_thr
	da7218_of_jack_thr(struct snd_soc_component *component, u32 val)
{
	switch (val) {
	case 84:
		return DA7218_HPLDET_JACK_THR_84PCT;
	case 88:
		return DA7218_HPLDET_JACK_THR_88PCT;
	case 92:
		return DA7218_HPLDET_JACK_THR_92PCT;
	case 96:
		return DA7218_HPLDET_JACK_THR_96PCT;
	default:
		dev_warn(component->dev, "Invalid jack threshold level");
		return DA7218_HPLDET_JACK_THR_84PCT;
	}
}

static struct da7218_pdata *da7218_of_to_pdata(struct snd_soc_component *component)
{
	struct da7218_priv *da7218 = snd_soc_component_get_drvdata(component);
	struct device_node *np = component->dev->of_node;
	struct device_node *hpldet_np;
	struct da7218_pdata *pdata;
	struct da7218_hpldet_pdata *hpldet_pdata;
	const char *of_str;
	u32 of_val32;

	pdata = devm_kzalloc(component->dev, sizeof(*pdata), GFP_KERNEL);
	if (!pdata)
		return NULL;

	if (of_property_read_u32(np, "dlg,micbias1-lvl-millivolt", &of_val32) >= 0)
		pdata->micbias1_lvl = da7218_of_micbias_lvl(component, of_val32);
	else
		pdata->micbias1_lvl = DA7218_MICBIAS_1_6V;

	if (of_property_read_u32(np, "dlg,micbias2-lvl-millivolt", &of_val32) >= 0)
		pdata->micbias2_lvl = da7218_of_micbias_lvl(component, of_val32);
	else
		pdata->micbias2_lvl = DA7218_MICBIAS_1_6V;

	if (!of_property_read_string(np, "dlg,mic1-amp-in-sel", &of_str))
		pdata->mic1_amp_in_sel =
			da7218_of_mic_amp_in_sel(component, of_str);
	else
		pdata->mic1_amp_in_sel = DA7218_MIC_AMP_IN_SEL_DIFF;

	if (!of_property_read_string(np, "dlg,mic2-amp-in-sel", &of_str))
		pdata->mic2_amp_in_sel =
			da7218_of_mic_amp_in_sel(component, of_str);
	else
		pdata->mic2_amp_in_sel = DA7218_MIC_AMP_IN_SEL_DIFF;

	if (!of_property_read_string(np, "dlg,dmic1-data-sel", &of_str))
		pdata->dmic1_data_sel =	da7218_of_dmic_data_sel(component, of_str);
	else
		pdata->dmic1_data_sel =	DA7218_DMIC_DATA_LRISE_RFALL;

	if (!of_property_read_string(np, "dlg,dmic1-samplephase", &of_str))
		pdata->dmic1_samplephase =
			da7218_of_dmic_samplephase(component, of_str);
	else
		pdata->dmic1_samplephase = DA7218_DMIC_SAMPLE_ON_CLKEDGE;

	if (of_property_read_u32(np, "dlg,dmic1-clkrate-hz", &of_val32) >= 0)
		pdata->dmic1_clk_rate = da7218_of_dmic_clkrate(component, of_val32);
	else
		pdata->dmic1_clk_rate = DA7218_DMIC_CLK_3_0MHZ;

	if (!of_property_read_string(np, "dlg,dmic2-data-sel", &of_str))
		pdata->dmic2_data_sel = da7218_of_dmic_data_sel(component, of_str);
	else
		pdata->dmic2_data_sel =	DA7218_DMIC_DATA_LRISE_RFALL;

	if (!of_property_read_string(np, "dlg,dmic2-samplephase", &of_str))
		pdata->dmic2_samplephase =
			da7218_of_dmic_samplephase(component, of_str);
	else
		pdata->dmic2_samplephase = DA7218_DMIC_SAMPLE_ON_CLKEDGE;

	if (of_property_read_u32(np, "dlg,dmic2-clkrate-hz", &of_val32) >= 0)
		pdata->dmic2_clk_rate = da7218_of_dmic_clkrate(component, of_val32);
	else
		pdata->dmic2_clk_rate = DA7218_DMIC_CLK_3_0MHZ;

	if (da7218->dev_id == DA7217_DEV_ID) {
		if (of_property_read_bool(np, "dlg,hp-diff-single-supply"))
			pdata->hp_diff_single_supply = true;
	}

	if (da7218->dev_id == DA7218_DEV_ID) {
		hpldet_np = of_get_child_by_name(np, "da7218_hpldet");
		if (!hpldet_np)
			return pdata;

		hpldet_pdata = devm_kzalloc(component->dev, sizeof(*hpldet_pdata),
					    GFP_KERNEL);
		if (!hpldet_pdata) {
			of_node_put(hpldet_np);
			return pdata;
		}
		pdata->hpldet_pdata = hpldet_pdata;

		if (of_property_read_u32(hpldet_np, "dlg,jack-rate-us",
					 &of_val32) >= 0)
			hpldet_pdata->jack_rate =
				da7218_of_jack_rate(component, of_val32);
		else
			hpldet_pdata->jack_rate = DA7218_HPLDET_JACK_RATE_40US;

		if (of_property_read_u32(hpldet_np, "dlg,jack-debounce",
					 &of_val32) >= 0)
			hpldet_pdata->jack_debounce =
				da7218_of_jack_debounce(component, of_val32);
		else
			hpldet_pdata->jack_debounce =
				DA7218_HPLDET_JACK_DEBOUNCE_2;

		if (of_property_read_u32(hpldet_np, "dlg,jack-threshold-pct",
					 &of_val32) >= 0)
			hpldet_pdata->jack_thr =
				da7218_of_jack_thr(component, of_val32);
		else
			hpldet_pdata->jack_thr = DA7218_HPLDET_JACK_THR_84PCT;

		if (of_property_read_bool(hpldet_np, "dlg,comp-inv"))
			hpldet_pdata->comp_inv = true;

		if (of_property_read_bool(hpldet_np, "dlg,hyst"))
			hpldet_pdata->hyst = true;

		if (of_property_read_bool(hpldet_np, "dlg,discharge"))
			hpldet_pdata->discharge = true;

		of_node_put(hpldet_np);
	}

	return pdata;
}


/*
 * Codec driver functions
 */

static int da7218_set_bias_level(struct snd_soc_component *component,
				 enum snd_soc_bias_level level)
{
	struct da7218_priv *da7218 = snd_soc_component_get_drvdata(component);
	int ret;

	switch (level) {
	case SND_SOC_BIAS_ON:
		break;
	case SND_SOC_BIAS_PREPARE:
		/* Enable MCLK for transition to ON state */
<<<<<<< HEAD
		if (snd_soc_codec_get_bias_level(codec) == SND_SOC_BIAS_STANDBY) {
			if (da7218->mclk) {
				ret = clk_prepare_enable(da7218->mclk);
				if (ret) {
					dev_err(codec->dev, "Failed to enable mclk\n");
=======
		if (snd_soc_component_get_bias_level(component) == SND_SOC_BIAS_STANDBY) {
			if (da7218->mclk) {
				ret = clk_prepare_enable(da7218->mclk);
				if (ret) {
					dev_err(component->dev, "Failed to enable mclk\n");
>>>>>>> 24b8d41d
					return ret;
				}
			}
		}

		break;
	case SND_SOC_BIAS_STANDBY:
<<<<<<< HEAD
		if (snd_soc_codec_get_bias_level(codec) == SND_SOC_BIAS_OFF) {
=======
		if (snd_soc_component_get_bias_level(component) == SND_SOC_BIAS_OFF) {
>>>>>>> 24b8d41d
			/* Master bias */
			snd_soc_component_update_bits(component, DA7218_REFERENCES,
					    DA7218_BIAS_EN_MASK,
					    DA7218_BIAS_EN_MASK);

			/* Internal LDO */
			snd_soc_component_update_bits(component, DA7218_LDO_CTRL,
					    DA7218_LDO_EN_MASK,
					    DA7218_LDO_EN_MASK);
		} else {
			/* Remove MCLK */
			if (da7218->mclk)
				clk_disable_unprepare(da7218->mclk);
		}
		break;
	case SND_SOC_BIAS_OFF:
		/* Only disable if jack detection disabled */
		if (!da7218->jack) {
			/* Internal LDO */
			snd_soc_component_update_bits(component, DA7218_LDO_CTRL,
					    DA7218_LDO_EN_MASK, 0);

			/* Master bias */
			snd_soc_component_update_bits(component, DA7218_REFERENCES,
					    DA7218_BIAS_EN_MASK, 0);
		}
		break;
	}

	return 0;
}

static const char *da7218_supply_names[DA7218_NUM_SUPPLIES] = {
	[DA7218_SUPPLY_VDD] = "VDD",
	[DA7218_SUPPLY_VDDMIC] = "VDDMIC",
	[DA7218_SUPPLY_VDDIO] = "VDDIO",
};

static int da7218_handle_supplies(struct snd_soc_component *component)
{
	struct da7218_priv *da7218 = snd_soc_component_get_drvdata(component);
	struct regulator *vddio;
	u8 io_voltage_lvl = DA7218_IO_VOLTAGE_LEVEL_2_5V_3_6V;
	int i, ret;

	/* Get required supplies */
	for (i = 0; i < DA7218_NUM_SUPPLIES; ++i)
		da7218->supplies[i].supply = da7218_supply_names[i];

	ret = devm_regulator_bulk_get(component->dev, DA7218_NUM_SUPPLIES,
				      da7218->supplies);
	if (ret) {
		dev_err(component->dev, "Failed to get supplies\n");
		return ret;
	}

	/* Determine VDDIO voltage provided */
	vddio = da7218->supplies[DA7218_SUPPLY_VDDIO].consumer;
	ret = regulator_get_voltage(vddio);
	if (ret < 1500000)
		dev_warn(component->dev, "Invalid VDDIO voltage\n");
	else if (ret < 2500000)
		io_voltage_lvl = DA7218_IO_VOLTAGE_LEVEL_1_5V_2_5V;

	/* Enable main supplies */
	ret = regulator_bulk_enable(DA7218_NUM_SUPPLIES, da7218->supplies);
	if (ret) {
		dev_err(component->dev, "Failed to enable supplies\n");
		return ret;
	}

	/* Ensure device in active mode */
	snd_soc_component_write(component, DA7218_SYSTEM_ACTIVE, DA7218_SYSTEM_ACTIVE_MASK);

	/* Update IO voltage level range */
	snd_soc_component_write(component, DA7218_IO_CTRL, io_voltage_lvl);

	return 0;
}

static void da7218_handle_pdata(struct snd_soc_component *component)
{
	struct da7218_priv *da7218 = snd_soc_component_get_drvdata(component);
	struct da7218_pdata *pdata = da7218->pdata;

	if (pdata) {
		u8 micbias_lvl = 0, dmic_cfg = 0;

		/* Mic Bias voltages */
		switch (pdata->micbias1_lvl) {
		case DA7218_MICBIAS_1_2V:
			micbias_lvl |= DA7218_MICBIAS_1_LP_MODE_MASK;
			break;
		case DA7218_MICBIAS_1_6V:
		case DA7218_MICBIAS_1_8V:
		case DA7218_MICBIAS_2_0V:
		case DA7218_MICBIAS_2_2V:
		case DA7218_MICBIAS_2_4V:
		case DA7218_MICBIAS_2_6V:
		case DA7218_MICBIAS_2_8V:
		case DA7218_MICBIAS_3_0V:
			micbias_lvl |= (pdata->micbias1_lvl <<
					DA7218_MICBIAS_1_LEVEL_SHIFT);
			break;
		}

		switch (pdata->micbias2_lvl) {
		case DA7218_MICBIAS_1_2V:
			micbias_lvl |= DA7218_MICBIAS_2_LP_MODE_MASK;
			break;
		case DA7218_MICBIAS_1_6V:
		case DA7218_MICBIAS_1_8V:
		case DA7218_MICBIAS_2_0V:
		case DA7218_MICBIAS_2_2V:
		case DA7218_MICBIAS_2_4V:
		case DA7218_MICBIAS_2_6V:
		case DA7218_MICBIAS_2_8V:
		case DA7218_MICBIAS_3_0V:
			micbias_lvl |= (pdata->micbias2_lvl <<
					 DA7218_MICBIAS_2_LEVEL_SHIFT);
			break;
		}

		snd_soc_component_write(component, DA7218_MICBIAS_CTRL, micbias_lvl);

		/* Mic */
		switch (pdata->mic1_amp_in_sel) {
		case DA7218_MIC_AMP_IN_SEL_DIFF:
		case DA7218_MIC_AMP_IN_SEL_SE_P:
		case DA7218_MIC_AMP_IN_SEL_SE_N:
			snd_soc_component_write(component, DA7218_MIC_1_SELECT,
				      pdata->mic1_amp_in_sel);
			break;
		}

		switch (pdata->mic2_amp_in_sel) {
		case DA7218_MIC_AMP_IN_SEL_DIFF:
		case DA7218_MIC_AMP_IN_SEL_SE_P:
		case DA7218_MIC_AMP_IN_SEL_SE_N:
			snd_soc_component_write(component, DA7218_MIC_2_SELECT,
				      pdata->mic2_amp_in_sel);
			break;
		}

		/* DMic */
		switch (pdata->dmic1_data_sel) {
		case DA7218_DMIC_DATA_LFALL_RRISE:
		case DA7218_DMIC_DATA_LRISE_RFALL:
			dmic_cfg |= (pdata->dmic1_data_sel <<
				     DA7218_DMIC_1_DATA_SEL_SHIFT);
			break;
		}

		switch (pdata->dmic1_samplephase) {
		case DA7218_DMIC_SAMPLE_ON_CLKEDGE:
		case DA7218_DMIC_SAMPLE_BETWEEN_CLKEDGE:
			dmic_cfg |= (pdata->dmic1_samplephase <<
				     DA7218_DMIC_1_SAMPLEPHASE_SHIFT);
			break;
		}

		switch (pdata->dmic1_clk_rate) {
		case DA7218_DMIC_CLK_3_0MHZ:
		case DA7218_DMIC_CLK_1_5MHZ:
			dmic_cfg |= (pdata->dmic1_clk_rate <<
				     DA7218_DMIC_1_CLK_RATE_SHIFT);
			break;
		}

		snd_soc_component_update_bits(component, DA7218_DMIC_1_CTRL,
				    DA7218_DMIC_1_DATA_SEL_MASK |
				    DA7218_DMIC_1_SAMPLEPHASE_MASK |
				    DA7218_DMIC_1_CLK_RATE_MASK, dmic_cfg);

		dmic_cfg = 0;
		switch (pdata->dmic2_data_sel) {
		case DA7218_DMIC_DATA_LFALL_RRISE:
		case DA7218_DMIC_DATA_LRISE_RFALL:
			dmic_cfg |= (pdata->dmic2_data_sel <<
				     DA7218_DMIC_2_DATA_SEL_SHIFT);
			break;
		}

		switch (pdata->dmic2_samplephase) {
		case DA7218_DMIC_SAMPLE_ON_CLKEDGE:
		case DA7218_DMIC_SAMPLE_BETWEEN_CLKEDGE:
			dmic_cfg |= (pdata->dmic2_samplephase <<
				     DA7218_DMIC_2_SAMPLEPHASE_SHIFT);
			break;
		}

		switch (pdata->dmic2_clk_rate) {
		case DA7218_DMIC_CLK_3_0MHZ:
		case DA7218_DMIC_CLK_1_5MHZ:
			dmic_cfg |= (pdata->dmic2_clk_rate <<
				     DA7218_DMIC_2_CLK_RATE_SHIFT);
			break;
		}

		snd_soc_component_update_bits(component, DA7218_DMIC_2_CTRL,
				    DA7218_DMIC_2_DATA_SEL_MASK |
				    DA7218_DMIC_2_SAMPLEPHASE_MASK |
				    DA7218_DMIC_2_CLK_RATE_MASK, dmic_cfg);

		/* DA7217 Specific */
		if (da7218->dev_id == DA7217_DEV_ID) {
			da7218->hp_single_supply =
				pdata->hp_diff_single_supply;

			if (da7218->hp_single_supply) {
				snd_soc_component_write(component, DA7218_HP_DIFF_UNLOCK,
					      DA7218_HP_DIFF_UNLOCK_VAL);
				snd_soc_component_update_bits(component, DA7218_HP_DIFF_CTRL,
						    DA7218_HP_AMP_SINGLE_SUPPLY_EN_MASK,
						    DA7218_HP_AMP_SINGLE_SUPPLY_EN_MASK);
			}
		}

		/* DA7218 Specific */
		if ((da7218->dev_id == DA7218_DEV_ID) &&
		    (pdata->hpldet_pdata)) {
			struct da7218_hpldet_pdata *hpldet_pdata =
				pdata->hpldet_pdata;
			u8 hpldet_cfg = 0;

			switch (hpldet_pdata->jack_rate) {
			case DA7218_HPLDET_JACK_RATE_5US:
			case DA7218_HPLDET_JACK_RATE_10US:
			case DA7218_HPLDET_JACK_RATE_20US:
			case DA7218_HPLDET_JACK_RATE_40US:
			case DA7218_HPLDET_JACK_RATE_80US:
			case DA7218_HPLDET_JACK_RATE_160US:
			case DA7218_HPLDET_JACK_RATE_320US:
			case DA7218_HPLDET_JACK_RATE_640US:
				hpldet_cfg |=
					(hpldet_pdata->jack_rate <<
					 DA7218_HPLDET_JACK_RATE_SHIFT);
				break;
			}

			switch (hpldet_pdata->jack_debounce) {
			case DA7218_HPLDET_JACK_DEBOUNCE_OFF:
			case DA7218_HPLDET_JACK_DEBOUNCE_2:
			case DA7218_HPLDET_JACK_DEBOUNCE_3:
			case DA7218_HPLDET_JACK_DEBOUNCE_4:
				hpldet_cfg |=
					(hpldet_pdata->jack_debounce <<
					 DA7218_HPLDET_JACK_DEBOUNCE_SHIFT);
				break;
			}

			switch (hpldet_pdata->jack_thr) {
			case DA7218_HPLDET_JACK_THR_84PCT:
			case DA7218_HPLDET_JACK_THR_88PCT:
			case DA7218_HPLDET_JACK_THR_92PCT:
			case DA7218_HPLDET_JACK_THR_96PCT:
				hpldet_cfg |=
					(hpldet_pdata->jack_thr <<
					 DA7218_HPLDET_JACK_THR_SHIFT);
				break;
			}
			snd_soc_component_update_bits(component, DA7218_HPLDET_JACK,
					    DA7218_HPLDET_JACK_RATE_MASK |
					    DA7218_HPLDET_JACK_DEBOUNCE_MASK |
					    DA7218_HPLDET_JACK_THR_MASK,
					    hpldet_cfg);

			hpldet_cfg = 0;
			if (hpldet_pdata->comp_inv)
				hpldet_cfg |= DA7218_HPLDET_COMP_INV_MASK;

			if (hpldet_pdata->hyst)
				hpldet_cfg |= DA7218_HPLDET_HYST_EN_MASK;

			if (hpldet_pdata->discharge)
				hpldet_cfg |= DA7218_HPLDET_DISCHARGE_EN_MASK;

			snd_soc_component_write(component, DA7218_HPLDET_CTRL, hpldet_cfg);
		}
	}
}

static int da7218_probe(struct snd_soc_component *component)
{
	struct da7218_priv *da7218 = snd_soc_component_get_drvdata(component);
	int ret;

	/* Regulator configuration */
	ret = da7218_handle_supplies(component);
	if (ret)
		return ret;

	/* Handle DT/Platform data */
	if (component->dev->of_node)
		da7218->pdata = da7218_of_to_pdata(component);
	else
		da7218->pdata = dev_get_platdata(component->dev);

	da7218_handle_pdata(component);

	/* Check if MCLK provided, if not the clock is NULL */
	da7218->mclk = devm_clk_get(component->dev, "mclk");
	if (IS_ERR(da7218->mclk)) {
		if (PTR_ERR(da7218->mclk) != -ENOENT) {
			ret = PTR_ERR(da7218->mclk);
			goto err_disable_reg;
		} else {
			da7218->mclk = NULL;
		}
	}

	/* Default PC to free-running */
	snd_soc_component_write(component, DA7218_PC_COUNT, DA7218_PC_FREERUN_MASK);

	/*
	 * Default Output Filter mixers to off otherwise DAPM will power
	 * Mic to HP passthrough paths by default at startup.
	 */
	snd_soc_component_write(component, DA7218_DROUTING_OUTFILT_1L, 0);
	snd_soc_component_write(component, DA7218_DROUTING_OUTFILT_1R, 0);

	/* Default CP to normal load, power mode */
	snd_soc_component_update_bits(component, DA7218_CP_CTRL,
			    DA7218_CP_SMALL_SWITCH_FREQ_EN_MASK, 0);

	/* Default gain ramping */
	snd_soc_component_update_bits(component, DA7218_MIXIN_1_CTRL,
			    DA7218_MIXIN_1_AMP_RAMP_EN_MASK,
			    DA7218_MIXIN_1_AMP_RAMP_EN_MASK);
	snd_soc_component_update_bits(component, DA7218_MIXIN_2_CTRL,
			    DA7218_MIXIN_2_AMP_RAMP_EN_MASK,
			    DA7218_MIXIN_2_AMP_RAMP_EN_MASK);
	snd_soc_component_update_bits(component, DA7218_IN_1L_FILTER_CTRL,
			    DA7218_IN_1L_RAMP_EN_MASK,
			    DA7218_IN_1L_RAMP_EN_MASK);
	snd_soc_component_update_bits(component, DA7218_IN_1R_FILTER_CTRL,
			    DA7218_IN_1R_RAMP_EN_MASK,
			    DA7218_IN_1R_RAMP_EN_MASK);
	snd_soc_component_update_bits(component, DA7218_IN_2L_FILTER_CTRL,
			    DA7218_IN_2L_RAMP_EN_MASK,
			    DA7218_IN_2L_RAMP_EN_MASK);
	snd_soc_component_update_bits(component, DA7218_IN_2R_FILTER_CTRL,
			    DA7218_IN_2R_RAMP_EN_MASK,
			    DA7218_IN_2R_RAMP_EN_MASK);
	snd_soc_component_update_bits(component, DA7218_DGS_GAIN_CTRL,
			    DA7218_DGS_RAMP_EN_MASK, DA7218_DGS_RAMP_EN_MASK);
	snd_soc_component_update_bits(component, DA7218_OUT_1L_FILTER_CTRL,
			    DA7218_OUT_1L_RAMP_EN_MASK,
			    DA7218_OUT_1L_RAMP_EN_MASK);
	snd_soc_component_update_bits(component, DA7218_OUT_1R_FILTER_CTRL,
			    DA7218_OUT_1R_RAMP_EN_MASK,
			    DA7218_OUT_1R_RAMP_EN_MASK);
	snd_soc_component_update_bits(component, DA7218_HP_L_CTRL,
			    DA7218_HP_L_AMP_RAMP_EN_MASK,
			    DA7218_HP_L_AMP_RAMP_EN_MASK);
	snd_soc_component_update_bits(component, DA7218_HP_R_CTRL,
			    DA7218_HP_R_AMP_RAMP_EN_MASK,
			    DA7218_HP_R_AMP_RAMP_EN_MASK);

	/* Default infinite tone gen, start/stop by Kcontrol */
	snd_soc_component_write(component, DA7218_TONE_GEN_CYCLES, DA7218_BEEP_CYCLES_MASK);

	/* DA7217 specific config */
	if (da7218->dev_id == DA7217_DEV_ID) {
		snd_soc_component_update_bits(component, DA7218_HP_DIFF_CTRL,
				    DA7218_HP_AMP_DIFF_MODE_EN_MASK,
				    DA7218_HP_AMP_DIFF_MODE_EN_MASK);

		/* Only DA7218 supports HP detect, mask off for DA7217 */
		snd_soc_component_write(component, DA7218_EVENT_MASK,
			      DA7218_HPLDET_JACK_EVENT_IRQ_MSK_MASK);
	}

	if (da7218->irq) {
		ret = devm_request_threaded_irq(component->dev, da7218->irq, NULL,
						da7218_irq_thread,
						IRQF_TRIGGER_LOW | IRQF_ONESHOT,
						"da7218", component);
		if (ret != 0) {
			dev_err(component->dev, "Failed to request IRQ %d: %d\n",
				da7218->irq, ret);
			goto err_disable_reg;
		}

	}

	return 0;

err_disable_reg:
	regulator_bulk_disable(DA7218_NUM_SUPPLIES, da7218->supplies);

	return ret;
}

static void da7218_remove(struct snd_soc_component *component)
{
	struct da7218_priv *da7218 = snd_soc_component_get_drvdata(component);

	regulator_bulk_disable(DA7218_NUM_SUPPLIES, da7218->supplies);
}

#ifdef CONFIG_PM
static int da7218_suspend(struct snd_soc_component *component)
{
	struct da7218_priv *da7218 = snd_soc_component_get_drvdata(component);

	da7218_set_bias_level(component, SND_SOC_BIAS_OFF);

	/* Put device into standby mode if jack detection disabled */
	if (!da7218->jack)
		snd_soc_component_write(component, DA7218_SYSTEM_ACTIVE, 0);

	return 0;
}

static int da7218_resume(struct snd_soc_component *component)
{
	struct da7218_priv *da7218 = snd_soc_component_get_drvdata(component);

	/* Put device into active mode if previously moved to standby */
	if (!da7218->jack)
		snd_soc_component_write(component, DA7218_SYSTEM_ACTIVE,
			      DA7218_SYSTEM_ACTIVE_MASK);

	da7218_set_bias_level(component, SND_SOC_BIAS_STANDBY);

	return 0;
}
#else
#define da7218_suspend NULL
#define da7218_resume NULL
#endif

static const struct snd_soc_component_driver soc_component_dev_da7218 = {
	.probe			= da7218_probe,
	.remove			= da7218_remove,
	.suspend		= da7218_suspend,
	.resume			= da7218_resume,
	.set_bias_level		= da7218_set_bias_level,
<<<<<<< HEAD

	.component_driver = {
		.controls		= da7218_snd_controls,
		.num_controls		= ARRAY_SIZE(da7218_snd_controls),
		.dapm_widgets		= da7218_dapm_widgets,
		.num_dapm_widgets	= ARRAY_SIZE(da7218_dapm_widgets),
		.dapm_routes		= da7218_audio_map,
		.num_dapm_routes	= ARRAY_SIZE(da7218_audio_map),
	},
=======
	.controls		= da7218_snd_controls,
	.num_controls		= ARRAY_SIZE(da7218_snd_controls),
	.dapm_widgets		= da7218_dapm_widgets,
	.num_dapm_widgets	= ARRAY_SIZE(da7218_dapm_widgets),
	.dapm_routes		= da7218_audio_map,
	.num_dapm_routes	= ARRAY_SIZE(da7218_audio_map),
	.idle_bias_on		= 1,
	.use_pmdown_time	= 1,
	.endianness		= 1,
	.non_legacy_dai_naming	= 1,
>>>>>>> 24b8d41d
};


/*
 * Regmap configs
 */

static struct reg_default da7218_reg_defaults[] = {
	{ DA7218_SYSTEM_ACTIVE, 0x00 },
	{ DA7218_CIF_CTRL, 0x00 },
	{ DA7218_SPARE1, 0x00 },
	{ DA7218_SR, 0xAA },
	{ DA7218_PC_COUNT, 0x02 },
	{ DA7218_GAIN_RAMP_CTRL, 0x00 },
	{ DA7218_CIF_TIMEOUT_CTRL, 0x01 },
	{ DA7218_SYSTEM_MODES_INPUT, 0x00 },
	{ DA7218_SYSTEM_MODES_OUTPUT, 0x00 },
	{ DA7218_IN_1L_FILTER_CTRL, 0x00 },
	{ DA7218_IN_1R_FILTER_CTRL, 0x00 },
	{ DA7218_IN_2L_FILTER_CTRL, 0x00 },
	{ DA7218_IN_2R_FILTER_CTRL, 0x00 },
	{ DA7218_OUT_1L_FILTER_CTRL, 0x40 },
	{ DA7218_OUT_1R_FILTER_CTRL, 0x40 },
	{ DA7218_OUT_1_HPF_FILTER_CTRL, 0x80 },
	{ DA7218_OUT_1_EQ_12_FILTER_CTRL, 0x77 },
	{ DA7218_OUT_1_EQ_34_FILTER_CTRL, 0x77 },
	{ DA7218_OUT_1_EQ_5_FILTER_CTRL, 0x07 },
	{ DA7218_OUT_1_BIQ_5STAGE_CTRL, 0x40 },
	{ DA7218_OUT_1_BIQ_5STAGE_DATA, 0x00 },
	{ DA7218_OUT_1_BIQ_5STAGE_ADDR, 0x00 },
	{ DA7218_MIXIN_1_CTRL, 0x48 },
	{ DA7218_MIXIN_1_GAIN, 0x03 },
	{ DA7218_MIXIN_2_CTRL, 0x48 },
	{ DA7218_MIXIN_2_GAIN, 0x03 },
	{ DA7218_ALC_CTRL1, 0x00 },
	{ DA7218_ALC_CTRL2, 0x00 },
	{ DA7218_ALC_CTRL3, 0x00 },
	{ DA7218_ALC_NOISE, 0x3F },
	{ DA7218_ALC_TARGET_MIN, 0x3F },
	{ DA7218_ALC_TARGET_MAX, 0x00 },
	{ DA7218_ALC_GAIN_LIMITS, 0xFF },
	{ DA7218_ALC_ANA_GAIN_LIMITS, 0x71 },
	{ DA7218_ALC_ANTICLIP_CTRL, 0x00 },
	{ DA7218_AGS_ENABLE, 0x00 },
	{ DA7218_AGS_TRIGGER, 0x09 },
	{ DA7218_AGS_ATT_MAX, 0x00 },
	{ DA7218_AGS_TIMEOUT, 0x00 },
	{ DA7218_AGS_ANTICLIP_CTRL, 0x00 },
	{ DA7218_ENV_TRACK_CTRL, 0x00 },
	{ DA7218_LVL_DET_CTRL, 0x00 },
	{ DA7218_LVL_DET_LEVEL, 0x7F },
	{ DA7218_DGS_TRIGGER, 0x24 },
	{ DA7218_DGS_ENABLE, 0x00 },
	{ DA7218_DGS_RISE_FALL, 0x50 },
	{ DA7218_DGS_SYNC_DELAY, 0xA3 },
	{ DA7218_DGS_SYNC_DELAY2, 0x31 },
	{ DA7218_DGS_SYNC_DELAY3, 0x11 },
	{ DA7218_DGS_LEVELS, 0x01 },
	{ DA7218_DGS_GAIN_CTRL, 0x74 },
	{ DA7218_DROUTING_OUTDAI_1L, 0x01 },
	{ DA7218_DMIX_OUTDAI_1L_INFILT_1L_GAIN, 0x1C },
	{ DA7218_DMIX_OUTDAI_1L_INFILT_1R_GAIN, 0x1C },
	{ DA7218_DMIX_OUTDAI_1L_INFILT_2L_GAIN, 0x1C },
	{ DA7218_DMIX_OUTDAI_1L_INFILT_2R_GAIN, 0x1C },
	{ DA7218_DMIX_OUTDAI_1L_TONEGEN_GAIN, 0x1C },
	{ DA7218_DMIX_OUTDAI_1L_INDAI_1L_GAIN, 0x1C },
	{ DA7218_DMIX_OUTDAI_1L_INDAI_1R_GAIN, 0x1C },
	{ DA7218_DROUTING_OUTDAI_1R, 0x04 },
	{ DA7218_DMIX_OUTDAI_1R_INFILT_1L_GAIN, 0x1C },
	{ DA7218_DMIX_OUTDAI_1R_INFILT_1R_GAIN, 0x1C },
	{ DA7218_DMIX_OUTDAI_1R_INFILT_2L_GAIN, 0x1C },
	{ DA7218_DMIX_OUTDAI_1R_INFILT_2R_GAIN, 0x1C },
	{ DA7218_DMIX_OUTDAI_1R_TONEGEN_GAIN, 0x1C },
	{ DA7218_DMIX_OUTDAI_1R_INDAI_1L_GAIN, 0x1C },
	{ DA7218_DMIX_OUTDAI_1R_INDAI_1R_GAIN, 0x1C },
	{ DA7218_DROUTING_OUTFILT_1L, 0x01 },
	{ DA7218_DMIX_OUTFILT_1L_INFILT_1L_GAIN, 0x1C },
	{ DA7218_DMIX_OUTFILT_1L_INFILT_1R_GAIN, 0x1C },
	{ DA7218_DMIX_OUTFILT_1L_INFILT_2L_GAIN, 0x1C },
	{ DA7218_DMIX_OUTFILT_1L_INFILT_2R_GAIN, 0x1C },
	{ DA7218_DMIX_OUTFILT_1L_TONEGEN_GAIN, 0x1C },
	{ DA7218_DMIX_OUTFILT_1L_INDAI_1L_GAIN, 0x1C },
	{ DA7218_DMIX_OUTFILT_1L_INDAI_1R_GAIN, 0x1C },
	{ DA7218_DROUTING_OUTFILT_1R, 0x04 },
	{ DA7218_DMIX_OUTFILT_1R_INFILT_1L_GAIN, 0x1C },
	{ DA7218_DMIX_OUTFILT_1R_INFILT_1R_GAIN, 0x1C },
	{ DA7218_DMIX_OUTFILT_1R_INFILT_2L_GAIN, 0x1C },
	{ DA7218_DMIX_OUTFILT_1R_INFILT_2R_GAIN, 0x1C },
	{ DA7218_DMIX_OUTFILT_1R_TONEGEN_GAIN, 0x1C },
	{ DA7218_DMIX_OUTFILT_1R_INDAI_1L_GAIN, 0x1C },
	{ DA7218_DMIX_OUTFILT_1R_INDAI_1R_GAIN, 0x1C },
	{ DA7218_DROUTING_OUTDAI_2L, 0x04 },
	{ DA7218_DMIX_OUTDAI_2L_INFILT_1L_GAIN, 0x1C },
	{ DA7218_DMIX_OUTDAI_2L_INFILT_1R_GAIN, 0x1C },
	{ DA7218_DMIX_OUTDAI_2L_INFILT_2L_GAIN, 0x1C },
	{ DA7218_DMIX_OUTDAI_2L_INFILT_2R_GAIN, 0x1C },
	{ DA7218_DMIX_OUTDAI_2L_TONEGEN_GAIN, 0x1C },
	{ DA7218_DMIX_OUTDAI_2L_INDAI_1L_GAIN, 0x1C },
	{ DA7218_DMIX_OUTDAI_2L_INDAI_1R_GAIN, 0x1C },
	{ DA7218_DROUTING_OUTDAI_2R, 0x08 },
	{ DA7218_DMIX_OUTDAI_2R_INFILT_1L_GAIN, 0x1C },
	{ DA7218_DMIX_OUTDAI_2R_INFILT_1R_GAIN, 0x1C },
	{ DA7218_DMIX_OUTDAI_2R_INFILT_2L_GAIN, 0x1C },
	{ DA7218_DMIX_OUTDAI_2R_INFILT_2R_GAIN, 0x1C },
	{ DA7218_DMIX_OUTDAI_2R_TONEGEN_GAIN, 0x1C },
	{ DA7218_DMIX_OUTDAI_2R_INDAI_1L_GAIN, 0x1C },
	{ DA7218_DMIX_OUTDAI_2R_INDAI_1R_GAIN, 0x1C },
	{ DA7218_DAI_CTRL, 0x28 },
	{ DA7218_DAI_TDM_CTRL, 0x40 },
	{ DA7218_DAI_OFFSET_LOWER, 0x00 },
	{ DA7218_DAI_OFFSET_UPPER, 0x00 },
	{ DA7218_DAI_CLK_MODE, 0x01 },
	{ DA7218_PLL_CTRL, 0x04 },
	{ DA7218_PLL_FRAC_TOP, 0x00 },
	{ DA7218_PLL_FRAC_BOT, 0x00 },
	{ DA7218_PLL_INTEGER, 0x20 },
	{ DA7218_DAC_NG_CTRL, 0x00 },
	{ DA7218_DAC_NG_SETUP_TIME, 0x00 },
	{ DA7218_DAC_NG_OFF_THRESH, 0x00 },
	{ DA7218_DAC_NG_ON_THRESH, 0x00 },
	{ DA7218_TONE_GEN_CFG2, 0x00 },
	{ DA7218_TONE_GEN_FREQ1_L, 0x55 },
	{ DA7218_TONE_GEN_FREQ1_U, 0x15 },
	{ DA7218_TONE_GEN_FREQ2_L, 0x00 },
	{ DA7218_TONE_GEN_FREQ2_U, 0x40 },
	{ DA7218_TONE_GEN_CYCLES, 0x00 },
	{ DA7218_TONE_GEN_ON_PER, 0x02 },
	{ DA7218_TONE_GEN_OFF_PER, 0x01 },
	{ DA7218_CP_CTRL, 0x60 },
	{ DA7218_CP_DELAY, 0x11 },
	{ DA7218_CP_VOL_THRESHOLD1, 0x0E },
	{ DA7218_MIC_1_CTRL, 0x40 },
	{ DA7218_MIC_1_GAIN, 0x01 },
	{ DA7218_MIC_1_SELECT, 0x00 },
	{ DA7218_MIC_2_CTRL, 0x40 },
	{ DA7218_MIC_2_GAIN, 0x01 },
	{ DA7218_MIC_2_SELECT, 0x00 },
	{ DA7218_IN_1_HPF_FILTER_CTRL, 0x80 },
	{ DA7218_IN_2_HPF_FILTER_CTRL, 0x80 },
	{ DA7218_ADC_1_CTRL, 0x07 },
	{ DA7218_ADC_2_CTRL, 0x07 },
	{ DA7218_MIXOUT_L_CTRL, 0x00 },
	{ DA7218_MIXOUT_L_GAIN, 0x03 },
	{ DA7218_MIXOUT_R_CTRL, 0x00 },
	{ DA7218_MIXOUT_R_GAIN, 0x03 },
	{ DA7218_HP_L_CTRL, 0x40 },
	{ DA7218_HP_L_GAIN, 0x3B },
	{ DA7218_HP_R_CTRL, 0x40 },
	{ DA7218_HP_R_GAIN, 0x3B },
	{ DA7218_HP_DIFF_CTRL, 0x00 },
	{ DA7218_HP_DIFF_UNLOCK, 0xC3 },
	{ DA7218_HPLDET_JACK, 0x0B },
	{ DA7218_HPLDET_CTRL, 0x00 },
	{ DA7218_REFERENCES, 0x08 },
	{ DA7218_IO_CTRL, 0x00 },
	{ DA7218_LDO_CTRL, 0x00 },
	{ DA7218_SIDETONE_CTRL, 0x40 },
	{ DA7218_SIDETONE_IN_SELECT, 0x00 },
	{ DA7218_SIDETONE_GAIN, 0x1C },
	{ DA7218_DROUTING_ST_OUTFILT_1L, 0x01 },
	{ DA7218_DROUTING_ST_OUTFILT_1R, 0x02 },
	{ DA7218_SIDETONE_BIQ_3STAGE_DATA, 0x00 },
	{ DA7218_SIDETONE_BIQ_3STAGE_ADDR, 0x00 },
	{ DA7218_EVENT_MASK, 0x00 },
	{ DA7218_DMIC_1_CTRL, 0x00 },
	{ DA7218_DMIC_2_CTRL, 0x00 },
	{ DA7218_IN_1L_GAIN, 0x6F },
	{ DA7218_IN_1R_GAIN, 0x6F },
	{ DA7218_IN_2L_GAIN, 0x6F },
	{ DA7218_IN_2R_GAIN, 0x6F },
	{ DA7218_OUT_1L_GAIN, 0x6F },
	{ DA7218_OUT_1R_GAIN, 0x6F },
	{ DA7218_MICBIAS_CTRL, 0x00 },
	{ DA7218_MICBIAS_EN, 0x00 },
};

static bool da7218_volatile_register(struct device *dev, unsigned int reg)
{
	switch (reg) {
	case DA7218_STATUS1:
	case DA7218_SOFT_RESET:
	case DA7218_SYSTEM_STATUS:
	case DA7218_CALIB_CTRL:
	case DA7218_CALIB_OFFSET_AUTO_M_1:
	case DA7218_CALIB_OFFSET_AUTO_U_1:
	case DA7218_CALIB_OFFSET_AUTO_M_2:
	case DA7218_CALIB_OFFSET_AUTO_U_2:
	case DA7218_PLL_STATUS:
	case DA7218_PLL_REFOSC_CAL:
	case DA7218_TONE_GEN_CFG1:
	case DA7218_ADC_MODE:
	case DA7218_HP_SNGL_CTRL:
	case DA7218_HPLDET_TEST:
	case DA7218_EVENT_STATUS:
	case DA7218_EVENT:
		return true;
	default:
		return false;
	}
}

static const struct regmap_config da7218_regmap_config = {
	.reg_bits = 8,
	.val_bits = 8,

	.max_register = DA7218_MICBIAS_EN,
	.reg_defaults = da7218_reg_defaults,
	.num_reg_defaults = ARRAY_SIZE(da7218_reg_defaults),
	.volatile_reg = da7218_volatile_register,
	.cache_type = REGCACHE_RBTREE,
};


/*
 * I2C layer
 */

static int da7218_i2c_probe(struct i2c_client *i2c,
			    const struct i2c_device_id *id)
{
	struct da7218_priv *da7218;
	int ret;

	da7218 = devm_kzalloc(&i2c->dev, sizeof(*da7218), GFP_KERNEL);
	if (!da7218)
		return -ENOMEM;

	i2c_set_clientdata(i2c, da7218);

	if (i2c->dev.of_node)
		da7218->dev_id = da7218_of_get_id(&i2c->dev);
	else
		da7218->dev_id = id->driver_data;

	if ((da7218->dev_id != DA7217_DEV_ID) &&
	    (da7218->dev_id != DA7218_DEV_ID)) {
		dev_err(&i2c->dev, "Invalid device Id\n");
		return -EINVAL;
	}

	da7218->irq = i2c->irq;

	da7218->regmap = devm_regmap_init_i2c(i2c, &da7218_regmap_config);
	if (IS_ERR(da7218->regmap)) {
		ret = PTR_ERR(da7218->regmap);
		dev_err(&i2c->dev, "regmap_init() failed: %d\n", ret);
		return ret;
	}

	ret = devm_snd_soc_register_component(&i2c->dev,
			&soc_component_dev_da7218, &da7218_dai, 1);
	if (ret < 0) {
		dev_err(&i2c->dev, "Failed to register da7218 component: %d\n",
			ret);
	}
	return ret;
}

static const struct i2c_device_id da7218_i2c_id[] = {
	{ "da7217", DA7217_DEV_ID },
	{ "da7218", DA7218_DEV_ID },
	{ }
};
MODULE_DEVICE_TABLE(i2c, da7218_i2c_id);

static struct i2c_driver da7218_i2c_driver = {
	.driver = {
		.name = "da7218",
		.of_match_table = of_match_ptr(da7218_of_match),
	},
	.probe		= da7218_i2c_probe,
	.id_table	= da7218_i2c_id,
};

module_i2c_driver(da7218_i2c_driver);

MODULE_DESCRIPTION("ASoC DA7218 Codec driver");
MODULE_AUTHOR("Adam Thomson <Adam.Thomson.Opensource@diasemi.com>");
MODULE_LICENSE("GPL");<|MERGE_RESOLUTION|>--- conflicted
+++ resolved
@@ -1865,11 +1865,7 @@
 
 	/* Verify 2MHz - 54MHz MCLK provided, and set input divider */
 	if (da7218->mclk_rate < 2000000) {
-<<<<<<< HEAD
-		dev_err(codec->dev, "PLL input clock %d below valid range\n",
-=======
 		dev_err(component->dev, "PLL input clock %d below valid range\n",
->>>>>>> 24b8d41d
 			da7218->mclk_rate);
 		return -EINVAL;
 	} else if (da7218->mclk_rate <= 4500000) {
@@ -2583,19 +2579,11 @@
 		break;
 	case SND_SOC_BIAS_PREPARE:
 		/* Enable MCLK for transition to ON state */
-<<<<<<< HEAD
-		if (snd_soc_codec_get_bias_level(codec) == SND_SOC_BIAS_STANDBY) {
-			if (da7218->mclk) {
-				ret = clk_prepare_enable(da7218->mclk);
-				if (ret) {
-					dev_err(codec->dev, "Failed to enable mclk\n");
-=======
 		if (snd_soc_component_get_bias_level(component) == SND_SOC_BIAS_STANDBY) {
 			if (da7218->mclk) {
 				ret = clk_prepare_enable(da7218->mclk);
 				if (ret) {
 					dev_err(component->dev, "Failed to enable mclk\n");
->>>>>>> 24b8d41d
 					return ret;
 				}
 			}
@@ -2603,11 +2591,7 @@
 
 		break;
 	case SND_SOC_BIAS_STANDBY:
-<<<<<<< HEAD
-		if (snd_soc_codec_get_bias_level(codec) == SND_SOC_BIAS_OFF) {
-=======
 		if (snd_soc_component_get_bias_level(component) == SND_SOC_BIAS_OFF) {
->>>>>>> 24b8d41d
 			/* Master bias */
 			snd_soc_component_update_bits(component, DA7218_REFERENCES,
 					    DA7218_BIAS_EN_MASK,
@@ -3047,17 +3031,6 @@
 	.suspend		= da7218_suspend,
 	.resume			= da7218_resume,
 	.set_bias_level		= da7218_set_bias_level,
-<<<<<<< HEAD
-
-	.component_driver = {
-		.controls		= da7218_snd_controls,
-		.num_controls		= ARRAY_SIZE(da7218_snd_controls),
-		.dapm_widgets		= da7218_dapm_widgets,
-		.num_dapm_widgets	= ARRAY_SIZE(da7218_dapm_widgets),
-		.dapm_routes		= da7218_audio_map,
-		.num_dapm_routes	= ARRAY_SIZE(da7218_audio_map),
-	},
-=======
 	.controls		= da7218_snd_controls,
 	.num_controls		= ARRAY_SIZE(da7218_snd_controls),
 	.dapm_widgets		= da7218_dapm_widgets,
@@ -3068,7 +3041,6 @@
 	.use_pmdown_time	= 1,
 	.endianness		= 1,
 	.non_legacy_dai_naming	= 1,
->>>>>>> 24b8d41d
 };
 
 
