// SPDX-License-Identifier: GPL-2.0-only
/*
 * 88pm860x-codec.c -- 88PM860x ALSA SoC Audio Driver
 *
 * Copyright 2010 Marvell International Ltd.
 * Author: Haojian Zhuang <haojian.zhuang@marvell.com>
 */

#include <linux/kernel.h>
#include <linux/module.h>
#include <linux/i2c.h>
#include <linux/platform_device.h>
#include <linux/mfd/88pm860x.h>
#include <linux/slab.h>
#include <linux/delay.h>
#include <linux/regmap.h>
#include <sound/core.h>
#include <sound/pcm.h>
#include <sound/pcm_params.h>
#include <sound/soc.h>
#include <sound/tlv.h>
#include <sound/initval.h>
#include <sound/jack.h>
#include <trace/events/asoc.h>

#include "88pm860x-codec.h"

#define MAX_NAME_LEN		20
#define REG_CACHE_SIZE		0x40
#define REG_CACHE_BASE		0xb0

/* Status Register 1 (0x01) */
#define REG_STATUS_1		0x01
#define MIC_STATUS		(1 << 7)
#define HOOK_STATUS		(1 << 6)
#define HEADSET_STATUS		(1 << 5)

/* Mic Detection Register (0x37) */
#define REG_MIC_DET		0x37
#define CONTINUOUS_POLLING	(3 << 1)
#define EN_MIC_DET		(1 << 0)
#define MICDET_MASK		0x07

/* Headset Detection Register (0x38) */
#define REG_HS_DET		0x38
#define EN_HS_DET		(1 << 0)

/* Misc2 Register (0x42) */
#define REG_MISC2		0x42
#define AUDIO_PLL		(1 << 5)
#define AUDIO_SECTION_RESET	(1 << 4)
#define AUDIO_SECTION_ON	(1 << 3)

/* PCM Interface Register 2 (0xb1) */
#define PCM_INF2_BCLK		(1 << 6)	/* Bit clock polarity */
#define PCM_INF2_FS		(1 << 5)	/* Frame Sync polarity */
#define PCM_INF2_MASTER		(1 << 4)	/* Master / Slave */
#define PCM_INF2_18WL		(1 << 3)	/* 18 / 16 bits */
#define PCM_GENERAL_I2S		0
#define PCM_EXACT_I2S		1
#define PCM_LEFT_I2S		2
#define PCM_RIGHT_I2S		3
#define PCM_SHORT_FS		4
#define PCM_LONG_FS		5
#define PCM_MODE_MASK		7

/* I2S Interface Register 4 (0xbe) */
#define I2S_EQU_BYP		(1 << 6)

/* DAC Offset Register (0xcb) */
#define DAC_MUTE		(1 << 7)
#define MUTE_LEFT		(1 << 6)
#define MUTE_RIGHT		(1 << 2)

/* ADC Analog Register 1 (0xd0) */
#define REG_ADC_ANA_1		0xd0
#define MIC1BIAS_MASK		0x60

/* Earpiece/Speaker Control Register 2 (0xda) */
#define REG_EAR2		0xda
#define RSYNC_CHANGE		(1 << 2)

/* Audio Supplies Register 2 (0xdc) */
#define REG_SUPPLIES2		0xdc
#define LDO15_READY		(1 << 4)
#define LDO15_EN		(1 << 3)
#define CPUMP_READY		(1 << 2)
#define CPUMP_EN		(1 << 1)
#define AUDIO_EN		(1 << 0)
#define SUPPLY_MASK		(LDO15_EN | CPUMP_EN | AUDIO_EN)

/* Audio Enable Register 1 (0xdd) */
#define ADC_MOD_RIGHT		(1 << 1)
#define ADC_MOD_LEFT		(1 << 0)

/* Audio Enable Register 2 (0xde) */
#define ADC_LEFT		(1 << 5)
#define ADC_RIGHT		(1 << 4)

/* DAC Enable Register 2 (0xe1) */
#define DAC_LEFT		(1 << 5)
#define DAC_RIGHT		(1 << 4)
#define MODULATOR		(1 << 3)

/* Shorts Register (0xeb) */
#define REG_SHORTS		0xeb
#define CLR_SHORT_LO2		(1 << 7)
#define SHORT_LO2		(1 << 6)
#define CLR_SHORT_LO1		(1 << 5)
#define SHORT_LO1		(1 << 4)
#define CLR_SHORT_HS2		(1 << 3)
#define SHORT_HS2		(1 << 2)
#define CLR_SHORT_HS1		(1 << 1)
#define SHORT_HS1		(1 << 0)

/*
 * This widget should be just after DAC & PGA in DAPM power-on sequence and
 * before DAC & PGA in DAPM power-off sequence.
 */
#define PM860X_DAPM_OUTPUT(wname, wevent)	\
	SND_SOC_DAPM_PGA_E(wname, SND_SOC_NOPM, 0, 0, NULL, 0, wevent, \
			    SND_SOC_DAPM_POST_PMU | SND_SOC_DAPM_POST_PMD)

struct pm860x_det {
	struct snd_soc_jack	*hp_jack;
	struct snd_soc_jack	*mic_jack;
	int			hp_det;
	int			mic_det;
	int			hook_det;
	int			hs_shrt;
	int			lo_shrt;
};

struct pm860x_priv {
	unsigned int		sysclk;
	unsigned int		pcmclk;
	unsigned int		dir;
	unsigned int		filter;
	struct snd_soc_component *component;
	struct i2c_client	*i2c;
	struct regmap		*regmap;
	struct pm860x_chip	*chip;
	struct pm860x_det	det;

	int			irq[4];
	unsigned char		name[4][MAX_NAME_LEN+1];
};

/* -9450dB to 0dB in 150dB steps ( mute instead of -9450dB) */
static const DECLARE_TLV_DB_SCALE(dpga_tlv, -9450, 150, 1);

/* -9dB to 0db in 3dB steps */
static const DECLARE_TLV_DB_SCALE(adc_tlv, -900, 300, 0);

/* {-23, -17, -13.5, -11, -9, -6, -3, 0}dB */
static const DECLARE_TLV_DB_RANGE(mic_tlv,
	0, 0, TLV_DB_SCALE_ITEM(-2300, 0, 0),
	1, 1, TLV_DB_SCALE_ITEM(-1700, 0, 0),
	2, 2, TLV_DB_SCALE_ITEM(-1350, 0, 0),
	3, 3, TLV_DB_SCALE_ITEM(-1100, 0, 0),
	4, 7, TLV_DB_SCALE_ITEM(-900, 300, 0)
);

/* {0, 0, 0, -6, 0, 6, 12, 18}dB */
static const DECLARE_TLV_DB_RANGE(aux_tlv,
	0, 2, TLV_DB_SCALE_ITEM(0, 0, 0),
	3, 7, TLV_DB_SCALE_ITEM(-600, 600, 0)
);

/* {-16, -13, -10, -7, -5.2, -3,3, -2.2, 0}dB, mute instead of -16dB */
static const DECLARE_TLV_DB_RANGE(out_tlv,
	0, 3, TLV_DB_SCALE_ITEM(-1600, 300, 1),
	4, 4, TLV_DB_SCALE_ITEM(-520, 0, 0),
	5, 5, TLV_DB_SCALE_ITEM(-330, 0, 0),
	6, 7, TLV_DB_SCALE_ITEM(-220, 220, 0)
);

static const DECLARE_TLV_DB_RANGE(st_tlv,
	0, 1, TLV_DB_SCALE_ITEM(-12041, 602, 0),
	2, 3, TLV_DB_SCALE_ITEM(-11087, 250, 0),
	4, 5, TLV_DB_SCALE_ITEM(-10643, 158, 0),
	6, 7, TLV_DB_SCALE_ITEM(-10351, 116, 0),
	8, 9, TLV_DB_SCALE_ITEM(-10133, 92, 0),
	10, 13, TLV_DB_SCALE_ITEM(-9958, 70, 0),
	14, 17, TLV_DB_SCALE_ITEM(-9689, 53, 0),
	18, 271, TLV_DB_SCALE_ITEM(-9484, 37, 0)
);

/* Sidetone Gain = M * 2^(-5-N) */
struct st_gain {
	unsigned int	db;
	unsigned int	m;
	unsigned int	n;
};

static struct st_gain st_table[] = {
	{-12041,  1, 15}, {-11439,  1, 14}, {-11087,  3, 15}, {-10837,  1, 13},
	{-10643,  5, 15}, {-10485,  3, 14}, {-10351,  7, 15}, {-10235,  1, 12},
	{-10133,  9, 15}, {-10041,  5, 14}, { -9958, 11, 15}, { -9883,  3, 13},
	{ -9813, 13, 15}, { -9749,  7, 14}, { -9689, 15, 15}, { -9633,  1, 11},
	{ -9580, 17, 15}, { -9531,  9, 14}, { -9484, 19, 15}, { -9439,  5, 13},
	{ -9397, 21, 15}, { -9356, 11, 14}, { -9318, 23, 15}, { -9281,  3, 12},
	{ -9245, 25, 15}, { -9211, 13, 14}, { -9178, 27, 15}, { -9147,  7, 13},
	{ -9116, 29, 15}, { -9087, 15, 14}, { -9058, 31, 15}, { -9031,  1, 10},
	{ -8978, 17, 14}, { -8929,  9, 13}, { -8882, 19, 14}, { -8837,  5, 12},
	{ -8795, 21, 14}, { -8754, 11, 13}, { -8716, 23, 14}, { -8679,  3, 11},
	{ -8643, 25, 14}, { -8609, 13, 13}, { -8576, 27, 14}, { -8545,  7, 12},
	{ -8514, 29, 14}, { -8485, 15, 13}, { -8456, 31, 14}, { -8429,  1,  9},
	{ -8376, 17, 13}, { -8327,  9, 12}, { -8280, 19, 13}, { -8235,  5, 11},
	{ -8193, 21, 13}, { -8152, 11, 12}, { -8114, 23, 13}, { -8077,  3, 10},
	{ -8041, 25, 13}, { -8007, 13, 12}, { -7974, 27, 13}, { -7943,  7, 11},
	{ -7912, 29, 13}, { -7883, 15, 12}, { -7854, 31, 13}, { -7827,  1,  8},
	{ -7774, 17, 12}, { -7724,  9, 11}, { -7678, 19, 12}, { -7633,  5, 10},
	{ -7591, 21, 12}, { -7550, 11, 11}, { -7512, 23, 12}, { -7475,  3,  9},
	{ -7439, 25, 12}, { -7405, 13, 11}, { -7372, 27, 12}, { -7341,  7, 10},
	{ -7310, 29, 12}, { -7281, 15, 11}, { -7252, 31, 12}, { -7225,  1,  7},
	{ -7172, 17, 11}, { -7122,  9, 10}, { -7075, 19, 11}, { -7031,  5,  9},
	{ -6989, 21, 11}, { -6948, 11, 10}, { -6910, 23, 11}, { -6873,  3,  8},
	{ -6837, 25, 11}, { -6803, 13, 10}, { -6770, 27, 11}, { -6739,  7,  9},
	{ -6708, 29, 11}, { -6679, 15, 10}, { -6650, 31, 11}, { -6623,  1,  6},
	{ -6570, 17, 10}, { -6520,  9,  9}, { -6473, 19, 10}, { -6429,  5,  8},
	{ -6386, 21, 10}, { -6346, 11,  9}, { -6307, 23, 10}, { -6270,  3,  7},
	{ -6235, 25, 10}, { -6201, 13,  9}, { -6168, 27, 10}, { -6137,  7,  8},
	{ -6106, 29, 10}, { -6077, 15,  9}, { -6048, 31, 10}, { -6021,  1,  5},
	{ -5968, 17,  9}, { -5918,  9,  8}, { -5871, 19,  9}, { -5827,  5,  7},
	{ -5784, 21,  9}, { -5744, 11,  8}, { -5705, 23,  9}, { -5668,  3,  6},
	{ -5633, 25,  9}, { -5599, 13,  8}, { -5566, 27,  9}, { -5535,  7,  7},
	{ -5504, 29,  9}, { -5475, 15,  8}, { -5446, 31,  9}, { -5419,  1,  4},
	{ -5366, 17,  8}, { -5316,  9,  7}, { -5269, 19,  8}, { -5225,  5,  6},
	{ -5182, 21,  8}, { -5142, 11,  7}, { -5103, 23,  8}, { -5066,  3,  5},
	{ -5031, 25,  8}, { -4997, 13,  7}, { -4964, 27,  8}, { -4932,  7,  6},
	{ -4902, 29,  8}, { -4873, 15,  7}, { -4844, 31,  8}, { -4816,  1,  3},
	{ -4764, 17,  7}, { -4714,  9,  6}, { -4667, 19,  7}, { -4623,  5,  5},
	{ -4580, 21,  7}, { -4540, 11,  6}, { -4501, 23,  7}, { -4464,  3,  4},
	{ -4429, 25,  7}, { -4395, 13,  6}, { -4362, 27,  7}, { -4330,  7,  5},
	{ -4300, 29,  7}, { -4270, 15,  6}, { -4242, 31,  7}, { -4214,  1,  2},
	{ -4162, 17,  6}, { -4112,  9,  5}, { -4065, 19,  6}, { -4021,  5,  4},
	{ -3978, 21,  6}, { -3938, 11,  5}, { -3899, 23,  6}, { -3862,  3,  3},
	{ -3827, 25,  6}, { -3793, 13,  5}, { -3760, 27,  6}, { -3728,  7,  4},
	{ -3698, 29,  6}, { -3668, 15,  5}, { -3640, 31,  6}, { -3612,  1,  1},
	{ -3560, 17,  5}, { -3510,  9,  4}, { -3463, 19,  5}, { -3419,  5,  3},
	{ -3376, 21,  5}, { -3336, 11,  4}, { -3297, 23,  5}, { -3260,  3,  2},
	{ -3225, 25,  5}, { -3191, 13,  4}, { -3158, 27,  5}, { -3126,  7,  3},
	{ -3096, 29,  5}, { -3066, 15,  4}, { -3038, 31,  5}, { -3010,  1,  0},
	{ -2958, 17,  4}, { -2908,  9,  3}, { -2861, 19,  4}, { -2816,  5,  2},
	{ -2774, 21,  4}, { -2734, 11,  3}, { -2695, 23,  4}, { -2658,  3,  1},
	{ -2623, 25,  4}, { -2589, 13,  3}, { -2556, 27,  4}, { -2524,  7,  2},
	{ -2494, 29,  4}, { -2464, 15,  3}, { -2436, 31,  4}, { -2408,  2,  0},
	{ -2356, 17,  3}, { -2306,  9,  2}, { -2259, 19,  3}, { -2214,  5,  1},
	{ -2172, 21,  3}, { -2132, 11,  2}, { -2093, 23,  3}, { -2056,  3,  0},
	{ -2021, 25,  3}, { -1987, 13,  2}, { -1954, 27,  3}, { -1922,  7,  1},
	{ -1892, 29,  3}, { -1862, 15,  2}, { -1834, 31,  3}, { -1806,  4,  0},
	{ -1754, 17,  2}, { -1704,  9,  1}, { -1657, 19,  2}, { -1612,  5,  0},
	{ -1570, 21,  2}, { -1530, 11,  1}, { -1491, 23,  2}, { -1454,  6,  0},
	{ -1419, 25,  2}, { -1384, 13,  1}, { -1352, 27,  2}, { -1320,  7,  0},
	{ -1290, 29,  2}, { -1260, 15,  1}, { -1232, 31,  2}, { -1204,  8,  0},
	{ -1151, 17,  1}, { -1102,  9,  0}, { -1055, 19,  1}, { -1010, 10,  0},
	{  -968, 21,  1}, {  -928, 11,  0}, {  -889, 23,  1}, {  -852, 12,  0},
	{  -816, 25,  1}, {  -782, 13,  0}, {  -750, 27,  1}, {  -718, 14,  0},
	{  -688, 29,  1}, {  -658, 15,  0}, {  -630, 31,  1}, {  -602, 16,  0},
	{  -549, 17,  0}, {  -500, 18,  0}, {  -453, 19,  0}, {  -408, 20,  0},
	{  -366, 21,  0}, {  -325, 22,  0}, {  -287, 23,  0}, {  -250, 24,  0},
	{  -214, 25,  0}, {  -180, 26,  0}, {  -148, 27,  0}, {  -116, 28,  0},
	{   -86, 29,  0}, {   -56, 30,  0}, {   -28, 31,  0}, {     0,  0,  0},
};

static int snd_soc_get_volsw_2r_st(struct snd_kcontrol *kcontrol,
				   struct snd_ctl_elem_value *ucontrol)
{
	struct soc_mixer_control *mc =
		(struct soc_mixer_control *)kcontrol->private_value;
	struct snd_soc_component *component = snd_soc_kcontrol_component(kcontrol);
	unsigned int reg = mc->reg;
	unsigned int reg2 = mc->rreg;
	int val[2], val2[2], i;

	val[0] = snd_soc_component_read(component, reg) & 0x3f;
	val[1] = (snd_soc_component_read(component, PM860X_SIDETONE_SHIFT) >> 4) & 0xf;
	val2[0] = snd_soc_component_read(component, reg2) & 0x3f;
	val2[1] = (snd_soc_component_read(component, PM860X_SIDETONE_SHIFT)) & 0xf;

	for (i = 0; i < ARRAY_SIZE(st_table); i++) {
		if ((st_table[i].m == val[0]) && (st_table[i].n == val[1]))
			ucontrol->value.integer.value[0] = i;
		if ((st_table[i].m == val2[0]) && (st_table[i].n == val2[1]))
			ucontrol->value.integer.value[1] = i;
	}
	return 0;
}

static int snd_soc_put_volsw_2r_st(struct snd_kcontrol *kcontrol,
				   struct snd_ctl_elem_value *ucontrol)
{
	struct soc_mixer_control *mc =
		(struct soc_mixer_control *)kcontrol->private_value;
	struct snd_soc_component *component = snd_soc_kcontrol_component(kcontrol);
	unsigned int reg = mc->reg;
	unsigned int reg2 = mc->rreg;
	int err;
	unsigned int val, val2;

	val = ucontrol->value.integer.value[0];
	val2 = ucontrol->value.integer.value[1];

	if (val >= ARRAY_SIZE(st_table) || val2 >= ARRAY_SIZE(st_table))
		return -EINVAL;

	err = snd_soc_component_update_bits(component, reg, 0x3f, st_table[val].m);
	if (err < 0)
		return err;
	err = snd_soc_component_update_bits(component, PM860X_SIDETONE_SHIFT, 0xf0,
				  st_table[val].n << 4);
	if (err < 0)
		return err;

	err = snd_soc_component_update_bits(component, reg2, 0x3f, st_table[val2].m);
	if (err < 0)
		return err;
	err = snd_soc_component_update_bits(component, PM860X_SIDETONE_SHIFT, 0x0f,
				  st_table[val2].n);
	return err;
}

static int snd_soc_get_volsw_2r_out(struct snd_kcontrol *kcontrol,
				    struct snd_ctl_elem_value *ucontrol)
{
	struct soc_mixer_control *mc =
		(struct soc_mixer_control *)kcontrol->private_value;
	struct snd_soc_component *component = snd_soc_kcontrol_component(kcontrol);
	unsigned int reg = mc->reg;
	unsigned int reg2 = mc->rreg;
	unsigned int shift = mc->shift;
	int max = mc->max, val, val2;
	unsigned int mask = (1 << fls(max)) - 1;

	val = snd_soc_component_read(component, reg) >> shift;
	val2 = snd_soc_component_read(component, reg2) >> shift;
	ucontrol->value.integer.value[0] = (max - val) & mask;
	ucontrol->value.integer.value[1] = (max - val2) & mask;

	return 0;
}

static int snd_soc_put_volsw_2r_out(struct snd_kcontrol *kcontrol,
				    struct snd_ctl_elem_value *ucontrol)
{
	struct soc_mixer_control *mc =
		(struct soc_mixer_control *)kcontrol->private_value;
	struct snd_soc_component *component = snd_soc_kcontrol_component(kcontrol);
	unsigned int reg = mc->reg;
	unsigned int reg2 = mc->rreg;
	unsigned int shift = mc->shift;
	int max = mc->max;
	unsigned int mask = (1 << fls(max)) - 1;
	int err;
	unsigned int val, val2, val_mask;

	val_mask = mask << shift;
	val = ((max - ucontrol->value.integer.value[0]) & mask);
	val2 = ((max - ucontrol->value.integer.value[1]) & mask);

	val = val << shift;
	val2 = val2 << shift;

	err = snd_soc_component_update_bits(component, reg, val_mask, val);
	if (err < 0)
		return err;

	err = snd_soc_component_update_bits(component, reg2, val_mask, val2);
	return err;
}

/* DAPM Widget Events */
/*
 * A lot registers are belong to RSYNC domain. It requires enabling RSYNC bit
 * after updating these registers. Otherwise, these updated registers won't
 * be effective.
 */
static int pm860x_rsync_event(struct snd_soc_dapm_widget *w,
			      struct snd_kcontrol *kcontrol, int event)
{
	struct snd_soc_component *component = snd_soc_dapm_to_component(w->dapm);

	/*
	 * In order to avoid current on the load, mute power-on and power-off
	 * should be transients.
	 * Unmute by DAC_MUTE. It should be unmuted when DAPM sequence is
	 * finished.
	 */
	snd_soc_component_update_bits(component, PM860X_DAC_OFFSET, DAC_MUTE, 0);
	snd_soc_component_update_bits(component, PM860X_EAR_CTRL_2,
			    RSYNC_CHANGE, RSYNC_CHANGE);
	return 0;
}

static int pm860x_dac_event(struct snd_soc_dapm_widget *w,
			    struct snd_kcontrol *kcontrol, int event)
{
	struct snd_soc_component *component = snd_soc_dapm_to_component(w->dapm);
	unsigned int dac = 0;
	int data;

	if (!strcmp(w->name, "Left DAC"))
		dac = DAC_LEFT;
	if (!strcmp(w->name, "Right DAC"))
		dac = DAC_RIGHT;
	switch (event) {
	case SND_SOC_DAPM_PRE_PMU:
		if (dac) {
			/* Auto mute in power-on sequence. */
			dac |= MODULATOR;
			snd_soc_component_update_bits(component, PM860X_DAC_OFFSET,
					    DAC_MUTE, DAC_MUTE);
			snd_soc_component_update_bits(component, PM860X_EAR_CTRL_2,
					    RSYNC_CHANGE, RSYNC_CHANGE);
			/* update dac */
			snd_soc_component_update_bits(component, PM860X_DAC_EN_2,
					    dac, dac);
		}
		break;
	case SND_SOC_DAPM_PRE_PMD:
		if (dac) {
			/* Auto mute in power-off sequence. */
			snd_soc_component_update_bits(component, PM860X_DAC_OFFSET,
					    DAC_MUTE, DAC_MUTE);
			snd_soc_component_update_bits(component, PM860X_EAR_CTRL_2,
					    RSYNC_CHANGE, RSYNC_CHANGE);
			/* update dac */
			data = snd_soc_component_read(component, PM860X_DAC_EN_2);
			data &= ~dac;
			if (!(data & (DAC_LEFT | DAC_RIGHT)))
				data &= ~MODULATOR;
			snd_soc_component_write(component, PM860X_DAC_EN_2, data);
		}
		break;
	}
	return 0;
}

static const char *pm860x_opamp_texts[] = {"-50%", "-25%", "0%", "75%"};

static const char *pm860x_pa_texts[] = {"-33%", "0%", "33%", "66%"};

static SOC_ENUM_SINGLE_DECL(pm860x_hs1_opamp_enum,
			    PM860X_HS1_CTRL, 5, pm860x_opamp_texts);

static SOC_ENUM_SINGLE_DECL(pm860x_hs2_opamp_enum,
			    PM860X_HS2_CTRL, 5, pm860x_opamp_texts);

static SOC_ENUM_SINGLE_DECL(pm860x_hs1_pa_enum,
			    PM860X_HS1_CTRL, 3, pm860x_pa_texts);

static SOC_ENUM_SINGLE_DECL(pm860x_hs2_pa_enum,
			    PM860X_HS2_CTRL, 3, pm860x_pa_texts);

static SOC_ENUM_SINGLE_DECL(pm860x_lo1_opamp_enum,
			    PM860X_LO1_CTRL, 5, pm860x_opamp_texts);

static SOC_ENUM_SINGLE_DECL(pm860x_lo2_opamp_enum,
			    PM860X_LO2_CTRL, 5, pm860x_opamp_texts);

static SOC_ENUM_SINGLE_DECL(pm860x_lo1_pa_enum,
			    PM860X_LO1_CTRL, 3, pm860x_pa_texts);

static SOC_ENUM_SINGLE_DECL(pm860x_lo2_pa_enum,
			    PM860X_LO2_CTRL, 3, pm860x_pa_texts);

static SOC_ENUM_SINGLE_DECL(pm860x_spk_pa_enum,
			    PM860X_EAR_CTRL_1, 5, pm860x_pa_texts);

static SOC_ENUM_SINGLE_DECL(pm860x_ear_pa_enum,
			    PM860X_EAR_CTRL_2, 0, pm860x_pa_texts);

static SOC_ENUM_SINGLE_DECL(pm860x_spk_ear_opamp_enum,
			    PM860X_EAR_CTRL_1, 3, pm860x_opamp_texts);

static const struct snd_kcontrol_new pm860x_snd_controls[] = {
	SOC_DOUBLE_R_TLV("ADC Capture Volume", PM860X_ADC_ANA_2,
			PM860X_ADC_ANA_3, 6, 3, 0, adc_tlv),
	SOC_DOUBLE_TLV("AUX Capture Volume", PM860X_ADC_ANA_3, 0, 3, 7, 0,
			aux_tlv),
	SOC_SINGLE_TLV("MIC1 Capture Volume", PM860X_ADC_ANA_2, 0, 7, 0,
			mic_tlv),
	SOC_SINGLE_TLV("MIC3 Capture Volume", PM860X_ADC_ANA_2, 3, 7, 0,
			mic_tlv),
	SOC_DOUBLE_R_EXT_TLV("Sidetone Volume", PM860X_SIDETONE_L_GAIN,
			     PM860X_SIDETONE_R_GAIN, 0, ARRAY_SIZE(st_table)-1,
			     0, snd_soc_get_volsw_2r_st,
			     snd_soc_put_volsw_2r_st, st_tlv),
	SOC_SINGLE_TLV("Speaker Playback Volume", PM860X_EAR_CTRL_1,
			0, 7, 0, out_tlv),
	SOC_DOUBLE_R_TLV("Line Playback Volume", PM860X_LO1_CTRL,
			 PM860X_LO2_CTRL, 0, 7, 0, out_tlv),
	SOC_DOUBLE_R_TLV("Headset Playback Volume", PM860X_HS1_CTRL,
			 PM860X_HS2_CTRL, 0, 7, 0, out_tlv),
	SOC_DOUBLE_R_EXT_TLV("Hifi Left Playback Volume",
			     PM860X_HIFIL_GAIN_LEFT,
			     PM860X_HIFIL_GAIN_RIGHT, 0, 63, 0,
			     snd_soc_get_volsw_2r_out,
			     snd_soc_put_volsw_2r_out, dpga_tlv),
	SOC_DOUBLE_R_EXT_TLV("Hifi Right Playback Volume",
			     PM860X_HIFIR_GAIN_LEFT,
			     PM860X_HIFIR_GAIN_RIGHT, 0, 63, 0,
			     snd_soc_get_volsw_2r_out,
			     snd_soc_put_volsw_2r_out, dpga_tlv),
	SOC_DOUBLE_R_EXT_TLV("Lofi Playback Volume", PM860X_LOFI_GAIN_LEFT,
			     PM860X_LOFI_GAIN_RIGHT, 0, 63, 0,
			     snd_soc_get_volsw_2r_out,
			     snd_soc_put_volsw_2r_out, dpga_tlv),
	SOC_ENUM("Headset1 Operational Amplifier Current",
		 pm860x_hs1_opamp_enum),
	SOC_ENUM("Headset2 Operational Amplifier Current",
		 pm860x_hs2_opamp_enum),
	SOC_ENUM("Headset1 Amplifier Current", pm860x_hs1_pa_enum),
	SOC_ENUM("Headset2 Amplifier Current", pm860x_hs2_pa_enum),
	SOC_ENUM("Lineout1 Operational Amplifier Current",
		 pm860x_lo1_opamp_enum),
	SOC_ENUM("Lineout2 Operational Amplifier Current",
		 pm860x_lo2_opamp_enum),
	SOC_ENUM("Lineout1 Amplifier Current", pm860x_lo1_pa_enum),
	SOC_ENUM("Lineout2 Amplifier Current", pm860x_lo2_pa_enum),
	SOC_ENUM("Speaker Operational Amplifier Current",
		 pm860x_spk_ear_opamp_enum),
	SOC_ENUM("Speaker Amplifier Current", pm860x_spk_pa_enum),
	SOC_ENUM("Earpiece Amplifier Current", pm860x_ear_pa_enum),
};

/*
 * DAPM Controls
 */

/* AUX1 Switch */
static const struct snd_kcontrol_new aux1_switch_controls =
	SOC_DAPM_SINGLE("Switch", PM860X_ANA_TO_ANA, 4, 1, 0);

/* AUX2 Switch */
static const struct snd_kcontrol_new aux2_switch_controls =
	SOC_DAPM_SINGLE("Switch", PM860X_ANA_TO_ANA, 5, 1, 0);

/* Left Ex. PA Switch */
static const struct snd_kcontrol_new lepa_switch_controls =
	SOC_DAPM_SINGLE("Switch", PM860X_DAC_EN_2, 2, 1, 0);

/* Right Ex. PA Switch */
static const struct snd_kcontrol_new repa_switch_controls =
	SOC_DAPM_SINGLE("Switch", PM860X_DAC_EN_2, 1, 1, 0);

/* I2S Mux / Mux9 */
static const char *i2s_din_text[] = {
	"DIN", "DIN1",
};

static SOC_ENUM_SINGLE_DECL(i2s_din_enum,
			    PM860X_I2S_IFACE_3, 1, i2s_din_text);

static const struct snd_kcontrol_new i2s_din_mux =
	SOC_DAPM_ENUM("I2S DIN Mux", i2s_din_enum);

/* I2S Mic Mux / Mux8 */
static const char *i2s_mic_text[] = {
	"Ex PA", "ADC",
};

static SOC_ENUM_SINGLE_DECL(i2s_mic_enum,
			    PM860X_I2S_IFACE_3, 4, i2s_mic_text);

static const struct snd_kcontrol_new i2s_mic_mux =
	SOC_DAPM_ENUM("I2S Mic Mux", i2s_mic_enum);

/* ADCL Mux / Mux2 */
static const char *adcl_text[] = {
	"ADCR", "ADCL",
};

static SOC_ENUM_SINGLE_DECL(adcl_enum,
			    PM860X_PCM_IFACE_3, 4, adcl_text);

static const struct snd_kcontrol_new adcl_mux =
	SOC_DAPM_ENUM("ADC Left Mux", adcl_enum);

/* ADCR Mux / Mux3 */
static const char *adcr_text[] = {
	"ADCL", "ADCR",
};

static SOC_ENUM_SINGLE_DECL(adcr_enum,
			    PM860X_PCM_IFACE_3, 2, adcr_text);

static const struct snd_kcontrol_new adcr_mux =
	SOC_DAPM_ENUM("ADC Right Mux", adcr_enum);

/* ADCR EC Mux / Mux6 */
static const char *adcr_ec_text[] = {
	"ADCR", "EC",
};

static SOC_ENUM_SINGLE_DECL(adcr_ec_enum,
			    PM860X_ADC_EN_2, 3, adcr_ec_text);

static const struct snd_kcontrol_new adcr_ec_mux =
	SOC_DAPM_ENUM("ADCR EC Mux", adcr_ec_enum);

/* EC Mux / Mux4 */
static const char *ec_text[] = {
	"Left", "Right", "Left + Right",
};

static SOC_ENUM_SINGLE_DECL(ec_enum,
			    PM860X_EC_PATH, 1, ec_text);

static const struct snd_kcontrol_new ec_mux =
	SOC_DAPM_ENUM("EC Mux", ec_enum);

static const char *dac_text[] = {
	"No input", "Right", "Left", "No input",
};

/* DAC Headset 1 Mux / Mux10 */
static SOC_ENUM_SINGLE_DECL(dac_hs1_enum,
			    PM860X_ANA_INPUT_SEL_1, 0, dac_text);

static const struct snd_kcontrol_new dac_hs1_mux =
	SOC_DAPM_ENUM("DAC HS1 Mux", dac_hs1_enum);

/* DAC Headset 2 Mux / Mux11 */
static SOC_ENUM_SINGLE_DECL(dac_hs2_enum,
			    PM860X_ANA_INPUT_SEL_1, 2, dac_text);

static const struct snd_kcontrol_new dac_hs2_mux =
	SOC_DAPM_ENUM("DAC HS2 Mux", dac_hs2_enum);

/* DAC Lineout 1 Mux / Mux12 */
static SOC_ENUM_SINGLE_DECL(dac_lo1_enum,
			    PM860X_ANA_INPUT_SEL_1, 4, dac_text);

static const struct snd_kcontrol_new dac_lo1_mux =
	SOC_DAPM_ENUM("DAC LO1 Mux", dac_lo1_enum);

/* DAC Lineout 2 Mux / Mux13 */
static SOC_ENUM_SINGLE_DECL(dac_lo2_enum,
			    PM860X_ANA_INPUT_SEL_1, 6, dac_text);

static const struct snd_kcontrol_new dac_lo2_mux =
	SOC_DAPM_ENUM("DAC LO2 Mux", dac_lo2_enum);

/* DAC Spearker Earphone Mux / Mux14 */
static SOC_ENUM_SINGLE_DECL(dac_spk_ear_enum,
			    PM860X_ANA_INPUT_SEL_2, 0, dac_text);

static const struct snd_kcontrol_new dac_spk_ear_mux =
	SOC_DAPM_ENUM("DAC SP Mux", dac_spk_ear_enum);

/* Headset 1 Mux / Mux15 */
static const char *in_text[] = {
	"Digital", "Analog",
};

static SOC_ENUM_SINGLE_DECL(hs1_enum,
			    PM860X_ANA_TO_ANA, 0, in_text);

static const struct snd_kcontrol_new hs1_mux =
	SOC_DAPM_ENUM("Headset1 Mux", hs1_enum);

/* Headset 2 Mux / Mux16 */
static SOC_ENUM_SINGLE_DECL(hs2_enum,
			    PM860X_ANA_TO_ANA, 1, in_text);

static const struct snd_kcontrol_new hs2_mux =
	SOC_DAPM_ENUM("Headset2 Mux", hs2_enum);

/* Lineout 1 Mux / Mux17 */
static SOC_ENUM_SINGLE_DECL(lo1_enum,
			    PM860X_ANA_TO_ANA, 2, in_text);

static const struct snd_kcontrol_new lo1_mux =
	SOC_DAPM_ENUM("Lineout1 Mux", lo1_enum);

/* Lineout 2 Mux / Mux18 */
static SOC_ENUM_SINGLE_DECL(lo2_enum,
			    PM860X_ANA_TO_ANA, 3, in_text);

static const struct snd_kcontrol_new lo2_mux =
	SOC_DAPM_ENUM("Lineout2 Mux", lo2_enum);

/* Speaker Earpiece Demux */
static const char *spk_text[] = {
	"Earpiece", "Speaker",
};

static SOC_ENUM_SINGLE_DECL(spk_enum,
			    PM860X_ANA_TO_ANA, 6, spk_text);

static const struct snd_kcontrol_new spk_demux =
	SOC_DAPM_ENUM("Speaker Earpiece Demux", spk_enum);

/* MIC Mux / Mux1 */
static const char *mic_text[] = {
	"Mic 1", "Mic 2",
};

static SOC_ENUM_SINGLE_DECL(mic_enum,
			    PM860X_ADC_ANA_4, 4, mic_text);

static const struct snd_kcontrol_new mic_mux =
	SOC_DAPM_ENUM("MIC Mux", mic_enum);

static const struct snd_soc_dapm_widget pm860x_dapm_widgets[] = {
	SND_SOC_DAPM_AIF_IN("PCM SDI", "PCM Playback", 0,
			    PM860X_ADC_EN_2, 0, 0),
	SND_SOC_DAPM_AIF_OUT("PCM SDO", "PCM Capture", 0,
			     PM860X_PCM_IFACE_3, 1, 1),


	SND_SOC_DAPM_AIF_IN("I2S DIN", "I2S Playback", 0,
			    SND_SOC_NOPM, 0, 0),
	SND_SOC_DAPM_AIF_IN("I2S DIN1", "I2S Playback", 0,
			    SND_SOC_NOPM, 0, 0),
	SND_SOC_DAPM_AIF_OUT("I2S DOUT", "I2S Capture", 0,
			     PM860X_I2S_IFACE_3, 5, 1),
	SND_SOC_DAPM_SUPPLY("I2S CLK", PM860X_DAC_EN_2, 0, 0, NULL, 0),
	SND_SOC_DAPM_MUX("I2S Mic Mux", SND_SOC_NOPM, 0, 0, &i2s_mic_mux),
	SND_SOC_DAPM_MUX("ADC Left Mux", SND_SOC_NOPM, 0, 0, &adcl_mux),
	SND_SOC_DAPM_MUX("ADC Right Mux", SND_SOC_NOPM, 0, 0, &adcr_mux),
	SND_SOC_DAPM_MUX("EC Mux", SND_SOC_NOPM, 0, 0, &ec_mux),
	SND_SOC_DAPM_MUX("ADCR EC Mux", SND_SOC_NOPM, 0, 0, &adcr_ec_mux),
	SND_SOC_DAPM_SWITCH("Left EPA", SND_SOC_NOPM, 0, 0,
			    &lepa_switch_controls),
	SND_SOC_DAPM_SWITCH("Right EPA", SND_SOC_NOPM, 0, 0,
			    &repa_switch_controls),

	SND_SOC_DAPM_REG(snd_soc_dapm_supply, "Left ADC MOD", PM860X_ADC_EN_1,
			 0, 1, 1, 0),
	SND_SOC_DAPM_REG(snd_soc_dapm_supply, "Right ADC MOD", PM860X_ADC_EN_1,
			 1, 1, 1, 0),
	SND_SOC_DAPM_ADC("Left ADC", NULL, PM860X_ADC_EN_2, 5, 0),
	SND_SOC_DAPM_ADC("Right ADC", NULL, PM860X_ADC_EN_2, 4, 0),

	SND_SOC_DAPM_SWITCH("AUX1 Switch", SND_SOC_NOPM, 0, 0,
			    &aux1_switch_controls),
	SND_SOC_DAPM_SWITCH("AUX2 Switch", SND_SOC_NOPM, 0, 0,
			    &aux2_switch_controls),

	SND_SOC_DAPM_MUX("MIC Mux", SND_SOC_NOPM, 0, 0, &mic_mux),
	SND_SOC_DAPM_MICBIAS("Mic1 Bias", PM860X_ADC_ANA_1, 2, 0),
	SND_SOC_DAPM_MICBIAS("Mic3 Bias", PM860X_ADC_ANA_1, 7, 0),
	SND_SOC_DAPM_PGA("MIC1 Volume", PM860X_ADC_EN_1, 2, 0, NULL, 0),
	SND_SOC_DAPM_PGA("MIC3 Volume", PM860X_ADC_EN_1, 3, 0, NULL, 0),
	SND_SOC_DAPM_PGA("AUX1 Volume", PM860X_ADC_EN_1, 4, 0, NULL, 0),
	SND_SOC_DAPM_PGA("AUX2 Volume", PM860X_ADC_EN_1, 5, 0, NULL, 0),
	SND_SOC_DAPM_PGA("Sidetone PGA", PM860X_ADC_EN_2, 1, 0, NULL, 0),
	SND_SOC_DAPM_PGA("Lofi PGA", PM860X_ADC_EN_2, 2, 0, NULL, 0),

	SND_SOC_DAPM_INPUT("AUX1"),
	SND_SOC_DAPM_INPUT("AUX2"),
	SND_SOC_DAPM_INPUT("MIC1P"),
	SND_SOC_DAPM_INPUT("MIC1N"),
	SND_SOC_DAPM_INPUT("MIC2P"),
	SND_SOC_DAPM_INPUT("MIC2N"),
	SND_SOC_DAPM_INPUT("MIC3P"),
	SND_SOC_DAPM_INPUT("MIC3N"),

	SND_SOC_DAPM_DAC_E("Left DAC", NULL, SND_SOC_NOPM, 0, 0,
			   pm860x_dac_event,
			   SND_SOC_DAPM_PRE_PMU | SND_SOC_DAPM_PRE_PMD),
	SND_SOC_DAPM_DAC_E("Right DAC", NULL, SND_SOC_NOPM, 0, 0,
			   pm860x_dac_event,
			   SND_SOC_DAPM_PRE_PMU | SND_SOC_DAPM_PRE_PMD),

	SND_SOC_DAPM_MUX("I2S DIN Mux", SND_SOC_NOPM, 0, 0, &i2s_din_mux),
	SND_SOC_DAPM_MUX("DAC HS1 Mux", SND_SOC_NOPM, 0, 0, &dac_hs1_mux),
	SND_SOC_DAPM_MUX("DAC HS2 Mux", SND_SOC_NOPM, 0, 0, &dac_hs2_mux),
	SND_SOC_DAPM_MUX("DAC LO1 Mux", SND_SOC_NOPM, 0, 0, &dac_lo1_mux),
	SND_SOC_DAPM_MUX("DAC LO2 Mux", SND_SOC_NOPM, 0, 0, &dac_lo2_mux),
	SND_SOC_DAPM_MUX("DAC SP Mux", SND_SOC_NOPM, 0, 0, &dac_spk_ear_mux),
	SND_SOC_DAPM_MUX("Headset1 Mux", SND_SOC_NOPM, 0, 0, &hs1_mux),
	SND_SOC_DAPM_MUX("Headset2 Mux", SND_SOC_NOPM, 0, 0, &hs2_mux),
	SND_SOC_DAPM_MUX("Lineout1 Mux", SND_SOC_NOPM, 0, 0, &lo1_mux),
	SND_SOC_DAPM_MUX("Lineout2 Mux", SND_SOC_NOPM, 0, 0, &lo2_mux),
	SND_SOC_DAPM_MUX("Speaker Earpiece Demux", SND_SOC_NOPM, 0, 0,
			 &spk_demux),


	SND_SOC_DAPM_PGA("Headset1 PGA", PM860X_DAC_EN_1, 0, 0, NULL, 0),
	SND_SOC_DAPM_PGA("Headset2 PGA", PM860X_DAC_EN_1, 1, 0, NULL, 0),
	SND_SOC_DAPM_OUTPUT("HS1"),
	SND_SOC_DAPM_OUTPUT("HS2"),
	SND_SOC_DAPM_PGA("Lineout1 PGA", PM860X_DAC_EN_1, 2, 0, NULL, 0),
	SND_SOC_DAPM_PGA("Lineout2 PGA", PM860X_DAC_EN_1, 3, 0, NULL, 0),
	SND_SOC_DAPM_OUTPUT("LINEOUT1"),
	SND_SOC_DAPM_OUTPUT("LINEOUT2"),
	SND_SOC_DAPM_PGA("Earpiece PGA", PM860X_DAC_EN_1, 4, 0, NULL, 0),
	SND_SOC_DAPM_OUTPUT("EARP"),
	SND_SOC_DAPM_OUTPUT("EARN"),
	SND_SOC_DAPM_PGA("Speaker PGA", PM860X_DAC_EN_1, 5, 0, NULL, 0),
	SND_SOC_DAPM_OUTPUT("LSP"),
	SND_SOC_DAPM_OUTPUT("LSN"),
	SND_SOC_DAPM_REG(snd_soc_dapm_supply, "VCODEC", PM860X_AUDIO_SUPPLIES_2,
			 0, SUPPLY_MASK, SUPPLY_MASK, 0),

	PM860X_DAPM_OUTPUT("RSYNC", pm860x_rsync_event),
};

static const struct snd_soc_dapm_route pm860x_dapm_routes[] = {
	/* supply */
	{"Left DAC", NULL, "VCODEC"},
	{"Right DAC", NULL, "VCODEC"},
	{"Left ADC", NULL, "VCODEC"},
	{"Right ADC", NULL, "VCODEC"},
	{"Left ADC", NULL, "Left ADC MOD"},
	{"Right ADC", NULL, "Right ADC MOD"},

	/* I2S Clock */
	{"I2S DIN", NULL, "I2S CLK"},
	{"I2S DIN1", NULL, "I2S CLK"},
	{"I2S DOUT", NULL, "I2S CLK"},

	/* PCM/AIF1 Inputs */
	{"PCM SDO", NULL, "ADC Left Mux"},
	{"PCM SDO", NULL, "ADCR EC Mux"},

	/* PCM/AFI2 Outputs */
	{"Lofi PGA", NULL, "PCM SDI"},
	{"Lofi PGA", NULL, "Sidetone PGA"},
	{"Left DAC", NULL, "Lofi PGA"},
	{"Right DAC", NULL, "Lofi PGA"},

	/* I2S/AIF2 Inputs */
	{"MIC Mux", "Mic 1", "MIC1P"},
	{"MIC Mux", "Mic 1", "MIC1N"},
	{"MIC Mux", "Mic 2", "MIC2P"},
	{"MIC Mux", "Mic 2", "MIC2N"},
	{"MIC1 Volume", NULL, "MIC Mux"},
	{"MIC3 Volume", NULL, "MIC3P"},
	{"MIC3 Volume", NULL, "MIC3N"},
	{"Left ADC", NULL, "MIC1 Volume"},
	{"Right ADC", NULL, "MIC3 Volume"},
	{"ADC Left Mux", "ADCR", "Right ADC"},
	{"ADC Left Mux", "ADCL", "Left ADC"},
	{"ADC Right Mux", "ADCL", "Left ADC"},
	{"ADC Right Mux", "ADCR", "Right ADC"},
	{"Left EPA", "Switch", "Left DAC"},
	{"Right EPA", "Switch", "Right DAC"},
	{"EC Mux", "Left", "Left DAC"},
	{"EC Mux", "Right", "Right DAC"},
	{"EC Mux", "Left + Right", "Left DAC"},
	{"EC Mux", "Left + Right", "Right DAC"},
	{"ADCR EC Mux", "ADCR", "ADC Right Mux"},
	{"ADCR EC Mux", "EC", "EC Mux"},
	{"I2S Mic Mux", "Ex PA", "Left EPA"},
	{"I2S Mic Mux", "Ex PA", "Right EPA"},
	{"I2S Mic Mux", "ADC", "ADC Left Mux"},
	{"I2S Mic Mux", "ADC", "ADCR EC Mux"},
	{"I2S DOUT", NULL, "I2S Mic Mux"},

	/* I2S/AIF2 Outputs */
	{"I2S DIN Mux", "DIN", "I2S DIN"},
	{"I2S DIN Mux", "DIN1", "I2S DIN1"},
	{"Left DAC", NULL, "I2S DIN Mux"},
	{"Right DAC", NULL, "I2S DIN Mux"},
	{"DAC HS1 Mux", "Left", "Left DAC"},
	{"DAC HS1 Mux", "Right", "Right DAC"},
	{"DAC HS2 Mux", "Left", "Left DAC"},
	{"DAC HS2 Mux", "Right", "Right DAC"},
	{"DAC LO1 Mux", "Left", "Left DAC"},
	{"DAC LO1 Mux", "Right", "Right DAC"},
	{"DAC LO2 Mux", "Left", "Left DAC"},
	{"DAC LO2 Mux", "Right", "Right DAC"},
	{"Headset1 Mux", "Digital", "DAC HS1 Mux"},
	{"Headset2 Mux", "Digital", "DAC HS2 Mux"},
	{"Lineout1 Mux", "Digital", "DAC LO1 Mux"},
	{"Lineout2 Mux", "Digital", "DAC LO2 Mux"},
	{"Headset1 PGA", NULL, "Headset1 Mux"},
	{"Headset2 PGA", NULL, "Headset2 Mux"},
	{"Lineout1 PGA", NULL, "Lineout1 Mux"},
	{"Lineout2 PGA", NULL, "Lineout2 Mux"},
	{"DAC SP Mux", "Left", "Left DAC"},
	{"DAC SP Mux", "Right", "Right DAC"},
	{"Speaker Earpiece Demux", "Speaker", "DAC SP Mux"},
	{"Speaker PGA", NULL, "Speaker Earpiece Demux"},
	{"Earpiece PGA", NULL, "Speaker Earpiece Demux"},

	{"RSYNC", NULL, "Headset1 PGA"},
	{"RSYNC", NULL, "Headset2 PGA"},
	{"RSYNC", NULL, "Lineout1 PGA"},
	{"RSYNC", NULL, "Lineout2 PGA"},
	{"RSYNC", NULL, "Speaker PGA"},
	{"RSYNC", NULL, "Speaker PGA"},
	{"RSYNC", NULL, "Earpiece PGA"},
	{"RSYNC", NULL, "Earpiece PGA"},

	{"HS1", NULL, "RSYNC"},
	{"HS2", NULL, "RSYNC"},
	{"LINEOUT1", NULL, "RSYNC"},
	{"LINEOUT2", NULL, "RSYNC"},
	{"LSP", NULL, "RSYNC"},
	{"LSN", NULL, "RSYNC"},
	{"EARP", NULL, "RSYNC"},
	{"EARN", NULL, "RSYNC"},
};

/*
 * Use MUTE_LEFT & MUTE_RIGHT to implement digital mute.
 * These bits can also be used to mute.
 */
static int pm860x_mute_stream(struct snd_soc_dai *codec_dai, int mute, int direction)
{
	struct snd_soc_component *component = codec_dai->component;
	int data = 0, mask = MUTE_LEFT | MUTE_RIGHT;

	if (mute)
		data = mask;
	snd_soc_component_update_bits(component, PM860X_DAC_OFFSET, mask, data);
	snd_soc_component_update_bits(component, PM860X_EAR_CTRL_2,
			    RSYNC_CHANGE, RSYNC_CHANGE);
	return 0;
}

static int pm860x_pcm_hw_params(struct snd_pcm_substream *substream,
				struct snd_pcm_hw_params *params,
				struct snd_soc_dai *dai)
{
	struct snd_soc_component *component = dai->component;
	unsigned char inf = 0, mask = 0;

	/* bit size */
	switch (params_width(params)) {
	case 16:
		inf &= ~PCM_INF2_18WL;
		break;
	case 18:
		inf |= PCM_INF2_18WL;
		break;
	default:
		return -EINVAL;
	}
	mask |= PCM_INF2_18WL;
	snd_soc_component_update_bits(component, PM860X_PCM_IFACE_2, mask, inf);

	/* sample rate */
	switch (params_rate(params)) {
	case 8000:
		inf = 0;
		break;
	case 16000:
		inf = 3;
		break;
	case 32000:
		inf = 6;
		break;
	case 48000:
		inf = 8;
		break;
	default:
		return -EINVAL;
	}
	snd_soc_component_update_bits(component, PM860X_PCM_RATE, 0x0f, inf);

	return 0;
}

static int pm860x_pcm_set_dai_fmt(struct snd_soc_dai *codec_dai,
				  unsigned int fmt)
{
	struct snd_soc_component *component = codec_dai->component;
	struct pm860x_priv *pm860x = snd_soc_component_get_drvdata(component);
	unsigned char inf = 0, mask = 0;
	int ret = -EINVAL;

	mask |= PCM_INF2_BCLK | PCM_INF2_FS | PCM_INF2_MASTER;

	/* set master/slave audio interface */
	switch (fmt & SND_SOC_DAIFMT_MASTER_MASK) {
	case SND_SOC_DAIFMT_CBM_CFM:
	case SND_SOC_DAIFMT_CBM_CFS:
		if (pm860x->dir == PM860X_CLK_DIR_OUT) {
			inf |= PCM_INF2_MASTER;
			ret = 0;
		}
		break;
	case SND_SOC_DAIFMT_CBS_CFS:
		if (pm860x->dir == PM860X_CLK_DIR_IN) {
			inf &= ~PCM_INF2_MASTER;
			ret = 0;
		}
		break;
	}

	switch (fmt & SND_SOC_DAIFMT_FORMAT_MASK) {
	case SND_SOC_DAIFMT_I2S:
		inf |= PCM_EXACT_I2S;
		ret = 0;
		break;
	}
	mask |= PCM_MODE_MASK;
	if (ret)
		return ret;
	snd_soc_component_update_bits(component, PM860X_PCM_IFACE_2, mask, inf);
	return 0;
}

static int pm860x_set_dai_sysclk(struct snd_soc_dai *codec_dai,
				 int clk_id, unsigned int freq, int dir)
{
	struct snd_soc_component *component = codec_dai->component;
	struct pm860x_priv *pm860x = snd_soc_component_get_drvdata(component);

	if (dir == PM860X_CLK_DIR_OUT)
		pm860x->dir = PM860X_CLK_DIR_OUT;
	else	/* Slave mode is not supported */
		return -EINVAL;

	return 0;
}

static int pm860x_i2s_hw_params(struct snd_pcm_substream *substream,
				struct snd_pcm_hw_params *params,
				struct snd_soc_dai *dai)
{
	struct snd_soc_component *component = dai->component;
	unsigned char inf;

	/* bit size */
	switch (params_width(params)) {
	case 16:
		inf = 0;
		break;
	case 18:
		inf = PCM_INF2_18WL;
		break;
	default:
		return -EINVAL;
	}
	snd_soc_component_update_bits(component, PM860X_I2S_IFACE_2, PCM_INF2_18WL, inf);

	/* sample rate */
	switch (params_rate(params)) {
	case 8000:
		inf = 0;
		break;
	case 11025:
		inf = 1;
		break;
	case 16000:
		inf = 3;
		break;
	case 22050:
		inf = 4;
		break;
	case 32000:
		inf = 6;
		break;
	case 44100:
		inf = 7;
		break;
	case 48000:
		inf = 8;
		break;
	default:
		return -EINVAL;
	}
	snd_soc_component_update_bits(component, PM860X_I2S_IFACE_4, 0xf, inf);

	return 0;
}

static int pm860x_i2s_set_dai_fmt(struct snd_soc_dai *codec_dai,
				  unsigned int fmt)
{
	struct snd_soc_component *component = codec_dai->component;
	struct pm860x_priv *pm860x = snd_soc_component_get_drvdata(component);
	unsigned char inf = 0, mask = 0;

	mask |= PCM_INF2_BCLK | PCM_INF2_FS | PCM_INF2_MASTER;

	/* set master/slave audio interface */
	switch (fmt & SND_SOC_DAIFMT_MASTER_MASK) {
	case SND_SOC_DAIFMT_CBM_CFM:
		if (pm860x->dir == PM860X_CLK_DIR_OUT)
			inf |= PCM_INF2_MASTER;
		else
			return -EINVAL;
		break;
	case SND_SOC_DAIFMT_CBS_CFS:
		if (pm860x->dir == PM860X_CLK_DIR_IN)
			inf &= ~PCM_INF2_MASTER;
		else
			return -EINVAL;
		break;
	default:
		return -EINVAL;
	}

	switch (fmt & SND_SOC_DAIFMT_FORMAT_MASK) {
	case SND_SOC_DAIFMT_I2S:
		inf |= PCM_EXACT_I2S;
		break;
	default:
		return -EINVAL;
	}
	mask |= PCM_MODE_MASK;
	snd_soc_component_update_bits(component, PM860X_I2S_IFACE_2, mask, inf);
	return 0;
}

static int pm860x_set_bias_level(struct snd_soc_component *component,
				 enum snd_soc_bias_level level)
{
	struct pm860x_priv *pm860x = snd_soc_component_get_drvdata(component);
	int data;

	switch (level) {
	case SND_SOC_BIAS_ON:
		break;

	case SND_SOC_BIAS_PREPARE:
		break;

	case SND_SOC_BIAS_STANDBY:
		if (snd_soc_component_get_bias_level(component) == SND_SOC_BIAS_OFF) {
			/* Enable Audio PLL & Audio section */
			data = AUDIO_PLL | AUDIO_SECTION_ON;
			pm860x_reg_write(pm860x->i2c, REG_MISC2, data);
			udelay(300);
			data = AUDIO_PLL | AUDIO_SECTION_RESET
				| AUDIO_SECTION_ON;
			pm860x_reg_write(pm860x->i2c, REG_MISC2, data);
		}
		break;

	case SND_SOC_BIAS_OFF:
		data = AUDIO_PLL | AUDIO_SECTION_RESET | AUDIO_SECTION_ON;
		pm860x_set_bits(pm860x->i2c, REG_MISC2, data, 0);
		break;
	}
	return 0;
}

static const struct snd_soc_dai_ops pm860x_pcm_dai_ops = {
	.mute_stream	= pm860x_mute_stream,
	.hw_params	= pm860x_pcm_hw_params,
	.set_fmt	= pm860x_pcm_set_dai_fmt,
	.set_sysclk	= pm860x_set_dai_sysclk,
	.no_capture_mute = 1,
};

static const struct snd_soc_dai_ops pm860x_i2s_dai_ops = {
	.mute_stream	= pm860x_mute_stream,
	.hw_params	= pm860x_i2s_hw_params,
	.set_fmt	= pm860x_i2s_set_dai_fmt,
	.set_sysclk	= pm860x_set_dai_sysclk,
	.no_capture_mute = 1,
};

#define PM860X_RATES	(SNDRV_PCM_RATE_8000 | SNDRV_PCM_RATE_16000 |	\
			 SNDRV_PCM_RATE_32000 | SNDRV_PCM_RATE_48000)

static struct snd_soc_dai_driver pm860x_dai[] = {
	{
		/* DAI PCM */
		.name	= "88pm860x-pcm",
		.id	= 1,
		.playback = {
			.stream_name	= "PCM Playback",
			.channels_min	= 2,
			.channels_max	= 2,
			.rates		= PM860X_RATES,
			.formats	= SNDRV_PCM_FMTBIT_S16_LE | \
					  SNDRV_PCM_FMTBIT_S18_3LE,
		},
		.capture = {
			.stream_name	= "PCM Capture",
			.channels_min	= 2,
			.channels_max	= 2,
			.rates		= PM860X_RATES,
			.formats	= SNDRV_PCM_FMTBIT_S16_LE | \
					  SNDRV_PCM_FMTBIT_S18_3LE,
		},
		.ops	= &pm860x_pcm_dai_ops,
	}, {
		/* DAI I2S */
		.name	= "88pm860x-i2s",
		.id	= 2,
		.playback = {
			.stream_name	= "I2S Playback",
			.channels_min	= 2,
			.channels_max	= 2,
			.rates		= SNDRV_PCM_RATE_8000_48000,
			.formats	= SNDRV_PCM_FMTBIT_S16_LE | \
					  SNDRV_PCM_FMTBIT_S18_3LE,
		},
		.capture = {
			.stream_name	= "I2S Capture",
			.channels_min	= 2,
			.channels_max	= 2,
			.rates		= SNDRV_PCM_RATE_8000_48000,
			.formats	= SNDRV_PCM_FMTBIT_S16_LE | \
					  SNDRV_PCM_FMTBIT_S18_3LE,
		},
		.ops	= &pm860x_i2s_dai_ops,
	},
};

static irqreturn_t pm860x_component_handler(int irq, void *data)
{
	struct pm860x_priv *pm860x = data;
	int status, shrt, report = 0, mic_report = 0;
	int mask;

	status = pm860x_reg_read(pm860x->i2c, REG_STATUS_1);
	shrt = pm860x_reg_read(pm860x->i2c, REG_SHORTS);
	mask = pm860x->det.hs_shrt | pm860x->det.hook_det | pm860x->det.lo_shrt
		| pm860x->det.hp_det;

#ifndef CONFIG_SND_SOC_88PM860X_MODULE
	if (status & (HEADSET_STATUS | MIC_STATUS | SHORT_HS1 | SHORT_HS2 |
		      SHORT_LO1 | SHORT_LO2))
		trace_snd_soc_jack_irq(dev_name(pm860x->component->dev));
#endif

	if ((pm860x->det.hp_det & SND_JACK_HEADPHONE)
		&& (status & HEADSET_STATUS))
		report |= SND_JACK_HEADPHONE;

	if ((pm860x->det.mic_det & SND_JACK_MICROPHONE)
		&& (status & MIC_STATUS))
		mic_report |= SND_JACK_MICROPHONE;

	if (pm860x->det.hs_shrt && (shrt & (SHORT_HS1 | SHORT_HS2)))
		report |= pm860x->det.hs_shrt;

	if (pm860x->det.hook_det && (status & HOOK_STATUS))
		report |= pm860x->det.hook_det;

	if (pm860x->det.lo_shrt && (shrt & (SHORT_LO1 | SHORT_LO2)))
		report |= pm860x->det.lo_shrt;

	if (report)
		snd_soc_jack_report(pm860x->det.hp_jack, report, mask);
	if (mic_report)
		snd_soc_jack_report(pm860x->det.mic_jack, SND_JACK_MICROPHONE,
				    SND_JACK_MICROPHONE);

	dev_dbg(pm860x->component->dev, "headphone report:0x%x, mask:%x\n",
		report, mask);
	dev_dbg(pm860x->component->dev, "microphone report:0x%x\n", mic_report);
	return IRQ_HANDLED;
}

int pm860x_hs_jack_detect(struct snd_soc_component *component,
			  struct snd_soc_jack *jack,
			  int det, int hook, int hs_shrt, int lo_shrt)
{
	struct pm860x_priv *pm860x = snd_soc_component_get_drvdata(component);
	int data;

	pm860x->det.hp_jack = jack;
	pm860x->det.hp_det = det;
	pm860x->det.hook_det = hook;
	pm860x->det.hs_shrt = hs_shrt;
	pm860x->det.lo_shrt = lo_shrt;

	if (det & SND_JACK_HEADPHONE)
		pm860x_set_bits(pm860x->i2c, REG_HS_DET,
				EN_HS_DET, EN_HS_DET);
	/* headset short detect */
	if (hs_shrt) {
		data = CLR_SHORT_HS2 | CLR_SHORT_HS1;
		pm860x_set_bits(pm860x->i2c, REG_SHORTS, data, data);
	}
	/* Lineout short detect */
	if (lo_shrt) {
		data = CLR_SHORT_LO2 | CLR_SHORT_LO1;
		pm860x_set_bits(pm860x->i2c, REG_SHORTS, data, data);
	}

	/* sync status */
	pm860x_component_handler(0, pm860x);
	return 0;
}
EXPORT_SYMBOL_GPL(pm860x_hs_jack_detect);

int pm860x_mic_jack_detect(struct snd_soc_component *component,
			   struct snd_soc_jack *jack, int det)
{
	struct pm860x_priv *pm860x = snd_soc_component_get_drvdata(component);

	pm860x->det.mic_jack = jack;
	pm860x->det.mic_det = det;

	if (det & SND_JACK_MICROPHONE)
		pm860x_set_bits(pm860x->i2c, REG_MIC_DET,
				MICDET_MASK, MICDET_MASK);

	/* sync status */
	pm860x_component_handler(0, pm860x);
	return 0;
}
EXPORT_SYMBOL_GPL(pm860x_mic_jack_detect);

static int pm860x_probe(struct snd_soc_component *component)
{
	struct pm860x_priv *pm860x = snd_soc_component_get_drvdata(component);
	int i, ret;

	pm860x->component = component;
	snd_soc_component_init_regmap(component,  pm860x->regmap);

	for (i = 0; i < 4; i++) {
		ret = request_threaded_irq(pm860x->irq[i], NULL,
					   pm860x_component_handler, IRQF_ONESHOT,
					   pm860x->name[i], pm860x);
		if (ret < 0) {
			dev_err(component->dev, "Failed to request IRQ!\n");
			goto out;
		}
	}

	return 0;

out:
	while (--i >= 0)
		free_irq(pm860x->irq[i], pm860x);
	return ret;
}

static void pm860x_remove(struct snd_soc_component *component)
{
	struct pm860x_priv *pm860x = snd_soc_component_get_drvdata(component);
	int i;

	for (i = 3; i >= 0; i--)
		free_irq(pm860x->irq[i], pm860x);
}

<<<<<<< HEAD
static struct snd_soc_codec_driver soc_codec_dev_pm860x = {
	.probe		= pm860x_probe,
	.remove		= pm860x_remove,
	.set_bias_level	= pm860x_set_bias_level,
	.get_regmap	= pm860x_get_regmap,

	.component_driver = {
		.controls		= pm860x_snd_controls,
		.num_controls		= ARRAY_SIZE(pm860x_snd_controls),
		.dapm_widgets		= pm860x_dapm_widgets,
		.num_dapm_widgets	= ARRAY_SIZE(pm860x_dapm_widgets),
		.dapm_routes		= pm860x_dapm_routes,
		.num_dapm_routes	= ARRAY_SIZE(pm860x_dapm_routes),
	},
=======
static const struct snd_soc_component_driver soc_component_dev_pm860x = {
	.probe			= pm860x_probe,
	.remove			= pm860x_remove,
	.set_bias_level		= pm860x_set_bias_level,
	.controls		= pm860x_snd_controls,
	.num_controls		= ARRAY_SIZE(pm860x_snd_controls),
	.dapm_widgets		= pm860x_dapm_widgets,
	.num_dapm_widgets	= ARRAY_SIZE(pm860x_dapm_widgets),
	.dapm_routes		= pm860x_dapm_routes,
	.num_dapm_routes	= ARRAY_SIZE(pm860x_dapm_routes),
	.idle_bias_on		= 1,
	.use_pmdown_time	= 1,
	.endianness		= 1,
	.non_legacy_dai_naming	= 1,
>>>>>>> 24b8d41d
};

static int pm860x_codec_probe(struct platform_device *pdev)
{
	struct pm860x_chip *chip = dev_get_drvdata(pdev->dev.parent);
	struct pm860x_priv *pm860x;
	struct resource *res;
	int i, ret;

	pm860x = devm_kzalloc(&pdev->dev, sizeof(struct pm860x_priv),
			      GFP_KERNEL);
	if (pm860x == NULL)
		return -ENOMEM;

	pm860x->chip = chip;
	pm860x->i2c = (chip->id == CHIP_PM8607) ? chip->client
			: chip->companion;
	pm860x->regmap = (chip->id == CHIP_PM8607) ? chip->regmap
			: chip->regmap_companion;
	platform_set_drvdata(pdev, pm860x);

	for (i = 0; i < 4; i++) {
		res = platform_get_resource(pdev, IORESOURCE_IRQ, i);
		if (!res) {
			dev_err(&pdev->dev, "Failed to get IRQ resources\n");
			return -EINVAL;
		}
		pm860x->irq[i] = res->start + chip->irq_base;
		strncpy(pm860x->name[i], res->name, MAX_NAME_LEN);
	}

	ret = devm_snd_soc_register_component(&pdev->dev,
				     &soc_component_dev_pm860x,
				     pm860x_dai, ARRAY_SIZE(pm860x_dai));
	if (ret) {
		dev_err(&pdev->dev, "Failed to register component\n");
		return -EINVAL;
	}
	return ret;
}

static int pm860x_codec_remove(struct platform_device *pdev)
{
	return 0;
}

static struct platform_driver pm860x_codec_driver = {
	.driver	= {
		.name	= "88pm860x-codec",
	},
	.probe	= pm860x_codec_probe,
	.remove	= pm860x_codec_remove,
};

module_platform_driver(pm860x_codec_driver);

MODULE_DESCRIPTION("ASoC 88PM860x driver");
MODULE_AUTHOR("Haojian Zhuang <haojian.zhuang@marvell.com>");
MODULE_LICENSE("GPL");
MODULE_ALIAS("platform:88pm860x-codec");
<|MERGE_RESOLUTION|>--- conflicted
+++ resolved
@@ -1332,22 +1332,6 @@
 		free_irq(pm860x->irq[i], pm860x);
 }
 
-<<<<<<< HEAD
-static struct snd_soc_codec_driver soc_codec_dev_pm860x = {
-	.probe		= pm860x_probe,
-	.remove		= pm860x_remove,
-	.set_bias_level	= pm860x_set_bias_level,
-	.get_regmap	= pm860x_get_regmap,
-
-	.component_driver = {
-		.controls		= pm860x_snd_controls,
-		.num_controls		= ARRAY_SIZE(pm860x_snd_controls),
-		.dapm_widgets		= pm860x_dapm_widgets,
-		.num_dapm_widgets	= ARRAY_SIZE(pm860x_dapm_widgets),
-		.dapm_routes		= pm860x_dapm_routes,
-		.num_dapm_routes	= ARRAY_SIZE(pm860x_dapm_routes),
-	},
-=======
 static const struct snd_soc_component_driver soc_component_dev_pm860x = {
 	.probe			= pm860x_probe,
 	.remove			= pm860x_remove,
@@ -1362,7 +1346,6 @@
 	.use_pmdown_time	= 1,
 	.endianness		= 1,
 	.non_legacy_dai_naming	= 1,
->>>>>>> 24b8d41d
 };
 
 static int pm860x_codec_probe(struct platform_device *pdev)
