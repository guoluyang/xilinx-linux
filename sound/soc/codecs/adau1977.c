--- conflicted
+++ resolved
@@ -864,22 +864,6 @@
 	return 0;
 }
 
-<<<<<<< HEAD
-static struct snd_soc_codec_driver adau1977_codec_driver = {
-	.probe = adau1977_codec_probe,
-	.set_bias_level = adau1977_set_bias_level,
-	.set_sysclk = adau1977_set_sysclk,
-	.idle_bias_off = true,
-
-	.component_driver = {
-		.controls		= adau1977_snd_controls,
-		.num_controls		= ARRAY_SIZE(adau1977_snd_controls),
-		.dapm_widgets		= adau1977_dapm_widgets,
-		.num_dapm_widgets	= ARRAY_SIZE(adau1977_dapm_widgets),
-		.dapm_routes		= adau1977_dapm_routes,
-		.num_dapm_routes	= ARRAY_SIZE(adau1977_dapm_routes),
-	},
-=======
 static const struct snd_soc_component_driver adau1977_component_driver = {
 	.probe			= adau1977_component_probe,
 	.set_bias_level		= adau1977_set_bias_level,
@@ -893,7 +877,6 @@
 	.use_pmdown_time	= 1,
 	.endianness		= 1,
 	.non_legacy_dai_naming	= 1,
->>>>>>> 24b8d41d
 };
 
 static int adau1977_setup_micbias(struct adau1977 *adau1977)
