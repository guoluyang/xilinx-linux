// SPDX-License-Identifier: GPL-2.0-only
/*
 * ALSA SoC TLV320AIC3X codec driver
 *
 * Author:      Vladimir Barinov, <vbarinov@embeddedalley.com>
 * Copyright:   (C) 2007 MontaVista Software, Inc., <source@mvista.com>
 *
 * Based on sound/soc/codecs/wm8753.c by Liam Girdwood
 *
 * Notes:
 *  The AIC3X is a driver for a low power stereo audio
 *  codecs aic31, aic32, aic33, aic3007.
 *
 *  It supports full aic33 codec functionality.
 *  The compatibility with aic32, aic31 and aic3007 is as follows:
 *    aic32/aic3007    |        aic31
 *  ---------------------------------------
 *   MONO_LOUT -> N/A  |  MONO_LOUT -> N/A
 *                     |  IN1L -> LINE1L
 *                     |  IN1R -> LINE1R
 *                     |  IN2L -> LINE2L
 *                     |  IN2R -> LINE2R
 *                     |  MIC3L/R -> N/A
 *   truncated internal functionality in
 *   accordance with documentation
 *  ---------------------------------------
 *
 *  Hence the machine layer should disable unsupported inputs/outputs by
 *  snd_soc_dapm_disable_pin(codec, "MONO_LOUT"), etc.
 */

#include <linux/module.h>
#include <linux/moduleparam.h>
#include <linux/init.h>
#include <linux/delay.h>
#include <linux/pm.h>
#include <linux/i2c.h>
#include <linux/gpio.h>
#include <linux/regulator/consumer.h>
#include <linux/of.h>
#include <linux/of_gpio.h>
#include <linux/slab.h>
#include <sound/core.h>
#include <sound/pcm.h>
#include <sound/pcm_params.h>
#include <sound/soc.h>
#include <sound/initval.h>
#include <sound/tlv.h>
#include <sound/tlv320aic3x.h>

#include "tlv320aic3x.h"

#define AIC3X_NUM_SUPPLIES	4
static const char *aic3x_supply_names[AIC3X_NUM_SUPPLIES] = {
	"IOVDD",	/* I/O Voltage */
	"DVDD",		/* Digital Core Voltage */
	"AVDD",		/* Analog DAC Voltage */
	"DRVDD",	/* ADC Analog and Output Driver Voltage */
};

static LIST_HEAD(reset_list);

struct aic3x_priv;

struct aic3x_disable_nb {
	struct notifier_block nb;
	struct aic3x_priv *aic3x;
};

/* codec private data */
struct aic3x_priv {
	struct snd_soc_component *component;
	struct regmap *regmap;
	struct regulator_bulk_data supplies[AIC3X_NUM_SUPPLIES];
	struct aic3x_disable_nb disable_nb[AIC3X_NUM_SUPPLIES];
	struct aic3x_setup_data *setup;
	unsigned int sysclk;
	unsigned int dai_fmt;
	unsigned int tdm_delay;
	unsigned int slot_width;
	struct list_head list;
	int master;
	int gpio_reset;
	int power;
#define AIC3X_MODEL_3X 0
#define AIC3X_MODEL_33 1
#define AIC3X_MODEL_3007 2
#define AIC3X_MODEL_3104 3
	u16 model;

	/* Selects the micbias voltage */
	enum aic3x_micbias_voltage micbias_vg;
	/* Output Common-Mode Voltage */
	u8 ocmv;
};

static const struct reg_default aic3x_reg[] = {
	{   0, 0x00 }, {   1, 0x00 }, {   2, 0x00 }, {   3, 0x10 },
	{   4, 0x04 }, {   5, 0x00 }, {   6, 0x00 }, {   7, 0x00 },
	{   8, 0x00 }, {   9, 0x00 }, {  10, 0x00 }, {  11, 0x01 },
	{  12, 0x00 }, {  13, 0x00 }, {  14, 0x00 }, {  15, 0x80 },
	{  16, 0x80 }, {  17, 0xff }, {  18, 0xff }, {  19, 0x78 },
	{  20, 0x78 }, {  21, 0x78 }, {  22, 0x78 }, {  23, 0x78 },
	{  24, 0x78 }, {  25, 0x00 }, {  26, 0x00 }, {  27, 0xfe },
	{  28, 0x00 }, {  29, 0x00 }, {  30, 0xfe }, {  31, 0x00 },
	{  32, 0x18 }, {  33, 0x18 }, {  34, 0x00 }, {  35, 0x00 },
	{  36, 0x00 }, {  37, 0x00 }, {  38, 0x00 }, {  39, 0x00 },
	{  40, 0x00 }, {  41, 0x00 }, {  42, 0x00 }, {  43, 0x80 },
	{  44, 0x80 }, {  45, 0x00 }, {  46, 0x00 }, {  47, 0x00 },
	{  48, 0x00 }, {  49, 0x00 }, {  50, 0x00 }, {  51, 0x04 },
	{  52, 0x00 }, {  53, 0x00 }, {  54, 0x00 }, {  55, 0x00 },
	{  56, 0x00 }, {  57, 0x00 }, {  58, 0x04 }, {  59, 0x00 },
	{  60, 0x00 }, {  61, 0x00 }, {  62, 0x00 }, {  63, 0x00 },
	{  64, 0x00 }, {  65, 0x04 }, {  66, 0x00 }, {  67, 0x00 },
	{  68, 0x00 }, {  69, 0x00 }, {  70, 0x00 }, {  71, 0x00 },
	{  72, 0x04 }, {  73, 0x00 }, {  74, 0x00 }, {  75, 0x00 },
	{  76, 0x00 }, {  77, 0x00 }, {  78, 0x00 }, {  79, 0x00 },
	{  80, 0x00 }, {  81, 0x00 }, {  82, 0x00 }, {  83, 0x00 },
	{  84, 0x00 }, {  85, 0x00 }, {  86, 0x00 }, {  87, 0x00 },
	{  88, 0x00 }, {  89, 0x00 }, {  90, 0x00 }, {  91, 0x00 },
	{  92, 0x00 }, {  93, 0x00 }, {  94, 0x00 }, {  95, 0x00 },
	{  96, 0x00 }, {  97, 0x00 }, {  98, 0x00 }, {  99, 0x00 },
	{ 100, 0x00 }, { 101, 0x00 }, { 102, 0x02 }, { 103, 0x00 },
	{ 104, 0x00 }, { 105, 0x00 }, { 106, 0x00 }, { 107, 0x00 },
	{ 108, 0x00 }, { 109, 0x00 },
};

static bool aic3x_volatile_reg(struct device *dev, unsigned int reg)
{
	switch (reg) {
	case AIC3X_RESET:
		return true;
	default:
		return false;
	}
}

static const struct regmap_config aic3x_regmap = {
	.reg_bits = 8,
	.val_bits = 8,

	.max_register = DAC_ICC_ADJ,
	.reg_defaults = aic3x_reg,
	.num_reg_defaults = ARRAY_SIZE(aic3x_reg),

	.volatile_reg = aic3x_volatile_reg,

	.cache_type = REGCACHE_RBTREE,
};

#define SOC_DAPM_SINGLE_AIC3X(xname, reg, shift, mask, invert) \
	SOC_SINGLE_EXT(xname, reg, shift, mask, invert, \
		snd_soc_dapm_get_volsw, snd_soc_dapm_put_volsw_aic3x)

/*
 * All input lines are connected when !0xf and disconnected with 0xf bit field,
 * so we have to use specific dapm_put call for input mixer
 */
static int snd_soc_dapm_put_volsw_aic3x(struct snd_kcontrol *kcontrol,
					struct snd_ctl_elem_value *ucontrol)
{
	struct snd_soc_component *component = snd_soc_dapm_kcontrol_component(kcontrol);
	struct snd_soc_dapm_context *dapm = snd_soc_component_get_dapm(component);
	struct soc_mixer_control *mc =
		(struct soc_mixer_control *)kcontrol->private_value;
	unsigned int reg = mc->reg;
	unsigned int shift = mc->shift;
	int max = mc->max;
	unsigned int mask = (1 << fls(max)) - 1;
	unsigned int invert = mc->invert;
	unsigned short val;
	struct snd_soc_dapm_update update = {};
	int connect, change;

	val = (ucontrol->value.integer.value[0] & mask);

	mask = 0xf;
	if (val)
		val = mask;

	connect = !!val;

	if (invert)
		val = mask - val;

	mask <<= shift;
	val <<= shift;

	change = snd_soc_component_test_bits(component, reg, mask, val);
	if (change) {
		update.kcontrol = kcontrol;
		update.reg = reg;
		update.mask = mask;
		update.val = val;

		snd_soc_dapm_mixer_update_power(dapm, kcontrol, connect,
			&update);
	}

	return change;
}

/*
 * mic bias power on/off share the same register bits with
 * output voltage of mic bias. when power on mic bias, we
 * need reclaim it to voltage value.
 * 0x0 = Powered off
 * 0x1 = MICBIAS output is powered to 2.0V,
 * 0x2 = MICBIAS output is powered to 2.5V
 * 0x3 = MICBIAS output is connected to AVDD
 */
static int mic_bias_event(struct snd_soc_dapm_widget *w,
	struct snd_kcontrol *kcontrol, int event)
{
	struct snd_soc_component *component = snd_soc_dapm_to_component(w->dapm);
	struct aic3x_priv *aic3x = snd_soc_component_get_drvdata(component);

	switch (event) {
	case SND_SOC_DAPM_POST_PMU:
		/* change mic bias voltage to user defined */
		snd_soc_component_update_bits(component, MICBIAS_CTRL,
				MICBIAS_LEVEL_MASK,
				aic3x->micbias_vg << MICBIAS_LEVEL_SHIFT);
		break;

	case SND_SOC_DAPM_PRE_PMD:
		snd_soc_component_update_bits(component, MICBIAS_CTRL,
				MICBIAS_LEVEL_MASK, 0);
		break;
	}
	return 0;
}

static const char * const aic3x_left_dac_mux[] = {
	"DAC_L1", "DAC_L3", "DAC_L2" };
static SOC_ENUM_SINGLE_DECL(aic3x_left_dac_enum, DAC_LINE_MUX, 6,
			    aic3x_left_dac_mux);

static const char * const aic3x_right_dac_mux[] = {
	"DAC_R1", "DAC_R3", "DAC_R2" };
static SOC_ENUM_SINGLE_DECL(aic3x_right_dac_enum, DAC_LINE_MUX, 4,
			    aic3x_right_dac_mux);

static const char * const aic3x_left_hpcom_mux[] = {
	"differential of HPLOUT", "constant VCM", "single-ended" };
static SOC_ENUM_SINGLE_DECL(aic3x_left_hpcom_enum, HPLCOM_CFG, 4,
			    aic3x_left_hpcom_mux);

static const char * const aic3x_right_hpcom_mux[] = {
	"differential of HPROUT", "constant VCM", "single-ended",
	"differential of HPLCOM", "external feedback" };
static SOC_ENUM_SINGLE_DECL(aic3x_right_hpcom_enum, HPRCOM_CFG, 3,
			    aic3x_right_hpcom_mux);

static const char * const aic3x_linein_mode_mux[] = {
	"single-ended", "differential" };
static SOC_ENUM_SINGLE_DECL(aic3x_line1l_2_l_enum, LINE1L_2_LADC_CTRL, 7,
			    aic3x_linein_mode_mux);
static SOC_ENUM_SINGLE_DECL(aic3x_line1l_2_r_enum, LINE1L_2_RADC_CTRL, 7,
			    aic3x_linein_mode_mux);
static SOC_ENUM_SINGLE_DECL(aic3x_line1r_2_l_enum, LINE1R_2_LADC_CTRL, 7,
			    aic3x_linein_mode_mux);
static SOC_ENUM_SINGLE_DECL(aic3x_line1r_2_r_enum, LINE1R_2_RADC_CTRL, 7,
			    aic3x_linein_mode_mux);
static SOC_ENUM_SINGLE_DECL(aic3x_line2l_2_ldac_enum, LINE2L_2_LADC_CTRL, 7,
			    aic3x_linein_mode_mux);
static SOC_ENUM_SINGLE_DECL(aic3x_line2r_2_rdac_enum, LINE2R_2_RADC_CTRL, 7,
			    aic3x_linein_mode_mux);

static const char * const aic3x_adc_hpf[] = {
	"Disabled", "0.0045xFs", "0.0125xFs", "0.025xFs" };
static SOC_ENUM_DOUBLE_DECL(aic3x_adc_hpf_enum, AIC3X_CODEC_DFILT_CTRL, 6, 4,
			    aic3x_adc_hpf);

static const char * const aic3x_agc_level[] = {
	"-5.5dB", "-8dB", "-10dB", "-12dB",
	"-14dB", "-17dB", "-20dB", "-24dB" };
static SOC_ENUM_SINGLE_DECL(aic3x_lagc_level_enum, LAGC_CTRL_A, 4,
			    aic3x_agc_level);
static SOC_ENUM_SINGLE_DECL(aic3x_ragc_level_enum, RAGC_CTRL_A, 4,
			    aic3x_agc_level);

static const char * const aic3x_agc_attack[] = {
	"8ms", "11ms", "16ms", "20ms" };
static SOC_ENUM_SINGLE_DECL(aic3x_lagc_attack_enum, LAGC_CTRL_A, 2,
			    aic3x_agc_attack);
static SOC_ENUM_SINGLE_DECL(aic3x_ragc_attack_enum, RAGC_CTRL_A, 2,
			    aic3x_agc_attack);

static const char * const aic3x_agc_decay[] = {
	"100ms", "200ms", "400ms", "500ms" };
static SOC_ENUM_SINGLE_DECL(aic3x_lagc_decay_enum, LAGC_CTRL_A, 0,
			    aic3x_agc_decay);
static SOC_ENUM_SINGLE_DECL(aic3x_ragc_decay_enum, RAGC_CTRL_A, 0,
			    aic3x_agc_decay);

static const char * const aic3x_poweron_time[] = {
	"0us", "10us", "100us", "1ms", "10ms", "50ms",
	"100ms", "200ms", "400ms", "800ms", "2s", "4s" };
static SOC_ENUM_SINGLE_DECL(aic3x_poweron_time_enum, HPOUT_POP_REDUCTION, 4,
			    aic3x_poweron_time);

static const char * const aic3x_rampup_step[] = { "0ms", "1ms", "2ms", "4ms" };
static SOC_ENUM_SINGLE_DECL(aic3x_rampup_step_enum, HPOUT_POP_REDUCTION, 2,
			    aic3x_rampup_step);

/*
 * DAC digital volumes. From -63.5 to 0 dB in 0.5 dB steps
 */
static DECLARE_TLV_DB_SCALE(dac_tlv, -6350, 50, 0);
/* ADC PGA gain volumes. From 0 to 59.5 dB in 0.5 dB steps */
static DECLARE_TLV_DB_SCALE(adc_tlv, 0, 50, 0);
/*
 * Output stage volumes. From -78.3 to 0 dB. Muted below -78.3 dB.
 * Step size is approximately 0.5 dB over most of the scale but increasing
 * near the very low levels.
 * Define dB scale so that it is mostly correct for range about -55 to 0 dB
 * but having increasing dB difference below that (and where it doesn't count
 * so much). This setting shows -50 dB (actual is -50.3 dB) for register
 * value 100 and -58.5 dB (actual is -78.3 dB) for register value 117.
 */
static DECLARE_TLV_DB_SCALE(output_stage_tlv, -5900, 50, 1);

/* Output volumes. From 0 to 9 dB in 1 dB steps */
static const DECLARE_TLV_DB_SCALE(out_tlv, 0, 100, 0);

static const struct snd_kcontrol_new aic3x_snd_controls[] = {
	/* Output */
	SOC_DOUBLE_R_TLV("PCM Playback Volume",
			 LDAC_VOL, RDAC_VOL, 0, 0x7f, 1, dac_tlv),

	/*
	 * Output controls that map to output mixer switches. Note these are
	 * only for swapped L-to-R and R-to-L routes. See below stereo controls
	 * for direct L-to-L and R-to-R routes.
	 */
	SOC_SINGLE_TLV("Left Line Mixer PGAR Bypass Volume",
		       PGAR_2_LLOPM_VOL, 0, 118, 1, output_stage_tlv),
	SOC_SINGLE_TLV("Left Line Mixer DACR1 Playback Volume",
		       DACR1_2_LLOPM_VOL, 0, 118, 1, output_stage_tlv),

	SOC_SINGLE_TLV("Right Line Mixer PGAL Bypass Volume",
		       PGAL_2_RLOPM_VOL, 0, 118, 1, output_stage_tlv),
	SOC_SINGLE_TLV("Right Line Mixer DACL1 Playback Volume",
		       DACL1_2_RLOPM_VOL, 0, 118, 1, output_stage_tlv),

	SOC_SINGLE_TLV("Left HP Mixer PGAR Bypass Volume",
		       PGAR_2_HPLOUT_VOL, 0, 118, 1, output_stage_tlv),
	SOC_SINGLE_TLV("Left HP Mixer DACR1 Playback Volume",
		       DACR1_2_HPLOUT_VOL, 0, 118, 1, output_stage_tlv),

	SOC_SINGLE_TLV("Right HP Mixer PGAL Bypass Volume",
		       PGAL_2_HPROUT_VOL, 0, 118, 1, output_stage_tlv),
	SOC_SINGLE_TLV("Right HP Mixer DACL1 Playback Volume",
		       DACL1_2_HPROUT_VOL, 0, 118, 1, output_stage_tlv),

	SOC_SINGLE_TLV("Left HPCOM Mixer PGAR Bypass Volume",
		       PGAR_2_HPLCOM_VOL, 0, 118, 1, output_stage_tlv),
	SOC_SINGLE_TLV("Left HPCOM Mixer DACR1 Playback Volume",
		       DACR1_2_HPLCOM_VOL, 0, 118, 1, output_stage_tlv),

	SOC_SINGLE_TLV("Right HPCOM Mixer PGAL Bypass Volume",
		       PGAL_2_HPRCOM_VOL, 0, 118, 1, output_stage_tlv),
	SOC_SINGLE_TLV("Right HPCOM Mixer DACL1 Playback Volume",
		       DACL1_2_HPRCOM_VOL, 0, 118, 1, output_stage_tlv),

	/* Stereo output controls for direct L-to-L and R-to-R routes */
	SOC_DOUBLE_R_TLV("Line PGA Bypass Volume",
			 PGAL_2_LLOPM_VOL, PGAR_2_RLOPM_VOL,
			 0, 118, 1, output_stage_tlv),
	SOC_DOUBLE_R_TLV("Line DAC Playback Volume",
			 DACL1_2_LLOPM_VOL, DACR1_2_RLOPM_VOL,
			 0, 118, 1, output_stage_tlv),

	SOC_DOUBLE_R_TLV("HP PGA Bypass Volume",
			 PGAL_2_HPLOUT_VOL, PGAR_2_HPROUT_VOL,
			 0, 118, 1, output_stage_tlv),
	SOC_DOUBLE_R_TLV("HP DAC Playback Volume",
			 DACL1_2_HPLOUT_VOL, DACR1_2_HPROUT_VOL,
			 0, 118, 1, output_stage_tlv),

	SOC_DOUBLE_R_TLV("HPCOM PGA Bypass Volume",
			 PGAL_2_HPLCOM_VOL, PGAR_2_HPRCOM_VOL,
			 0, 118, 1, output_stage_tlv),
	SOC_DOUBLE_R_TLV("HPCOM DAC Playback Volume",
			 DACL1_2_HPLCOM_VOL, DACR1_2_HPRCOM_VOL,
			 0, 118, 1, output_stage_tlv),

	/* Output pin controls */
	SOC_DOUBLE_R_TLV("Line Playback Volume", LLOPM_CTRL, RLOPM_CTRL, 4,
			 9, 0, out_tlv),
	SOC_DOUBLE_R("Line Playback Switch", LLOPM_CTRL, RLOPM_CTRL, 3,
		     0x01, 0),
	SOC_DOUBLE_R_TLV("HP Playback Volume", HPLOUT_CTRL, HPROUT_CTRL, 4,
			 9, 0, out_tlv),
	SOC_DOUBLE_R("HP Playback Switch", HPLOUT_CTRL, HPROUT_CTRL, 3,
		     0x01, 0),
	SOC_DOUBLE_R_TLV("HPCOM Playback Volume", HPLCOM_CTRL, HPRCOM_CTRL,
			 4, 9, 0, out_tlv),
	SOC_DOUBLE_R("HPCOM Playback Switch", HPLCOM_CTRL, HPRCOM_CTRL, 3,
		     0x01, 0),

	/*
	 * Note: enable Automatic input Gain Controller with care. It can
	 * adjust PGA to max value when ADC is on and will never go back.
	*/
	SOC_DOUBLE_R("AGC Switch", LAGC_CTRL_A, RAGC_CTRL_A, 7, 0x01, 0),
	SOC_ENUM("Left AGC Target level", aic3x_lagc_level_enum),
	SOC_ENUM("Right AGC Target level", aic3x_ragc_level_enum),
	SOC_ENUM("Left AGC Attack time", aic3x_lagc_attack_enum),
	SOC_ENUM("Right AGC Attack time", aic3x_ragc_attack_enum),
	SOC_ENUM("Left AGC Decay time", aic3x_lagc_decay_enum),
	SOC_ENUM("Right AGC Decay time", aic3x_ragc_decay_enum),

	/* De-emphasis */
	SOC_DOUBLE("De-emphasis Switch", AIC3X_CODEC_DFILT_CTRL, 2, 0, 0x01, 0),

	/* Input */
	SOC_DOUBLE_R_TLV("PGA Capture Volume", LADC_VOL, RADC_VOL,
			 0, 119, 0, adc_tlv),
	SOC_DOUBLE_R("PGA Capture Switch", LADC_VOL, RADC_VOL, 7, 0x01, 1),

	SOC_ENUM("ADC HPF Cut-off", aic3x_adc_hpf_enum),

	/* Pop reduction */
	SOC_ENUM("Output Driver Power-On time", aic3x_poweron_time_enum),
	SOC_ENUM("Output Driver Ramp-up step", aic3x_rampup_step_enum),
};

/* For other than tlv320aic3104 */
static const struct snd_kcontrol_new aic3x_extra_snd_controls[] = {
	/*
	 * Output controls that map to output mixer switches. Note these are
	 * only for swapped L-to-R and R-to-L routes. See below stereo controls
	 * for direct L-to-L and R-to-R routes.
	 */
	SOC_SINGLE_TLV("Left Line Mixer Line2R Bypass Volume",
		       LINE2R_2_LLOPM_VOL, 0, 118, 1, output_stage_tlv),

	SOC_SINGLE_TLV("Right Line Mixer Line2L Bypass Volume",
		       LINE2L_2_RLOPM_VOL, 0, 118, 1, output_stage_tlv),

	SOC_SINGLE_TLV("Left HP Mixer Line2R Bypass Volume",
		       LINE2R_2_HPLOUT_VOL, 0, 118, 1, output_stage_tlv),

	SOC_SINGLE_TLV("Right HP Mixer Line2L Bypass Volume",
		       LINE2L_2_HPROUT_VOL, 0, 118, 1, output_stage_tlv),

	SOC_SINGLE_TLV("Left HPCOM Mixer Line2R Bypass Volume",
		       LINE2R_2_HPLCOM_VOL, 0, 118, 1, output_stage_tlv),

	SOC_SINGLE_TLV("Right HPCOM Mixer Line2L Bypass Volume",
		       LINE2L_2_HPRCOM_VOL, 0, 118, 1, output_stage_tlv),

	/* Stereo output controls for direct L-to-L and R-to-R routes */
	SOC_DOUBLE_R_TLV("Line Line2 Bypass Volume",
			 LINE2L_2_LLOPM_VOL, LINE2R_2_RLOPM_VOL,
			 0, 118, 1, output_stage_tlv),

	SOC_DOUBLE_R_TLV("HP Line2 Bypass Volume",
			 LINE2L_2_HPLOUT_VOL, LINE2R_2_HPROUT_VOL,
			 0, 118, 1, output_stage_tlv),

	SOC_DOUBLE_R_TLV("HPCOM Line2 Bypass Volume",
			 LINE2L_2_HPLCOM_VOL, LINE2R_2_HPRCOM_VOL,
			 0, 118, 1, output_stage_tlv),
};

static const struct snd_kcontrol_new aic3x_mono_controls[] = {
	SOC_DOUBLE_R_TLV("Mono Line2 Bypass Volume",
			 LINE2L_2_MONOLOPM_VOL, LINE2R_2_MONOLOPM_VOL,
			 0, 118, 1, output_stage_tlv),
	SOC_DOUBLE_R_TLV("Mono PGA Bypass Volume",
			 PGAL_2_MONOLOPM_VOL, PGAR_2_MONOLOPM_VOL,
			 0, 118, 1, output_stage_tlv),
	SOC_DOUBLE_R_TLV("Mono DAC Playback Volume",
			 DACL1_2_MONOLOPM_VOL, DACR1_2_MONOLOPM_VOL,
			 0, 118, 1, output_stage_tlv),

	SOC_SINGLE("Mono Playback Switch", MONOLOPM_CTRL, 3, 0x01, 0),
	SOC_SINGLE_TLV("Mono Playback Volume", MONOLOPM_CTRL, 4, 9, 0,
			out_tlv),

};

/*
 * Class-D amplifier gain. From 0 to 18 dB in 6 dB steps
 */
static DECLARE_TLV_DB_SCALE(classd_amp_tlv, 0, 600, 0);

static const struct snd_kcontrol_new aic3x_classd_amp_gain_ctrl =
	SOC_DOUBLE_TLV("Class-D Playback Volume", CLASSD_CTRL, 6, 4, 3, 0, classd_amp_tlv);

/* Left DAC Mux */
static const struct snd_kcontrol_new aic3x_left_dac_mux_controls =
SOC_DAPM_ENUM("Route", aic3x_left_dac_enum);

/* Right DAC Mux */
static const struct snd_kcontrol_new aic3x_right_dac_mux_controls =
SOC_DAPM_ENUM("Route", aic3x_right_dac_enum);

/* Left HPCOM Mux */
static const struct snd_kcontrol_new aic3x_left_hpcom_mux_controls =
SOC_DAPM_ENUM("Route", aic3x_left_hpcom_enum);

/* Right HPCOM Mux */
static const struct snd_kcontrol_new aic3x_right_hpcom_mux_controls =
SOC_DAPM_ENUM("Route", aic3x_right_hpcom_enum);

/* Left Line Mixer */
static const struct snd_kcontrol_new aic3x_left_line_mixer_controls[] = {
	SOC_DAPM_SINGLE("PGAL Bypass Switch", PGAL_2_LLOPM_VOL, 7, 1, 0),
	SOC_DAPM_SINGLE("DACL1 Switch", DACL1_2_LLOPM_VOL, 7, 1, 0),
	SOC_DAPM_SINGLE("PGAR Bypass Switch", PGAR_2_LLOPM_VOL, 7, 1, 0),
	SOC_DAPM_SINGLE("DACR1 Switch", DACR1_2_LLOPM_VOL, 7, 1, 0),
	/* Not on tlv320aic3104 */
	SOC_DAPM_SINGLE("Line2L Bypass Switch", LINE2L_2_LLOPM_VOL, 7, 1, 0),
	SOC_DAPM_SINGLE("Line2R Bypass Switch", LINE2R_2_LLOPM_VOL, 7, 1, 0),
};

/* Right Line Mixer */
static const struct snd_kcontrol_new aic3x_right_line_mixer_controls[] = {
	SOC_DAPM_SINGLE("PGAL Bypass Switch", PGAL_2_RLOPM_VOL, 7, 1, 0),
	SOC_DAPM_SINGLE("DACL1 Switch", DACL1_2_RLOPM_VOL, 7, 1, 0),
	SOC_DAPM_SINGLE("PGAR Bypass Switch", PGAR_2_RLOPM_VOL, 7, 1, 0),
	SOC_DAPM_SINGLE("DACR1 Switch", DACR1_2_RLOPM_VOL, 7, 1, 0),
	/* Not on tlv320aic3104 */
	SOC_DAPM_SINGLE("Line2L Bypass Switch", LINE2L_2_RLOPM_VOL, 7, 1, 0),
	SOC_DAPM_SINGLE("Line2R Bypass Switch", LINE2R_2_RLOPM_VOL, 7, 1, 0),
};

/* Mono Mixer */
static const struct snd_kcontrol_new aic3x_mono_mixer_controls[] = {
	SOC_DAPM_SINGLE("Line2L Bypass Switch", LINE2L_2_MONOLOPM_VOL, 7, 1, 0),
	SOC_DAPM_SINGLE("PGAL Bypass Switch", PGAL_2_MONOLOPM_VOL, 7, 1, 0),
	SOC_DAPM_SINGLE("DACL1 Switch", DACL1_2_MONOLOPM_VOL, 7, 1, 0),
	SOC_DAPM_SINGLE("Line2R Bypass Switch", LINE2R_2_MONOLOPM_VOL, 7, 1, 0),
	SOC_DAPM_SINGLE("PGAR Bypass Switch", PGAR_2_MONOLOPM_VOL, 7, 1, 0),
	SOC_DAPM_SINGLE("DACR1 Switch", DACR1_2_MONOLOPM_VOL, 7, 1, 0),
};

/* Left HP Mixer */
static const struct snd_kcontrol_new aic3x_left_hp_mixer_controls[] = {
	SOC_DAPM_SINGLE("PGAL Bypass Switch", PGAL_2_HPLOUT_VOL, 7, 1, 0),
	SOC_DAPM_SINGLE("DACL1 Switch", DACL1_2_HPLOUT_VOL, 7, 1, 0),
	SOC_DAPM_SINGLE("PGAR Bypass Switch", PGAR_2_HPLOUT_VOL, 7, 1, 0),
	SOC_DAPM_SINGLE("DACR1 Switch", DACR1_2_HPLOUT_VOL, 7, 1, 0),
	/* Not on tlv320aic3104 */
	SOC_DAPM_SINGLE("Line2L Bypass Switch", LINE2L_2_HPLOUT_VOL, 7, 1, 0),
	SOC_DAPM_SINGLE("Line2R Bypass Switch", LINE2R_2_HPLOUT_VOL, 7, 1, 0),
};

/* Right HP Mixer */
static const struct snd_kcontrol_new aic3x_right_hp_mixer_controls[] = {
	SOC_DAPM_SINGLE("PGAL Bypass Switch", PGAL_2_HPROUT_VOL, 7, 1, 0),
	SOC_DAPM_SINGLE("DACL1 Switch", DACL1_2_HPROUT_VOL, 7, 1, 0),
	SOC_DAPM_SINGLE("PGAR Bypass Switch", PGAR_2_HPROUT_VOL, 7, 1, 0),
	SOC_DAPM_SINGLE("DACR1 Switch", DACR1_2_HPROUT_VOL, 7, 1, 0),
	/* Not on tlv320aic3104 */
	SOC_DAPM_SINGLE("Line2L Bypass Switch", LINE2L_2_HPROUT_VOL, 7, 1, 0),
	SOC_DAPM_SINGLE("Line2R Bypass Switch", LINE2R_2_HPROUT_VOL, 7, 1, 0),
};

/* Left HPCOM Mixer */
static const struct snd_kcontrol_new aic3x_left_hpcom_mixer_controls[] = {
	SOC_DAPM_SINGLE("PGAL Bypass Switch", PGAL_2_HPLCOM_VOL, 7, 1, 0),
	SOC_DAPM_SINGLE("DACL1 Switch", DACL1_2_HPLCOM_VOL, 7, 1, 0),
	SOC_DAPM_SINGLE("PGAR Bypass Switch", PGAR_2_HPLCOM_VOL, 7, 1, 0),
	SOC_DAPM_SINGLE("DACR1 Switch", DACR1_2_HPLCOM_VOL, 7, 1, 0),
	/* Not on tlv320aic3104 */
	SOC_DAPM_SINGLE("Line2L Bypass Switch", LINE2L_2_HPLCOM_VOL, 7, 1, 0),
	SOC_DAPM_SINGLE("Line2R Bypass Switch", LINE2R_2_HPLCOM_VOL, 7, 1, 0),
};

/* Right HPCOM Mixer */
static const struct snd_kcontrol_new aic3x_right_hpcom_mixer_controls[] = {
	SOC_DAPM_SINGLE("PGAL Bypass Switch", PGAL_2_HPRCOM_VOL, 7, 1, 0),
	SOC_DAPM_SINGLE("DACL1 Switch", DACL1_2_HPRCOM_VOL, 7, 1, 0),
	SOC_DAPM_SINGLE("PGAR Bypass Switch", PGAR_2_HPRCOM_VOL, 7, 1, 0),
	SOC_DAPM_SINGLE("DACR1 Switch", DACR1_2_HPRCOM_VOL, 7, 1, 0),
	/* Not on tlv320aic3104 */
	SOC_DAPM_SINGLE("Line2L Bypass Switch", LINE2L_2_HPRCOM_VOL, 7, 1, 0),
	SOC_DAPM_SINGLE("Line2R Bypass Switch", LINE2R_2_HPRCOM_VOL, 7, 1, 0),
};

/* Left PGA Mixer */
static const struct snd_kcontrol_new aic3x_left_pga_mixer_controls[] = {
	SOC_DAPM_SINGLE_AIC3X("Line1L Switch", LINE1L_2_LADC_CTRL, 3, 1, 1),
	SOC_DAPM_SINGLE_AIC3X("Line1R Switch", LINE1R_2_LADC_CTRL, 3, 1, 1),
	SOC_DAPM_SINGLE_AIC3X("Line2L Switch", LINE2L_2_LADC_CTRL, 3, 1, 1),
	SOC_DAPM_SINGLE_AIC3X("Mic3L Switch", MIC3LR_2_LADC_CTRL, 4, 1, 1),
	SOC_DAPM_SINGLE_AIC3X("Mic3R Switch", MIC3LR_2_LADC_CTRL, 0, 1, 1),
};

/* Right PGA Mixer */
static const struct snd_kcontrol_new aic3x_right_pga_mixer_controls[] = {
	SOC_DAPM_SINGLE_AIC3X("Line1R Switch", LINE1R_2_RADC_CTRL, 3, 1, 1),
	SOC_DAPM_SINGLE_AIC3X("Line1L Switch", LINE1L_2_RADC_CTRL, 3, 1, 1),
	SOC_DAPM_SINGLE_AIC3X("Line2R Switch", LINE2R_2_RADC_CTRL, 3, 1, 1),
	SOC_DAPM_SINGLE_AIC3X("Mic3L Switch", MIC3LR_2_RADC_CTRL, 4, 1, 1),
	SOC_DAPM_SINGLE_AIC3X("Mic3R Switch", MIC3LR_2_RADC_CTRL, 0, 1, 1),
};

/* Left PGA Mixer for tlv320aic3104 */
static const struct snd_kcontrol_new aic3104_left_pga_mixer_controls[] = {
	SOC_DAPM_SINGLE_AIC3X("Line1L Switch", LINE1L_2_LADC_CTRL, 3, 1, 1),
	SOC_DAPM_SINGLE_AIC3X("Line1R Switch", LINE1R_2_LADC_CTRL, 3, 1, 1),
	SOC_DAPM_SINGLE_AIC3X("Mic2L Switch", MIC3LR_2_LADC_CTRL, 4, 1, 1),
	SOC_DAPM_SINGLE_AIC3X("Mic2R Switch", MIC3LR_2_LADC_CTRL, 0, 1, 1),
};

/* Right PGA Mixer for tlv320aic3104 */
static const struct snd_kcontrol_new aic3104_right_pga_mixer_controls[] = {
	SOC_DAPM_SINGLE_AIC3X("Line1R Switch", LINE1R_2_RADC_CTRL, 3, 1, 1),
	SOC_DAPM_SINGLE_AIC3X("Line1L Switch", LINE1L_2_RADC_CTRL, 3, 1, 1),
	SOC_DAPM_SINGLE_AIC3X("Mic2L Switch", MIC3LR_2_RADC_CTRL, 4, 1, 1),
	SOC_DAPM_SINGLE_AIC3X("Mic2R Switch", MIC3LR_2_RADC_CTRL, 0, 1, 1),
};

/* Left Line1 Mux */
static const struct snd_kcontrol_new aic3x_left_line1l_mux_controls =
SOC_DAPM_ENUM("Route", aic3x_line1l_2_l_enum);
static const struct snd_kcontrol_new aic3x_right_line1l_mux_controls =
SOC_DAPM_ENUM("Route", aic3x_line1l_2_r_enum);

/* Right Line1 Mux */
static const struct snd_kcontrol_new aic3x_right_line1r_mux_controls =
SOC_DAPM_ENUM("Route", aic3x_line1r_2_r_enum);
static const struct snd_kcontrol_new aic3x_left_line1r_mux_controls =
SOC_DAPM_ENUM("Route", aic3x_line1r_2_l_enum);

/* Left Line2 Mux */
static const struct snd_kcontrol_new aic3x_left_line2_mux_controls =
SOC_DAPM_ENUM("Route", aic3x_line2l_2_ldac_enum);

/* Right Line2 Mux */
static const struct snd_kcontrol_new aic3x_right_line2_mux_controls =
SOC_DAPM_ENUM("Route", aic3x_line2r_2_rdac_enum);

static const struct snd_soc_dapm_widget aic3x_dapm_widgets[] = {
	/* Left DAC to Left Outputs */
	SND_SOC_DAPM_DAC("Left DAC", "Left Playback", DAC_PWR, 7, 0),
	SND_SOC_DAPM_MUX("Left DAC Mux", SND_SOC_NOPM, 0, 0,
			 &aic3x_left_dac_mux_controls),
	SND_SOC_DAPM_MUX("Left HPCOM Mux", SND_SOC_NOPM, 0, 0,
			 &aic3x_left_hpcom_mux_controls),
	SND_SOC_DAPM_PGA("Left Line Out", LLOPM_CTRL, 0, 0, NULL, 0),
	SND_SOC_DAPM_PGA("Left HP Out", HPLOUT_CTRL, 0, 0, NULL, 0),
	SND_SOC_DAPM_PGA("Left HP Com", HPLCOM_CTRL, 0, 0, NULL, 0),

	/* Right DAC to Right Outputs */
	SND_SOC_DAPM_DAC("Right DAC", "Right Playback", DAC_PWR, 6, 0),
	SND_SOC_DAPM_MUX("Right DAC Mux", SND_SOC_NOPM, 0, 0,
			 &aic3x_right_dac_mux_controls),
	SND_SOC_DAPM_MUX("Right HPCOM Mux", SND_SOC_NOPM, 0, 0,
			 &aic3x_right_hpcom_mux_controls),
	SND_SOC_DAPM_PGA("Right Line Out", RLOPM_CTRL, 0, 0, NULL, 0),
	SND_SOC_DAPM_PGA("Right HP Out", HPROUT_CTRL, 0, 0, NULL, 0),
	SND_SOC_DAPM_PGA("Right HP Com", HPRCOM_CTRL, 0, 0, NULL, 0),

	/* Inputs to Left ADC */
	SND_SOC_DAPM_ADC("Left ADC", "Left Capture", LINE1L_2_LADC_CTRL, 2, 0),
	SND_SOC_DAPM_MUX("Left Line1L Mux", SND_SOC_NOPM, 0, 0,
			 &aic3x_left_line1l_mux_controls),
	SND_SOC_DAPM_MUX("Left Line1R Mux", SND_SOC_NOPM, 0, 0,
			 &aic3x_left_line1r_mux_controls),

	/* Inputs to Right ADC */
	SND_SOC_DAPM_ADC("Right ADC", "Right Capture",
			 LINE1R_2_RADC_CTRL, 2, 0),
	SND_SOC_DAPM_MUX("Right Line1L Mux", SND_SOC_NOPM, 0, 0,
			 &aic3x_right_line1l_mux_controls),
	SND_SOC_DAPM_MUX("Right Line1R Mux", SND_SOC_NOPM, 0, 0,
			 &aic3x_right_line1r_mux_controls),

	/* Mic Bias */
	SND_SOC_DAPM_SUPPLY("Mic Bias", MICBIAS_CTRL, 6, 0,
			 mic_bias_event,
			 SND_SOC_DAPM_POST_PMU | SND_SOC_DAPM_PRE_PMD),

	SND_SOC_DAPM_OUTPUT("LLOUT"),
	SND_SOC_DAPM_OUTPUT("RLOUT"),
	SND_SOC_DAPM_OUTPUT("HPLOUT"),
	SND_SOC_DAPM_OUTPUT("HPROUT"),
	SND_SOC_DAPM_OUTPUT("HPLCOM"),
	SND_SOC_DAPM_OUTPUT("HPRCOM"),

	SND_SOC_DAPM_INPUT("LINE1L"),
	SND_SOC_DAPM_INPUT("LINE1R"),

	/*
	 * Virtual output pin to detection block inside codec. This can be
	 * used to keep codec bias on if gpio or detection features are needed.
	 * Force pin on or construct a path with an input jack and mic bias
	 * widgets.
	 */
	SND_SOC_DAPM_OUTPUT("Detection"),
};

/* For other than tlv320aic3104 */
static const struct snd_soc_dapm_widget aic3x_extra_dapm_widgets[] = {
	/* Inputs to Left ADC */
	SND_SOC_DAPM_MIXER("Left PGA Mixer", SND_SOC_NOPM, 0, 0,
			   &aic3x_left_pga_mixer_controls[0],
			   ARRAY_SIZE(aic3x_left_pga_mixer_controls)),
	SND_SOC_DAPM_MUX("Left Line2L Mux", SND_SOC_NOPM, 0, 0,
			 &aic3x_left_line2_mux_controls),

	/* Inputs to Right ADC */
	SND_SOC_DAPM_MIXER("Right PGA Mixer", SND_SOC_NOPM, 0, 0,
			   &aic3x_right_pga_mixer_controls[0],
			   ARRAY_SIZE(aic3x_right_pga_mixer_controls)),
	SND_SOC_DAPM_MUX("Right Line2R Mux", SND_SOC_NOPM, 0, 0,
			 &aic3x_right_line2_mux_controls),

	/*
	 * Not a real mic bias widget but similar function. This is for dynamic
	 * control of GPIO1 digital mic modulator clock output function when
	 * using digital mic.
	 */
	SND_SOC_DAPM_REG(snd_soc_dapm_micbias, "GPIO1 dmic modclk",
			 AIC3X_GPIO1_REG, 4, 0xf,
			 AIC3X_GPIO1_FUNC_DIGITAL_MIC_MODCLK,
			 AIC3X_GPIO1_FUNC_DISABLED),

	/*
	 * Also similar function like mic bias. Selects digital mic with
	 * configurable oversampling rate instead of ADC converter.
	 */
	SND_SOC_DAPM_REG(snd_soc_dapm_micbias, "DMic Rate 128",
			 AIC3X_ASD_INTF_CTRLA, 0, 3, 1, 0),
	SND_SOC_DAPM_REG(snd_soc_dapm_micbias, "DMic Rate 64",
			 AIC3X_ASD_INTF_CTRLA, 0, 3, 2, 0),
	SND_SOC_DAPM_REG(snd_soc_dapm_micbias, "DMic Rate 32",
			 AIC3X_ASD_INTF_CTRLA, 0, 3, 3, 0),

	/* Output mixers */
	SND_SOC_DAPM_MIXER("Left Line Mixer", SND_SOC_NOPM, 0, 0,
			   &aic3x_left_line_mixer_controls[0],
			   ARRAY_SIZE(aic3x_left_line_mixer_controls)),
	SND_SOC_DAPM_MIXER("Right Line Mixer", SND_SOC_NOPM, 0, 0,
			   &aic3x_right_line_mixer_controls[0],
			   ARRAY_SIZE(aic3x_right_line_mixer_controls)),
	SND_SOC_DAPM_MIXER("Left HP Mixer", SND_SOC_NOPM, 0, 0,
			   &aic3x_left_hp_mixer_controls[0],
			   ARRAY_SIZE(aic3x_left_hp_mixer_controls)),
	SND_SOC_DAPM_MIXER("Right HP Mixer", SND_SOC_NOPM, 0, 0,
			   &aic3x_right_hp_mixer_controls[0],
			   ARRAY_SIZE(aic3x_right_hp_mixer_controls)),
	SND_SOC_DAPM_MIXER("Left HPCOM Mixer", SND_SOC_NOPM, 0, 0,
			   &aic3x_left_hpcom_mixer_controls[0],
			   ARRAY_SIZE(aic3x_left_hpcom_mixer_controls)),
	SND_SOC_DAPM_MIXER("Right HPCOM Mixer", SND_SOC_NOPM, 0, 0,
			   &aic3x_right_hpcom_mixer_controls[0],
			   ARRAY_SIZE(aic3x_right_hpcom_mixer_controls)),

	SND_SOC_DAPM_INPUT("MIC3L"),
	SND_SOC_DAPM_INPUT("MIC3R"),
	SND_SOC_DAPM_INPUT("LINE2L"),
	SND_SOC_DAPM_INPUT("LINE2R"),
};

/* For tlv320aic3104 */
static const struct snd_soc_dapm_widget aic3104_extra_dapm_widgets[] = {
	/* Inputs to Left ADC */
	SND_SOC_DAPM_MIXER("Left PGA Mixer", SND_SOC_NOPM, 0, 0,
			   &aic3104_left_pga_mixer_controls[0],
			   ARRAY_SIZE(aic3104_left_pga_mixer_controls)),

	/* Inputs to Right ADC */
	SND_SOC_DAPM_MIXER("Right PGA Mixer", SND_SOC_NOPM, 0, 0,
			   &aic3104_right_pga_mixer_controls[0],
			   ARRAY_SIZE(aic3104_right_pga_mixer_controls)),

	/* Output mixers */
	SND_SOC_DAPM_MIXER("Left Line Mixer", SND_SOC_NOPM, 0, 0,
			   &aic3x_left_line_mixer_controls[0],
			   ARRAY_SIZE(aic3x_left_line_mixer_controls) - 2),
	SND_SOC_DAPM_MIXER("Right Line Mixer", SND_SOC_NOPM, 0, 0,
			   &aic3x_right_line_mixer_controls[0],
			   ARRAY_SIZE(aic3x_right_line_mixer_controls) - 2),
	SND_SOC_DAPM_MIXER("Left HP Mixer", SND_SOC_NOPM, 0, 0,
			   &aic3x_left_hp_mixer_controls[0],
			   ARRAY_SIZE(aic3x_left_hp_mixer_controls) - 2),
	SND_SOC_DAPM_MIXER("Right HP Mixer", SND_SOC_NOPM, 0, 0,
			   &aic3x_right_hp_mixer_controls[0],
			   ARRAY_SIZE(aic3x_right_hp_mixer_controls) - 2),
	SND_SOC_DAPM_MIXER("Left HPCOM Mixer", SND_SOC_NOPM, 0, 0,
			   &aic3x_left_hpcom_mixer_controls[0],
			   ARRAY_SIZE(aic3x_left_hpcom_mixer_controls) - 2),
	SND_SOC_DAPM_MIXER("Right HPCOM Mixer", SND_SOC_NOPM, 0, 0,
			   &aic3x_right_hpcom_mixer_controls[0],
			   ARRAY_SIZE(aic3x_right_hpcom_mixer_controls) - 2),

	SND_SOC_DAPM_INPUT("MIC2L"),
	SND_SOC_DAPM_INPUT("MIC2R"),
};

static const struct snd_soc_dapm_widget aic3x_dapm_mono_widgets[] = {
	/* Mono Output */
	SND_SOC_DAPM_PGA("Mono Out", MONOLOPM_CTRL, 0, 0, NULL, 0),

	SND_SOC_DAPM_MIXER("Mono Mixer", SND_SOC_NOPM, 0, 0,
			   &aic3x_mono_mixer_controls[0],
			   ARRAY_SIZE(aic3x_mono_mixer_controls)),

	SND_SOC_DAPM_OUTPUT("MONO_LOUT"),
};

static const struct snd_soc_dapm_widget aic3007_dapm_widgets[] = {
	/* Class-D outputs */
	SND_SOC_DAPM_PGA("Left Class-D Out", CLASSD_CTRL, 3, 0, NULL, 0),
	SND_SOC_DAPM_PGA("Right Class-D Out", CLASSD_CTRL, 2, 0, NULL, 0),

	SND_SOC_DAPM_OUTPUT("SPOP"),
	SND_SOC_DAPM_OUTPUT("SPOM"),
};

static const struct snd_soc_dapm_route intercon[] = {
	/* Left Input */
	{"Left Line1L Mux", "single-ended", "LINE1L"},
	{"Left Line1L Mux", "differential", "LINE1L"},
	{"Left Line1R Mux", "single-ended", "LINE1R"},
	{"Left Line1R Mux", "differential", "LINE1R"},

	{"Left PGA Mixer", "Line1L Switch", "Left Line1L Mux"},
	{"Left PGA Mixer", "Line1R Switch", "Left Line1R Mux"},

	{"Left ADC", NULL, "Left PGA Mixer"},

	/* Right Input */
	{"Right Line1R Mux", "single-ended", "LINE1R"},
	{"Right Line1R Mux", "differential", "LINE1R"},
	{"Right Line1L Mux", "single-ended", "LINE1L"},
	{"Right Line1L Mux", "differential", "LINE1L"},

	{"Right PGA Mixer", "Line1L Switch", "Right Line1L Mux"},
	{"Right PGA Mixer", "Line1R Switch", "Right Line1R Mux"},

	{"Right ADC", NULL, "Right PGA Mixer"},

	/* Left DAC Output */
	{"Left DAC Mux", "DAC_L1", "Left DAC"},
	{"Left DAC Mux", "DAC_L2", "Left DAC"},
	{"Left DAC Mux", "DAC_L3", "Left DAC"},

	/* Right DAC Output */
	{"Right DAC Mux", "DAC_R1", "Right DAC"},
	{"Right DAC Mux", "DAC_R2", "Right DAC"},
	{"Right DAC Mux", "DAC_R3", "Right DAC"},

	/* Left Line Output */
	{"Left Line Mixer", "PGAL Bypass Switch", "Left PGA Mixer"},
	{"Left Line Mixer", "DACL1 Switch", "Left DAC Mux"},
	{"Left Line Mixer", "PGAR Bypass Switch", "Right PGA Mixer"},
	{"Left Line Mixer", "DACR1 Switch", "Right DAC Mux"},

	{"Left Line Out", NULL, "Left Line Mixer"},
	{"Left Line Out", NULL, "Left DAC Mux"},
	{"LLOUT", NULL, "Left Line Out"},

	/* Right Line Output */
	{"Right Line Mixer", "PGAL Bypass Switch", "Left PGA Mixer"},
	{"Right Line Mixer", "DACL1 Switch", "Left DAC Mux"},
	{"Right Line Mixer", "PGAR Bypass Switch", "Right PGA Mixer"},
	{"Right Line Mixer", "DACR1 Switch", "Right DAC Mux"},

	{"Right Line Out", NULL, "Right Line Mixer"},
	{"Right Line Out", NULL, "Right DAC Mux"},
	{"RLOUT", NULL, "Right Line Out"},

	/* Left HP Output */
	{"Left HP Mixer", "PGAL Bypass Switch", "Left PGA Mixer"},
	{"Left HP Mixer", "DACL1 Switch", "Left DAC Mux"},
	{"Left HP Mixer", "PGAR Bypass Switch", "Right PGA Mixer"},
	{"Left HP Mixer", "DACR1 Switch", "Right DAC Mux"},

	{"Left HP Out", NULL, "Left HP Mixer"},
	{"Left HP Out", NULL, "Left DAC Mux"},
	{"HPLOUT", NULL, "Left HP Out"},

	/* Right HP Output */
	{"Right HP Mixer", "PGAL Bypass Switch", "Left PGA Mixer"},
	{"Right HP Mixer", "DACL1 Switch", "Left DAC Mux"},
	{"Right HP Mixer", "PGAR Bypass Switch", "Right PGA Mixer"},
	{"Right HP Mixer", "DACR1 Switch", "Right DAC Mux"},

	{"Right HP Out", NULL, "Right HP Mixer"},
	{"Right HP Out", NULL, "Right DAC Mux"},
	{"HPROUT", NULL, "Right HP Out"},

	/* Left HPCOM Output */
	{"Left HPCOM Mixer", "PGAL Bypass Switch", "Left PGA Mixer"},
	{"Left HPCOM Mixer", "DACL1 Switch", "Left DAC Mux"},
	{"Left HPCOM Mixer", "PGAR Bypass Switch", "Right PGA Mixer"},
	{"Left HPCOM Mixer", "DACR1 Switch", "Right DAC Mux"},

	{"Left HPCOM Mux", "differential of HPLOUT", "Left HP Mixer"},
	{"Left HPCOM Mux", "constant VCM", "Left HPCOM Mixer"},
	{"Left HPCOM Mux", "single-ended", "Left HPCOM Mixer"},
	{"Left HP Com", NULL, "Left HPCOM Mux"},
	{"HPLCOM", NULL, "Left HP Com"},

	/* Right HPCOM Output */
	{"Right HPCOM Mixer", "PGAL Bypass Switch", "Left PGA Mixer"},
	{"Right HPCOM Mixer", "DACL1 Switch", "Left DAC Mux"},
	{"Right HPCOM Mixer", "PGAR Bypass Switch", "Right PGA Mixer"},
	{"Right HPCOM Mixer", "DACR1 Switch", "Right DAC Mux"},

	{"Right HPCOM Mux", "differential of HPROUT", "Right HP Mixer"},
	{"Right HPCOM Mux", "constant VCM", "Right HPCOM Mixer"},
	{"Right HPCOM Mux", "single-ended", "Right HPCOM Mixer"},
	{"Right HPCOM Mux", "differential of HPLCOM", "Left HPCOM Mixer"},
	{"Right HPCOM Mux", "external feedback", "Right HPCOM Mixer"},
	{"Right HP Com", NULL, "Right HPCOM Mux"},
	{"HPRCOM", NULL, "Right HP Com"},
};

/* For other than tlv320aic3104 */
static const struct snd_soc_dapm_route intercon_extra[] = {
	/* Left Input */
	{"Left Line2L Mux", "single-ended", "LINE2L"},
	{"Left Line2L Mux", "differential", "LINE2L"},

	{"Left PGA Mixer", "Line2L Switch", "Left Line2L Mux"},
	{"Left PGA Mixer", "Mic3L Switch", "MIC3L"},
	{"Left PGA Mixer", "Mic3R Switch", "MIC3R"},

	{"Left ADC", NULL, "GPIO1 dmic modclk"},

	/* Right Input */
	{"Right Line2R Mux", "single-ended", "LINE2R"},
	{"Right Line2R Mux", "differential", "LINE2R"},

	{"Right PGA Mixer", "Line2R Switch", "Right Line2R Mux"},
	{"Right PGA Mixer", "Mic3L Switch", "MIC3L"},
	{"Right PGA Mixer", "Mic3R Switch", "MIC3R"},

	{"Right ADC", NULL, "GPIO1 dmic modclk"},

	/*
	 * Logical path between digital mic enable and GPIO1 modulator clock
	 * output function
	 */
	{"GPIO1 dmic modclk", NULL, "DMic Rate 128"},
	{"GPIO1 dmic modclk", NULL, "DMic Rate 64"},
	{"GPIO1 dmic modclk", NULL, "DMic Rate 32"},

	/* Left Line Output */
	{"Left Line Mixer", "Line2L Bypass Switch", "Left Line2L Mux"},
	{"Left Line Mixer", "Line2R Bypass Switch", "Right Line2R Mux"},

	/* Right Line Output */
	{"Right Line Mixer", "Line2L Bypass Switch", "Left Line2L Mux"},
	{"Right Line Mixer", "Line2R Bypass Switch", "Right Line2R Mux"},

	/* Left HP Output */
	{"Left HP Mixer", "Line2L Bypass Switch", "Left Line2L Mux"},
	{"Left HP Mixer", "Line2R Bypass Switch", "Right Line2R Mux"},

	/* Right HP Output */
	{"Right HP Mixer", "Line2L Bypass Switch", "Left Line2L Mux"},
	{"Right HP Mixer", "Line2R Bypass Switch", "Right Line2R Mux"},

	/* Left HPCOM Output */
	{"Left HPCOM Mixer", "Line2L Bypass Switch", "Left Line2L Mux"},
	{"Left HPCOM Mixer", "Line2R Bypass Switch", "Right Line2R Mux"},

	/* Right HPCOM Output */
	{"Right HPCOM Mixer", "Line2L Bypass Switch", "Left Line2L Mux"},
	{"Right HPCOM Mixer", "Line2R Bypass Switch", "Right Line2R Mux"},
};

/* For tlv320aic3104 */
static const struct snd_soc_dapm_route intercon_extra_3104[] = {
	/* Left Input */
	{"Left PGA Mixer", "Mic2L Switch", "MIC2L"},
	{"Left PGA Mixer", "Mic2R Switch", "MIC2R"},

	/* Right Input */
	{"Right PGA Mixer", "Mic2L Switch", "MIC2L"},
	{"Right PGA Mixer", "Mic2R Switch", "MIC2R"},
};

static const struct snd_soc_dapm_route intercon_mono[] = {
	/* Mono Output */
	{"Mono Mixer", "Line2L Bypass Switch", "Left Line2L Mux"},
	{"Mono Mixer", "PGAL Bypass Switch", "Left PGA Mixer"},
	{"Mono Mixer", "DACL1 Switch", "Left DAC Mux"},
	{"Mono Mixer", "Line2R Bypass Switch", "Right Line2R Mux"},
	{"Mono Mixer", "PGAR Bypass Switch", "Right PGA Mixer"},
	{"Mono Mixer", "DACR1 Switch", "Right DAC Mux"},
	{"Mono Out", NULL, "Mono Mixer"},
	{"MONO_LOUT", NULL, "Mono Out"},
};

static const struct snd_soc_dapm_route intercon_3007[] = {
	/* Class-D outputs */
	{"Left Class-D Out", NULL, "Left Line Out"},
	{"Right Class-D Out", NULL, "Left Line Out"},
	{"SPOP", NULL, "Left Class-D Out"},
	{"SPOM", NULL, "Right Class-D Out"},
};

static int aic3x_add_widgets(struct snd_soc_component *component)
{
	struct aic3x_priv *aic3x = snd_soc_component_get_drvdata(component);
	struct snd_soc_dapm_context *dapm = snd_soc_component_get_dapm(component);

	switch (aic3x->model) {
	case AIC3X_MODEL_3X:
	case AIC3X_MODEL_33:
		snd_soc_dapm_new_controls(dapm, aic3x_extra_dapm_widgets,
					  ARRAY_SIZE(aic3x_extra_dapm_widgets));
		snd_soc_dapm_add_routes(dapm, intercon_extra,
					ARRAY_SIZE(intercon_extra));
		snd_soc_dapm_new_controls(dapm, aic3x_dapm_mono_widgets,
			ARRAY_SIZE(aic3x_dapm_mono_widgets));
		snd_soc_dapm_add_routes(dapm, intercon_mono,
					ARRAY_SIZE(intercon_mono));
		break;
	case AIC3X_MODEL_3007:
		snd_soc_dapm_new_controls(dapm, aic3x_extra_dapm_widgets,
					  ARRAY_SIZE(aic3x_extra_dapm_widgets));
		snd_soc_dapm_add_routes(dapm, intercon_extra,
					ARRAY_SIZE(intercon_extra));
		snd_soc_dapm_new_controls(dapm, aic3007_dapm_widgets,
			ARRAY_SIZE(aic3007_dapm_widgets));
		snd_soc_dapm_add_routes(dapm, intercon_3007,
					ARRAY_SIZE(intercon_3007));
		break;
	case AIC3X_MODEL_3104:
		snd_soc_dapm_new_controls(dapm, aic3104_extra_dapm_widgets,
				ARRAY_SIZE(aic3104_extra_dapm_widgets));
		snd_soc_dapm_add_routes(dapm, intercon_extra_3104,
				ARRAY_SIZE(intercon_extra_3104));
		break;
	}

	return 0;
}

static int aic3x_hw_params(struct snd_pcm_substream *substream,
			   struct snd_pcm_hw_params *params,
			   struct snd_soc_dai *dai)
{
	struct snd_soc_component *component = dai->component;
	struct aic3x_priv *aic3x = snd_soc_component_get_drvdata(component);
	int codec_clk = 0, bypass_pll = 0, fsref, last_clk = 0;
	u8 data, j, r, p, pll_q, pll_p = 1, pll_r = 1, pll_j = 1;
	u16 d, pll_d = 1;
	int clk;
	int width = aic3x->slot_width;

	if (!width)
		width = params_width(params);

	/* select data word length */
	data = snd_soc_component_read(component, AIC3X_ASD_INTF_CTRLB) & (~(0x3 << 4));
	switch (width) {
	case 16:
		break;
	case 20:
		data |= (0x01 << 4);
		break;
	case 24:
		data |= (0x02 << 4);
		break;
	case 32:
		data |= (0x03 << 4);
		break;
	}
	snd_soc_component_write(component, AIC3X_ASD_INTF_CTRLB, data);

	/* Fsref can be 44100 or 48000 */
	fsref = (params_rate(params) % 11025 == 0) ? 44100 : 48000;

	/* Try to find a value for Q which allows us to bypass the PLL and
	 * generate CODEC_CLK directly. */
	for (pll_q = 2; pll_q < 18; pll_q++)
		if (aic3x->sysclk / (128 * pll_q) == fsref) {
			bypass_pll = 1;
			break;
		}

	if (bypass_pll) {
		pll_q &= 0xf;
		snd_soc_component_write(component, AIC3X_PLL_PROGA_REG, pll_q << PLLQ_SHIFT);
		snd_soc_component_write(component, AIC3X_GPIOB_REG, CODEC_CLKIN_CLKDIV);
		/* disable PLL if it is bypassed */
		snd_soc_component_update_bits(component, AIC3X_PLL_PROGA_REG, PLL_ENABLE, 0);

	} else {
		snd_soc_component_write(component, AIC3X_GPIOB_REG, CODEC_CLKIN_PLLDIV);
		/* enable PLL when it is used */
		snd_soc_component_update_bits(component, AIC3X_PLL_PROGA_REG,
				    PLL_ENABLE, PLL_ENABLE);
	}

	/* Route Left DAC to left channel input and
	 * right DAC to right channel input */
	data = (LDAC2LCH | RDAC2RCH);
	data |= (fsref == 44100) ? FSREF_44100 : FSREF_48000;
	if (params_rate(params) >= 64000)
		data |= DUAL_RATE_MODE;
	snd_soc_component_write(component, AIC3X_CODEC_DATAPATH_REG, data);

	/* codec sample rate select */
	data = (fsref * 20) / params_rate(params);
	if (params_rate(params) < 64000)
		data /= 2;
	data /= 5;
	data -= 2;
	data |= (data << 4);
	snd_soc_component_write(component, AIC3X_SAMPLE_RATE_SEL_REG, data);

	if (bypass_pll)
		return 0;

	/* Use PLL, compute appropriate setup for j, d, r and p, the closest
	 * one wins the game. Try with d==0 first, next with d!=0.
	 * Constraints for j are according to the datasheet.
	 * The sysclk is divided by 1000 to prevent integer overflows.
	 */

	codec_clk = (2048 * fsref) / (aic3x->sysclk / 1000);

	for (r = 1; r <= 16; r++)
		for (p = 1; p <= 8; p++) {
			for (j = 4; j <= 55; j++) {
				/* This is actually 1000*((j+(d/10000))*r)/p
				 * The term had to be converted to get
				 * rid of the division by 10000; d = 0 here
				 */
				int tmp_clk = (1000 * j * r) / p;

				/* Check whether this values get closer than
				 * the best ones we had before
				 */
				if (abs(codec_clk - tmp_clk) <
					abs(codec_clk - last_clk)) {
					pll_j = j; pll_d = 0;
					pll_r = r; pll_p = p;
					last_clk = tmp_clk;
				}

				/* Early exit for exact matches */
				if (tmp_clk == codec_clk)
					goto found;
			}
		}

	/* try with d != 0 */
	for (p = 1; p <= 8; p++) {
		j = codec_clk * p / 1000;

		if (j < 4 || j > 11)
			continue;

		/* do not use codec_clk here since we'd loose precision */
		d = ((2048 * p * fsref) - j * aic3x->sysclk)
			* 100 / (aic3x->sysclk/100);

		clk = (10000 * j + d) / (10 * p);

		/* check whether this values get closer than the best
		 * ones we had before */
		if (abs(codec_clk - clk) < abs(codec_clk - last_clk)) {
			pll_j = j; pll_d = d; pll_r = 1; pll_p = p;
			last_clk = clk;
		}

		/* Early exit for exact matches */
		if (clk == codec_clk)
			goto found;
	}

	if (last_clk == 0) {
		printk(KERN_ERR "%s(): unable to setup PLL\n", __func__);
		return -EINVAL;
	}

found:
	snd_soc_component_update_bits(component, AIC3X_PLL_PROGA_REG, PLLP_MASK, pll_p);
	snd_soc_component_write(component, AIC3X_OVRF_STATUS_AND_PLLR_REG,
		      pll_r << PLLR_SHIFT);
	snd_soc_component_write(component, AIC3X_PLL_PROGB_REG, pll_j << PLLJ_SHIFT);
	snd_soc_component_write(component, AIC3X_PLL_PROGC_REG,
		      (pll_d >> 6) << PLLD_MSB_SHIFT);
	snd_soc_component_write(component, AIC3X_PLL_PROGD_REG,
		      (pll_d & 0x3F) << PLLD_LSB_SHIFT);

	return 0;
}

static int aic3x_prepare(struct snd_pcm_substream *substream,
			 struct snd_soc_dai *dai)
{
	struct snd_soc_component *component = dai->component;
	struct aic3x_priv *aic3x = snd_soc_component_get_drvdata(component);
	int delay = 0;
	int width = aic3x->slot_width;

	if (!width)
		width = substream->runtime->sample_bits;

	/* TDM slot selection only valid in DSP_A/_B mode */
	if (aic3x->dai_fmt == SND_SOC_DAIFMT_DSP_A)
		delay += (aic3x->tdm_delay*width + 1);
	else if (aic3x->dai_fmt == SND_SOC_DAIFMT_DSP_B)
		delay += aic3x->tdm_delay*width;

	/* Configure data delay */
	snd_soc_component_write(component, AIC3X_ASD_INTF_CTRLC, delay);

	return 0;
}

static int aic3x_mute(struct snd_soc_dai *dai, int mute, int direction)
{
	struct snd_soc_component *component = dai->component;
	u8 ldac_reg = snd_soc_component_read(component, LDAC_VOL) & ~MUTE_ON;
	u8 rdac_reg = snd_soc_component_read(component, RDAC_VOL) & ~MUTE_ON;

	if (mute) {
		snd_soc_component_write(component, LDAC_VOL, ldac_reg | MUTE_ON);
		snd_soc_component_write(component, RDAC_VOL, rdac_reg | MUTE_ON);
	} else {
		snd_soc_component_write(component, LDAC_VOL, ldac_reg);
		snd_soc_component_write(component, RDAC_VOL, rdac_reg);
	}

	return 0;
}

static int aic3x_set_dai_sysclk(struct snd_soc_dai *codec_dai,
				int clk_id, unsigned int freq, int dir)
{
	struct snd_soc_component *component = codec_dai->component;
	struct aic3x_priv *aic3x = snd_soc_component_get_drvdata(component);

	/* set clock on MCLK or GPIO2 or BCLK */
	snd_soc_component_update_bits(component, AIC3X_CLKGEN_CTRL_REG, PLLCLK_IN_MASK,
				clk_id << PLLCLK_IN_SHIFT);
	snd_soc_component_update_bits(component, AIC3X_CLKGEN_CTRL_REG, CLKDIV_IN_MASK,
				clk_id << CLKDIV_IN_SHIFT);

	aic3x->sysclk = freq;
	return 0;
}

static int aic3x_set_dai_fmt(struct snd_soc_dai *codec_dai,
			     unsigned int fmt)
{
	struct snd_soc_component *component = codec_dai->component;
	struct aic3x_priv *aic3x = snd_soc_component_get_drvdata(component);
	u8 iface_areg, iface_breg;

	iface_areg = snd_soc_component_read(component, AIC3X_ASD_INTF_CTRLA) & 0x3f;
	iface_breg = snd_soc_component_read(component, AIC3X_ASD_INTF_CTRLB) & 0x3f;

	/* set master/slave audio interface */
	switch (fmt & SND_SOC_DAIFMT_MASTER_MASK) {
	case SND_SOC_DAIFMT_CBM_CFM:
		aic3x->master = 1;
		iface_areg |= BIT_CLK_MASTER | WORD_CLK_MASTER;
		break;
	case SND_SOC_DAIFMT_CBS_CFS:
		aic3x->master = 0;
		iface_areg &= ~(BIT_CLK_MASTER | WORD_CLK_MASTER);
		break;
	case SND_SOC_DAIFMT_CBM_CFS:
		aic3x->master = 1;
		iface_areg |= BIT_CLK_MASTER;
		iface_areg &= ~WORD_CLK_MASTER;
		break;
	case SND_SOC_DAIFMT_CBS_CFM:
		aic3x->master = 1;
		iface_areg |= WORD_CLK_MASTER;
		iface_areg &= ~BIT_CLK_MASTER;
		break;
	default:
		return -EINVAL;
	}

	/*
	 * match both interface format and signal polarities since they
	 * are fixed
	 */
	switch (fmt & (SND_SOC_DAIFMT_FORMAT_MASK |
		       SND_SOC_DAIFMT_INV_MASK)) {
	case (SND_SOC_DAIFMT_I2S | SND_SOC_DAIFMT_NB_NF):
		break;
	case (SND_SOC_DAIFMT_DSP_A | SND_SOC_DAIFMT_IB_NF):
	case (SND_SOC_DAIFMT_DSP_B | SND_SOC_DAIFMT_IB_NF):
		iface_breg |= (0x01 << 6);
		break;
	case (SND_SOC_DAIFMT_RIGHT_J | SND_SOC_DAIFMT_NB_NF):
		iface_breg |= (0x02 << 6);
		break;
	case (SND_SOC_DAIFMT_LEFT_J | SND_SOC_DAIFMT_NB_NF):
		iface_breg |= (0x03 << 6);
		break;
	default:
		return -EINVAL;
	}

	aic3x->dai_fmt = fmt & SND_SOC_DAIFMT_FORMAT_MASK;

	/* set iface */
	snd_soc_component_write(component, AIC3X_ASD_INTF_CTRLA, iface_areg);
	snd_soc_component_write(component, AIC3X_ASD_INTF_CTRLB, iface_breg);

	return 0;
}

static int aic3x_set_dai_tdm_slot(struct snd_soc_dai *codec_dai,
				  unsigned int tx_mask, unsigned int rx_mask,
				  int slots, int slot_width)
{
	struct snd_soc_component *component = codec_dai->component;
	struct aic3x_priv *aic3x = snd_soc_component_get_drvdata(component);
	unsigned int lsb;

	if (tx_mask != rx_mask) {
		dev_err(component->dev, "tx and rx masks must be symmetric\n");
		return -EINVAL;
	}

	if (unlikely(!tx_mask)) {
		dev_err(component->dev, "tx and rx masks need to be non 0\n");
		return -EINVAL;
	}

	/* TDM based on DSP mode requires slots to be adjacent */
	lsb = __ffs(tx_mask);
	if ((lsb + 1) != __fls(tx_mask)) {
		dev_err(component->dev, "Invalid mask, slots must be adjacent\n");
		return -EINVAL;
	}

	switch (slot_width) {
	case 16:
	case 20:
	case 24:
	case 32:
		break;
	default:
		dev_err(component->dev, "Unsupported slot width %d\n", slot_width);
		return -EINVAL;
	}


	aic3x->tdm_delay = lsb;
	aic3x->slot_width = slot_width;

	/* DOUT in high-impedance on inactive bit clocks */
	snd_soc_component_update_bits(component, AIC3X_ASD_INTF_CTRLA,
			    DOUT_TRISTATE, DOUT_TRISTATE);

	return 0;
}

static int aic3x_regulator_event(struct notifier_block *nb,
				 unsigned long event, void *data)
{
	struct aic3x_disable_nb *disable_nb =
		container_of(nb, struct aic3x_disable_nb, nb);
	struct aic3x_priv *aic3x = disable_nb->aic3x;

	if (event & REGULATOR_EVENT_DISABLE) {
		/*
		 * Put codec to reset and require cache sync as at least one
		 * of the supplies was disabled
		 */
		if (gpio_is_valid(aic3x->gpio_reset))
			gpio_set_value(aic3x->gpio_reset, 0);
		regcache_mark_dirty(aic3x->regmap);
	}

	return 0;
}

static int aic3x_set_power(struct snd_soc_component *component, int power)
{
	struct aic3x_priv *aic3x = snd_soc_component_get_drvdata(component);
	unsigned int pll_c, pll_d;
	int ret;

	if (power) {
		ret = regulator_bulk_enable(ARRAY_SIZE(aic3x->supplies),
					    aic3x->supplies);
		if (ret)
			goto out;
		aic3x->power = 1;

		if (gpio_is_valid(aic3x->gpio_reset)) {
			udelay(1);
			gpio_set_value(aic3x->gpio_reset, 1);
		}

		/* Sync reg_cache with the hardware */
		regcache_cache_only(aic3x->regmap, false);
		regcache_sync(aic3x->regmap);

		/* Rewrite paired PLL D registers in case cached sync skipped
		 * writing one of them and thus caused other one also not
		 * being written
		 */
		pll_c = snd_soc_component_read(component, AIC3X_PLL_PROGC_REG);
		pll_d = snd_soc_component_read(component, AIC3X_PLL_PROGD_REG);
		if (pll_c == aic3x_reg[AIC3X_PLL_PROGC_REG].def ||
			pll_d == aic3x_reg[AIC3X_PLL_PROGD_REG].def) {
			snd_soc_component_write(component, AIC3X_PLL_PROGC_REG, pll_c);
			snd_soc_component_write(component, AIC3X_PLL_PROGD_REG, pll_d);
		}

		/*
		 * Delay is needed to reduce pop-noise after syncing back the
		 * registers
		 */
		mdelay(50);
	} else {
		/*
		 * Do soft reset to this codec instance in order to clear
		 * possible VDD leakage currents in case the supply regulators
		 * remain on
		 */
		snd_soc_component_write(component, AIC3X_RESET, SOFT_RESET);
		regcache_mark_dirty(aic3x->regmap);
		aic3x->power = 0;
		/* HW writes are needless when bias is off */
		regcache_cache_only(aic3x->regmap, true);
		ret = regulator_bulk_disable(ARRAY_SIZE(aic3x->supplies),
					     aic3x->supplies);
	}
out:
	return ret;
}

static int aic3x_set_bias_level(struct snd_soc_component *component,
				enum snd_soc_bias_level level)
{
	struct aic3x_priv *aic3x = snd_soc_component_get_drvdata(component);

	switch (level) {
	case SND_SOC_BIAS_ON:
		break;
	case SND_SOC_BIAS_PREPARE:
		if (snd_soc_component_get_bias_level(component) == SND_SOC_BIAS_STANDBY &&
		    aic3x->master) {
			/* enable pll */
			snd_soc_component_update_bits(component, AIC3X_PLL_PROGA_REG,
					    PLL_ENABLE, PLL_ENABLE);
		}
		break;
	case SND_SOC_BIAS_STANDBY:
		if (!aic3x->power)
			aic3x_set_power(component, 1);
		if (snd_soc_component_get_bias_level(component) == SND_SOC_BIAS_PREPARE &&
		    aic3x->master) {
			/* disable pll */
			snd_soc_component_update_bits(component, AIC3X_PLL_PROGA_REG,
					    PLL_ENABLE, 0);
		}
		break;
	case SND_SOC_BIAS_OFF:
		if (aic3x->power)
			aic3x_set_power(component, 0);
		break;
	}

	return 0;
}

#define AIC3X_RATES	SNDRV_PCM_RATE_8000_96000
#define AIC3X_FORMATS	(SNDRV_PCM_FMTBIT_S16_LE | SNDRV_PCM_FMTBIT_S20_3LE | \
			 SNDRV_PCM_FMTBIT_S24_3LE | SNDRV_PCM_FMTBIT_S24_LE | \
			 SNDRV_PCM_FMTBIT_S32_LE)

static const struct snd_soc_dai_ops aic3x_dai_ops = {
	.hw_params	= aic3x_hw_params,
	.prepare	= aic3x_prepare,
	.mute_stream	= aic3x_mute,
	.set_sysclk	= aic3x_set_dai_sysclk,
	.set_fmt	= aic3x_set_dai_fmt,
	.set_tdm_slot	= aic3x_set_dai_tdm_slot,
	.no_capture_mute = 1,
};

static struct snd_soc_dai_driver aic3x_dai = {
	.name = "tlv320aic3x-hifi",
	.playback = {
		.stream_name = "Playback",
		.channels_min = 2,
		.channels_max = 2,
		.rates = AIC3X_RATES,
		.formats = AIC3X_FORMATS,},
	.capture = {
		.stream_name = "Capture",
		.channels_min = 2,
		.channels_max = 2,
		.rates = AIC3X_RATES,
		.formats = AIC3X_FORMATS,},
	.ops = &aic3x_dai_ops,
	.symmetric_rates = 1,
};

static void aic3x_mono_init(struct snd_soc_component *component)
{
	/* DAC to Mono Line Out default volume and route to Output mixer */
	snd_soc_component_write(component, DACL1_2_MONOLOPM_VOL, DEFAULT_VOL | ROUTE_ON);
	snd_soc_component_write(component, DACR1_2_MONOLOPM_VOL, DEFAULT_VOL | ROUTE_ON);

	/* unmute all outputs */
	snd_soc_component_update_bits(component, MONOLOPM_CTRL, UNMUTE, UNMUTE);

	/* PGA to Mono Line Out default volume, disconnect from Output Mixer */
	snd_soc_component_write(component, PGAL_2_MONOLOPM_VOL, DEFAULT_VOL);
	snd_soc_component_write(component, PGAR_2_MONOLOPM_VOL, DEFAULT_VOL);

	/* Line2 to Mono Out default volume, disconnect from Output Mixer */
	snd_soc_component_write(component, LINE2L_2_MONOLOPM_VOL, DEFAULT_VOL);
	snd_soc_component_write(component, LINE2R_2_MONOLOPM_VOL, DEFAULT_VOL);
}

/*
 * initialise the AIC3X driver
 * register the mixer and dsp interfaces with the kernel
 */
static int aic3x_init(struct snd_soc_component *component)
{
	struct aic3x_priv *aic3x = snd_soc_component_get_drvdata(component);

	snd_soc_component_write(component, AIC3X_PAGE_SELECT, PAGE0_SELECT);
	snd_soc_component_write(component, AIC3X_RESET, SOFT_RESET);

	/* DAC default volume and mute */
	snd_soc_component_write(component, LDAC_VOL, DEFAULT_VOL | MUTE_ON);
	snd_soc_component_write(component, RDAC_VOL, DEFAULT_VOL | MUTE_ON);

	/* DAC to HP default volume and route to Output mixer */
	snd_soc_component_write(component, DACL1_2_HPLOUT_VOL, DEFAULT_VOL | ROUTE_ON);
	snd_soc_component_write(component, DACR1_2_HPROUT_VOL, DEFAULT_VOL | ROUTE_ON);
	snd_soc_component_write(component, DACL1_2_HPLCOM_VOL, DEFAULT_VOL | ROUTE_ON);
	snd_soc_component_write(component, DACR1_2_HPRCOM_VOL, DEFAULT_VOL | ROUTE_ON);
	/* DAC to Line Out default volume and route to Output mixer */
	snd_soc_component_write(component, DACL1_2_LLOPM_VOL, DEFAULT_VOL | ROUTE_ON);
	snd_soc_component_write(component, DACR1_2_RLOPM_VOL, DEFAULT_VOL | ROUTE_ON);

	/* unmute all outputs */
	snd_soc_component_update_bits(component, LLOPM_CTRL, UNMUTE, UNMUTE);
	snd_soc_component_update_bits(component, RLOPM_CTRL, UNMUTE, UNMUTE);
	snd_soc_component_update_bits(component, HPLOUT_CTRL, UNMUTE, UNMUTE);
	snd_soc_component_update_bits(component, HPROUT_CTRL, UNMUTE, UNMUTE);
	snd_soc_component_update_bits(component, HPLCOM_CTRL, UNMUTE, UNMUTE);
	snd_soc_component_update_bits(component, HPRCOM_CTRL, UNMUTE, UNMUTE);

	/* ADC default volume and unmute */
	snd_soc_component_write(component, LADC_VOL, DEFAULT_GAIN);
	snd_soc_component_write(component, RADC_VOL, DEFAULT_GAIN);
	/* By default route Line1 to ADC PGA mixer */
	snd_soc_component_write(component, LINE1L_2_LADC_CTRL, 0x0);
	snd_soc_component_write(component, LINE1R_2_RADC_CTRL, 0x0);

	/* PGA to HP Bypass default volume, disconnect from Output Mixer */
	snd_soc_component_write(component, PGAL_2_HPLOUT_VOL, DEFAULT_VOL);
	snd_soc_component_write(component, PGAR_2_HPROUT_VOL, DEFAULT_VOL);
	snd_soc_component_write(component, PGAL_2_HPLCOM_VOL, DEFAULT_VOL);
	snd_soc_component_write(component, PGAR_2_HPRCOM_VOL, DEFAULT_VOL);
	/* PGA to Line Out default volume, disconnect from Output Mixer */
	snd_soc_component_write(component, PGAL_2_LLOPM_VOL, DEFAULT_VOL);
	snd_soc_component_write(component, PGAR_2_RLOPM_VOL, DEFAULT_VOL);

	/* On tlv320aic3104, these registers are reserved and must not be written */
	if (aic3x->model != AIC3X_MODEL_3104) {
		/* Line2 to HP Bypass default volume, disconnect from Output Mixer */
		snd_soc_component_write(component, LINE2L_2_HPLOUT_VOL, DEFAULT_VOL);
		snd_soc_component_write(component, LINE2R_2_HPROUT_VOL, DEFAULT_VOL);
		snd_soc_component_write(component, LINE2L_2_HPLCOM_VOL, DEFAULT_VOL);
		snd_soc_component_write(component, LINE2R_2_HPRCOM_VOL, DEFAULT_VOL);
		/* Line2 Line Out default volume, disconnect from Output Mixer */
		snd_soc_component_write(component, LINE2L_2_LLOPM_VOL, DEFAULT_VOL);
		snd_soc_component_write(component, LINE2R_2_RLOPM_VOL, DEFAULT_VOL);
	}

	switch (aic3x->model) {
	case AIC3X_MODEL_3X:
	case AIC3X_MODEL_33:
		aic3x_mono_init(component);
		break;
	case AIC3X_MODEL_3007:
		snd_soc_component_write(component, CLASSD_CTRL, 0);
		break;
	}

	/*  Output common-mode voltage = 1.5 V */
	snd_soc_component_update_bits(component, HPOUT_SC, HPOUT_SC_OCMV_MASK,
			    aic3x->ocmv << HPOUT_SC_OCMV_SHIFT);

	return 0;
}

static bool aic3x_is_shared_reset(struct aic3x_priv *aic3x)
{
	struct aic3x_priv *a;

	list_for_each_entry(a, &reset_list, list) {
		if (gpio_is_valid(aic3x->gpio_reset) &&
		    aic3x->gpio_reset == a->gpio_reset)
			return true;
	}

	return false;
}

static int aic3x_probe(struct snd_soc_component *component)
{
	struct aic3x_priv *aic3x = snd_soc_component_get_drvdata(component);
	int ret, i;

	aic3x->component = component;

	for (i = 0; i < ARRAY_SIZE(aic3x->supplies); i++) {
		aic3x->disable_nb[i].nb.notifier_call = aic3x_regulator_event;
		aic3x->disable_nb[i].aic3x = aic3x;
		ret = devm_regulator_register_notifier(
						aic3x->supplies[i].consumer,
						&aic3x->disable_nb[i].nb);
		if (ret) {
			dev_err(component->dev,
				"Failed to request regulator notifier: %d\n",
				 ret);
			return ret;
		}
	}

	regcache_mark_dirty(aic3x->regmap);
	aic3x_init(component);

	if (aic3x->setup) {
		if (aic3x->model != AIC3X_MODEL_3104) {
			/* setup GPIO functions */
			snd_soc_component_write(component, AIC3X_GPIO1_REG,
				      (aic3x->setup->gpio_func[0] & 0xf) << 4);
			snd_soc_component_write(component, AIC3X_GPIO2_REG,
				      (aic3x->setup->gpio_func[1] & 0xf) << 4);
		} else {
			dev_warn(component->dev, "GPIO functionality is not supported on tlv320aic3104\n");
		}
	}

	switch (aic3x->model) {
	case AIC3X_MODEL_3X:
	case AIC3X_MODEL_33:
		snd_soc_add_component_controls(component, aic3x_extra_snd_controls,
				ARRAY_SIZE(aic3x_extra_snd_controls));
		snd_soc_add_component_controls(component, aic3x_mono_controls,
				ARRAY_SIZE(aic3x_mono_controls));
		break;
	case AIC3X_MODEL_3007:
		snd_soc_add_component_controls(component, aic3x_extra_snd_controls,
				ARRAY_SIZE(aic3x_extra_snd_controls));
		snd_soc_add_component_controls(component,
				&aic3x_classd_amp_gain_ctrl, 1);
		break;
	case AIC3X_MODEL_3104:
		break;
	}

	/* set mic bias voltage */
	switch (aic3x->micbias_vg) {
	case AIC3X_MICBIAS_2_0V:
	case AIC3X_MICBIAS_2_5V:
	case AIC3X_MICBIAS_AVDDV:
		snd_soc_component_update_bits(component, MICBIAS_CTRL,
				    MICBIAS_LEVEL_MASK,
				    (aic3x->micbias_vg) << MICBIAS_LEVEL_SHIFT);
		break;
	case AIC3X_MICBIAS_OFF:
		/*
		 * noting to do. target won't enter here. This is just to avoid
		 * compile time warning "warning: enumeration value
		 * 'AIC3X_MICBIAS_OFF' not handled in switch"
		 */
		break;
	}

	aic3x_add_widgets(component);

	return 0;
}

static const struct snd_soc_component_driver soc_component_dev_aic3x = {
	.set_bias_level		= aic3x_set_bias_level,
	.probe			= aic3x_probe,
	.controls		= aic3x_snd_controls,
	.num_controls		= ARRAY_SIZE(aic3x_snd_controls),
	.dapm_widgets		= aic3x_dapm_widgets,
	.num_dapm_widgets	= ARRAY_SIZE(aic3x_dapm_widgets),
	.dapm_routes		= intercon,
	.num_dapm_routes	= ARRAY_SIZE(intercon),
	.use_pmdown_time	= 1,
	.endianness		= 1,
	.non_legacy_dai_naming	= 1,
};

static void aic3x_configure_ocmv(struct i2c_client *client)
{
	struct device_node *np = client->dev.of_node;
	struct aic3x_priv *aic3x = i2c_get_clientdata(client);
	u32 value;
	int dvdd, avdd;

	if (np && !of_property_read_u32(np, "ai3x-ocmv", &value)) {
		/* OCMV setting is forced by DT */
		if (value <= 3) {
			aic3x->ocmv = value;
			return;
		}
	}

	dvdd = regulator_get_voltage(aic3x->supplies[1].consumer);
	avdd = regulator_get_voltage(aic3x->supplies[2].consumer);

	if (avdd > 3600000 || dvdd > 1950000) {
		dev_warn(&client->dev,
			 "Too high supply voltage(s) AVDD: %d, DVDD: %d\n",
			 avdd, dvdd);
	} else if (avdd == 3600000 && dvdd == 1950000) {
		aic3x->ocmv = HPOUT_SC_OCMV_1_8V;
	} else if (avdd > 3300000 && dvdd > 1800000) {
		aic3x->ocmv = HPOUT_SC_OCMV_1_65V;
	} else if (avdd > 3000000 && dvdd > 1650000) {
		aic3x->ocmv = HPOUT_SC_OCMV_1_5V;
	} else if (avdd >= 2700000 && dvdd >= 1525000) {
		aic3x->ocmv = HPOUT_SC_OCMV_1_35V;
	} else {
		dev_warn(&client->dev,
			 "Invalid supply voltage(s) AVDD: %d, DVDD: %d\n",
			 avdd, dvdd);
	}
}

<<<<<<< HEAD
static struct snd_soc_codec_driver soc_codec_dev_aic3x = {
	.set_bias_level = aic3x_set_bias_level,
	.idle_bias_off = true,
	.probe = aic3x_probe,
	.remove = aic3x_remove,
	.component_driver = {
		.controls		= aic3x_snd_controls,
		.num_controls		= ARRAY_SIZE(aic3x_snd_controls),
		.dapm_widgets		= aic3x_dapm_widgets,
		.num_dapm_widgets	= ARRAY_SIZE(aic3x_dapm_widgets),
		.dapm_routes		= intercon,
		.num_dapm_routes	= ARRAY_SIZE(intercon),
	},
};

=======
>>>>>>> 24b8d41d
/*
 * AIC3X 2 wire address can be up to 4 devices with device addresses
 * 0x18, 0x19, 0x1A, 0x1B
 */

static const struct i2c_device_id aic3x_i2c_id[] = {
	{ "tlv320aic3x", AIC3X_MODEL_3X },
	{ "tlv320aic33", AIC3X_MODEL_33 },
	{ "tlv320aic3007", AIC3X_MODEL_3007 },
	{ "tlv320aic3106", AIC3X_MODEL_3X },
	{ "tlv320aic3104", AIC3X_MODEL_3104 },
	{ }
};
MODULE_DEVICE_TABLE(i2c, aic3x_i2c_id);

static const struct reg_sequence aic3007_class_d[] = {
	/* Class-D speaker driver init; datasheet p. 46 */
	{ AIC3X_PAGE_SELECT, 0x0D },
	{ 0xD, 0x0D },
	{ 0x8, 0x5C },
	{ 0x8, 0x5D },
	{ 0x8, 0x5C },
	{ AIC3X_PAGE_SELECT, 0x00 },
};

/*
 * If the i2c layer weren't so broken, we could pass this kind of data
 * around
 */
static int aic3x_i2c_probe(struct i2c_client *i2c,
			   const struct i2c_device_id *id)
{
	struct aic3x_pdata *pdata = i2c->dev.platform_data;
	struct aic3x_priv *aic3x;
	struct aic3x_setup_data *ai3x_setup;
	struct device_node *np = i2c->dev.of_node;
	int ret, i;
	u32 value;

	aic3x = devm_kzalloc(&i2c->dev, sizeof(struct aic3x_priv), GFP_KERNEL);
	if (!aic3x)
		return -ENOMEM;

	aic3x->regmap = devm_regmap_init_i2c(i2c, &aic3x_regmap);
	if (IS_ERR(aic3x->regmap)) {
		ret = PTR_ERR(aic3x->regmap);
		return ret;
	}

	regcache_cache_only(aic3x->regmap, true);

	i2c_set_clientdata(i2c, aic3x);
	if (pdata) {
		aic3x->gpio_reset = pdata->gpio_reset;
		aic3x->setup = pdata->setup;
		aic3x->micbias_vg = pdata->micbias_vg;
	} else if (np) {
		ai3x_setup = devm_kzalloc(&i2c->dev, sizeof(*ai3x_setup),
								GFP_KERNEL);
		if (!ai3x_setup)
			return -ENOMEM;

		ret = of_get_named_gpio(np, "reset-gpios", 0);
		if (ret >= 0) {
			aic3x->gpio_reset = ret;
		} else {
			ret = of_get_named_gpio(np, "gpio-reset", 0);
			if (ret > 0) {
				dev_warn(&i2c->dev, "Using deprecated property \"gpio-reset\", please update your DT");
				aic3x->gpio_reset = ret;
			} else {
				aic3x->gpio_reset = -1;
			}
		}

		if (of_property_read_u32_array(np, "ai3x-gpio-func",
					ai3x_setup->gpio_func, 2) >= 0) {
			aic3x->setup = ai3x_setup;
		}

		if (!of_property_read_u32(np, "ai3x-micbias-vg", &value)) {
			switch (value) {
			case 1 :
				aic3x->micbias_vg = AIC3X_MICBIAS_2_0V;
				break;
			case 2 :
				aic3x->micbias_vg = AIC3X_MICBIAS_2_5V;
				break;
			case 3 :
				aic3x->micbias_vg = AIC3X_MICBIAS_AVDDV;
				break;
			default :
				aic3x->micbias_vg = AIC3X_MICBIAS_OFF;
				dev_err(&i2c->dev, "Unsuitable MicBias voltage "
							"found in DT\n");
			}
		} else {
			aic3x->micbias_vg = AIC3X_MICBIAS_OFF;
		}

	} else {
		aic3x->gpio_reset = -1;
	}

	aic3x->model = id->driver_data;

	if (gpio_is_valid(aic3x->gpio_reset) &&
	    !aic3x_is_shared_reset(aic3x)) {
		ret = gpio_request(aic3x->gpio_reset, "tlv320aic3x reset");
		if (ret != 0)
			goto err;
		gpio_direction_output(aic3x->gpio_reset, 0);
	}

	for (i = 0; i < ARRAY_SIZE(aic3x->supplies); i++)
		aic3x->supplies[i].supply = aic3x_supply_names[i];

	ret = devm_regulator_bulk_get(&i2c->dev, ARRAY_SIZE(aic3x->supplies),
				      aic3x->supplies);
	if (ret != 0) {
		dev_err(&i2c->dev, "Failed to request supplies: %d\n", ret);
		goto err_gpio;
	}

	aic3x_configure_ocmv(i2c);

	if (aic3x->model == AIC3X_MODEL_3007) {
		ret = regmap_register_patch(aic3x->regmap, aic3007_class_d,
					    ARRAY_SIZE(aic3007_class_d));
		if (ret != 0)
			dev_err(&i2c->dev, "Failed to init class D: %d\n",
				ret);
	}

	ret = devm_snd_soc_register_component(&i2c->dev,
			&soc_component_dev_aic3x, &aic3x_dai, 1);

	if (ret != 0)
		goto err_gpio;

	INIT_LIST_HEAD(&aic3x->list);
	list_add(&aic3x->list, &reset_list);

	return 0;

err_gpio:
	if (gpio_is_valid(aic3x->gpio_reset) &&
	    !aic3x_is_shared_reset(aic3x))
		gpio_free(aic3x->gpio_reset);
err:
	return ret;
}

static int aic3x_i2c_remove(struct i2c_client *client)
{
	struct aic3x_priv *aic3x = i2c_get_clientdata(client);

	list_del(&aic3x->list);

	if (gpio_is_valid(aic3x->gpio_reset) &&
	    !aic3x_is_shared_reset(aic3x)) {
		gpio_set_value(aic3x->gpio_reset, 0);
		gpio_free(aic3x->gpio_reset);
	}
	return 0;
}

#if defined(CONFIG_OF)
static const struct of_device_id tlv320aic3x_of_match[] = {
	{ .compatible = "ti,tlv320aic3x", },
	{ .compatible = "ti,tlv320aic33" },
	{ .compatible = "ti,tlv320aic3007" },
	{ .compatible = "ti,tlv320aic3106" },
	{ .compatible = "ti,tlv320aic3104" },
	{},
};
MODULE_DEVICE_TABLE(of, tlv320aic3x_of_match);
#endif

/* machine i2c codec control layer */
static struct i2c_driver aic3x_i2c_driver = {
	.driver = {
		.name = "tlv320aic3x-codec",
		.of_match_table = of_match_ptr(tlv320aic3x_of_match),
	},
	.probe	= aic3x_i2c_probe,
	.remove = aic3x_i2c_remove,
	.id_table = aic3x_i2c_id,
};

module_i2c_driver(aic3x_i2c_driver);

MODULE_DESCRIPTION("ASoC TLV320AIC3X codec driver");
MODULE_AUTHOR("Vladimir Barinov");
MODULE_LICENSE("GPL");<|MERGE_RESOLUTION|>--- conflicted
+++ resolved
@@ -1742,24 +1742,6 @@
 	}
 }
 
-<<<<<<< HEAD
-static struct snd_soc_codec_driver soc_codec_dev_aic3x = {
-	.set_bias_level = aic3x_set_bias_level,
-	.idle_bias_off = true,
-	.probe = aic3x_probe,
-	.remove = aic3x_remove,
-	.component_driver = {
-		.controls		= aic3x_snd_controls,
-		.num_controls		= ARRAY_SIZE(aic3x_snd_controls),
-		.dapm_widgets		= aic3x_dapm_widgets,
-		.num_dapm_widgets	= ARRAY_SIZE(aic3x_dapm_widgets),
-		.dapm_routes		= intercon,
-		.num_dapm_routes	= ARRAY_SIZE(intercon),
-	},
-};
-
-=======
->>>>>>> 24b8d41d
 /*
  * AIC3X 2 wire address can be up to 4 devices with device addresses
  * 0x18, 0x19, 0x1A, 0x1B
