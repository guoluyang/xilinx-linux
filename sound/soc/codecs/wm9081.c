--- conflicted
+++ resolved
@@ -1272,24 +1272,6 @@
 	return 0;
 }
 
-<<<<<<< HEAD
-static const struct snd_soc_codec_driver soc_codec_dev_wm9081 = {
-	.probe = 	wm9081_probe,
-
-	.set_sysclk = wm9081_set_sysclk,
-	.set_bias_level = wm9081_set_bias_level,
-
-	.idle_bias_off = true,
-
-	.component_driver = {
-		.controls		= wm9081_snd_controls,
-		.num_controls		= ARRAY_SIZE(wm9081_snd_controls),
-		.dapm_widgets		= wm9081_dapm_widgets,
-		.num_dapm_widgets	= ARRAY_SIZE(wm9081_dapm_widgets),
-		.dapm_routes		= wm9081_audio_paths,
-		.num_dapm_routes	= ARRAY_SIZE(wm9081_audio_paths),
-	},
-=======
 static const struct snd_soc_component_driver soc_component_dev_wm9081 = {
 	.probe			= wm9081_probe,
 	.set_sysclk		= wm9081_set_sysclk,
@@ -1303,7 +1285,6 @@
 	.use_pmdown_time	= 1,
 	.endianness		= 1,
 	.non_legacy_dai_naming	= 1,
->>>>>>> 24b8d41d
 };
 
 static const struct regmap_config wm9081_regmap = {
