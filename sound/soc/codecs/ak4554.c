// SPDX-License-Identifier: GPL-2.0
// ak4554.c
//
// Copyright (C) 2013 Renesas Solutions Corp.
// Kuninori Morimoto <kuninori.morimoto.gx@renesas.com>

#include <linux/module.h>
#include <sound/soc.h>

/*
 * ak4554 is very simple DA/AD converter which has no setting register.
 *
 * CAUTION
 *
 * ak4554 playback format is SND_SOC_DAIFMT_RIGHT_J,
 * and,   capture  format is SND_SOC_DAIFMT_LEFT_J
 * on same bit clock, LR clock.
 * But, this driver doesn't have snd_soc_dai_ops :: set_fmt
 *
 * CPU/Codec DAI image
 *
 * CPU-DAI1 (plaback only fmt = RIGHT_J) --+-- ak4554
 *					   |
 * CPU-DAI2 (capture only fmt = LEFT_J) ---+
 */

static const struct snd_soc_dapm_widget ak4554_dapm_widgets[] = {
SND_SOC_DAPM_INPUT("AINL"),
SND_SOC_DAPM_INPUT("AINR"),

SND_SOC_DAPM_OUTPUT("AOUTL"),
SND_SOC_DAPM_OUTPUT("AOUTR"),
};

static const struct snd_soc_dapm_route ak4554_dapm_routes[] = {
	{ "Capture", NULL, "AINL" },
	{ "Capture", NULL, "AINR" },

	{ "AOUTL", NULL, "Playback" },
	{ "AOUTR", NULL, "Playback" },
};

static struct snd_soc_dai_driver ak4554_dai = {
	.name = "ak4554-hifi",
	.playback = {
		.stream_name = "Playback",
		.channels_min = 2,
		.channels_max = 2,
		.rates = SNDRV_PCM_RATE_8000_48000,
		.formats = SNDRV_PCM_FMTBIT_S16_LE,
	},
	.capture = {
		.stream_name = "Capture",
		.channels_min = 2,
		.channels_max = 2,
		.rates = SNDRV_PCM_RATE_8000_48000,
		.formats = SNDRV_PCM_FMTBIT_S16_LE,
	},
	.symmetric_rates = 1,
};

<<<<<<< HEAD
static struct snd_soc_codec_driver soc_codec_dev_ak4554 = {
	.component_driver = {
		.dapm_widgets		= ak4554_dapm_widgets,
		.num_dapm_widgets	= ARRAY_SIZE(ak4554_dapm_widgets),
		.dapm_routes		= ak4554_dapm_routes,
		.num_dapm_routes	= ARRAY_SIZE(ak4554_dapm_routes),
	},
=======
static const struct snd_soc_component_driver soc_component_dev_ak4554 = {
	.dapm_widgets		= ak4554_dapm_widgets,
	.num_dapm_widgets	= ARRAY_SIZE(ak4554_dapm_widgets),
	.dapm_routes		= ak4554_dapm_routes,
	.num_dapm_routes	= ARRAY_SIZE(ak4554_dapm_routes),
	.idle_bias_on		= 1,
	.use_pmdown_time	= 1,
	.endianness		= 1,
	.non_legacy_dai_naming	= 1,
>>>>>>> 24b8d41d
};

static int ak4554_soc_probe(struct platform_device *pdev)
{
	return devm_snd_soc_register_component(&pdev->dev,
				      &soc_component_dev_ak4554,
				      &ak4554_dai, 1);
}

static const struct of_device_id ak4554_of_match[] = {
	{ .compatible = "asahi-kasei,ak4554" },
	{},
};
MODULE_DEVICE_TABLE(of, ak4554_of_match);

static struct platform_driver ak4554_driver = {
	.driver = {
		.name = "ak4554-adc-dac",
		.of_match_table = ak4554_of_match,
	},
	.probe	= ak4554_soc_probe,
};
module_platform_driver(ak4554_driver);

MODULE_LICENSE("GPL v2");
MODULE_DESCRIPTION("SoC AK4554 driver");
MODULE_AUTHOR("Kuninori Morimoto <kuninori.morimoto.gx@renesas.com>");<|MERGE_RESOLUTION|>--- conflicted
+++ resolved
@@ -59,15 +59,6 @@
 	.symmetric_rates = 1,
 };
 
-<<<<<<< HEAD
-static struct snd_soc_codec_driver soc_codec_dev_ak4554 = {
-	.component_driver = {
-		.dapm_widgets		= ak4554_dapm_widgets,
-		.num_dapm_widgets	= ARRAY_SIZE(ak4554_dapm_widgets),
-		.dapm_routes		= ak4554_dapm_routes,
-		.num_dapm_routes	= ARRAY_SIZE(ak4554_dapm_routes),
-	},
-=======
 static const struct snd_soc_component_driver soc_component_dev_ak4554 = {
 	.dapm_widgets		= ak4554_dapm_widgets,
 	.num_dapm_widgets	= ARRAY_SIZE(ak4554_dapm_widgets),
@@ -77,7 +68,6 @@
 	.use_pmdown_time	= 1,
 	.endianness		= 1,
 	.non_legacy_dai_naming	= 1,
->>>>>>> 24b8d41d
 };
 
 static int ak4554_soc_probe(struct platform_device *pdev)
