// SPDX-License-Identifier: GPL-2.0-only
/*
 * rt5651.c  --  RT5651 ALSA SoC audio codec driver
 *
 * Copyright 2014 Realtek Semiconductor Corp.
 * Author: Bard Liao <bardliao@realtek.com>
 */

#include <linux/module.h>
#include <linux/init.h>
#include <linux/delay.h>
#include <linux/pm.h>
#include <linux/gpio/consumer.h>
#include <linux/i2c.h>
#include <linux/regmap.h>
#include <linux/platform_device.h>
#include <linux/spi/spi.h>
#include <linux/acpi.h>
#include <sound/core.h>
#include <sound/pcm.h>
#include <sound/pcm_params.h>
#include <sound/soc.h>
#include <sound/soc-dapm.h>
#include <sound/initval.h>
#include <sound/tlv.h>
#include <sound/jack.h>

#include "rl6231.h"
#include "rt5651.h"

#define RT5651_DEVICE_ID_VALUE 0x6281

#define RT5651_PR_RANGE_BASE (0xff + 1)
#define RT5651_PR_SPACING 0x100

#define RT5651_PR_BASE (RT5651_PR_RANGE_BASE + (0 * RT5651_PR_SPACING))

static const struct regmap_range_cfg rt5651_ranges[] = {
	{ .name = "PR", .range_min = RT5651_PR_BASE,
	  .range_max = RT5651_PR_BASE + 0xb4,
	  .selector_reg = RT5651_PRIV_INDEX,
	  .selector_mask = 0xff,
	  .selector_shift = 0x0,
	  .window_start = RT5651_PRIV_DATA,
	  .window_len = 0x1, },
};

static const struct reg_sequence init_list[] = {
	{RT5651_PR_BASE + 0x3d,	0x3e00},
};

static const struct reg_default rt5651_reg[] = {
	{ 0x00, 0x0000 },
	{ 0x02, 0xc8c8 },
	{ 0x03, 0xc8c8 },
	{ 0x05, 0x0000 },
	{ 0x0d, 0x0000 },
	{ 0x0e, 0x0000 },
	{ 0x0f, 0x0808 },
	{ 0x10, 0x0808 },
	{ 0x19, 0xafaf },
	{ 0x1a, 0xafaf },
	{ 0x1b, 0x0c00 },
	{ 0x1c, 0x2f2f },
	{ 0x1d, 0x2f2f },
	{ 0x1e, 0x0000 },
	{ 0x27, 0x7860 },
	{ 0x28, 0x7070 },
	{ 0x29, 0x8080 },
	{ 0x2a, 0x5252 },
	{ 0x2b, 0x5454 },
	{ 0x2f, 0x0000 },
	{ 0x30, 0x5000 },
	{ 0x3b, 0x0000 },
	{ 0x3c, 0x006f },
	{ 0x3d, 0x0000 },
	{ 0x3e, 0x006f },
	{ 0x45, 0x6000 },
	{ 0x4d, 0x0000 },
	{ 0x4e, 0x0000 },
	{ 0x4f, 0x0279 },
	{ 0x50, 0x0000 },
	{ 0x51, 0x0000 },
	{ 0x52, 0x0279 },
	{ 0x53, 0xf000 },
	{ 0x61, 0x0000 },
	{ 0x62, 0x0000 },
	{ 0x63, 0x00c0 },
	{ 0x64, 0x0000 },
	{ 0x65, 0x0000 },
	{ 0x66, 0x0000 },
	{ 0x70, 0x8000 },
	{ 0x71, 0x8000 },
	{ 0x73, 0x1104 },
	{ 0x74, 0x0c00 },
	{ 0x75, 0x1400 },
	{ 0x77, 0x0c00 },
	{ 0x78, 0x4000 },
	{ 0x79, 0x0123 },
	{ 0x80, 0x0000 },
	{ 0x81, 0x0000 },
	{ 0x82, 0x0000 },
	{ 0x83, 0x0800 },
	{ 0x84, 0x0000 },
	{ 0x85, 0x0008 },
	{ 0x89, 0x0000 },
	{ 0x8e, 0x0004 },
	{ 0x8f, 0x1100 },
	{ 0x90, 0x0000 },
	{ 0x93, 0x2000 },
	{ 0x94, 0x0200 },
	{ 0xb0, 0x2080 },
	{ 0xb1, 0x0000 },
	{ 0xb4, 0x2206 },
	{ 0xb5, 0x1f00 },
	{ 0xb6, 0x0000 },
	{ 0xbb, 0x0000 },
	{ 0xbc, 0x0000 },
	{ 0xbd, 0x0000 },
	{ 0xbe, 0x0000 },
	{ 0xbf, 0x0000 },
	{ 0xc0, 0x0400 },
	{ 0xc1, 0x0000 },
	{ 0xc2, 0x0000 },
	{ 0xcf, 0x0013 },
	{ 0xd0, 0x0680 },
	{ 0xd1, 0x1c17 },
	{ 0xd3, 0xb320 },
	{ 0xd9, 0x0809 },
	{ 0xfa, 0x0010 },
	{ 0xfe, 0x10ec },
	{ 0xff, 0x6281 },
};

static bool rt5651_volatile_register(struct device *dev,  unsigned int reg)
{
	int i;

	for (i = 0; i < ARRAY_SIZE(rt5651_ranges); i++) {
		if ((reg >= rt5651_ranges[i].window_start &&
		     reg <= rt5651_ranges[i].window_start +
		     rt5651_ranges[i].window_len) ||
		    (reg >= rt5651_ranges[i].range_min &&
		     reg <= rt5651_ranges[i].range_max)) {
			return true;
		}
	}

	switch (reg) {
	case RT5651_RESET:
	case RT5651_PRIV_DATA:
	case RT5651_EQ_CTRL1:
	case RT5651_ALC_1:
	case RT5651_IRQ_CTRL2:
	case RT5651_INT_IRQ_ST:
	case RT5651_PGM_REG_ARR1:
	case RT5651_PGM_REG_ARR3:
	case RT5651_VENDOR_ID:
	case RT5651_DEVICE_ID:
		return true;
	default:
		return false;
	}
}

static bool rt5651_readable_register(struct device *dev, unsigned int reg)
{
	int i;

	for (i = 0; i < ARRAY_SIZE(rt5651_ranges); i++) {
		if ((reg >= rt5651_ranges[i].window_start &&
		     reg <= rt5651_ranges[i].window_start +
		     rt5651_ranges[i].window_len) ||
		    (reg >= rt5651_ranges[i].range_min &&
		     reg <= rt5651_ranges[i].range_max)) {
			return true;
		}
	}

	switch (reg) {
	case RT5651_RESET:
	case RT5651_VERSION_ID:
	case RT5651_VENDOR_ID:
	case RT5651_DEVICE_ID:
	case RT5651_HP_VOL:
	case RT5651_LOUT_CTRL1:
	case RT5651_LOUT_CTRL2:
	case RT5651_IN1_IN2:
	case RT5651_IN3:
	case RT5651_INL1_INR1_VOL:
	case RT5651_INL2_INR2_VOL:
	case RT5651_DAC1_DIG_VOL:
	case RT5651_DAC2_DIG_VOL:
	case RT5651_DAC2_CTRL:
	case RT5651_ADC_DIG_VOL:
	case RT5651_ADC_DATA:
	case RT5651_ADC_BST_VOL:
	case RT5651_STO1_ADC_MIXER:
	case RT5651_STO2_ADC_MIXER:
	case RT5651_AD_DA_MIXER:
	case RT5651_STO_DAC_MIXER:
	case RT5651_DD_MIXER:
	case RT5651_DIG_INF_DATA:
	case RT5651_PDM_CTL:
	case RT5651_REC_L1_MIXER:
	case RT5651_REC_L2_MIXER:
	case RT5651_REC_R1_MIXER:
	case RT5651_REC_R2_MIXER:
	case RT5651_HPO_MIXER:
	case RT5651_OUT_L1_MIXER:
	case RT5651_OUT_L2_MIXER:
	case RT5651_OUT_L3_MIXER:
	case RT5651_OUT_R1_MIXER:
	case RT5651_OUT_R2_MIXER:
	case RT5651_OUT_R3_MIXER:
	case RT5651_LOUT_MIXER:
	case RT5651_PWR_DIG1:
	case RT5651_PWR_DIG2:
	case RT5651_PWR_ANLG1:
	case RT5651_PWR_ANLG2:
	case RT5651_PWR_MIXER:
	case RT5651_PWR_VOL:
	case RT5651_PRIV_INDEX:
	case RT5651_PRIV_DATA:
	case RT5651_I2S1_SDP:
	case RT5651_I2S2_SDP:
	case RT5651_ADDA_CLK1:
	case RT5651_ADDA_CLK2:
	case RT5651_DMIC:
	case RT5651_TDM_CTL_1:
	case RT5651_TDM_CTL_2:
	case RT5651_TDM_CTL_3:
	case RT5651_GLB_CLK:
	case RT5651_PLL_CTRL1:
	case RT5651_PLL_CTRL2:
	case RT5651_PLL_MODE_1:
	case RT5651_PLL_MODE_2:
	case RT5651_PLL_MODE_3:
	case RT5651_PLL_MODE_4:
	case RT5651_PLL_MODE_5:
	case RT5651_PLL_MODE_6:
	case RT5651_PLL_MODE_7:
	case RT5651_DEPOP_M1:
	case RT5651_DEPOP_M2:
	case RT5651_DEPOP_M3:
	case RT5651_CHARGE_PUMP:
	case RT5651_MICBIAS:
	case RT5651_A_JD_CTL1:
	case RT5651_EQ_CTRL1:
	case RT5651_EQ_CTRL2:
	case RT5651_ALC_1:
	case RT5651_ALC_2:
	case RT5651_ALC_3:
	case RT5651_JD_CTRL1:
	case RT5651_JD_CTRL2:
	case RT5651_IRQ_CTRL1:
	case RT5651_IRQ_CTRL2:
	case RT5651_INT_IRQ_ST:
	case RT5651_GPIO_CTRL1:
	case RT5651_GPIO_CTRL2:
	case RT5651_GPIO_CTRL3:
	case RT5651_PGM_REG_ARR1:
	case RT5651_PGM_REG_ARR2:
	case RT5651_PGM_REG_ARR3:
	case RT5651_PGM_REG_ARR4:
	case RT5651_PGM_REG_ARR5:
	case RT5651_SCB_FUNC:
	case RT5651_SCB_CTRL:
	case RT5651_BASE_BACK:
	case RT5651_MP3_PLUS1:
	case RT5651_MP3_PLUS2:
	case RT5651_ADJ_HPF_CTRL1:
	case RT5651_ADJ_HPF_CTRL2:
	case RT5651_HP_CALIB_AMP_DET:
	case RT5651_HP_CALIB2:
	case RT5651_SV_ZCD1:
	case RT5651_SV_ZCD2:
	case RT5651_D_MISC:
	case RT5651_DUMMY2:
	case RT5651_DUMMY3:
		return true;
	default:
		return false;
	}
}

static const DECLARE_TLV_DB_SCALE(out_vol_tlv, -4650, 150, 0);
static const DECLARE_TLV_DB_SCALE(dac_vol_tlv, -65625, 375, 0);
static const DECLARE_TLV_DB_SCALE(in_vol_tlv, -3450, 150, 0);
static const DECLARE_TLV_DB_SCALE(adc_vol_tlv, -17625, 375, 0);
static const DECLARE_TLV_DB_SCALE(adc_bst_tlv, 0, 1200, 0);

/* {0, +20, +24, +30, +35, +40, +44, +50, +52} dB */
static const DECLARE_TLV_DB_RANGE(bst_tlv,
	0, 0, TLV_DB_SCALE_ITEM(0, 0, 0),
	1, 1, TLV_DB_SCALE_ITEM(2000, 0, 0),
	2, 2, TLV_DB_SCALE_ITEM(2400, 0, 0),
	3, 5, TLV_DB_SCALE_ITEM(3000, 500, 0),
	6, 6, TLV_DB_SCALE_ITEM(4400, 0, 0),
	7, 7, TLV_DB_SCALE_ITEM(5000, 0, 0),
	8, 8, TLV_DB_SCALE_ITEM(5200, 0, 0)
);

/* Interface data select */
static const char * const rt5651_data_select[] = {
	"Normal", "Swap", "left copy to right", "right copy to left"};

static SOC_ENUM_SINGLE_DECL(rt5651_if2_dac_enum, RT5651_DIG_INF_DATA,
				RT5651_IF2_DAC_SEL_SFT, rt5651_data_select);

static SOC_ENUM_SINGLE_DECL(rt5651_if2_adc_enum, RT5651_DIG_INF_DATA,
				RT5651_IF2_ADC_SEL_SFT, rt5651_data_select);

static const struct snd_kcontrol_new rt5651_snd_controls[] = {
	/* Headphone Output Volume */
	SOC_DOUBLE_TLV("HP Playback Volume", RT5651_HP_VOL,
		RT5651_L_VOL_SFT, RT5651_R_VOL_SFT, 39, 1, out_vol_tlv),
	/* OUTPUT Control */
	SOC_DOUBLE_TLV("OUT Playback Volume", RT5651_LOUT_CTRL1,
		RT5651_L_VOL_SFT, RT5651_R_VOL_SFT, 39, 1, out_vol_tlv),

	/* DAC Digital Volume */
	SOC_DOUBLE("DAC2 Playback Switch", RT5651_DAC2_CTRL,
		RT5651_M_DAC_L2_VOL_SFT, RT5651_M_DAC_R2_VOL_SFT, 1, 1),
	SOC_DOUBLE_TLV("DAC1 Playback Volume", RT5651_DAC1_DIG_VOL,
			RT5651_L_VOL_SFT, RT5651_R_VOL_SFT,
			175, 0, dac_vol_tlv),
	SOC_DOUBLE_TLV("Mono DAC Playback Volume", RT5651_DAC2_DIG_VOL,
			RT5651_L_VOL_SFT, RT5651_R_VOL_SFT,
			175, 0, dac_vol_tlv),
	/* IN1/IN2/IN3 Control */
	SOC_SINGLE_TLV("IN1 Boost", RT5651_IN1_IN2,
		RT5651_BST_SFT1, 8, 0, bst_tlv),
	SOC_SINGLE_TLV("IN2 Boost", RT5651_IN1_IN2,
		RT5651_BST_SFT2, 8, 0, bst_tlv),
	SOC_SINGLE_TLV("IN3 Boost", RT5651_IN3,
		RT5651_BST_SFT1, 8, 0, bst_tlv),
	/* INL/INR Volume Control */
	SOC_DOUBLE_TLV("IN Capture Volume", RT5651_INL1_INR1_VOL,
			RT5651_INL_VOL_SFT, RT5651_INR_VOL_SFT,
			31, 1, in_vol_tlv),
	/* ADC Digital Volume Control */
	SOC_DOUBLE("ADC Capture Switch", RT5651_ADC_DIG_VOL,
		RT5651_L_MUTE_SFT, RT5651_R_MUTE_SFT, 1, 1),
	SOC_DOUBLE_TLV("ADC Capture Volume", RT5651_ADC_DIG_VOL,
			RT5651_L_VOL_SFT, RT5651_R_VOL_SFT,
			127, 0, adc_vol_tlv),
	SOC_DOUBLE_TLV("Mono ADC Capture Volume", RT5651_ADC_DATA,
			RT5651_L_VOL_SFT, RT5651_R_VOL_SFT,
			127, 0, adc_vol_tlv),
	/* ADC Boost Volume Control */
	SOC_DOUBLE_TLV("ADC Boost Gain", RT5651_ADC_BST_VOL,
			RT5651_ADC_L_BST_SFT, RT5651_ADC_R_BST_SFT,
			3, 0, adc_bst_tlv),

	/* ASRC */
	SOC_SINGLE("IF1 ASRC Switch", RT5651_PLL_MODE_1,
		RT5651_STO1_T_SFT, 1, 0),
	SOC_SINGLE("IF2 ASRC Switch", RT5651_PLL_MODE_1,
		RT5651_STO2_T_SFT, 1, 0),
	SOC_SINGLE("DMIC ASRC Switch", RT5651_PLL_MODE_1,
		RT5651_DMIC_1_M_SFT, 1, 0),

	SOC_ENUM("ADC IF2 Data Switch", rt5651_if2_adc_enum),
	SOC_ENUM("DAC IF2 Data Switch", rt5651_if2_dac_enum),
};

/**
 * set_dmic_clk - Set parameter of dmic.
 *
 * @w: DAPM widget.
 * @kcontrol: The kcontrol of this widget.
 * @event: Event id.
 *
 */
static int set_dmic_clk(struct snd_soc_dapm_widget *w,
	struct snd_kcontrol *kcontrol, int event)
{
	struct snd_soc_component *component = snd_soc_dapm_to_component(w->dapm);
	struct rt5651_priv *rt5651 = snd_soc_component_get_drvdata(component);
	int idx, rate;

	rate = rt5651->sysclk / rl6231_get_pre_div(rt5651->regmap,
		RT5651_ADDA_CLK1, RT5651_I2S_PD1_SFT);
	idx = rl6231_calc_dmic_clk(rate);
	if (idx < 0)
		dev_err(component->dev, "Failed to set DMIC clock\n");
	else
		snd_soc_component_update_bits(component, RT5651_DMIC, RT5651_DMIC_CLK_MASK,
					idx << RT5651_DMIC_CLK_SFT);

	return idx;
}

/* Digital Mixer */
static const struct snd_kcontrol_new rt5651_sto1_adc_l_mix[] = {
	SOC_DAPM_SINGLE("ADC1 Switch", RT5651_STO1_ADC_MIXER,
			RT5651_M_STO1_ADC_L1_SFT, 1, 1),
	SOC_DAPM_SINGLE("ADC2 Switch", RT5651_STO1_ADC_MIXER,
			RT5651_M_STO1_ADC_L2_SFT, 1, 1),
};

static const struct snd_kcontrol_new rt5651_sto1_adc_r_mix[] = {
	SOC_DAPM_SINGLE("ADC1 Switch", RT5651_STO1_ADC_MIXER,
			RT5651_M_STO1_ADC_R1_SFT, 1, 1),
	SOC_DAPM_SINGLE("ADC2 Switch", RT5651_STO1_ADC_MIXER,
			RT5651_M_STO1_ADC_R2_SFT, 1, 1),
};

static const struct snd_kcontrol_new rt5651_sto2_adc_l_mix[] = {
	SOC_DAPM_SINGLE("ADC1 Switch", RT5651_STO2_ADC_MIXER,
			RT5651_M_STO2_ADC_L1_SFT, 1, 1),
	SOC_DAPM_SINGLE("ADC2 Switch", RT5651_STO2_ADC_MIXER,
			RT5651_M_STO2_ADC_L2_SFT, 1, 1),
};

static const struct snd_kcontrol_new rt5651_sto2_adc_r_mix[] = {
	SOC_DAPM_SINGLE("ADC1 Switch", RT5651_STO2_ADC_MIXER,
			RT5651_M_STO2_ADC_R1_SFT, 1, 1),
	SOC_DAPM_SINGLE("ADC2 Switch", RT5651_STO2_ADC_MIXER,
			RT5651_M_STO2_ADC_R2_SFT, 1, 1),
};

static const struct snd_kcontrol_new rt5651_dac_l_mix[] = {
	SOC_DAPM_SINGLE("Stereo ADC Switch", RT5651_AD_DA_MIXER,
			RT5651_M_ADCMIX_L_SFT, 1, 1),
	SOC_DAPM_SINGLE("INF1 Switch", RT5651_AD_DA_MIXER,
			RT5651_M_IF1_DAC_L_SFT, 1, 1),
};

static const struct snd_kcontrol_new rt5651_dac_r_mix[] = {
	SOC_DAPM_SINGLE("Stereo ADC Switch", RT5651_AD_DA_MIXER,
			RT5651_M_ADCMIX_R_SFT, 1, 1),
	SOC_DAPM_SINGLE("INF1 Switch", RT5651_AD_DA_MIXER,
			RT5651_M_IF1_DAC_R_SFT, 1, 1),
};

static const struct snd_kcontrol_new rt5651_sto_dac_l_mix[] = {
	SOC_DAPM_SINGLE("DAC L1 Switch", RT5651_STO_DAC_MIXER,
			RT5651_M_DAC_L1_MIXL_SFT, 1, 1),
	SOC_DAPM_SINGLE("DAC L2 Switch", RT5651_STO_DAC_MIXER,
			RT5651_M_DAC_L2_MIXL_SFT, 1, 1),
	SOC_DAPM_SINGLE("DAC R1 Switch", RT5651_STO_DAC_MIXER,
			RT5651_M_DAC_R1_MIXL_SFT, 1, 1),
};

static const struct snd_kcontrol_new rt5651_sto_dac_r_mix[] = {
	SOC_DAPM_SINGLE("DAC R1 Switch", RT5651_STO_DAC_MIXER,
			RT5651_M_DAC_R1_MIXR_SFT, 1, 1),
	SOC_DAPM_SINGLE("DAC R2 Switch", RT5651_STO_DAC_MIXER,
			RT5651_M_DAC_R2_MIXR_SFT, 1, 1),
	SOC_DAPM_SINGLE("DAC L1 Switch", RT5651_STO_DAC_MIXER,
			RT5651_M_DAC_L1_MIXR_SFT, 1, 1),
};

static const struct snd_kcontrol_new rt5651_dd_dac_l_mix[] = {
	SOC_DAPM_SINGLE("DAC L1 Switch", RT5651_DD_MIXER,
			RT5651_M_STO_DD_L1_SFT, 1, 1),
	SOC_DAPM_SINGLE("DAC L2 Switch", RT5651_DD_MIXER,
			RT5651_M_STO_DD_L2_SFT, 1, 1),
	SOC_DAPM_SINGLE("DAC R2 Switch", RT5651_DD_MIXER,
			RT5651_M_STO_DD_R2_L_SFT, 1, 1),
};

static const struct snd_kcontrol_new rt5651_dd_dac_r_mix[] = {
	SOC_DAPM_SINGLE("DAC R1 Switch", RT5651_DD_MIXER,
			RT5651_M_STO_DD_R1_SFT, 1, 1),
	SOC_DAPM_SINGLE("DAC R2 Switch", RT5651_DD_MIXER,
			RT5651_M_STO_DD_R2_SFT, 1, 1),
	SOC_DAPM_SINGLE("DAC L2 Switch", RT5651_DD_MIXER,
			RT5651_M_STO_DD_L2_R_SFT, 1, 1),
};

/* Analog Input Mixer */
static const struct snd_kcontrol_new rt5651_rec_l_mix[] = {
	SOC_DAPM_SINGLE("INL1 Switch", RT5651_REC_L2_MIXER,
			RT5651_M_IN1_L_RM_L_SFT, 1, 1),
	SOC_DAPM_SINGLE("BST3 Switch", RT5651_REC_L2_MIXER,
			RT5651_M_BST3_RM_L_SFT, 1, 1),
	SOC_DAPM_SINGLE("BST2 Switch", RT5651_REC_L2_MIXER,
			RT5651_M_BST2_RM_L_SFT, 1, 1),
	SOC_DAPM_SINGLE("BST1 Switch", RT5651_REC_L2_MIXER,
			RT5651_M_BST1_RM_L_SFT, 1, 1),
};

static const struct snd_kcontrol_new rt5651_rec_r_mix[] = {
	SOC_DAPM_SINGLE("INR1 Switch", RT5651_REC_R2_MIXER,
			RT5651_M_IN1_R_RM_R_SFT, 1, 1),
	SOC_DAPM_SINGLE("BST3 Switch", RT5651_REC_R2_MIXER,
			RT5651_M_BST3_RM_R_SFT, 1, 1),
	SOC_DAPM_SINGLE("BST2 Switch", RT5651_REC_R2_MIXER,
			RT5651_M_BST2_RM_R_SFT, 1, 1),
	SOC_DAPM_SINGLE("BST1 Switch", RT5651_REC_R2_MIXER,
			RT5651_M_BST1_RM_R_SFT, 1, 1),
};

/* Analog Output Mixer */

static const struct snd_kcontrol_new rt5651_out_l_mix[] = {
	SOC_DAPM_SINGLE("BST1 Switch", RT5651_OUT_L3_MIXER,
			RT5651_M_BST1_OM_L_SFT, 1, 1),
	SOC_DAPM_SINGLE("BST2 Switch", RT5651_OUT_L3_MIXER,
			RT5651_M_BST2_OM_L_SFT, 1, 1),
	SOC_DAPM_SINGLE("INL1 Switch", RT5651_OUT_L3_MIXER,
			RT5651_M_IN1_L_OM_L_SFT, 1, 1),
	SOC_DAPM_SINGLE("REC MIXL Switch", RT5651_OUT_L3_MIXER,
			RT5651_M_RM_L_OM_L_SFT, 1, 1),
	SOC_DAPM_SINGLE("DAC L1 Switch", RT5651_OUT_L3_MIXER,
			RT5651_M_DAC_L1_OM_L_SFT, 1, 1),
};

static const struct snd_kcontrol_new rt5651_out_r_mix[] = {
	SOC_DAPM_SINGLE("BST2 Switch", RT5651_OUT_R3_MIXER,
			RT5651_M_BST2_OM_R_SFT, 1, 1),
	SOC_DAPM_SINGLE("BST1 Switch", RT5651_OUT_R3_MIXER,
			RT5651_M_BST1_OM_R_SFT, 1, 1),
	SOC_DAPM_SINGLE("INR1 Switch", RT5651_OUT_R3_MIXER,
			RT5651_M_IN1_R_OM_R_SFT, 1, 1),
	SOC_DAPM_SINGLE("REC MIXR Switch", RT5651_OUT_R3_MIXER,
			RT5651_M_RM_R_OM_R_SFT, 1, 1),
	SOC_DAPM_SINGLE("DAC R1 Switch", RT5651_OUT_R3_MIXER,
			RT5651_M_DAC_R1_OM_R_SFT, 1, 1),
};

static const struct snd_kcontrol_new rt5651_hpo_mix[] = {
	SOC_DAPM_SINGLE("HPO MIX DAC1 Switch", RT5651_HPO_MIXER,
			RT5651_M_DAC1_HM_SFT, 1, 1),
	SOC_DAPM_SINGLE("HPO MIX HPVOL Switch", RT5651_HPO_MIXER,
			RT5651_M_HPVOL_HM_SFT, 1, 1),
};

static const struct snd_kcontrol_new rt5651_lout_mix[] = {
	SOC_DAPM_SINGLE("DAC L1 Switch", RT5651_LOUT_MIXER,
			RT5651_M_DAC_L1_LM_SFT, 1, 1),
	SOC_DAPM_SINGLE("DAC R1 Switch", RT5651_LOUT_MIXER,
			RT5651_M_DAC_R1_LM_SFT, 1, 1),
	SOC_DAPM_SINGLE("OUTVOL L Switch", RT5651_LOUT_MIXER,
			RT5651_M_OV_L_LM_SFT, 1, 1),
	SOC_DAPM_SINGLE("OUTVOL R Switch", RT5651_LOUT_MIXER,
			RT5651_M_OV_R_LM_SFT, 1, 1),
};

static const struct snd_kcontrol_new outvol_l_control =
	SOC_DAPM_SINGLE("Switch", RT5651_LOUT_CTRL1,
			RT5651_VOL_L_SFT, 1, 1);

static const struct snd_kcontrol_new outvol_r_control =
	SOC_DAPM_SINGLE("Switch", RT5651_LOUT_CTRL1,
			RT5651_VOL_R_SFT, 1, 1);

static const struct snd_kcontrol_new lout_l_mute_control =
	SOC_DAPM_SINGLE_AUTODISABLE("Switch", RT5651_LOUT_CTRL1,
				    RT5651_L_MUTE_SFT, 1, 1);

static const struct snd_kcontrol_new lout_r_mute_control =
	SOC_DAPM_SINGLE_AUTODISABLE("Switch", RT5651_LOUT_CTRL1,
				    RT5651_R_MUTE_SFT, 1, 1);

static const struct snd_kcontrol_new hpovol_l_control =
	SOC_DAPM_SINGLE("Switch", RT5651_HP_VOL,
			RT5651_VOL_L_SFT, 1, 1);

static const struct snd_kcontrol_new hpovol_r_control =
	SOC_DAPM_SINGLE("Switch", RT5651_HP_VOL,
			RT5651_VOL_R_SFT, 1, 1);

static const struct snd_kcontrol_new hpo_l_mute_control =
	SOC_DAPM_SINGLE_AUTODISABLE("Switch", RT5651_HP_VOL,
				    RT5651_L_MUTE_SFT, 1, 1);

static const struct snd_kcontrol_new hpo_r_mute_control =
	SOC_DAPM_SINGLE_AUTODISABLE("Switch", RT5651_HP_VOL,
				    RT5651_R_MUTE_SFT, 1, 1);

/* Stereo ADC source */
static const char * const rt5651_stereo1_adc1_src[] = {"DD MIX", "ADC"};

static SOC_ENUM_SINGLE_DECL(
	rt5651_stereo1_adc1_enum, RT5651_STO1_ADC_MIXER,
	RT5651_STO1_ADC_1_SRC_SFT, rt5651_stereo1_adc1_src);

static const struct snd_kcontrol_new rt5651_sto1_adc_l1_mux =
	SOC_DAPM_ENUM("Stereo1 ADC L1 source", rt5651_stereo1_adc1_enum);

static const struct snd_kcontrol_new rt5651_sto1_adc_r1_mux =
	SOC_DAPM_ENUM("Stereo1 ADC R1 source", rt5651_stereo1_adc1_enum);

static const char * const rt5651_stereo1_adc2_src[] = {"DMIC", "DD MIX"};

static SOC_ENUM_SINGLE_DECL(
	rt5651_stereo1_adc2_enum, RT5651_STO1_ADC_MIXER,
	RT5651_STO1_ADC_2_SRC_SFT, rt5651_stereo1_adc2_src);

static const struct snd_kcontrol_new rt5651_sto1_adc_l2_mux =
	SOC_DAPM_ENUM("Stereo1 ADC L2 source", rt5651_stereo1_adc2_enum);

static const struct snd_kcontrol_new rt5651_sto1_adc_r2_mux =
	SOC_DAPM_ENUM("Stereo1 ADC R2 source", rt5651_stereo1_adc2_enum);

/* Mono ADC source */
static const char * const rt5651_sto2_adc_l1_src[] = {"DD MIXL", "ADCL"};

static SOC_ENUM_SINGLE_DECL(
	rt5651_sto2_adc_l1_enum, RT5651_STO1_ADC_MIXER,
	RT5651_STO2_ADC_L1_SRC_SFT, rt5651_sto2_adc_l1_src);

static const struct snd_kcontrol_new rt5651_sto2_adc_l1_mux =
	SOC_DAPM_ENUM("Stereo2 ADC1 left source", rt5651_sto2_adc_l1_enum);

static const char * const rt5651_sto2_adc_l2_src[] = {"DMIC L", "DD MIXL"};

static SOC_ENUM_SINGLE_DECL(
	rt5651_sto2_adc_l2_enum, RT5651_STO1_ADC_MIXER,
	RT5651_STO2_ADC_L2_SRC_SFT, rt5651_sto2_adc_l2_src);

static const struct snd_kcontrol_new rt5651_sto2_adc_l2_mux =
	SOC_DAPM_ENUM("Stereo2 ADC2 left source", rt5651_sto2_adc_l2_enum);

static const char * const rt5651_sto2_adc_r1_src[] = {"DD MIXR", "ADCR"};

static SOC_ENUM_SINGLE_DECL(
	rt5651_sto2_adc_r1_enum, RT5651_STO1_ADC_MIXER,
	RT5651_STO2_ADC_R1_SRC_SFT, rt5651_sto2_adc_r1_src);

static const struct snd_kcontrol_new rt5651_sto2_adc_r1_mux =
	SOC_DAPM_ENUM("Stereo2 ADC1 right source", rt5651_sto2_adc_r1_enum);

static const char * const rt5651_sto2_adc_r2_src[] = {"DMIC R", "DD MIXR"};

static SOC_ENUM_SINGLE_DECL(
	rt5651_sto2_adc_r2_enum, RT5651_STO1_ADC_MIXER,
	RT5651_STO2_ADC_R2_SRC_SFT, rt5651_sto2_adc_r2_src);

static const struct snd_kcontrol_new rt5651_sto2_adc_r2_mux =
	SOC_DAPM_ENUM("Stereo2 ADC2 right source", rt5651_sto2_adc_r2_enum);

/* DAC2 channel source */

static const char * const rt5651_dac_src[] = {"IF1", "IF2"};

static SOC_ENUM_SINGLE_DECL(rt5651_dac_l2_enum, RT5651_DAC2_CTRL,
				RT5651_SEL_DAC_L2_SFT, rt5651_dac_src);

static const struct snd_kcontrol_new rt5651_dac_l2_mux =
	SOC_DAPM_ENUM("DAC2 left channel source", rt5651_dac_l2_enum);

static SOC_ENUM_SINGLE_DECL(
	rt5651_dac_r2_enum, RT5651_DAC2_CTRL,
	RT5651_SEL_DAC_R2_SFT, rt5651_dac_src);

static const struct snd_kcontrol_new rt5651_dac_r2_mux =
	SOC_DAPM_ENUM("DAC2 right channel source", rt5651_dac_r2_enum);

/* IF2_ADC channel source */

static const char * const rt5651_adc_src[] = {"IF1 ADC1", "IF1 ADC2"};

static SOC_ENUM_SINGLE_DECL(rt5651_if2_adc_src_enum, RT5651_DIG_INF_DATA,
				RT5651_IF2_ADC_SRC_SFT, rt5651_adc_src);

static const struct snd_kcontrol_new rt5651_if2_adc_src_mux =
	SOC_DAPM_ENUM("IF2 ADC channel source", rt5651_if2_adc_src_enum);

/* PDM select */
static const char * const rt5651_pdm_sel[] = {"DD MIX", "Stereo DAC MIX"};

static SOC_ENUM_SINGLE_DECL(
	rt5651_pdm_l_sel_enum, RT5651_PDM_CTL,
	RT5651_PDM_L_SEL_SFT, rt5651_pdm_sel);

static SOC_ENUM_SINGLE_DECL(
	rt5651_pdm_r_sel_enum, RT5651_PDM_CTL,
	RT5651_PDM_R_SEL_SFT, rt5651_pdm_sel);

static const struct snd_kcontrol_new rt5651_pdm_l_mux =
	SOC_DAPM_ENUM("PDM L select", rt5651_pdm_l_sel_enum);

static const struct snd_kcontrol_new rt5651_pdm_r_mux =
	SOC_DAPM_ENUM("PDM R select", rt5651_pdm_r_sel_enum);

static int rt5651_amp_power_event(struct snd_soc_dapm_widget *w,
	struct snd_kcontrol *kcontrol, int event)
{
	struct snd_soc_component *component = snd_soc_dapm_to_component(w->dapm);
	struct rt5651_priv *rt5651 = snd_soc_component_get_drvdata(component);

	switch (event) {
	case SND_SOC_DAPM_POST_PMU:
		/* depop parameters */
		regmap_update_bits(rt5651->regmap, RT5651_PR_BASE +
			RT5651_CHPUMP_INT_REG1, 0x0700, 0x0200);
		regmap_update_bits(rt5651->regmap, RT5651_DEPOP_M2,
			RT5651_DEPOP_MASK, RT5651_DEPOP_MAN);
		regmap_update_bits(rt5651->regmap, RT5651_DEPOP_M1,
			RT5651_HP_CP_MASK | RT5651_HP_SG_MASK |
			RT5651_HP_CB_MASK, RT5651_HP_CP_PU |
			RT5651_HP_SG_DIS | RT5651_HP_CB_PU);
		regmap_write(rt5651->regmap, RT5651_PR_BASE +
				RT5651_HP_DCC_INT1, 0x9f00);
		/* headphone amp power on */
		regmap_update_bits(rt5651->regmap, RT5651_PWR_ANLG1,
			RT5651_PWR_FV1 | RT5651_PWR_FV2, 0);
		regmap_update_bits(rt5651->regmap, RT5651_PWR_ANLG1,
			RT5651_PWR_HA,
			RT5651_PWR_HA);
		usleep_range(10000, 15000);
		regmap_update_bits(rt5651->regmap, RT5651_PWR_ANLG1,
			RT5651_PWR_FV1 | RT5651_PWR_FV2 ,
			RT5651_PWR_FV1 | RT5651_PWR_FV2);
		break;

	default:
		return 0;
	}

	return 0;
}

static int rt5651_hp_event(struct snd_soc_dapm_widget *w,
	struct snd_kcontrol *kcontrol, int event)
{
	struct snd_soc_component *component = snd_soc_dapm_to_component(w->dapm);
	struct rt5651_priv *rt5651 = snd_soc_component_get_drvdata(component);

	switch (event) {
	case SND_SOC_DAPM_POST_PMU:
		/* headphone unmute sequence */
		regmap_update_bits(rt5651->regmap, RT5651_DEPOP_M2,
			RT5651_DEPOP_MASK | RT5651_DIG_DP_MASK,
			RT5651_DEPOP_AUTO | RT5651_DIG_DP_EN);
		regmap_update_bits(rt5651->regmap, RT5651_CHARGE_PUMP,
			RT5651_PM_HP_MASK, RT5651_PM_HP_HV);

		regmap_update_bits(rt5651->regmap, RT5651_DEPOP_M3,
			RT5651_CP_FQ1_MASK | RT5651_CP_FQ2_MASK |
			RT5651_CP_FQ3_MASK,
			(RT5651_CP_FQ_192_KHZ << RT5651_CP_FQ1_SFT) |
			(RT5651_CP_FQ_12_KHZ << RT5651_CP_FQ2_SFT) |
			(RT5651_CP_FQ_192_KHZ << RT5651_CP_FQ3_SFT));

		regmap_write(rt5651->regmap, RT5651_PR_BASE +
			RT5651_MAMP_INT_REG2, 0x1c00);
		regmap_update_bits(rt5651->regmap, RT5651_DEPOP_M1,
			RT5651_HP_CP_MASK | RT5651_HP_SG_MASK,
			RT5651_HP_CP_PD | RT5651_HP_SG_EN);
		regmap_update_bits(rt5651->regmap, RT5651_PR_BASE +
			RT5651_CHPUMP_INT_REG1, 0x0700, 0x0400);
		rt5651->hp_mute = false;
		break;

	case SND_SOC_DAPM_PRE_PMD:
		rt5651->hp_mute = true;
		usleep_range(70000, 75000);
		break;

	default:
		return 0;
	}

	return 0;
}

static int rt5651_hp_post_event(struct snd_soc_dapm_widget *w,
			   struct snd_kcontrol *kcontrol, int event)
{

	struct snd_soc_component *component = snd_soc_dapm_to_component(w->dapm);
	struct rt5651_priv *rt5651 = snd_soc_component_get_drvdata(component);

	switch (event) {
	case SND_SOC_DAPM_POST_PMU:
		if (!rt5651->hp_mute)
			usleep_range(80000, 85000);

		break;

	default:
		return 0;
	}

	return 0;
}

static int rt5651_bst1_event(struct snd_soc_dapm_widget *w,
	struct snd_kcontrol *kcontrol, int event)
{
	struct snd_soc_component *component = snd_soc_dapm_to_component(w->dapm);

	switch (event) {
	case SND_SOC_DAPM_POST_PMU:
		snd_soc_component_update_bits(component, RT5651_PWR_ANLG2,
			RT5651_PWR_BST1_OP2, RT5651_PWR_BST1_OP2);
		break;

	case SND_SOC_DAPM_PRE_PMD:
		snd_soc_component_update_bits(component, RT5651_PWR_ANLG2,
			RT5651_PWR_BST1_OP2, 0);
		break;

	default:
		return 0;
	}

	return 0;
}

static int rt5651_bst2_event(struct snd_soc_dapm_widget *w,
	struct snd_kcontrol *kcontrol, int event)
{
	struct snd_soc_component *component = snd_soc_dapm_to_component(w->dapm);

	switch (event) {
	case SND_SOC_DAPM_POST_PMU:
		snd_soc_component_update_bits(component, RT5651_PWR_ANLG2,
			RT5651_PWR_BST2_OP2, RT5651_PWR_BST2_OP2);
		break;

	case SND_SOC_DAPM_PRE_PMD:
		snd_soc_component_update_bits(component, RT5651_PWR_ANLG2,
			RT5651_PWR_BST2_OP2, 0);
		break;

	default:
		return 0;
	}

	return 0;
}

static int rt5651_bst3_event(struct snd_soc_dapm_widget *w,
	struct snd_kcontrol *kcontrol, int event)
{
	struct snd_soc_component *component = snd_soc_dapm_to_component(w->dapm);

	switch (event) {
	case SND_SOC_DAPM_POST_PMU:
		snd_soc_component_update_bits(component, RT5651_PWR_ANLG2,
			RT5651_PWR_BST3_OP2, RT5651_PWR_BST3_OP2);
		break;

	case SND_SOC_DAPM_PRE_PMD:
		snd_soc_component_update_bits(component, RT5651_PWR_ANLG2,
			RT5651_PWR_BST3_OP2, 0);
		break;

	default:
		return 0;
	}

	return 0;
}

static const struct snd_soc_dapm_widget rt5651_dapm_widgets[] = {
	/* ASRC */
	SND_SOC_DAPM_SUPPLY_S("I2S1 ASRC", 1, RT5651_PLL_MODE_2,
			      15, 0, NULL, 0),
	SND_SOC_DAPM_SUPPLY_S("I2S2 ASRC", 1, RT5651_PLL_MODE_2,
			      14, 0, NULL, 0),
	SND_SOC_DAPM_SUPPLY_S("STO1 DAC ASRC", 1, RT5651_PLL_MODE_2,
			      13, 0, NULL, 0),
	SND_SOC_DAPM_SUPPLY_S("STO2 DAC ASRC", 1, RT5651_PLL_MODE_2,
			      12, 0, NULL, 0),
	SND_SOC_DAPM_SUPPLY_S("ADC ASRC", 1, RT5651_PLL_MODE_2,
			      11, 0, NULL, 0),

	/* micbias */
	SND_SOC_DAPM_SUPPLY("LDO", RT5651_PWR_ANLG1,
			RT5651_PWR_LDO_BIT, 0, NULL, 0),
	SND_SOC_DAPM_SUPPLY("micbias1", RT5651_PWR_ANLG2,
			RT5651_PWR_MB1_BIT, 0, NULL, 0),
	/* Input Lines */
	SND_SOC_DAPM_INPUT("MIC1"),
	SND_SOC_DAPM_INPUT("MIC2"),
	SND_SOC_DAPM_INPUT("MIC3"),

	SND_SOC_DAPM_INPUT("IN1P"),
	SND_SOC_DAPM_INPUT("IN2P"),
	SND_SOC_DAPM_INPUT("IN2N"),
	SND_SOC_DAPM_INPUT("IN3P"),
	SND_SOC_DAPM_INPUT("DMIC L1"),
	SND_SOC_DAPM_INPUT("DMIC R1"),
	SND_SOC_DAPM_SUPPLY("DMIC CLK", RT5651_DMIC, RT5651_DMIC_1_EN_SFT,
			    0, set_dmic_clk, SND_SOC_DAPM_PRE_PMU),
	/* Boost */
	SND_SOC_DAPM_PGA_E("BST1", RT5651_PWR_ANLG2,
		RT5651_PWR_BST1_BIT, 0, NULL, 0, rt5651_bst1_event,
		SND_SOC_DAPM_PRE_PMD | SND_SOC_DAPM_POST_PMU),
	SND_SOC_DAPM_PGA_E("BST2", RT5651_PWR_ANLG2,
		RT5651_PWR_BST2_BIT, 0, NULL, 0, rt5651_bst2_event,
		SND_SOC_DAPM_PRE_PMD | SND_SOC_DAPM_POST_PMU),
	SND_SOC_DAPM_PGA_E("BST3", RT5651_PWR_ANLG2,
		RT5651_PWR_BST3_BIT, 0, NULL, 0, rt5651_bst3_event,
		SND_SOC_DAPM_PRE_PMD | SND_SOC_DAPM_POST_PMU),
	/* Input Volume */
	SND_SOC_DAPM_PGA("INL1 VOL", RT5651_PWR_VOL,
			 RT5651_PWR_IN1_L_BIT, 0, NULL, 0),
	SND_SOC_DAPM_PGA("INR1 VOL", RT5651_PWR_VOL,
			 RT5651_PWR_IN1_R_BIT, 0, NULL, 0),
	SND_SOC_DAPM_PGA("INL2 VOL", RT5651_PWR_VOL,
			 RT5651_PWR_IN2_L_BIT, 0, NULL, 0),
	SND_SOC_DAPM_PGA("INR2 VOL", RT5651_PWR_VOL,
			 RT5651_PWR_IN2_R_BIT, 0, NULL, 0),

	/* REC Mixer */
	SND_SOC_DAPM_MIXER("RECMIXL", RT5651_PWR_MIXER, RT5651_PWR_RM_L_BIT, 0,
			   rt5651_rec_l_mix, ARRAY_SIZE(rt5651_rec_l_mix)),
	SND_SOC_DAPM_MIXER("RECMIXR", RT5651_PWR_MIXER, RT5651_PWR_RM_R_BIT, 0,
			   rt5651_rec_r_mix, ARRAY_SIZE(rt5651_rec_r_mix)),
	/* ADCs */
	SND_SOC_DAPM_ADC("ADC L", NULL, SND_SOC_NOPM, 0, 0),
	SND_SOC_DAPM_ADC("ADC R", NULL, SND_SOC_NOPM, 0, 0),
	SND_SOC_DAPM_SUPPLY("ADC L Power", RT5651_PWR_DIG1,
			    RT5651_PWR_ADC_L_BIT, 0, NULL, 0),
	SND_SOC_DAPM_SUPPLY("ADC R Power", RT5651_PWR_DIG1,
			    RT5651_PWR_ADC_R_BIT, 0, NULL, 0),
	/* ADC Mux */
	SND_SOC_DAPM_MUX("Stereo1 ADC L2 Mux", SND_SOC_NOPM, 0, 0,
			 &rt5651_sto1_adc_l2_mux),
	SND_SOC_DAPM_MUX("Stereo1 ADC R2 Mux", SND_SOC_NOPM, 0, 0,
			 &rt5651_sto1_adc_r2_mux),
	SND_SOC_DAPM_MUX("Stereo1 ADC L1 Mux", SND_SOC_NOPM, 0, 0,
			 &rt5651_sto1_adc_l1_mux),
	SND_SOC_DAPM_MUX("Stereo1 ADC R1 Mux", SND_SOC_NOPM, 0, 0,
			 &rt5651_sto1_adc_r1_mux),
	SND_SOC_DAPM_MUX("Stereo2 ADC L2 Mux", SND_SOC_NOPM, 0, 0,
			 &rt5651_sto2_adc_l2_mux),
	SND_SOC_DAPM_MUX("Stereo2 ADC L1 Mux", SND_SOC_NOPM, 0, 0,
			 &rt5651_sto2_adc_l1_mux),
	SND_SOC_DAPM_MUX("Stereo2 ADC R1 Mux", SND_SOC_NOPM, 0, 0,
			 &rt5651_sto2_adc_r1_mux),
	SND_SOC_DAPM_MUX("Stereo2 ADC R2 Mux", SND_SOC_NOPM, 0, 0,
			 &rt5651_sto2_adc_r2_mux),
	/* ADC Mixer */
	SND_SOC_DAPM_SUPPLY("Stereo1 Filter", RT5651_PWR_DIG2,
			    RT5651_PWR_ADC_STO1_F_BIT, 0, NULL, 0),
	SND_SOC_DAPM_SUPPLY("Stereo2 Filter", RT5651_PWR_DIG2,
			    RT5651_PWR_ADC_STO2_F_BIT, 0, NULL, 0),
	SND_SOC_DAPM_MIXER("Stereo1 ADC MIXL", SND_SOC_NOPM, 0, 0,
			   rt5651_sto1_adc_l_mix,
			   ARRAY_SIZE(rt5651_sto1_adc_l_mix)),
	SND_SOC_DAPM_MIXER("Stereo1 ADC MIXR", SND_SOC_NOPM, 0, 0,
			   rt5651_sto1_adc_r_mix,
			   ARRAY_SIZE(rt5651_sto1_adc_r_mix)),
	SND_SOC_DAPM_MIXER("Stereo2 ADC MIXL", SND_SOC_NOPM, 0, 0,
			   rt5651_sto2_adc_l_mix,
			   ARRAY_SIZE(rt5651_sto2_adc_l_mix)),
	SND_SOC_DAPM_MIXER("Stereo2 ADC MIXR", SND_SOC_NOPM, 0, 0,
			   rt5651_sto2_adc_r_mix,
			   ARRAY_SIZE(rt5651_sto2_adc_r_mix)),

	/* Digital Interface */
	SND_SOC_DAPM_SUPPLY("I2S1", RT5651_PWR_DIG1,
			    RT5651_PWR_I2S1_BIT, 0, NULL, 0),
	SND_SOC_DAPM_PGA("IF1 DAC", SND_SOC_NOPM, 0, 0, NULL, 0),
	SND_SOC_DAPM_PGA("IF1 DAC1 L", SND_SOC_NOPM, 0, 0, NULL, 0),
	SND_SOC_DAPM_PGA("IF1 DAC1 R", SND_SOC_NOPM, 0, 0, NULL, 0),
	SND_SOC_DAPM_PGA("IF1 ADC1", SND_SOC_NOPM, 0, 0, NULL, 0),
	SND_SOC_DAPM_PGA("IF1 DAC2 L", SND_SOC_NOPM, 0, 0, NULL, 0),
	SND_SOC_DAPM_PGA("IF1 DAC2 R", SND_SOC_NOPM, 0, 0, NULL, 0),
	SND_SOC_DAPM_PGA("IF1 ADC2", SND_SOC_NOPM, 0, 0, NULL, 0),
	SND_SOC_DAPM_SUPPLY("I2S2", RT5651_PWR_DIG1,
			    RT5651_PWR_I2S2_BIT, 0, NULL, 0),
	SND_SOC_DAPM_PGA("IF2 DAC", SND_SOC_NOPM, 0, 0, NULL, 0),
	SND_SOC_DAPM_PGA("IF2 DAC L", SND_SOC_NOPM, 0, 0, NULL, 0),
	SND_SOC_DAPM_PGA("IF2 DAC R", SND_SOC_NOPM, 0, 0, NULL, 0),
	SND_SOC_DAPM_MUX("IF2 ADC", SND_SOC_NOPM, 0, 0,
			 &rt5651_if2_adc_src_mux),

	/* Digital Interface Select */

	SND_SOC_DAPM_MUX("PDM L Mux", RT5651_PDM_CTL,
			 RT5651_M_PDM_L_SFT, 1, &rt5651_pdm_l_mux),
	SND_SOC_DAPM_MUX("PDM R Mux", RT5651_PDM_CTL,
			 RT5651_M_PDM_R_SFT, 1, &rt5651_pdm_r_mux),
	/* Audio Interface */
	SND_SOC_DAPM_AIF_IN("AIF1RX", "AIF1 Playback", 0, SND_SOC_NOPM, 0, 0),
	SND_SOC_DAPM_AIF_OUT("AIF1TX", "AIF1 Capture", 0, SND_SOC_NOPM, 0, 0),
	SND_SOC_DAPM_AIF_IN("AIF2RX", "AIF2 Playback", 0, SND_SOC_NOPM, 0, 0),
	SND_SOC_DAPM_AIF_OUT("AIF2TX", "AIF2 Capture", 0, SND_SOC_NOPM, 0, 0),

	/* Audio DSP */
	SND_SOC_DAPM_PGA("Audio DSP", SND_SOC_NOPM, 0, 0, NULL, 0),

	/* Output Side */
	/* DAC mixer before sound effect  */
	SND_SOC_DAPM_MIXER("DAC MIXL", SND_SOC_NOPM, 0, 0,
			   rt5651_dac_l_mix, ARRAY_SIZE(rt5651_dac_l_mix)),
	SND_SOC_DAPM_MIXER("DAC MIXR", SND_SOC_NOPM, 0, 0,
			   rt5651_dac_r_mix, ARRAY_SIZE(rt5651_dac_r_mix)),

	/* DAC2 channel Mux */
	SND_SOC_DAPM_MUX("DAC L2 Mux", SND_SOC_NOPM, 0, 0, &rt5651_dac_l2_mux),
	SND_SOC_DAPM_MUX("DAC R2 Mux", SND_SOC_NOPM, 0, 0, &rt5651_dac_r2_mux),
	SND_SOC_DAPM_PGA("DAC L2 Volume", SND_SOC_NOPM, 0, 0, NULL, 0),
	SND_SOC_DAPM_PGA("DAC R2 Volume", SND_SOC_NOPM, 0, 0, NULL, 0),

	SND_SOC_DAPM_SUPPLY("Stero1 DAC Power", RT5651_PWR_DIG2,
			    RT5651_PWR_DAC_STO1_F_BIT, 0, NULL, 0),
	SND_SOC_DAPM_SUPPLY("Stero2 DAC Power", RT5651_PWR_DIG2,
			    RT5651_PWR_DAC_STO2_F_BIT, 0, NULL, 0),
	/* DAC Mixer */
	SND_SOC_DAPM_MIXER("Stereo DAC MIXL", SND_SOC_NOPM, 0, 0,
			   rt5651_sto_dac_l_mix,
			   ARRAY_SIZE(rt5651_sto_dac_l_mix)),
	SND_SOC_DAPM_MIXER("Stereo DAC MIXR", SND_SOC_NOPM, 0, 0,
			   rt5651_sto_dac_r_mix,
			   ARRAY_SIZE(rt5651_sto_dac_r_mix)),
	SND_SOC_DAPM_MIXER("DD MIXL", SND_SOC_NOPM, 0, 0,
			   rt5651_dd_dac_l_mix,
			   ARRAY_SIZE(rt5651_dd_dac_l_mix)),
	SND_SOC_DAPM_MIXER("DD MIXR", SND_SOC_NOPM, 0, 0,
			   rt5651_dd_dac_r_mix,
			   ARRAY_SIZE(rt5651_dd_dac_r_mix)),

	/* DACs */
	SND_SOC_DAPM_DAC("DAC L1", NULL, SND_SOC_NOPM, 0, 0),
	SND_SOC_DAPM_DAC("DAC R1", NULL, SND_SOC_NOPM, 0, 0),
	SND_SOC_DAPM_SUPPLY("DAC L1 Power", RT5651_PWR_DIG1,
			    RT5651_PWR_DAC_L1_BIT, 0, NULL, 0),
	SND_SOC_DAPM_SUPPLY("DAC R1 Power", RT5651_PWR_DIG1,
			    RT5651_PWR_DAC_R1_BIT, 0, NULL, 0),
	/* OUT Mixer */
	SND_SOC_DAPM_MIXER("OUT MIXL", RT5651_PWR_MIXER, RT5651_PWR_OM_L_BIT,
			   0, rt5651_out_l_mix, ARRAY_SIZE(rt5651_out_l_mix)),
	SND_SOC_DAPM_MIXER("OUT MIXR", RT5651_PWR_MIXER, RT5651_PWR_OM_R_BIT,
			   0, rt5651_out_r_mix, ARRAY_SIZE(rt5651_out_r_mix)),
	/* Ouput Volume */
	SND_SOC_DAPM_SWITCH("OUTVOL L", RT5651_PWR_VOL,
			    RT5651_PWR_OV_L_BIT, 0, &outvol_l_control),
	SND_SOC_DAPM_SWITCH("OUTVOL R", RT5651_PWR_VOL,
			    RT5651_PWR_OV_R_BIT, 0, &outvol_r_control),
	SND_SOC_DAPM_SWITCH("HPOVOL L", RT5651_PWR_VOL,
			    RT5651_PWR_HV_L_BIT, 0, &hpovol_l_control),
	SND_SOC_DAPM_SWITCH("HPOVOL R", RT5651_PWR_VOL,
			    RT5651_PWR_HV_R_BIT, 0, &hpovol_r_control),
	SND_SOC_DAPM_PGA("INL1", RT5651_PWR_VOL,
			 RT5651_PWR_IN1_L_BIT, 0, NULL, 0),
	SND_SOC_DAPM_PGA("INR1", RT5651_PWR_VOL,
			 RT5651_PWR_IN1_R_BIT, 0, NULL, 0),
	SND_SOC_DAPM_PGA("INL2", RT5651_PWR_VOL,
			 RT5651_PWR_IN2_L_BIT, 0, NULL, 0),
	SND_SOC_DAPM_PGA("INR2", RT5651_PWR_VOL,
			 RT5651_PWR_IN2_R_BIT, 0, NULL, 0),
	/* HPO/LOUT/Mono Mixer */
	SND_SOC_DAPM_MIXER("HPOL MIX", SND_SOC_NOPM, 0, 0,
			   rt5651_hpo_mix, ARRAY_SIZE(rt5651_hpo_mix)),
	SND_SOC_DAPM_MIXER("HPOR MIX", SND_SOC_NOPM, 0, 0,
			   rt5651_hpo_mix, ARRAY_SIZE(rt5651_hpo_mix)),
	SND_SOC_DAPM_SUPPLY("HP L Amp", RT5651_PWR_ANLG1,
			    RT5651_PWR_HP_L_BIT, 0, NULL, 0),
	SND_SOC_DAPM_SUPPLY("HP R Amp", RT5651_PWR_ANLG1,
			    RT5651_PWR_HP_R_BIT, 0, NULL, 0),
	SND_SOC_DAPM_MIXER("LOUT MIX", RT5651_PWR_ANLG1, RT5651_PWR_LM_BIT, 0,
			   rt5651_lout_mix, ARRAY_SIZE(rt5651_lout_mix)),

	SND_SOC_DAPM_SUPPLY("Amp Power", RT5651_PWR_ANLG1,
			    RT5651_PWR_HA_BIT, 0, rt5651_amp_power_event,
			    SND_SOC_DAPM_POST_PMU),
	SND_SOC_DAPM_PGA_S("HP Amp", 1, SND_SOC_NOPM, 0, 0, rt5651_hp_event,
			   SND_SOC_DAPM_PRE_PMD | SND_SOC_DAPM_POST_PMU),
	SND_SOC_DAPM_SWITCH("HPO L Playback", SND_SOC_NOPM, 0, 0,
			    &hpo_l_mute_control),
	SND_SOC_DAPM_SWITCH("HPO R Playback", SND_SOC_NOPM, 0, 0,
			    &hpo_r_mute_control),
	SND_SOC_DAPM_SWITCH("LOUT L Playback", SND_SOC_NOPM, 0, 0,
			    &lout_l_mute_control),
	SND_SOC_DAPM_SWITCH("LOUT R Playback", SND_SOC_NOPM, 0, 0,
			    &lout_r_mute_control),
	SND_SOC_DAPM_POST("HP Post", rt5651_hp_post_event),

	/* Output Lines */
	SND_SOC_DAPM_OUTPUT("HPOL"),
	SND_SOC_DAPM_OUTPUT("HPOR"),
	SND_SOC_DAPM_OUTPUT("LOUTL"),
	SND_SOC_DAPM_OUTPUT("LOUTR"),
	SND_SOC_DAPM_OUTPUT("PDML"),
	SND_SOC_DAPM_OUTPUT("PDMR"),
};

static const struct snd_soc_dapm_route rt5651_dapm_routes[] = {
	{"Stero1 DAC Power", NULL, "STO1 DAC ASRC"},
	{"Stero2 DAC Power", NULL, "STO2 DAC ASRC"},
	{"I2S1", NULL, "I2S1 ASRC"},
	{"I2S2", NULL, "I2S2 ASRC"},

	{"IN1P", NULL, "LDO"},
	{"IN2P", NULL, "LDO"},
	{"IN3P", NULL, "LDO"},

	{"IN1P", NULL, "MIC1"},
	{"IN2P", NULL, "MIC2"},
	{"IN2N", NULL, "MIC2"},
	{"IN3P", NULL, "MIC3"},

	{"BST1", NULL, "IN1P"},
	{"BST2", NULL, "IN2P"},
	{"BST2", NULL, "IN2N"},
	{"BST3", NULL, "IN3P"},

	{"INL1 VOL", NULL, "IN2P"},
	{"INR1 VOL", NULL, "IN2N"},

	{"RECMIXL", "INL1 Switch", "INL1 VOL"},
	{"RECMIXL", "BST3 Switch", "BST3"},
	{"RECMIXL", "BST2 Switch", "BST2"},
	{"RECMIXL", "BST1 Switch", "BST1"},

	{"RECMIXR", "INR1 Switch", "INR1 VOL"},
	{"RECMIXR", "BST3 Switch", "BST3"},
	{"RECMIXR", "BST2 Switch", "BST2"},
	{"RECMIXR", "BST1 Switch", "BST1"},

	{"ADC L", NULL, "RECMIXL"},
	{"ADC L", NULL, "ADC L Power"},
	{"ADC R", NULL, "RECMIXR"},
	{"ADC R", NULL, "ADC R Power"},

	{"DMIC L1", NULL, "DMIC CLK"},
	{"DMIC R1", NULL, "DMIC CLK"},

	{"Stereo1 ADC L2 Mux", "DMIC", "DMIC L1"},
	{"Stereo1 ADC L2 Mux", "DD MIX", "DD MIXL"},
	{"Stereo1 ADC L1 Mux", "ADC", "ADC L"},
	{"Stereo1 ADC L1 Mux", "DD MIX", "DD MIXL"},

	{"Stereo1 ADC R1 Mux", "ADC", "ADC R"},
	{"Stereo1 ADC R1 Mux", "DD MIX", "DD MIXR"},
	{"Stereo1 ADC R2 Mux", "DMIC", "DMIC R1"},
	{"Stereo1 ADC R2 Mux", "DD MIX", "DD MIXR"},

	{"Stereo2 ADC L2 Mux", "DMIC L", "DMIC L1"},
	{"Stereo2 ADC L2 Mux", "DD MIXL", "DD MIXL"},
	{"Stereo2 ADC L1 Mux", "DD MIXL", "DD MIXL"},
	{"Stereo2 ADC L1 Mux", "ADCL", "ADC L"},

	{"Stereo2 ADC R1 Mux", "DD MIXR", "DD MIXR"},
	{"Stereo2 ADC R1 Mux", "ADCR", "ADC R"},
	{"Stereo2 ADC R2 Mux", "DMIC R", "DMIC R1"},
	{"Stereo2 ADC R2 Mux", "DD MIXR", "DD MIXR"},

	{"Stereo1 ADC MIXL", "ADC1 Switch", "Stereo1 ADC L1 Mux"},
	{"Stereo1 ADC MIXL", "ADC2 Switch", "Stereo1 ADC L2 Mux"},
	{"Stereo1 ADC MIXL", NULL, "Stereo1 Filter"},
	{"Stereo1 Filter", NULL, "ADC ASRC"},

	{"Stereo1 ADC MIXR", "ADC1 Switch", "Stereo1 ADC R1 Mux"},
	{"Stereo1 ADC MIXR", "ADC2 Switch", "Stereo1 ADC R2 Mux"},
	{"Stereo1 ADC MIXR", NULL, "Stereo1 Filter"},

	{"Stereo2 ADC MIXL", "ADC1 Switch", "Stereo2 ADC L1 Mux"},
	{"Stereo2 ADC MIXL", "ADC2 Switch", "Stereo2 ADC L2 Mux"},
	{"Stereo2 ADC MIXL", NULL, "Stereo2 Filter"},
	{"Stereo2 Filter", NULL, "ADC ASRC"},

	{"Stereo2 ADC MIXR", "ADC1 Switch", "Stereo2 ADC R1 Mux"},
	{"Stereo2 ADC MIXR", "ADC2 Switch", "Stereo2 ADC R2 Mux"},
	{"Stereo2 ADC MIXR", NULL, "Stereo2 Filter"},

	{"IF1 ADC2", NULL, "Stereo2 ADC MIXL"},
	{"IF1 ADC2", NULL, "Stereo2 ADC MIXR"},
	{"IF1 ADC1", NULL, "Stereo1 ADC MIXL"},
	{"IF1 ADC1", NULL, "Stereo1 ADC MIXR"},

	{"IF1 ADC1", NULL, "I2S1"},

	{"IF2 ADC", "IF1 ADC1", "IF1 ADC1"},
	{"IF2 ADC", "IF1 ADC2", "IF1 ADC2"},
	{"IF2 ADC", NULL, "I2S2"},

	{"AIF1TX", NULL, "IF1 ADC1"},
	{"AIF1TX", NULL, "IF1 ADC2"},
	{"AIF2TX", NULL, "IF2 ADC"},

	{"IF1 DAC", NULL, "AIF1RX"},
	{"IF1 DAC", NULL, "I2S1"},
	{"IF2 DAC", NULL, "AIF2RX"},
	{"IF2 DAC", NULL, "I2S2"},

	{"IF1 DAC1 L", NULL, "IF1 DAC"},
	{"IF1 DAC1 R", NULL, "IF1 DAC"},
	{"IF1 DAC2 L", NULL, "IF1 DAC"},
	{"IF1 DAC2 R", NULL, "IF1 DAC"},
	{"IF2 DAC L", NULL, "IF2 DAC"},
	{"IF2 DAC R", NULL, "IF2 DAC"},

	{"DAC MIXL", "Stereo ADC Switch", "Stereo1 ADC MIXL"},
	{"DAC MIXL", "INF1 Switch", "IF1 DAC1 L"},
	{"DAC MIXR", "Stereo ADC Switch", "Stereo1 ADC MIXR"},
	{"DAC MIXR", "INF1 Switch", "IF1 DAC1 R"},

	{"Audio DSP", NULL, "DAC MIXL"},
	{"Audio DSP", NULL, "DAC MIXR"},

	{"DAC L2 Mux", "IF1", "IF1 DAC2 L"},
	{"DAC L2 Mux", "IF2", "IF2 DAC L"},
	{"DAC L2 Volume", NULL, "DAC L2 Mux"},

	{"DAC R2 Mux", "IF1", "IF1 DAC2 R"},
	{"DAC R2 Mux", "IF2", "IF2 DAC R"},
	{"DAC R2 Volume", NULL, "DAC R2 Mux"},

	{"Stereo DAC MIXL", "DAC L1 Switch", "Audio DSP"},
	{"Stereo DAC MIXL", "DAC L2 Switch", "DAC L2 Volume"},
	{"Stereo DAC MIXL", "DAC R1 Switch", "DAC MIXR"},
	{"Stereo DAC MIXL", NULL, "Stero1 DAC Power"},
	{"Stereo DAC MIXL", NULL, "Stero2 DAC Power"},
	{"Stereo DAC MIXR", "DAC R1 Switch", "Audio DSP"},
	{"Stereo DAC MIXR", "DAC R2 Switch", "DAC R2 Volume"},
	{"Stereo DAC MIXR", "DAC L1 Switch", "DAC MIXL"},
	{"Stereo DAC MIXR", NULL, "Stero1 DAC Power"},
	{"Stereo DAC MIXR", NULL, "Stero2 DAC Power"},

	{"PDM L Mux", "Stereo DAC MIX", "Stereo DAC MIXL"},
	{"PDM L Mux", "DD MIX", "DAC MIXL"},
	{"PDM R Mux", "Stereo DAC MIX", "Stereo DAC MIXR"},
	{"PDM R Mux", "DD MIX", "DAC MIXR"},

	{"DAC L1", NULL, "Stereo DAC MIXL"},
	{"DAC L1", NULL, "DAC L1 Power"},
	{"DAC R1", NULL, "Stereo DAC MIXR"},
	{"DAC R1", NULL, "DAC R1 Power"},

	{"DD MIXL", "DAC L1 Switch", "DAC MIXL"},
	{"DD MIXL", "DAC L2 Switch", "DAC L2 Volume"},
	{"DD MIXL", "DAC R2 Switch", "DAC R2 Volume"},
	{"DD MIXL", NULL, "Stero2 DAC Power"},

	{"DD MIXR", "DAC R1 Switch", "DAC MIXR"},
	{"DD MIXR", "DAC R2 Switch", "DAC R2 Volume"},
	{"DD MIXR", "DAC L2 Switch", "DAC L2 Volume"},
	{"DD MIXR", NULL, "Stero2 DAC Power"},

	{"OUT MIXL", "BST1 Switch", "BST1"},
	{"OUT MIXL", "BST2 Switch", "BST2"},
	{"OUT MIXL", "INL1 Switch", "INL1 VOL"},
	{"OUT MIXL", "REC MIXL Switch", "RECMIXL"},
	{"OUT MIXL", "DAC L1 Switch", "DAC L1"},

	{"OUT MIXR", "BST2 Switch", "BST2"},
	{"OUT MIXR", "BST1 Switch", "BST1"},
	{"OUT MIXR", "INR1 Switch", "INR1 VOL"},
	{"OUT MIXR", "REC MIXR Switch", "RECMIXR"},
	{"OUT MIXR", "DAC R1 Switch", "DAC R1"},

	{"HPOVOL L", "Switch", "OUT MIXL"},
	{"HPOVOL R", "Switch", "OUT MIXR"},
	{"OUTVOL L", "Switch", "OUT MIXL"},
	{"OUTVOL R", "Switch", "OUT MIXR"},

	{"HPOL MIX", "HPO MIX DAC1 Switch", "DAC L1"},
	{"HPOL MIX", "HPO MIX HPVOL Switch", "HPOVOL L"},
	{"HPOL MIX", NULL, "HP L Amp"},
	{"HPOR MIX", "HPO MIX DAC1 Switch", "DAC R1"},
	{"HPOR MIX", "HPO MIX HPVOL Switch", "HPOVOL R"},
	{"HPOR MIX", NULL, "HP R Amp"},

	{"LOUT MIX", "DAC L1 Switch", "DAC L1"},
	{"LOUT MIX", "DAC R1 Switch", "DAC R1"},
	{"LOUT MIX", "OUTVOL L Switch", "OUTVOL L"},
	{"LOUT MIX", "OUTVOL R Switch", "OUTVOL R"},

	{"HP Amp", NULL, "HPOL MIX"},
	{"HP Amp", NULL, "HPOR MIX"},
	{"HP Amp", NULL, "Amp Power"},
	{"HPO L Playback", "Switch", "HP Amp"},
	{"HPO R Playback", "Switch", "HP Amp"},
	{"HPOL", NULL, "HPO L Playback"},
	{"HPOR", NULL, "HPO R Playback"},

	{"LOUT L Playback", "Switch", "LOUT MIX"},
	{"LOUT R Playback", "Switch", "LOUT MIX"},
	{"LOUTL", NULL, "LOUT L Playback"},
	{"LOUTL", NULL, "Amp Power"},
	{"LOUTR", NULL, "LOUT R Playback"},
	{"LOUTR", NULL, "Amp Power"},

	{"PDML", NULL, "PDM L Mux"},
	{"PDMR", NULL, "PDM R Mux"},
};

static int rt5651_hw_params(struct snd_pcm_substream *substream,
	struct snd_pcm_hw_params *params, struct snd_soc_dai *dai)
{
	struct snd_soc_component *component = dai->component;
	struct rt5651_priv *rt5651 = snd_soc_component_get_drvdata(component);
	unsigned int val_len = 0, val_clk, mask_clk;
	int pre_div, bclk_ms, frame_size;

	rt5651->lrck[dai->id] = params_rate(params);
	pre_div = rl6231_get_clk_info(rt5651->sysclk, rt5651->lrck[dai->id]);

	if (pre_div < 0) {
		dev_err(component->dev, "Unsupported clock setting\n");
		return -EINVAL;
	}
	frame_size = snd_soc_params_to_frame_size(params);
	if (frame_size < 0) {
		dev_err(component->dev, "Unsupported frame size: %d\n", frame_size);
		return -EINVAL;
	}
	bclk_ms = frame_size > 32 ? 1 : 0;
	rt5651->bclk[dai->id] = rt5651->lrck[dai->id] * (32 << bclk_ms);

	dev_dbg(dai->dev, "bclk is %dHz and lrck is %dHz\n",
		rt5651->bclk[dai->id], rt5651->lrck[dai->id]);
	dev_dbg(dai->dev, "bclk_ms is %d and pre_div is %d for iis %d\n",
				bclk_ms, pre_div, dai->id);

	switch (params_width(params)) {
	case 16:
		break;
	case 20:
		val_len |= RT5651_I2S_DL_20;
		break;
	case 24:
		val_len |= RT5651_I2S_DL_24;
		break;
	case 8:
		val_len |= RT5651_I2S_DL_8;
		break;
	default:
		return -EINVAL;
	}

	switch (dai->id) {
	case RT5651_AIF1:
		mask_clk = RT5651_I2S_PD1_MASK;
		val_clk = pre_div << RT5651_I2S_PD1_SFT;
		snd_soc_component_update_bits(component, RT5651_I2S1_SDP,
			RT5651_I2S_DL_MASK, val_len);
		snd_soc_component_update_bits(component, RT5651_ADDA_CLK1, mask_clk, val_clk);
		break;
	case RT5651_AIF2:
		mask_clk = RT5651_I2S_BCLK_MS2_MASK | RT5651_I2S_PD2_MASK;
		val_clk = pre_div << RT5651_I2S_PD2_SFT;
		snd_soc_component_update_bits(component, RT5651_I2S2_SDP,
			RT5651_I2S_DL_MASK, val_len);
		snd_soc_component_update_bits(component, RT5651_ADDA_CLK1, mask_clk, val_clk);
		break;
	default:
		dev_err(component->dev, "Wrong dai->id: %d\n", dai->id);
		return -EINVAL;
	}

	return 0;
}

static int rt5651_set_dai_fmt(struct snd_soc_dai *dai, unsigned int fmt)
{
	struct snd_soc_component *component = dai->component;
	struct rt5651_priv *rt5651 = snd_soc_component_get_drvdata(component);
	unsigned int reg_val = 0;

	switch (fmt & SND_SOC_DAIFMT_MASTER_MASK) {
	case SND_SOC_DAIFMT_CBM_CFM:
		rt5651->master[dai->id] = 1;
		break;
	case SND_SOC_DAIFMT_CBS_CFS:
		reg_val |= RT5651_I2S_MS_S;
		rt5651->master[dai->id] = 0;
		break;
	default:
		return -EINVAL;
	}

	switch (fmt & SND_SOC_DAIFMT_INV_MASK) {
	case SND_SOC_DAIFMT_NB_NF:
		break;
	case SND_SOC_DAIFMT_IB_NF:
		reg_val |= RT5651_I2S_BP_INV;
		break;
	default:
		return -EINVAL;
	}

	switch (fmt & SND_SOC_DAIFMT_FORMAT_MASK) {
	case SND_SOC_DAIFMT_I2S:
		break;
	case SND_SOC_DAIFMT_LEFT_J:
		reg_val |= RT5651_I2S_DF_LEFT;
		break;
	case SND_SOC_DAIFMT_DSP_A:
		reg_val |= RT5651_I2S_DF_PCM_A;
		break;
	case SND_SOC_DAIFMT_DSP_B:
		reg_val |= RT5651_I2S_DF_PCM_B;
		break;
	default:
		return -EINVAL;
	}

	switch (dai->id) {
	case RT5651_AIF1:
		snd_soc_component_update_bits(component, RT5651_I2S1_SDP,
			RT5651_I2S_MS_MASK | RT5651_I2S_BP_MASK |
			RT5651_I2S_DF_MASK, reg_val);
		break;
	case RT5651_AIF2:
		snd_soc_component_update_bits(component, RT5651_I2S2_SDP,
			RT5651_I2S_MS_MASK | RT5651_I2S_BP_MASK |
			RT5651_I2S_DF_MASK, reg_val);
		break;
	default:
		dev_err(component->dev, "Wrong dai->id: %d\n", dai->id);
		return -EINVAL;
	}
	return 0;
}

static int rt5651_set_dai_sysclk(struct snd_soc_dai *dai,
		int clk_id, unsigned int freq, int dir)
{
	struct snd_soc_component *component = dai->component;
	struct rt5651_priv *rt5651 = snd_soc_component_get_drvdata(component);
	unsigned int reg_val = 0;
	unsigned int pll_bit = 0;

	if (freq == rt5651->sysclk && clk_id == rt5651->sysclk_src)
		return 0;

	switch (clk_id) {
	case RT5651_SCLK_S_MCLK:
		reg_val |= RT5651_SCLK_SRC_MCLK;
		break;
	case RT5651_SCLK_S_PLL1:
		reg_val |= RT5651_SCLK_SRC_PLL1;
		pll_bit |= RT5651_PWR_PLL;
		break;
	case RT5651_SCLK_S_RCCLK:
		reg_val |= RT5651_SCLK_SRC_RCCLK;
		break;
	default:
		dev_err(component->dev, "Invalid clock id (%d)\n", clk_id);
		return -EINVAL;
	}
	snd_soc_component_update_bits(component, RT5651_PWR_ANLG2,
		RT5651_PWR_PLL, pll_bit);
	snd_soc_component_update_bits(component, RT5651_GLB_CLK,
		RT5651_SCLK_SRC_MASK, reg_val);
	rt5651->sysclk = freq;
	rt5651->sysclk_src = clk_id;

	dev_dbg(dai->dev, "Sysclk is %dHz and clock id is %d\n", freq, clk_id);

	return 0;
}

static int rt5651_set_dai_pll(struct snd_soc_dai *dai, int pll_id, int source,
			unsigned int freq_in, unsigned int freq_out)
{
	struct snd_soc_component *component = dai->component;
	struct rt5651_priv *rt5651 = snd_soc_component_get_drvdata(component);
	struct rl6231_pll_code pll_code;
	int ret;

	if (source == rt5651->pll_src && freq_in == rt5651->pll_in &&
	    freq_out == rt5651->pll_out)
		return 0;

	if (!freq_in || !freq_out) {
		dev_dbg(component->dev, "PLL disabled\n");

		rt5651->pll_in = 0;
		rt5651->pll_out = 0;
		snd_soc_component_update_bits(component, RT5651_GLB_CLK,
			RT5651_SCLK_SRC_MASK, RT5651_SCLK_SRC_MCLK);
		return 0;
	}

	switch (source) {
	case RT5651_PLL1_S_MCLK:
		snd_soc_component_update_bits(component, RT5651_GLB_CLK,
			RT5651_PLL1_SRC_MASK, RT5651_PLL1_SRC_MCLK);
		break;
	case RT5651_PLL1_S_BCLK1:
		snd_soc_component_update_bits(component, RT5651_GLB_CLK,
				RT5651_PLL1_SRC_MASK, RT5651_PLL1_SRC_BCLK1);
		break;
	case RT5651_PLL1_S_BCLK2:
			snd_soc_component_update_bits(component, RT5651_GLB_CLK,
				RT5651_PLL1_SRC_MASK, RT5651_PLL1_SRC_BCLK2);
		break;
	default:
		dev_err(component->dev, "Unknown PLL source %d\n", source);
		return -EINVAL;
	}

	ret = rl6231_pll_calc(freq_in, freq_out, &pll_code);
	if (ret < 0) {
		dev_err(component->dev, "Unsupport input clock %d\n", freq_in);
		return ret;
	}

	dev_dbg(component->dev, "bypass=%d m=%d n=%d k=%d\n",
		pll_code.m_bp, (pll_code.m_bp ? 0 : pll_code.m_code),
		pll_code.n_code, pll_code.k_code);

	snd_soc_component_write(component, RT5651_PLL_CTRL1,
		pll_code.n_code << RT5651_PLL_N_SFT | pll_code.k_code);
	snd_soc_component_write(component, RT5651_PLL_CTRL2,
		(pll_code.m_bp ? 0 : pll_code.m_code) << RT5651_PLL_M_SFT |
		pll_code.m_bp << RT5651_PLL_M_BP_SFT);

	rt5651->pll_in = freq_in;
	rt5651->pll_out = freq_out;
	rt5651->pll_src = source;

	return 0;
}

static int rt5651_set_bias_level(struct snd_soc_component *component,
			enum snd_soc_bias_level level)
{
	switch (level) {
	case SND_SOC_BIAS_PREPARE:
		if (SND_SOC_BIAS_STANDBY == snd_soc_component_get_bias_level(component)) {
			if (snd_soc_component_read(component, RT5651_PLL_MODE_1) & 0x9200)
				snd_soc_component_update_bits(component, RT5651_D_MISC,
						    0xc00, 0xc00);
		}
		break;
	case SND_SOC_BIAS_STANDBY:
		if (SND_SOC_BIAS_OFF == snd_soc_component_get_bias_level(component)) {
			snd_soc_component_update_bits(component, RT5651_PWR_ANLG1,
				RT5651_PWR_VREF1 | RT5651_PWR_MB |
				RT5651_PWR_BG | RT5651_PWR_VREF2,
				RT5651_PWR_VREF1 | RT5651_PWR_MB |
				RT5651_PWR_BG | RT5651_PWR_VREF2);
			usleep_range(10000, 15000);
			snd_soc_component_update_bits(component, RT5651_PWR_ANLG1,
				RT5651_PWR_FV1 | RT5651_PWR_FV2,
				RT5651_PWR_FV1 | RT5651_PWR_FV2);
			snd_soc_component_update_bits(component, RT5651_D_MISC, 0x1, 0x1);
		}
		break;

	case SND_SOC_BIAS_OFF:
		snd_soc_component_write(component, RT5651_D_MISC, 0x0010);
		snd_soc_component_write(component, RT5651_PWR_DIG1, 0x0000);
		snd_soc_component_write(component, RT5651_PWR_DIG2, 0x0000);
		snd_soc_component_write(component, RT5651_PWR_VOL, 0x0000);
		snd_soc_component_write(component, RT5651_PWR_MIXER, 0x0000);
		/* Do not touch the LDO voltage select bits on bias-off */
		snd_soc_component_update_bits(component, RT5651_PWR_ANLG1,
			~RT5651_PWR_LDO_DVO_MASK, 0);
		/* Leave PLL1 and jack-detect power as is, all others off */
		snd_soc_component_update_bits(component, RT5651_PWR_ANLG2,
				    ~(RT5651_PWR_PLL | RT5651_PWR_JD_M), 0);
		break;

	default:
		break;
	}

	return 0;
}

static void rt5651_enable_micbias1_for_ovcd(struct snd_soc_component *component)
{
	struct snd_soc_dapm_context *dapm = snd_soc_component_get_dapm(component);

	snd_soc_dapm_mutex_lock(dapm);
	snd_soc_dapm_force_enable_pin_unlocked(dapm, "LDO");
	snd_soc_dapm_force_enable_pin_unlocked(dapm, "micbias1");
	/* OVCD is unreliable when used with RCCLK as sysclk-source */
	snd_soc_dapm_force_enable_pin_unlocked(dapm, "Platform Clock");
	snd_soc_dapm_sync_unlocked(dapm);
	snd_soc_dapm_mutex_unlock(dapm);
}

static void rt5651_disable_micbias1_for_ovcd(struct snd_soc_component *component)
{
	struct snd_soc_dapm_context *dapm = snd_soc_component_get_dapm(component);

	snd_soc_dapm_mutex_lock(dapm);
	snd_soc_dapm_disable_pin_unlocked(dapm, "Platform Clock");
	snd_soc_dapm_disable_pin_unlocked(dapm, "micbias1");
	snd_soc_dapm_disable_pin_unlocked(dapm, "LDO");
	snd_soc_dapm_sync_unlocked(dapm);
	snd_soc_dapm_mutex_unlock(dapm);
}

static void rt5651_enable_micbias1_ovcd_irq(struct snd_soc_component *component)
{
	struct rt5651_priv *rt5651 = snd_soc_component_get_drvdata(component);

	snd_soc_component_update_bits(component, RT5651_IRQ_CTRL2,
		RT5651_IRQ_MB1_OC_MASK, RT5651_IRQ_MB1_OC_NOR);
	rt5651->ovcd_irq_enabled = true;
}

static void rt5651_disable_micbias1_ovcd_irq(struct snd_soc_component *component)
{
	struct rt5651_priv *rt5651 = snd_soc_component_get_drvdata(component);

	snd_soc_component_update_bits(component, RT5651_IRQ_CTRL2,
		RT5651_IRQ_MB1_OC_MASK, RT5651_IRQ_MB1_OC_BP);
	rt5651->ovcd_irq_enabled = false;
}

static void rt5651_clear_micbias1_ovcd(struct snd_soc_component *component)
{
	snd_soc_component_update_bits(component, RT5651_IRQ_CTRL2,
		RT5651_MB1_OC_CLR, 0);
}

static bool rt5651_micbias1_ovcd(struct snd_soc_component *component)
{
	int val;

	val = snd_soc_component_read(component, RT5651_IRQ_CTRL2);
	dev_dbg(component->dev, "irq ctrl2 %#04x\n", val);

	return (val & RT5651_MB1_OC_CLR);
}

static bool rt5651_jack_inserted(struct snd_soc_component *component)
{
	struct rt5651_priv *rt5651 = snd_soc_component_get_drvdata(component);
	int val;

	if (rt5651->gpiod_hp_det) {
		val = gpiod_get_value_cansleep(rt5651->gpiod_hp_det);
		dev_dbg(component->dev, "jack-detect gpio %d\n", val);
		return val;
	}

	val = snd_soc_component_read(component, RT5651_INT_IRQ_ST);
	dev_dbg(component->dev, "irq status %#04x\n", val);

	switch (rt5651->jd_src) {
	case RT5651_JD1_1:
		val &= 0x1000;
		break;
	case RT5651_JD1_2:
		val &= 0x2000;
		break;
	case RT5651_JD2:
		val &= 0x4000;
		break;
	default:
		break;
	}

	if (rt5651->jd_active_high)
		return val != 0;
	else
		return val == 0;
}

/* Jack detect and button-press timings */
#define JACK_SETTLE_TIME	100 /* milli seconds */
#define JACK_DETECT_COUNT	5
#define JACK_DETECT_MAXCOUNT	20  /* Aprox. 2 seconds worth of tries */
#define JACK_UNPLUG_TIME	80  /* milli seconds */
#define BP_POLL_TIME		10  /* milli seconds */
#define BP_POLL_MAXCOUNT	200 /* assume something is wrong after this */
#define BP_THRESHOLD		3

static void rt5651_start_button_press_work(struct snd_soc_component *component)
{
	struct rt5651_priv *rt5651 = snd_soc_component_get_drvdata(component);

	rt5651->poll_count = 0;
	rt5651->press_count = 0;
	rt5651->release_count = 0;
	rt5651->pressed = false;
	rt5651->press_reported = false;
	rt5651_clear_micbias1_ovcd(component);
	schedule_delayed_work(&rt5651->bp_work, msecs_to_jiffies(BP_POLL_TIME));
}

static void rt5651_button_press_work(struct work_struct *work)
{
	struct rt5651_priv *rt5651 =
		container_of(work, struct rt5651_priv, bp_work.work);
	struct snd_soc_component *component = rt5651->component;

	/* Check the jack was not removed underneath us */
	if (!rt5651_jack_inserted(component))
		return;

	if (rt5651_micbias1_ovcd(component)) {
		rt5651->release_count = 0;
		rt5651->press_count++;
		/* Remember till after JACK_UNPLUG_TIME wait */
		if (rt5651->press_count >= BP_THRESHOLD)
			rt5651->pressed = true;
		rt5651_clear_micbias1_ovcd(component);
	} else {
		rt5651->press_count = 0;
		rt5651->release_count++;
	}

	/*
	 * The pins get temporarily shorted on jack unplug, so we poll for
	 * at least JACK_UNPLUG_TIME milli-seconds before reporting a press.
	 */
	rt5651->poll_count++;
	if (rt5651->poll_count < (JACK_UNPLUG_TIME / BP_POLL_TIME)) {
		schedule_delayed_work(&rt5651->bp_work,
				      msecs_to_jiffies(BP_POLL_TIME));
		return;
	}

	if (rt5651->pressed && !rt5651->press_reported) {
		dev_dbg(component->dev, "headset button press\n");
		snd_soc_jack_report(rt5651->hp_jack, SND_JACK_BTN_0,
				    SND_JACK_BTN_0);
		rt5651->press_reported = true;
	}

	if (rt5651->release_count >= BP_THRESHOLD) {
		if (rt5651->press_reported) {
			dev_dbg(component->dev, "headset button release\n");
			snd_soc_jack_report(rt5651->hp_jack, 0, SND_JACK_BTN_0);
		}
		/* Re-enable OVCD IRQ to detect next press */
		rt5651_enable_micbias1_ovcd_irq(component);
		return; /* Stop polling */
	}

	schedule_delayed_work(&rt5651->bp_work, msecs_to_jiffies(BP_POLL_TIME));
}

static int rt5651_detect_headset(struct snd_soc_component *component)
{
	int i, headset_count = 0, headphone_count = 0;

	/*
	 * We get the insertion event before the jack is fully inserted at which
	 * point the second ring on a TRRS connector may short the 2nd ring and
	 * sleeve contacts, also the overcurrent detection is not entirely
	 * reliable. So we try several times with a wait in between until we
	 * detect the same type JACK_DETECT_COUNT times in a row.
	 */
	for (i = 0; i < JACK_DETECT_MAXCOUNT; i++) {
		/* Clear any previous over-current status flag */
		rt5651_clear_micbias1_ovcd(component);

		msleep(JACK_SETTLE_TIME);

		/* Check the jack is still connected before checking ovcd */
		if (!rt5651_jack_inserted(component))
			return 0;

		if (rt5651_micbias1_ovcd(component)) {
			/*
			 * Over current detected, there is a short between the
			 * 2nd ring contact and the ground, so a TRS connector
			 * without a mic contact and thus plain headphones.
			 */
			dev_dbg(component->dev, "mic-gnd shorted\n");
			headset_count = 0;
			headphone_count++;
			if (headphone_count == JACK_DETECT_COUNT)
				return SND_JACK_HEADPHONE;
		} else {
			dev_dbg(component->dev, "mic-gnd open\n");
			headphone_count = 0;
			headset_count++;
			if (headset_count == JACK_DETECT_COUNT)
				return SND_JACK_HEADSET;
		}
	}

	dev_err(component->dev, "Error detecting headset vs headphones, bad contact?, assuming headphones\n");
	return SND_JACK_HEADPHONE;
}

static bool rt5651_support_button_press(struct rt5651_priv *rt5651)
{
	if (!rt5651->hp_jack)
		return false;

	/* Button press support only works with internal jack-detection */
	return (rt5651->hp_jack->status & SND_JACK_MICROPHONE) &&
		rt5651->gpiod_hp_det == NULL;
}

static void rt5651_jack_detect_work(struct work_struct *work)
{
	struct rt5651_priv *rt5651 =
		container_of(work, struct rt5651_priv, jack_detect_work);
	struct snd_soc_component *component = rt5651->component;
	int report = 0;

	if (!rt5651_jack_inserted(component)) {
		/* Jack removed, or spurious IRQ? */
		if (rt5651->hp_jack->status & SND_JACK_HEADPHONE) {
			if (rt5651->hp_jack->status & SND_JACK_MICROPHONE) {
				cancel_delayed_work_sync(&rt5651->bp_work);
				rt5651_disable_micbias1_ovcd_irq(component);
				rt5651_disable_micbias1_for_ovcd(component);
			}
			snd_soc_jack_report(rt5651->hp_jack, 0,
					    SND_JACK_HEADSET | SND_JACK_BTN_0);
			dev_dbg(component->dev, "jack unplugged\n");
		}
	} else if (!(rt5651->hp_jack->status & SND_JACK_HEADPHONE)) {
		/* Jack inserted */
		WARN_ON(rt5651->ovcd_irq_enabled);
		rt5651_enable_micbias1_for_ovcd(component);
		report = rt5651_detect_headset(component);
		dev_dbg(component->dev, "detect report %#02x\n", report);
		snd_soc_jack_report(rt5651->hp_jack, report, SND_JACK_HEADSET);
		if (rt5651_support_button_press(rt5651)) {
			/* Enable ovcd IRQ for button press detect. */
			rt5651_enable_micbias1_ovcd_irq(component);
		} else {
			/* No more need for overcurrent detect. */
			rt5651_disable_micbias1_for_ovcd(component);
		}
	} else if (rt5651->ovcd_irq_enabled && rt5651_micbias1_ovcd(component)) {
		dev_dbg(component->dev, "OVCD IRQ\n");

		/*
		 * The ovcd IRQ keeps firing while the button is pressed, so
		 * we disable it and start polling the button until released.
		 *
		 * The disable will make the IRQ pin 0 again and since we get
		 * IRQs on both edges (so as to detect both jack plugin and
		 * unplug) this means we will immediately get another IRQ.
		 * The ovcd_irq_enabled check above makes the 2ND IRQ a NOP.
		 */
		rt5651_disable_micbias1_ovcd_irq(component);
		rt5651_start_button_press_work(component);

		/*
		 * If the jack-detect IRQ flag goes high (unplug) after our
		 * above rt5651_jack_inserted() check and before we have
		 * disabled the OVCD IRQ, the IRQ pin will stay high and as
		 * we react to edges, we miss the unplug event -> recheck.
		 */
		queue_work(system_long_wq, &rt5651->jack_detect_work);
	}
}

static irqreturn_t rt5651_irq(int irq, void *data)
{
	struct rt5651_priv *rt5651 = data;

	queue_work(system_power_efficient_wq, &rt5651->jack_detect_work);

	return IRQ_HANDLED;
}

static void rt5651_cancel_work(void *data)
{
	struct rt5651_priv *rt5651 = data;

	cancel_work_sync(&rt5651->jack_detect_work);
	cancel_delayed_work_sync(&rt5651->bp_work);
}

static void rt5651_enable_jack_detect(struct snd_soc_component *component,
				      struct snd_soc_jack *hp_jack,
				      struct gpio_desc *gpiod_hp_det)
{
	struct rt5651_priv *rt5651 = snd_soc_component_get_drvdata(component);
	bool using_internal_jack_detect = true;

	/* Select jack detect source */
	switch (rt5651->jd_src) {
	case RT5651_JD_NULL:
		rt5651->gpiod_hp_det = gpiod_hp_det;
		if (!rt5651->gpiod_hp_det)
			return; /* No jack detect */
		using_internal_jack_detect = false;
		break;
	case RT5651_JD1_1:
		snd_soc_component_update_bits(component, RT5651_JD_CTRL2,
			RT5651_JD_TRG_SEL_MASK, RT5651_JD_TRG_SEL_JD1_1);
		/* active-low is normal, set inv flag for active-high */
		if (rt5651->jd_active_high)
			snd_soc_component_update_bits(component,
				RT5651_IRQ_CTRL1,
				RT5651_JD1_1_IRQ_EN | RT5651_JD1_1_INV,
				RT5651_JD1_1_IRQ_EN | RT5651_JD1_1_INV);
		else
			snd_soc_component_update_bits(component,
				RT5651_IRQ_CTRL1,
				RT5651_JD1_1_IRQ_EN | RT5651_JD1_1_INV,
				RT5651_JD1_1_IRQ_EN);
		break;
	case RT5651_JD1_2:
		snd_soc_component_update_bits(component, RT5651_JD_CTRL2,
			RT5651_JD_TRG_SEL_MASK, RT5651_JD_TRG_SEL_JD1_2);
		/* active-low is normal, set inv flag for active-high */
		if (rt5651->jd_active_high)
			snd_soc_component_update_bits(component,
				RT5651_IRQ_CTRL1,
				RT5651_JD1_2_IRQ_EN | RT5651_JD1_2_INV,
				RT5651_JD1_2_IRQ_EN | RT5651_JD1_2_INV);
		else
			snd_soc_component_update_bits(component,
				RT5651_IRQ_CTRL1,
				RT5651_JD1_2_IRQ_EN | RT5651_JD1_2_INV,
				RT5651_JD1_2_IRQ_EN);
		break;
	case RT5651_JD2:
		snd_soc_component_update_bits(component, RT5651_JD_CTRL2,
			RT5651_JD_TRG_SEL_MASK, RT5651_JD_TRG_SEL_JD2);
		/* active-low is normal, set inv flag for active-high */
		if (rt5651->jd_active_high)
			snd_soc_component_update_bits(component,
				RT5651_IRQ_CTRL1,
				RT5651_JD2_IRQ_EN | RT5651_JD2_INV,
				RT5651_JD2_IRQ_EN | RT5651_JD2_INV);
		else
			snd_soc_component_update_bits(component,
				RT5651_IRQ_CTRL1,
				RT5651_JD2_IRQ_EN | RT5651_JD2_INV,
				RT5651_JD2_IRQ_EN);
		break;
	default:
		dev_err(component->dev, "Currently only JD1_1 / JD1_2 / JD2 are supported\n");
		return;
	}

	if (using_internal_jack_detect) {
		/* IRQ output on GPIO1 */
		snd_soc_component_update_bits(component, RT5651_GPIO_CTRL1,
			RT5651_GP1_PIN_MASK, RT5651_GP1_PIN_IRQ);

		/* Enable jack detect power */
		snd_soc_component_update_bits(component, RT5651_PWR_ANLG2,
			RT5651_PWR_JD_M, RT5651_PWR_JD_M);
	}

	/* Set OVCD threshold current and scale-factor */
	snd_soc_component_write(component, RT5651_PR_BASE + RT5651_BIAS_CUR4,
				0xa800 | rt5651->ovcd_sf);

	snd_soc_component_update_bits(component, RT5651_MICBIAS,
				      RT5651_MIC1_OVCD_MASK |
				      RT5651_MIC1_OVTH_MASK |
				      RT5651_PWR_CLK12M_MASK |
				      RT5651_PWR_MB_MASK,
				      RT5651_MIC1_OVCD_EN |
				      rt5651->ovcd_th |
				      RT5651_PWR_MB_PU |
				      RT5651_PWR_CLK12M_PU);

	/*
	 * The over-current-detect is only reliable in detecting the absence
	 * of over-current, when the mic-contact in the jack is short-circuited,
	 * the hardware periodically retries if it can apply the bias-current
	 * leading to the ovcd status flip-flopping 1-0-1 with it being 0 about
	 * 10% of the time, as we poll the ovcd status bit we might hit that
	 * 10%, so we enable sticky mode and when checking OVCD we clear the
	 * status, msleep() a bit and then check to get a reliable reading.
	 */
	snd_soc_component_update_bits(component, RT5651_IRQ_CTRL2,
		RT5651_MB1_OC_STKY_MASK, RT5651_MB1_OC_STKY_EN);

	rt5651->hp_jack = hp_jack;
	if (rt5651_support_button_press(rt5651)) {
		rt5651_enable_micbias1_for_ovcd(component);
		rt5651_enable_micbias1_ovcd_irq(component);
	}

	enable_irq(rt5651->irq);
	/* sync initial jack state */
	queue_work(system_power_efficient_wq, &rt5651->jack_detect_work);
}

static void rt5651_disable_jack_detect(struct snd_soc_component *component)
{
	struct rt5651_priv *rt5651 = snd_soc_component_get_drvdata(component);

	disable_irq(rt5651->irq);
	rt5651_cancel_work(rt5651);

	if (rt5651_support_button_press(rt5651)) {
		rt5651_disable_micbias1_ovcd_irq(component);
		rt5651_disable_micbias1_for_ovcd(component);
		snd_soc_jack_report(rt5651->hp_jack, 0, SND_JACK_BTN_0);
	}

	rt5651->hp_jack = NULL;
}

static int rt5651_set_jack(struct snd_soc_component *component,
			   struct snd_soc_jack *jack, void *data)
{
	if (jack)
		rt5651_enable_jack_detect(component, jack, data);
	else
		rt5651_disable_jack_detect(component);

	return 0;
}

/*
 * Note on some platforms the platform code may need to add device-properties,
 * rather then relying only on properties set by the firmware. Therefor the
 * property parsing MUST be done from the component driver's probe function,
 * rather then from the i2c driver's probe function, so that the platform-code
 * can attach extra properties before calling snd_soc_register_card().
 */
static void rt5651_apply_properties(struct snd_soc_component *component)
{
	struct rt5651_priv *rt5651 = snd_soc_component_get_drvdata(component);
	u32 val;

	if (device_property_read_bool(component->dev, "realtek,in2-differential"))
		snd_soc_component_update_bits(component, RT5651_IN1_IN2,
				RT5651_IN_DF2, RT5651_IN_DF2);

	if (device_property_read_bool(component->dev, "realtek,dmic-en"))
		snd_soc_component_update_bits(component, RT5651_GPIO_CTRL1,
				RT5651_GP2_PIN_MASK, RT5651_GP2_PIN_DMIC1_SCL);

	if (device_property_read_u32(component->dev,
				     "realtek,jack-detect-source", &val) == 0)
		rt5651->jd_src = val;

	if (device_property_read_bool(component->dev, "realtek,jack-detect-not-inverted"))
		rt5651->jd_active_high = true;

	/*
	 * Testing on various boards has shown that good defaults for the OVCD
	 * threshold and scale-factor are 2000µA and 0.75. For an effective
	 * limit of 1500µA, this seems to be more reliable then 1500µA and 1.0.
	 */
	rt5651->ovcd_th = RT5651_MIC1_OVTH_2000UA;
	rt5651->ovcd_sf = RT5651_MIC_OVCD_SF_0P75;

	if (device_property_read_u32(component->dev,
			"realtek,over-current-threshold-microamp", &val) == 0) {
		switch (val) {
		case 600:
			rt5651->ovcd_th = RT5651_MIC1_OVTH_600UA;
			break;
		case 1500:
			rt5651->ovcd_th = RT5651_MIC1_OVTH_1500UA;
			break;
		case 2000:
			rt5651->ovcd_th = RT5651_MIC1_OVTH_2000UA;
			break;
		default:
			dev_warn(component->dev, "Warning: Invalid over-current-threshold-microamp value: %d, defaulting to 2000uA\n",
				 val);
		}
	}

	if (device_property_read_u32(component->dev,
			"realtek,over-current-scale-factor", &val) == 0) {
		if (val <= RT5651_OVCD_SF_1P5)
			rt5651->ovcd_sf = val << RT5651_MIC_OVCD_SF_SFT;
		else
			dev_warn(component->dev, "Warning: Invalid over-current-scale-factor value: %d, defaulting to 0.75\n",
				 val);
	}
}

static int rt5651_probe(struct snd_soc_component *component)
{
	struct rt5651_priv *rt5651 = snd_soc_component_get_drvdata(component);

	rt5651->component = component;

	snd_soc_component_update_bits(component, RT5651_PWR_ANLG1,
		RT5651_PWR_LDO_DVO_MASK, RT5651_PWR_LDO_DVO_1_2V);

	snd_soc_component_force_bias_level(component, SND_SOC_BIAS_OFF);

	rt5651_apply_properties(component);

	return 0;
}

#ifdef CONFIG_PM
static int rt5651_suspend(struct snd_soc_component *component)
{
	struct rt5651_priv *rt5651 = snd_soc_component_get_drvdata(component);

	regcache_cache_only(rt5651->regmap, true);
	regcache_mark_dirty(rt5651->regmap);
	return 0;
}

static int rt5651_resume(struct snd_soc_component *component)
{
	struct rt5651_priv *rt5651 = snd_soc_component_get_drvdata(component);

	regcache_cache_only(rt5651->regmap, false);
	snd_soc_component_cache_sync(component);

	return 0;
}
#else
#define rt5651_suspend NULL
#define rt5651_resume NULL
#endif

#define RT5651_STEREO_RATES SNDRV_PCM_RATE_8000_96000
#define RT5651_FORMATS (SNDRV_PCM_FMTBIT_S16_LE | SNDRV_PCM_FMTBIT_S20_3LE | \
			SNDRV_PCM_FMTBIT_S24_LE | SNDRV_PCM_FMTBIT_S8)

static const struct snd_soc_dai_ops rt5651_aif_dai_ops = {
	.hw_params = rt5651_hw_params,
	.set_fmt = rt5651_set_dai_fmt,
	.set_sysclk = rt5651_set_dai_sysclk,
	.set_pll = rt5651_set_dai_pll,
};

static struct snd_soc_dai_driver rt5651_dai[] = {
	{
		.name = "rt5651-aif1",
		.id = RT5651_AIF1,
		.playback = {
			.stream_name = "AIF1 Playback",
			.channels_min = 1,
			.channels_max = 2,
			.rates = RT5651_STEREO_RATES,
			.formats = RT5651_FORMATS,
		},
		.capture = {
			.stream_name = "AIF1 Capture",
			.channels_min = 1,
			.channels_max = 2,
			.rates = RT5651_STEREO_RATES,
			.formats = RT5651_FORMATS,
		},
		.ops = &rt5651_aif_dai_ops,
	},
	{
		.name = "rt5651-aif2",
		.id = RT5651_AIF2,
		.playback = {
			.stream_name = "AIF2 Playback",
			.channels_min = 1,
			.channels_max = 2,
			.rates = RT5651_STEREO_RATES,
			.formats = RT5651_FORMATS,
		},
		.capture = {
			.stream_name = "AIF2 Capture",
			.channels_min = 1,
			.channels_max = 2,
			.rates = RT5651_STEREO_RATES,
			.formats = RT5651_FORMATS,
		},
		.ops = &rt5651_aif_dai_ops,
	},
};

<<<<<<< HEAD
static struct snd_soc_codec_driver soc_codec_dev_rt5651 = {
	.probe = rt5651_probe,
	.suspend = rt5651_suspend,
	.resume = rt5651_resume,
	.set_bias_level = rt5651_set_bias_level,
	.idle_bias_off = true,
	.component_driver = {
		.controls		= rt5651_snd_controls,
		.num_controls		= ARRAY_SIZE(rt5651_snd_controls),
		.dapm_widgets		= rt5651_dapm_widgets,
		.num_dapm_widgets	= ARRAY_SIZE(rt5651_dapm_widgets),
		.dapm_routes		= rt5651_dapm_routes,
		.num_dapm_routes	= ARRAY_SIZE(rt5651_dapm_routes),
	},
=======
static const struct snd_soc_component_driver soc_component_dev_rt5651 = {
	.probe			= rt5651_probe,
	.suspend		= rt5651_suspend,
	.resume			= rt5651_resume,
	.set_bias_level		= rt5651_set_bias_level,
	.set_jack		= rt5651_set_jack,
	.controls		= rt5651_snd_controls,
	.num_controls		= ARRAY_SIZE(rt5651_snd_controls),
	.dapm_widgets		= rt5651_dapm_widgets,
	.num_dapm_widgets	= ARRAY_SIZE(rt5651_dapm_widgets),
	.dapm_routes		= rt5651_dapm_routes,
	.num_dapm_routes	= ARRAY_SIZE(rt5651_dapm_routes),
	.use_pmdown_time	= 1,
	.endianness		= 1,
	.non_legacy_dai_naming	= 1,
>>>>>>> 24b8d41d
};

static const struct regmap_config rt5651_regmap = {
	.reg_bits = 8,
	.val_bits = 16,

	.max_register = RT5651_DEVICE_ID + 1 + (ARRAY_SIZE(rt5651_ranges) *
					       RT5651_PR_SPACING),
	.volatile_reg = rt5651_volatile_register,
	.readable_reg = rt5651_readable_register,

	.cache_type = REGCACHE_RBTREE,
	.reg_defaults = rt5651_reg,
	.num_reg_defaults = ARRAY_SIZE(rt5651_reg),
	.ranges = rt5651_ranges,
	.num_ranges = ARRAY_SIZE(rt5651_ranges),
	.use_single_read = true,
	.use_single_write = true,
};

#if defined(CONFIG_OF)
static const struct of_device_id rt5651_of_match[] = {
	{ .compatible = "realtek,rt5651", },
	{},
};
MODULE_DEVICE_TABLE(of, rt5651_of_match);
#endif

#ifdef CONFIG_ACPI
static const struct acpi_device_id rt5651_acpi_match[] = {
	{ "10EC5651", 0 },
	{ "10EC5640", 0 },
	{ },
};
MODULE_DEVICE_TABLE(acpi, rt5651_acpi_match);
#endif

static const struct i2c_device_id rt5651_i2c_id[] = {
	{ "rt5651", 0 },
	{ }
};
MODULE_DEVICE_TABLE(i2c, rt5651_i2c_id);

/*
 * Note this function MUST not look at device-properties, see the comment
 * above rt5651_apply_properties().
 */
static int rt5651_i2c_probe(struct i2c_client *i2c,
		    const struct i2c_device_id *id)
{
	struct rt5651_priv *rt5651;
	int ret;
	int err;

	rt5651 = devm_kzalloc(&i2c->dev, sizeof(*rt5651),
				GFP_KERNEL);
	if (NULL == rt5651)
		return -ENOMEM;

	i2c_set_clientdata(i2c, rt5651);

	rt5651->regmap = devm_regmap_init_i2c(i2c, &rt5651_regmap);
	if (IS_ERR(rt5651->regmap)) {
		ret = PTR_ERR(rt5651->regmap);
		dev_err(&i2c->dev, "Failed to allocate register map: %d\n",
			ret);
		return ret;
	}

	err = regmap_read(rt5651->regmap, RT5651_DEVICE_ID, &ret);
	if (err)
		return err;

	if (ret != RT5651_DEVICE_ID_VALUE) {
		dev_err(&i2c->dev,
			"Device with ID register %#x is not rt5651\n", ret);
		return -ENODEV;
	}

	regmap_write(rt5651->regmap, RT5651_RESET, 0);

	ret = regmap_register_patch(rt5651->regmap, init_list,
				    ARRAY_SIZE(init_list));
	if (ret != 0)
		dev_warn(&i2c->dev, "Failed to apply regmap patch: %d\n", ret);

	rt5651->irq = i2c->irq;
	rt5651->hp_mute = true;

	INIT_DELAYED_WORK(&rt5651->bp_work, rt5651_button_press_work);
	INIT_WORK(&rt5651->jack_detect_work, rt5651_jack_detect_work);

	/* Make sure work is stopped on probe-error / remove */
	ret = devm_add_action_or_reset(&i2c->dev, rt5651_cancel_work, rt5651);
	if (ret)
		return ret;

	ret = devm_request_irq(&i2c->dev, rt5651->irq, rt5651_irq,
			       IRQF_TRIGGER_RISING | IRQF_TRIGGER_FALLING
			       | IRQF_ONESHOT, "rt5651", rt5651);
	if (ret == 0) {
		/* Gets re-enabled by rt5651_set_jack() */
		disable_irq(rt5651->irq);
	} else {
		dev_warn(&i2c->dev, "Failed to reguest IRQ %d: %d\n",
			 rt5651->irq, ret);
		rt5651->irq = -ENXIO;
	}

	ret = devm_snd_soc_register_component(&i2c->dev,
				&soc_component_dev_rt5651,
				rt5651_dai, ARRAY_SIZE(rt5651_dai));

	return ret;
}

static struct i2c_driver rt5651_i2c_driver = {
	.driver = {
		.name = "rt5651",
		.acpi_match_table = ACPI_PTR(rt5651_acpi_match),
		.of_match_table = of_match_ptr(rt5651_of_match),
	},
	.probe = rt5651_i2c_probe,
	.id_table = rt5651_i2c_id,
};
module_i2c_driver(rt5651_i2c_driver);

MODULE_DESCRIPTION("ASoC RT5651 driver");
MODULE_AUTHOR("Bard Liao <bardliao@realtek.com>");
MODULE_LICENSE("GPL v2");<|MERGE_RESOLUTION|>--- conflicted
+++ resolved
@@ -2147,22 +2147,6 @@
 	},
 };
 
-<<<<<<< HEAD
-static struct snd_soc_codec_driver soc_codec_dev_rt5651 = {
-	.probe = rt5651_probe,
-	.suspend = rt5651_suspend,
-	.resume = rt5651_resume,
-	.set_bias_level = rt5651_set_bias_level,
-	.idle_bias_off = true,
-	.component_driver = {
-		.controls		= rt5651_snd_controls,
-		.num_controls		= ARRAY_SIZE(rt5651_snd_controls),
-		.dapm_widgets		= rt5651_dapm_widgets,
-		.num_dapm_widgets	= ARRAY_SIZE(rt5651_dapm_widgets),
-		.dapm_routes		= rt5651_dapm_routes,
-		.num_dapm_routes	= ARRAY_SIZE(rt5651_dapm_routes),
-	},
-=======
 static const struct snd_soc_component_driver soc_component_dev_rt5651 = {
 	.probe			= rt5651_probe,
 	.suspend		= rt5651_suspend,
@@ -2178,7 +2162,6 @@
 	.use_pmdown_time	= 1,
 	.endianness		= 1,
 	.non_legacy_dai_naming	= 1,
->>>>>>> 24b8d41d
 };
 
 static const struct regmap_config rt5651_regmap = {
