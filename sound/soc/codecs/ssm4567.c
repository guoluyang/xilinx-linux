// SPDX-License-Identifier: GPL-2.0-only
/*
 * SSM4567 amplifier audio driver
 *
 * Copyright 2014 Google Chromium project.
 *  Author: Anatol Pomozov <anatol@chromium.org>
 *
 * Based on code copyright/by:
 *   Copyright 2013 Analog Devices Inc.
 */

#include <linux/acpi.h>
#include <linux/module.h>
#include <linux/init.h>
#include <linux/i2c.h>
#include <linux/regmap.h>
#include <linux/slab.h>
#include <sound/core.h>
#include <sound/pcm.h>
#include <sound/pcm_params.h>
#include <sound/soc.h>
#include <sound/initval.h>
#include <sound/tlv.h>

#define SSM4567_REG_POWER_CTRL		0x00
#define SSM4567_REG_AMP_SNS_CTRL		0x01
#define SSM4567_REG_DAC_CTRL		0x02
#define SSM4567_REG_DAC_VOLUME		0x03
#define SSM4567_REG_SAI_CTRL_1		0x04
#define SSM4567_REG_SAI_CTRL_2		0x05
#define SSM4567_REG_SAI_PLACEMENT_1		0x06
#define SSM4567_REG_SAI_PLACEMENT_2		0x07
#define SSM4567_REG_SAI_PLACEMENT_3		0x08
#define SSM4567_REG_SAI_PLACEMENT_4		0x09
#define SSM4567_REG_SAI_PLACEMENT_5		0x0a
#define SSM4567_REG_SAI_PLACEMENT_6		0x0b
#define SSM4567_REG_BATTERY_V_OUT		0x0c
#define SSM4567_REG_LIMITER_CTRL_1		0x0d
#define SSM4567_REG_LIMITER_CTRL_2		0x0e
#define SSM4567_REG_LIMITER_CTRL_3		0x0f
#define SSM4567_REG_STATUS_1		0x10
#define SSM4567_REG_STATUS_2		0x11
#define SSM4567_REG_FAULT_CTRL		0x12
#define SSM4567_REG_PDM_CTRL		0x13
#define SSM4567_REG_MCLK_RATIO		0x14
#define SSM4567_REG_BOOST_CTRL_1		0x15
#define SSM4567_REG_BOOST_CTRL_2		0x16
#define SSM4567_REG_SOFT_RESET		0xff

/* POWER_CTRL */
#define SSM4567_POWER_APWDN_EN		BIT(7)
#define SSM4567_POWER_BSNS_PWDN		BIT(6)
#define SSM4567_POWER_VSNS_PWDN		BIT(5)
#define SSM4567_POWER_ISNS_PWDN		BIT(4)
#define SSM4567_POWER_BOOST_PWDN		BIT(3)
#define SSM4567_POWER_AMP_PWDN		BIT(2)
#define SSM4567_POWER_VBAT_ONLY		BIT(1)
#define SSM4567_POWER_SPWDN			BIT(0)

/* DAC_CTRL */
#define SSM4567_DAC_HV			BIT(7)
#define SSM4567_DAC_MUTE		BIT(6)
#define SSM4567_DAC_HPF			BIT(5)
#define SSM4567_DAC_LPM			BIT(4)
#define SSM4567_DAC_FS_MASK	0x7
#define SSM4567_DAC_FS_8000_12000	0x0
#define SSM4567_DAC_FS_16000_24000	0x1
#define SSM4567_DAC_FS_32000_48000	0x2
#define SSM4567_DAC_FS_64000_96000	0x3
#define SSM4567_DAC_FS_128000_192000	0x4

/* SAI_CTRL_1 */
#define SSM4567_SAI_CTRL_1_BCLK			BIT(6)
#define SSM4567_SAI_CTRL_1_TDM_BLCKS_MASK	(0x3 << 4)
#define SSM4567_SAI_CTRL_1_TDM_BLCKS_32		(0x0 << 4)
#define SSM4567_SAI_CTRL_1_TDM_BLCKS_48		(0x1 << 4)
#define SSM4567_SAI_CTRL_1_TDM_BLCKS_64		(0x2 << 4)
#define SSM4567_SAI_CTRL_1_FSYNC		BIT(3)
#define SSM4567_SAI_CTRL_1_LJ			BIT(2)
#define SSM4567_SAI_CTRL_1_TDM			BIT(1)
#define SSM4567_SAI_CTRL_1_PDM			BIT(0)

/* SAI_CTRL_2 */
#define SSM4567_SAI_CTRL_2_AUTO_SLOT		BIT(3)
#define SSM4567_SAI_CTRL_2_TDM_SLOT_MASK	0x7
#define SSM4567_SAI_CTRL_2_TDM_SLOT(x)		(x)

struct ssm4567 {
	struct regmap *regmap;
};

static const struct reg_default ssm4567_reg_defaults[] = {
	{ SSM4567_REG_POWER_CTRL,	0x81 },
	{ SSM4567_REG_AMP_SNS_CTRL, 0x09 },
	{ SSM4567_REG_DAC_CTRL, 0x32 },
	{ SSM4567_REG_DAC_VOLUME, 0x40 },
	{ SSM4567_REG_SAI_CTRL_1, 0x00 },
	{ SSM4567_REG_SAI_CTRL_2, 0x08 },
	{ SSM4567_REG_SAI_PLACEMENT_1, 0x01 },
	{ SSM4567_REG_SAI_PLACEMENT_2, 0x20 },
	{ SSM4567_REG_SAI_PLACEMENT_3, 0x32 },
	{ SSM4567_REG_SAI_PLACEMENT_4, 0x07 },
	{ SSM4567_REG_SAI_PLACEMENT_5, 0x07 },
	{ SSM4567_REG_SAI_PLACEMENT_6, 0x07 },
	{ SSM4567_REG_BATTERY_V_OUT, 0x00 },
	{ SSM4567_REG_LIMITER_CTRL_1, 0xa4 },
	{ SSM4567_REG_LIMITER_CTRL_2, 0x73 },
	{ SSM4567_REG_LIMITER_CTRL_3, 0x00 },
	{ SSM4567_REG_STATUS_1, 0x00 },
	{ SSM4567_REG_STATUS_2, 0x00 },
	{ SSM4567_REG_FAULT_CTRL, 0x30 },
	{ SSM4567_REG_PDM_CTRL, 0x40 },
	{ SSM4567_REG_MCLK_RATIO, 0x11 },
	{ SSM4567_REG_BOOST_CTRL_1, 0x03 },
	{ SSM4567_REG_BOOST_CTRL_2, 0x00 },
	{ SSM4567_REG_SOFT_RESET, 0x00 },
};


static bool ssm4567_readable_reg(struct device *dev, unsigned int reg)
{
	switch (reg) {
	case SSM4567_REG_POWER_CTRL ... SSM4567_REG_BOOST_CTRL_2:
		return true;
	default:
		return false;
	}

}

static bool ssm4567_writeable_reg(struct device *dev, unsigned int reg)
{
	switch (reg) {
	case SSM4567_REG_POWER_CTRL ... SSM4567_REG_SAI_PLACEMENT_6:
	case SSM4567_REG_LIMITER_CTRL_1 ... SSM4567_REG_LIMITER_CTRL_3:
	case SSM4567_REG_FAULT_CTRL ... SSM4567_REG_BOOST_CTRL_2:
	/* The datasheet states that soft reset register is read-only,
	 * but logically it is write-only. */
	case SSM4567_REG_SOFT_RESET:
		return true;
	default:
		return false;
	}
}

static bool ssm4567_volatile_reg(struct device *dev, unsigned int reg)
{
	switch (reg) {
	case SSM4567_REG_BATTERY_V_OUT:
	case SSM4567_REG_STATUS_1 ... SSM4567_REG_STATUS_2:
	case SSM4567_REG_SOFT_RESET:
		return true;
	default:
		return false;
	}
}

static const DECLARE_TLV_DB_MINMAX_MUTE(ssm4567_vol_tlv, -7125, 2400);

static const struct snd_kcontrol_new ssm4567_snd_controls[] = {
	SOC_SINGLE_TLV("Master Playback Volume", SSM4567_REG_DAC_VOLUME, 0,
		0xff, 1, ssm4567_vol_tlv),
	SOC_SINGLE("DAC Low Power Mode Switch", SSM4567_REG_DAC_CTRL, 4, 1, 0),
	SOC_SINGLE("DAC High Pass Filter Switch", SSM4567_REG_DAC_CTRL,
		5, 1, 0),
};

static const struct snd_kcontrol_new ssm4567_amplifier_boost_control =
	SOC_DAPM_SINGLE("Switch", SSM4567_REG_POWER_CTRL, 1, 1, 1);

static const struct snd_soc_dapm_widget ssm4567_dapm_widgets[] = {
	SND_SOC_DAPM_DAC("DAC", "HiFi Playback", SSM4567_REG_POWER_CTRL, 2, 1),
	SND_SOC_DAPM_SWITCH("Amplifier Boost", SSM4567_REG_POWER_CTRL, 3, 1,
		&ssm4567_amplifier_boost_control),

	SND_SOC_DAPM_SIGGEN("Sense"),

	SND_SOC_DAPM_PGA("Current Sense", SSM4567_REG_POWER_CTRL, 4, 1, NULL, 0),
	SND_SOC_DAPM_PGA("Voltage Sense", SSM4567_REG_POWER_CTRL, 5, 1, NULL, 0),
	SND_SOC_DAPM_PGA("VBAT Sense", SSM4567_REG_POWER_CTRL, 6, 1, NULL, 0),

	SND_SOC_DAPM_OUTPUT("OUT"),
};

static const struct snd_soc_dapm_route ssm4567_routes[] = {
	{ "OUT", NULL, "Amplifier Boost" },
	{ "Amplifier Boost", "Switch", "DAC" },
	{ "OUT", NULL, "DAC" },

	{ "Current Sense", NULL, "Sense" },
	{ "Voltage Sense", NULL, "Sense" },
	{ "VBAT Sense", NULL, "Sense" },
	{ "Capture Sense", NULL, "Current Sense" },
	{ "Capture Sense", NULL, "Voltage Sense" },
	{ "Capture Sense", NULL, "VBAT Sense" },
};

static int ssm4567_hw_params(struct snd_pcm_substream *substream,
	struct snd_pcm_hw_params *params, struct snd_soc_dai *dai)
{
	struct snd_soc_component *component = dai->component;
	struct ssm4567 *ssm4567 = snd_soc_component_get_drvdata(component);
	unsigned int rate = params_rate(params);
	unsigned int dacfs;

	if (rate >= 8000 && rate <= 12000)
		dacfs = SSM4567_DAC_FS_8000_12000;
	else if (rate >= 16000 && rate <= 24000)
		dacfs = SSM4567_DAC_FS_16000_24000;
	else if (rate >= 32000 && rate <= 48000)
		dacfs = SSM4567_DAC_FS_32000_48000;
	else if (rate >= 64000 && rate <= 96000)
		dacfs = SSM4567_DAC_FS_64000_96000;
	else if (rate >= 128000 && rate <= 192000)
		dacfs = SSM4567_DAC_FS_128000_192000;
	else
		return -EINVAL;

	return regmap_update_bits(ssm4567->regmap, SSM4567_REG_DAC_CTRL,
				SSM4567_DAC_FS_MASK, dacfs);
}

static int ssm4567_mute(struct snd_soc_dai *dai, int mute, int direction)
{
	struct ssm4567 *ssm4567 = snd_soc_component_get_drvdata(dai->component);
	unsigned int val;

	val = mute ? SSM4567_DAC_MUTE : 0;
	return regmap_update_bits(ssm4567->regmap, SSM4567_REG_DAC_CTRL,
			SSM4567_DAC_MUTE, val);
}

static int ssm4567_set_tdm_slot(struct snd_soc_dai *dai, unsigned int tx_mask,
	unsigned int rx_mask, int slots, int width)
{
	struct ssm4567 *ssm4567 = snd_soc_dai_get_drvdata(dai);
	unsigned int blcks;
	int slot;
	int ret;

	if (tx_mask == 0)
		return -EINVAL;

	if (rx_mask && rx_mask != tx_mask)
		return -EINVAL;

	slot = __ffs(tx_mask);
	if (tx_mask != BIT(slot))
		return -EINVAL;

	switch (width) {
	case 32:
		blcks = SSM4567_SAI_CTRL_1_TDM_BLCKS_32;
		break;
	case 48:
		blcks = SSM4567_SAI_CTRL_1_TDM_BLCKS_48;
		break;
	case 64:
		blcks = SSM4567_SAI_CTRL_1_TDM_BLCKS_64;
		break;
	default:
		return -EINVAL;
	}

	ret = regmap_update_bits(ssm4567->regmap, SSM4567_REG_SAI_CTRL_2,
		SSM4567_SAI_CTRL_2_AUTO_SLOT | SSM4567_SAI_CTRL_2_TDM_SLOT_MASK,
		SSM4567_SAI_CTRL_2_TDM_SLOT(slot));
	if (ret)
		return ret;

	return regmap_update_bits(ssm4567->regmap, SSM4567_REG_SAI_CTRL_1,
		SSM4567_SAI_CTRL_1_TDM_BLCKS_MASK, blcks);
}

static int ssm4567_set_dai_fmt(struct snd_soc_dai *dai, unsigned int fmt)
{
	struct ssm4567 *ssm4567 = snd_soc_dai_get_drvdata(dai);
	unsigned int ctrl1 = 0;
	bool invert_fclk;

	switch (fmt & SND_SOC_DAIFMT_MASTER_MASK) {
	case SND_SOC_DAIFMT_CBS_CFS:
		break;
	default:
		return -EINVAL;
	}

	switch (fmt & SND_SOC_DAIFMT_INV_MASK) {
	case SND_SOC_DAIFMT_NB_NF:
		invert_fclk = false;
		break;
	case SND_SOC_DAIFMT_IB_NF:
		ctrl1 |= SSM4567_SAI_CTRL_1_BCLK;
		invert_fclk = false;
		break;
	case SND_SOC_DAIFMT_NB_IF:
		ctrl1 |= SSM4567_SAI_CTRL_1_FSYNC;
		invert_fclk = true;
		break;
	case SND_SOC_DAIFMT_IB_IF:
		ctrl1 |= SSM4567_SAI_CTRL_1_BCLK;
		invert_fclk = true;
		break;
	default:
		return -EINVAL;
	}

	switch (fmt & SND_SOC_DAIFMT_FORMAT_MASK) {
	case SND_SOC_DAIFMT_I2S:
		break;
	case SND_SOC_DAIFMT_LEFT_J:
		ctrl1 |= SSM4567_SAI_CTRL_1_LJ;
		invert_fclk = !invert_fclk;
		break;
	case SND_SOC_DAIFMT_DSP_A:
		ctrl1 |= SSM4567_SAI_CTRL_1_TDM;
		break;
	case SND_SOC_DAIFMT_DSP_B:
		ctrl1 |= SSM4567_SAI_CTRL_1_TDM | SSM4567_SAI_CTRL_1_LJ;
		break;
	case SND_SOC_DAIFMT_PDM:
		ctrl1 |= SSM4567_SAI_CTRL_1_PDM;
		break;
	default:
		return -EINVAL;
	}

	if (invert_fclk)
		ctrl1 |= SSM4567_SAI_CTRL_1_FSYNC;

	return regmap_update_bits(ssm4567->regmap, SSM4567_REG_SAI_CTRL_1,
			SSM4567_SAI_CTRL_1_BCLK |
			SSM4567_SAI_CTRL_1_FSYNC |
			SSM4567_SAI_CTRL_1_LJ |
			SSM4567_SAI_CTRL_1_TDM |
			SSM4567_SAI_CTRL_1_PDM,
			ctrl1);
}

static int ssm4567_set_power(struct ssm4567 *ssm4567, bool enable)
{
	int ret = 0;

	if (!enable) {
		ret = regmap_update_bits(ssm4567->regmap,
			SSM4567_REG_POWER_CTRL,
			SSM4567_POWER_SPWDN, SSM4567_POWER_SPWDN);
		regcache_mark_dirty(ssm4567->regmap);
	}

	regcache_cache_only(ssm4567->regmap, !enable);

	if (enable) {
		ret = regmap_write(ssm4567->regmap, SSM4567_REG_SOFT_RESET,
			0x00);
		if (ret)
			return ret;

		ret = regmap_update_bits(ssm4567->regmap,
			SSM4567_REG_POWER_CTRL,
			SSM4567_POWER_SPWDN, 0x00);
		regcache_sync(ssm4567->regmap);
	}

	return ret;
}

static int ssm4567_set_bias_level(struct snd_soc_component *component,
	enum snd_soc_bias_level level)
{
	struct ssm4567 *ssm4567 = snd_soc_component_get_drvdata(component);
	int ret = 0;

	switch (level) {
	case SND_SOC_BIAS_ON:
		break;
	case SND_SOC_BIAS_PREPARE:
		break;
	case SND_SOC_BIAS_STANDBY:
		if (snd_soc_component_get_bias_level(component) == SND_SOC_BIAS_OFF)
			ret = ssm4567_set_power(ssm4567, true);
		break;
	case SND_SOC_BIAS_OFF:
		ret = ssm4567_set_power(ssm4567, false);
		break;
	}

	return ret;
}

static const struct snd_soc_dai_ops ssm4567_dai_ops = {
	.hw_params	= ssm4567_hw_params,
	.mute_stream	= ssm4567_mute,
	.set_fmt	= ssm4567_set_dai_fmt,
	.set_tdm_slot	= ssm4567_set_tdm_slot,
	.no_capture_mute = 1,
};

static struct snd_soc_dai_driver ssm4567_dai = {
	.name = "ssm4567-hifi",
	.playback = {
		.stream_name = "Playback",
		.channels_min = 1,
		.channels_max = 1,
		.rates = SNDRV_PCM_RATE_8000_192000,
		.formats = SNDRV_PCM_FMTBIT_S16_LE | SNDRV_PCM_FMTBIT_S24_LE |
			SNDRV_PCM_FMTBIT_S32,
	},
	.capture = {
		.stream_name = "Capture Sense",
		.channels_min = 1,
		.channels_max = 1,
		.rates = SNDRV_PCM_RATE_8000_192000,
		.formats = SNDRV_PCM_FMTBIT_S16_LE | SNDRV_PCM_FMTBIT_S24_LE |
			SNDRV_PCM_FMTBIT_S32,
	},
	.ops = &ssm4567_dai_ops,
};

<<<<<<< HEAD
static struct snd_soc_codec_driver ssm4567_codec_driver = {
	.set_bias_level = ssm4567_set_bias_level,
	.idle_bias_off = true,

	.component_driver = {
		.controls		= ssm4567_snd_controls,
		.num_controls		= ARRAY_SIZE(ssm4567_snd_controls),
		.dapm_widgets		= ssm4567_dapm_widgets,
		.num_dapm_widgets	= ARRAY_SIZE(ssm4567_dapm_widgets),
		.dapm_routes		= ssm4567_routes,
		.num_dapm_routes	= ARRAY_SIZE(ssm4567_routes),
	},
=======
static const struct snd_soc_component_driver ssm4567_component_driver = {
	.set_bias_level		= ssm4567_set_bias_level,
	.controls		= ssm4567_snd_controls,
	.num_controls		= ARRAY_SIZE(ssm4567_snd_controls),
	.dapm_widgets		= ssm4567_dapm_widgets,
	.num_dapm_widgets	= ARRAY_SIZE(ssm4567_dapm_widgets),
	.dapm_routes		= ssm4567_routes,
	.num_dapm_routes	= ARRAY_SIZE(ssm4567_routes),
	.use_pmdown_time	= 1,
	.endianness		= 1,
	.non_legacy_dai_naming	= 1,
>>>>>>> 24b8d41d
};

static const struct regmap_config ssm4567_regmap_config = {
	.val_bits = 8,
	.reg_bits = 8,

	.max_register = SSM4567_REG_SOFT_RESET,
	.readable_reg = ssm4567_readable_reg,
	.writeable_reg = ssm4567_writeable_reg,
	.volatile_reg = ssm4567_volatile_reg,

	.cache_type = REGCACHE_RBTREE,
	.reg_defaults = ssm4567_reg_defaults,
	.num_reg_defaults = ARRAY_SIZE(ssm4567_reg_defaults),
};

static int ssm4567_i2c_probe(struct i2c_client *i2c,
	const struct i2c_device_id *id)
{
	struct ssm4567 *ssm4567;
	int ret;

	ssm4567 = devm_kzalloc(&i2c->dev, sizeof(*ssm4567), GFP_KERNEL);
	if (ssm4567 == NULL)
		return -ENOMEM;

	i2c_set_clientdata(i2c, ssm4567);

	ssm4567->regmap = devm_regmap_init_i2c(i2c, &ssm4567_regmap_config);
	if (IS_ERR(ssm4567->regmap))
		return PTR_ERR(ssm4567->regmap);

	ret = regmap_write(ssm4567->regmap, SSM4567_REG_SOFT_RESET, 0x00);
	if (ret)
		return ret;

	ret = ssm4567_set_power(ssm4567, false);
	if (ret)
		return ret;

	return devm_snd_soc_register_component(&i2c->dev, &ssm4567_component_driver,
			&ssm4567_dai, 1);
}

static const struct i2c_device_id ssm4567_i2c_ids[] = {
	{ "ssm4567", 0 },
	{ }
};
MODULE_DEVICE_TABLE(i2c, ssm4567_i2c_ids);

#ifdef CONFIG_OF
static const struct of_device_id ssm4567_of_match[] = {
	{ .compatible = "adi,ssm4567", },
	{ }
};
MODULE_DEVICE_TABLE(of, ssm4567_of_match);
#endif

#ifdef CONFIG_ACPI

static const struct acpi_device_id ssm4567_acpi_match[] = {
	{ "INT343B", 0 },
	{},
};
MODULE_DEVICE_TABLE(acpi, ssm4567_acpi_match);

#endif

static struct i2c_driver ssm4567_driver = {
	.driver = {
		.name = "ssm4567",
		.of_match_table = of_match_ptr(ssm4567_of_match),
		.acpi_match_table = ACPI_PTR(ssm4567_acpi_match),
	},
	.probe = ssm4567_i2c_probe,
	.id_table = ssm4567_i2c_ids,
};
module_i2c_driver(ssm4567_driver);

MODULE_DESCRIPTION("ASoC SSM4567 driver");
MODULE_AUTHOR("Anatol Pomozov <anatol@chromium.org>");
MODULE_LICENSE("GPL");<|MERGE_RESOLUTION|>--- conflicted
+++ resolved
@@ -417,20 +417,6 @@
 	.ops = &ssm4567_dai_ops,
 };
 
-<<<<<<< HEAD
-static struct snd_soc_codec_driver ssm4567_codec_driver = {
-	.set_bias_level = ssm4567_set_bias_level,
-	.idle_bias_off = true,
-
-	.component_driver = {
-		.controls		= ssm4567_snd_controls,
-		.num_controls		= ARRAY_SIZE(ssm4567_snd_controls),
-		.dapm_widgets		= ssm4567_dapm_widgets,
-		.num_dapm_widgets	= ARRAY_SIZE(ssm4567_dapm_widgets),
-		.dapm_routes		= ssm4567_routes,
-		.num_dapm_routes	= ARRAY_SIZE(ssm4567_routes),
-	},
-=======
 static const struct snd_soc_component_driver ssm4567_component_driver = {
 	.set_bias_level		= ssm4567_set_bias_level,
 	.controls		= ssm4567_snd_controls,
@@ -442,7 +428,6 @@
 	.use_pmdown_time	= 1,
 	.endianness		= 1,
 	.non_legacy_dai_naming	= 1,
->>>>>>> 24b8d41d
 };
 
 static const struct regmap_config ssm4567_regmap_config = {
