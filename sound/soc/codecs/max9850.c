--- conflicted
+++ resolved
@@ -283,21 +283,6 @@
 	return 0;
 }
 
-<<<<<<< HEAD
-static struct snd_soc_codec_driver soc_codec_dev_max9850 = {
-	.probe =	max9850_probe,
-	.set_bias_level = max9850_set_bias_level,
-	.suspend_bias_off = true,
-
-	.component_driver = {
-		.controls		= max9850_controls,
-		.num_controls		= ARRAY_SIZE(max9850_controls),
-		.dapm_widgets		= max9850_dapm_widgets,
-		.num_dapm_widgets	= ARRAY_SIZE(max9850_dapm_widgets),
-		.dapm_routes		= max9850_dapm_routes,
-		.num_dapm_routes	= ARRAY_SIZE(max9850_dapm_routes),
-	},
-=======
 static const struct snd_soc_component_driver soc_component_dev_max9850 = {
 	.probe			= max9850_probe,
 	.set_bias_level		= max9850_set_bias_level,
@@ -312,7 +297,6 @@
 	.use_pmdown_time	= 1,
 	.endianness		= 1,
 	.non_legacy_dai_naming	= 1,
->>>>>>> 24b8d41d
 };
 
 static int max9850_i2c_probe(struct i2c_client *i2c,
