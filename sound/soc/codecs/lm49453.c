// SPDX-License-Identifier: GPL-2.0-only
/*
 * lm49453.c  -  LM49453 ALSA Soc Audio driver
 *
 * Copyright (c) 2012 Texas Instruments, Inc
 *
 * Initially based on sound/soc/codecs/wm8350.c
 */

#include <linux/module.h>
#include <linux/moduleparam.h>
#include <linux/kernel.h>
#include <linux/init.h>
#include <linux/delay.h>
#include <linux/pm.h>
#include <linux/i2c.h>
#include <linux/regmap.h>
#include <linux/slab.h>
#include <sound/core.h>
#include <sound/pcm.h>
#include <sound/pcm_params.h>
#include <sound/soc.h>
#include <sound/soc-dapm.h>
#include <sound/tlv.h>
#include <sound/jack.h>
#include <sound/initval.h>
#include <asm/div64.h>
#include "lm49453.h"

static const struct reg_default lm49453_reg_defs[] = {
	{ 0, 0x00 },
	{ 1, 0x00 },
	{ 2, 0x00 },
	{ 3, 0x00 },
	{ 4, 0x00 },
	{ 5, 0x00 },
	{ 6, 0x00 },
	{ 7, 0x00 },
	{ 8, 0x00 },
	{ 9, 0x00 },
	{ 10, 0x00 },
	{ 11, 0x00 },
	{ 12, 0x00 },
	{ 13, 0x00 },
	{ 14, 0x00 },
	{ 15, 0x00 },
	{ 16, 0x00 },
	{ 17, 0x00 },
	{ 18, 0x00 },
	{ 19, 0x00 },
	{ 20, 0x00 },
	{ 21, 0x00 },
	{ 22, 0x00 },
	{ 23, 0x00 },
	{ 32, 0x00 },
	{ 33, 0x00 },
	{ 35, 0x00 },
	{ 36, 0x00 },
	{ 37, 0x00 },
	{ 46, 0x00 },
	{ 48, 0x00 },
	{ 49, 0x00 },
	{ 51, 0x00 },
	{ 56, 0x00 },
	{ 58, 0x00 },
	{ 59, 0x00 },
	{ 60, 0x00 },
	{ 61, 0x00 },
	{ 62, 0x00 },
	{ 63, 0x00 },
	{ 64, 0x00 },
	{ 65, 0x00 },
	{ 66, 0x00 },
	{ 67, 0x00 },
	{ 68, 0x00 },
	{ 69, 0x00 },
	{ 70, 0x00 },
	{ 71, 0x00 },
	{ 72, 0x00 },
	{ 73, 0x00 },
	{ 74, 0x00 },
	{ 75, 0x00 },
	{ 76, 0x00 },
	{ 77, 0x00 },
	{ 78, 0x00 },
	{ 79, 0x00 },
	{ 80, 0x00 },
	{ 81, 0x00 },
	{ 82, 0x00 },
	{ 83, 0x00 },
	{ 85, 0x00 },
	{ 85, 0x00 },
	{ 86, 0x00 },
	{ 87, 0x00 },
	{ 88, 0x00 },
	{ 89, 0x00 },
	{ 90, 0x00 },
	{ 91, 0x00 },
	{ 92, 0x00 },
	{ 93, 0x00 },
	{ 94, 0x00 },
	{ 95, 0x00 },
	{ 96, 0x01 },
	{ 97, 0x00 },
	{ 98, 0x00 },
	{ 99, 0x00 },
	{ 100, 0x00 },
	{ 101, 0x00 },
	{ 102, 0x00 },
	{ 103, 0x01 },
	{ 104, 0x01 },
	{ 105, 0x00 },
	{ 106, 0x01 },
	{ 107, 0x00 },
	{ 108, 0x00 },
	{ 109, 0x00 },
	{ 110, 0x00 },
	{ 111, 0x02 },
	{ 112, 0x02 },
	{ 113, 0x00 },
	{ 121, 0x80 },
	{ 122, 0xBB },
	{ 123, 0x80 },
	{ 124, 0xBB },
	{ 128, 0x00 },
	{ 130, 0x00 },
	{ 131, 0x00 },
	{ 132, 0x00 },
	{ 133, 0x0A },
	{ 134, 0x0A },
	{ 135, 0x0A },
	{ 136, 0x0F },
	{ 137, 0x00 },
	{ 138, 0x73 },
	{ 139, 0x33 },
	{ 140, 0x73 },
	{ 141, 0x33 },
	{ 142, 0x73 },
	{ 143, 0x33 },
	{ 144, 0x73 },
	{ 145, 0x33 },
	{ 146, 0x73 },
	{ 147, 0x33 },
	{ 148, 0x73 },
	{ 149, 0x33 },
	{ 150, 0x73 },
	{ 151, 0x33 },
	{ 152, 0x00 },
	{ 153, 0x00 },
	{ 154, 0x00 },
	{ 155, 0x00 },
	{ 176, 0x00 },
	{ 177, 0x00 },
	{ 178, 0x00 },
	{ 179, 0x00 },
	{ 180, 0x00 },
	{ 181, 0x00 },
	{ 182, 0x00 },
	{ 183, 0x00 },
	{ 184, 0x00 },
	{ 185, 0x00 },
	{ 186, 0x00 },
	{ 187, 0x00 },
	{ 188, 0x00 },
	{ 189, 0x00 },
	{ 208, 0x06 },
	{ 209, 0x00 },
	{ 210, 0x08 },
	{ 211, 0x54 },
	{ 212, 0x14 },
	{ 213, 0x0d },
	{ 214, 0x0d },
	{ 215, 0x14 },
	{ 216, 0x60 },
	{ 221, 0x00 },
	{ 222, 0x00 },
	{ 223, 0x00 },
	{ 224, 0x00 },
	{ 248, 0x00 },
	{ 249, 0x00 },
	{ 250, 0x00 },
	{ 255, 0x00 },
};

/* codec private data */
struct lm49453_priv {
	struct regmap *regmap;
};

/* capture path controls */

static const char *lm49453_mic2mode_text[] = {"Single Ended", "Differential"};

static SOC_ENUM_SINGLE_DECL(lm49453_mic2mode_enum, LM49453_P0_MICR_REG, 5,
			    lm49453_mic2mode_text);

static const char *lm49453_dmic_cfg_text[] = {"DMICDAT1", "DMICDAT2"};

static SOC_ENUM_SINGLE_DECL(lm49453_dmic12_cfg_enum,
			    LM49453_P0_DIGITAL_MIC1_CONFIG_REG, 7,
			    lm49453_dmic_cfg_text);

static SOC_ENUM_SINGLE_DECL(lm49453_dmic34_cfg_enum,
			    LM49453_P0_DIGITAL_MIC2_CONFIG_REG, 7,
			    lm49453_dmic_cfg_text);

/* MUX Controls */
static const char *lm49453_adcl_mux_text[] = { "MIC1", "Aux_L" };

static const char *lm49453_adcr_mux_text[] = { "MIC2", "Aux_R" };

static SOC_ENUM_SINGLE_DECL(lm49453_adcl_enum,
			    LM49453_P0_ANALOG_MIXER_ADC_REG, 0,
			    lm49453_adcl_mux_text);

static SOC_ENUM_SINGLE_DECL(lm49453_adcr_enum,
			    LM49453_P0_ANALOG_MIXER_ADC_REG, 1,
			    lm49453_adcr_mux_text);

static const struct snd_kcontrol_new lm49453_adcl_mux_control =
	SOC_DAPM_ENUM("ADC Left Mux", lm49453_adcl_enum);

static const struct snd_kcontrol_new lm49453_adcr_mux_control =
	SOC_DAPM_ENUM("ADC Right Mux", lm49453_adcr_enum);

static const struct snd_kcontrol_new lm49453_headset_left_mixer[] = {
SOC_DAPM_SINGLE("Port1_1 Switch", LM49453_P0_DACHPL1_REG, 0, 1, 0),
SOC_DAPM_SINGLE("Port1_2 Switch", LM49453_P0_DACHPL1_REG, 1, 1, 0),
SOC_DAPM_SINGLE("Port1_3 Switch", LM49453_P0_DACHPL1_REG, 2, 1, 0),
SOC_DAPM_SINGLE("Port1_4 Switch", LM49453_P0_DACHPL1_REG, 3, 1, 0),
SOC_DAPM_SINGLE("Port1_5 Switch", LM49453_P0_DACHPL1_REG, 4, 1, 0),
SOC_DAPM_SINGLE("Port1_6 Switch", LM49453_P0_DACHPL1_REG, 5, 1, 0),
SOC_DAPM_SINGLE("Port1_7 Switch", LM49453_P0_DACHPL1_REG, 6, 1, 0),
SOC_DAPM_SINGLE("Port1_8 Switch", LM49453_P0_DACHPL1_REG, 7, 1, 0),
SOC_DAPM_SINGLE("DMIC1L Switch", LM49453_P0_DACHPL2_REG, 0, 1, 0),
SOC_DAPM_SINGLE("DMIC1R Switch", LM49453_P0_DACHPL2_REG, 1, 1, 0),
SOC_DAPM_SINGLE("DMIC2L Switch", LM49453_P0_DACHPL2_REG, 2, 1, 0),
SOC_DAPM_SINGLE("DMIC2R Switch", LM49453_P0_DACHPL2_REG, 3, 1, 0),
SOC_DAPM_SINGLE("ADCL Switch", LM49453_P0_DACHPL2_REG, 4, 1, 0),
SOC_DAPM_SINGLE("ADCR Switch", LM49453_P0_DACHPL2_REG, 5, 1, 0),
SOC_DAPM_SINGLE("Port2_1 Switch", LM49453_P0_DACHPL2_REG, 6, 1, 0),
SOC_DAPM_SINGLE("Port2_2 Switch", LM49453_P0_DACHPL2_REG, 7, 1, 0),
SOC_DAPM_SINGLE("Sidetone Switch", LM49453_P0_STN_SEL_REG, 0, 0, 0),
};

static const struct snd_kcontrol_new lm49453_headset_right_mixer[] = {
SOC_DAPM_SINGLE("Port1_1 Switch", LM49453_P0_DACHPR1_REG, 0, 1, 0),
SOC_DAPM_SINGLE("Port1_2 Switch", LM49453_P0_DACHPR1_REG, 1, 1, 0),
SOC_DAPM_SINGLE("Port1_3 Switch", LM49453_P0_DACHPR1_REG, 2, 1, 0),
SOC_DAPM_SINGLE("Port1_4 Switch", LM49453_P0_DACHPR1_REG, 3, 1, 0),
SOC_DAPM_SINGLE("Port1_5 Switch", LM49453_P0_DACHPR1_REG, 4, 1, 0),
SOC_DAPM_SINGLE("Port1_6 Switch", LM49453_P0_DACHPR1_REG, 5, 1, 0),
SOC_DAPM_SINGLE("Port1_7 Switch", LM49453_P0_DACHPR1_REG, 6, 1, 0),
SOC_DAPM_SINGLE("Port1_8 Switch", LM49453_P0_DACHPR1_REG, 7, 1, 0),
SOC_DAPM_SINGLE("DMIC1L Switch", LM49453_P0_DACHPR2_REG, 0, 1, 0),
SOC_DAPM_SINGLE("DMIC1R Switch", LM49453_P0_DACHPR2_REG, 1, 1, 0),
SOC_DAPM_SINGLE("DMIC2L Switch", LM49453_P0_DACHPR2_REG, 2, 1, 0),
SOC_DAPM_SINGLE("DMIC2R Switch", LM49453_P0_DACHPR2_REG, 3, 1, 0),
SOC_DAPM_SINGLE("ADCL Switch", LM49453_P0_DACHPR2_REG, 4, 1, 0),
SOC_DAPM_SINGLE("ADCR Switch", LM49453_P0_DACHPR2_REG, 5, 1, 0),
SOC_DAPM_SINGLE("Port2_1 Switch", LM49453_P0_DACHPR2_REG, 6, 1, 0),
SOC_DAPM_SINGLE("Port2_2 Switch", LM49453_P0_DACHPR2_REG, 7, 1, 0),
SOC_DAPM_SINGLE("Sidetone Switch", LM49453_P0_STN_SEL_REG, 1, 0, 0),
};

static const struct snd_kcontrol_new lm49453_speaker_left_mixer[] = {
SOC_DAPM_SINGLE("Port1_1 Switch", LM49453_P0_DACLSL1_REG, 0, 1, 0),
SOC_DAPM_SINGLE("Port1_2 Switch", LM49453_P0_DACLSL1_REG, 1, 1, 0),
SOC_DAPM_SINGLE("Port1_3 Switch", LM49453_P0_DACLSL1_REG, 2, 1, 0),
SOC_DAPM_SINGLE("Port1_4 Switch", LM49453_P0_DACLSL1_REG, 3, 1, 0),
SOC_DAPM_SINGLE("Port1_5 Switch", LM49453_P0_DACLSL1_REG, 4, 1, 0),
SOC_DAPM_SINGLE("Port1_6 Switch", LM49453_P0_DACLSL1_REG, 5, 1, 0),
SOC_DAPM_SINGLE("Port1_7 Switch", LM49453_P0_DACLSL1_REG, 6, 1, 0),
SOC_DAPM_SINGLE("Port1_8 Switch", LM49453_P0_DACLSL1_REG, 7, 1, 0),
SOC_DAPM_SINGLE("DMIC1L Switch", LM49453_P0_DACLSL2_REG, 0, 1, 0),
SOC_DAPM_SINGLE("DMIC1R Switch", LM49453_P0_DACLSL2_REG, 1, 1, 0),
SOC_DAPM_SINGLE("DMIC2L Switch", LM49453_P0_DACLSL2_REG, 2, 1, 0),
SOC_DAPM_SINGLE("DMIC2R Switch", LM49453_P0_DACLSL2_REG, 3, 1, 0),
SOC_DAPM_SINGLE("ADCL Switch", LM49453_P0_DACLSL2_REG, 4, 1, 0),
SOC_DAPM_SINGLE("ADCR Switch", LM49453_P0_DACLSL2_REG, 5, 1, 0),
SOC_DAPM_SINGLE("Port2_1 Switch", LM49453_P0_DACLSL2_REG, 6, 1, 0),
SOC_DAPM_SINGLE("Port2_2 Switch", LM49453_P0_DACLSL2_REG, 7, 1, 0),
SOC_DAPM_SINGLE("Sidetone Switch", LM49453_P0_STN_SEL_REG, 2, 0, 0),
};

static const struct snd_kcontrol_new lm49453_speaker_right_mixer[] = {
SOC_DAPM_SINGLE("Port1_1 Switch", LM49453_P0_DACLSR1_REG, 0, 1, 0),
SOC_DAPM_SINGLE("Port1_2 Switch", LM49453_P0_DACLSR1_REG, 1, 1, 0),
SOC_DAPM_SINGLE("Port1_3 Switch", LM49453_P0_DACLSR1_REG, 2, 1, 0),
SOC_DAPM_SINGLE("Port1_4 Switch", LM49453_P0_DACLSR1_REG, 3, 1, 0),
SOC_DAPM_SINGLE("Port1_5 Switch", LM49453_P0_DACLSR1_REG, 4, 1, 0),
SOC_DAPM_SINGLE("Port1_6 Switch", LM49453_P0_DACLSR1_REG, 5, 1, 0),
SOC_DAPM_SINGLE("Port1_7 Switch", LM49453_P0_DACLSR1_REG, 6, 1, 0),
SOC_DAPM_SINGLE("Port1_8 Switch", LM49453_P0_DACLSR1_REG, 7, 1, 0),
SOC_DAPM_SINGLE("DMIC1L Switch", LM49453_P0_DACLSR2_REG, 0, 1, 0),
SOC_DAPM_SINGLE("DMIC1R Switch", LM49453_P0_DACLSR2_REG, 1, 1, 0),
SOC_DAPM_SINGLE("DMIC2L Switch", LM49453_P0_DACLSR2_REG, 2, 1, 0),
SOC_DAPM_SINGLE("DMIC2R Switch", LM49453_P0_DACLSR2_REG, 3, 1, 0),
SOC_DAPM_SINGLE("ADCL Switch", LM49453_P0_DACLSR2_REG, 4, 1, 0),
SOC_DAPM_SINGLE("ADCR Switch", LM49453_P0_DACLSR2_REG, 5, 1, 0),
SOC_DAPM_SINGLE("Port2_1 Switch", LM49453_P0_DACLSR2_REG, 6, 1, 0),
SOC_DAPM_SINGLE("Port2_2 Switch", LM49453_P0_DACLSR2_REG, 7, 1, 0),
SOC_DAPM_SINGLE("Sidetone Switch", LM49453_P0_STN_SEL_REG, 3, 0, 0),
};

static const struct snd_kcontrol_new lm49453_haptic_left_mixer[] = {
SOC_DAPM_SINGLE("Port1_1 Switch", LM49453_P0_DACHAL1_REG, 0, 1, 0),
SOC_DAPM_SINGLE("Port1_2 Switch", LM49453_P0_DACHAL1_REG, 1, 1, 0),
SOC_DAPM_SINGLE("Port1_3 Switch", LM49453_P0_DACHAL1_REG, 2, 1, 0),
SOC_DAPM_SINGLE("Port1_4 Switch", LM49453_P0_DACHAL1_REG, 3, 1, 0),
SOC_DAPM_SINGLE("Port1_5 Switch", LM49453_P0_DACHAL1_REG, 4, 1, 0),
SOC_DAPM_SINGLE("Port1_6 Switch", LM49453_P0_DACHAL1_REG, 5, 1, 0),
SOC_DAPM_SINGLE("Port1_7 Switch", LM49453_P0_DACHAL1_REG, 6, 1, 0),
SOC_DAPM_SINGLE("Port1_8 Switch", LM49453_P0_DACHAL1_REG, 7, 1, 0),
SOC_DAPM_SINGLE("DMIC1L Switch", LM49453_P0_DACHAL2_REG, 0, 1, 0),
SOC_DAPM_SINGLE("DMIC1R Switch", LM49453_P0_DACHAL2_REG, 1, 1, 0),
SOC_DAPM_SINGLE("DMIC2L Switch", LM49453_P0_DACHAL2_REG, 2, 1, 0),
SOC_DAPM_SINGLE("DMIC2R Switch", LM49453_P0_DACHAL2_REG, 3, 1, 0),
SOC_DAPM_SINGLE("ADCL Switch", LM49453_P0_DACHAL2_REG, 4, 1, 0),
SOC_DAPM_SINGLE("ADCR Switch", LM49453_P0_DACHAL2_REG, 5, 1, 0),
SOC_DAPM_SINGLE("Port2_1 Switch", LM49453_P0_DACHAL2_REG, 6, 1, 0),
SOC_DAPM_SINGLE("Port2_2 Switch", LM49453_P0_DACHAL2_REG, 7, 1, 0),
SOC_DAPM_SINGLE("Sidetone Switch", LM49453_P0_STN_SEL_REG, 4, 0, 0),
};

static const struct snd_kcontrol_new lm49453_haptic_right_mixer[] = {
SOC_DAPM_SINGLE("Port1_1 Switch", LM49453_P0_DACHAR1_REG, 0, 1, 0),
SOC_DAPM_SINGLE("Port1_2 Switch", LM49453_P0_DACHAR1_REG, 1, 1, 0),
SOC_DAPM_SINGLE("Port1_3 Switch", LM49453_P0_DACHAR1_REG, 2, 1, 0),
SOC_DAPM_SINGLE("Port1_4 Switch", LM49453_P0_DACHAR1_REG, 3, 1, 0),
SOC_DAPM_SINGLE("Port1_5 Switch", LM49453_P0_DACHAR1_REG, 4, 1, 0),
SOC_DAPM_SINGLE("Port1_6 Switch", LM49453_P0_DACHAR1_REG, 5, 1, 0),
SOC_DAPM_SINGLE("Port1_7 Switch", LM49453_P0_DACHAR1_REG, 6, 1, 0),
SOC_DAPM_SINGLE("Port1_8 Switch", LM49453_P0_DACHAR1_REG, 7, 1, 0),
SOC_DAPM_SINGLE("DMIC1L Switch", LM49453_P0_DACHAR2_REG, 0, 1, 0),
SOC_DAPM_SINGLE("DMIC1R Switch", LM49453_P0_DACHAR2_REG, 1, 1, 0),
SOC_DAPM_SINGLE("DMIC2L Switch", LM49453_P0_DACHAR2_REG, 2, 1, 0),
SOC_DAPM_SINGLE("DMIC2R Switch", LM49453_P0_DACHAR2_REG, 3, 1, 0),
SOC_DAPM_SINGLE("ADCL Switch", LM49453_P0_DACHAR2_REG, 4, 1, 0),
SOC_DAPM_SINGLE("ADCR Switch", LM49453_P0_DACHAR2_REG, 5, 1, 0),
SOC_DAPM_SINGLE("Port2_1 Switch", LM49453_P0_DACHAR2_REG, 6, 1, 0),
SOC_DAPM_SINGLE("Port2_2 Switch", LM49453_P0_DACHAR2_REG, 7, 1, 0),
SOC_DAPM_SINGLE("Sidetone Switch", LM49453_P0_STN_SEL_REG, 5, 0, 0),
};

static const struct snd_kcontrol_new lm49453_lineout_left_mixer[] = {
SOC_DAPM_SINGLE("Port1_1 Switch", LM49453_P0_DACLOL1_REG, 0, 1, 0),
SOC_DAPM_SINGLE("Port1_2 Switch", LM49453_P0_DACLOL1_REG, 1, 1, 0),
SOC_DAPM_SINGLE("Port1_3 Switch", LM49453_P0_DACLOL1_REG, 2, 1, 0),
SOC_DAPM_SINGLE("Port1_4 Switch", LM49453_P0_DACLOL1_REG, 3, 1, 0),
SOC_DAPM_SINGLE("Port1_5 Switch", LM49453_P0_DACLOL1_REG, 4, 1, 0),
SOC_DAPM_SINGLE("Port1_6 Switch", LM49453_P0_DACLOL1_REG, 5, 1, 0),
SOC_DAPM_SINGLE("Port1_7 Switch", LM49453_P0_DACLOL1_REG, 6, 1, 0),
SOC_DAPM_SINGLE("Port1_8 Switch", LM49453_P0_DACLOL1_REG, 7, 1, 0),
SOC_DAPM_SINGLE("DMIC1L Switch", LM49453_P0_DACLOL2_REG, 0, 1, 0),
SOC_DAPM_SINGLE("DMIC1R Switch", LM49453_P0_DACLOL2_REG, 1, 1, 0),
SOC_DAPM_SINGLE("DMIC2L Switch", LM49453_P0_DACLOL2_REG, 2, 1, 0),
SOC_DAPM_SINGLE("DMIC2R Switch", LM49453_P0_DACLOL2_REG, 3, 1, 0),
SOC_DAPM_SINGLE("ADCL Switch", LM49453_P0_DACLOL2_REG, 4, 1, 0),
SOC_DAPM_SINGLE("ADCR Switch", LM49453_P0_DACLOL2_REG, 5, 1, 0),
SOC_DAPM_SINGLE("Port2_1 Switch", LM49453_P0_DACLOL2_REG, 6, 1, 0),
SOC_DAPM_SINGLE("Port2_2 Switch", LM49453_P0_DACLOL2_REG, 7, 1, 0),
SOC_DAPM_SINGLE("Sidetone Switch", LM49453_P0_STN_SEL_REG, 6, 0, 0),
};

static const struct snd_kcontrol_new lm49453_lineout_right_mixer[] = {
SOC_DAPM_SINGLE("Port1_1 Switch", LM49453_P0_DACLOR1_REG, 0, 1, 0),
SOC_DAPM_SINGLE("Port1_2 Switch", LM49453_P0_DACLOR1_REG, 1, 1, 0),
SOC_DAPM_SINGLE("Port1_3 Switch", LM49453_P0_DACLOR1_REG, 2, 1, 0),
SOC_DAPM_SINGLE("Port1_4 Switch", LM49453_P0_DACLOR1_REG, 3, 1, 0),
SOC_DAPM_SINGLE("Port1_5 Switch", LM49453_P0_DACLOR1_REG, 4, 1, 0),
SOC_DAPM_SINGLE("Port1_6 Switch", LM49453_P0_DACLOR1_REG, 5, 1, 0),
SOC_DAPM_SINGLE("Port1_7 Switch", LM49453_P0_DACLOR1_REG, 6, 1, 0),
SOC_DAPM_SINGLE("Port1_8 Switch", LM49453_P0_DACLOR1_REG, 7, 1, 0),
SOC_DAPM_SINGLE("DMIC1L Switch", LM49453_P0_DACLOR2_REG, 0, 1, 0),
SOC_DAPM_SINGLE("DMIC1R Switch", LM49453_P0_DACLOR2_REG, 1, 1, 0),
SOC_DAPM_SINGLE("DMIC2L Switch", LM49453_P0_DACLOR2_REG, 2, 1, 0),
SOC_DAPM_SINGLE("DMIC2R Switch", LM49453_P0_DACLOR2_REG, 3, 1, 0),
SOC_DAPM_SINGLE("ADCL Switch", LM49453_P0_DACLOR2_REG, 4, 1, 0),
SOC_DAPM_SINGLE("ADCR Switch", LM49453_P0_DACLOR2_REG, 5, 1, 0),
SOC_DAPM_SINGLE("Port2_1 Switch", LM49453_P0_DACLOR2_REG, 6, 1, 0),
SOC_DAPM_SINGLE("Port2_2 Switch", LM49453_P0_DACLOR2_REG, 7, 1, 0),
SOC_DAPM_SINGLE("Sidetone Switch", LM49453_P0_STN_SEL_REG, 7, 0, 0),
};

static const struct snd_kcontrol_new lm49453_port1_tx1_mixer[] = {
SOC_DAPM_SINGLE("DMIC1L Switch", LM49453_P0_PORT1_TX1_REG, 0, 1, 0),
SOC_DAPM_SINGLE("DMIC1R Switch", LM49453_P0_PORT1_TX1_REG, 1, 1, 0),
SOC_DAPM_SINGLE("DMIC2L Switch", LM49453_P0_PORT1_TX1_REG, 2, 1, 0),
SOC_DAPM_SINGLE("DMIC2R Switch", LM49453_P0_PORT1_TX1_REG, 3, 1, 0),
SOC_DAPM_SINGLE("ADCL Switch", LM49453_P0_PORT1_TX1_REG, 4, 1, 0),
SOC_DAPM_SINGLE("ADCR Switch", LM49453_P0_PORT1_TX1_REG, 5, 1, 0),
SOC_DAPM_SINGLE("Port1_1 Switch", LM49453_P0_PORT1_TX1_REG, 6, 1, 0),
SOC_DAPM_SINGLE("Port2_1 Switch", LM49453_P0_PORT1_TX1_REG, 7, 1, 0),
};

static const struct snd_kcontrol_new lm49453_port1_tx2_mixer[] = {
SOC_DAPM_SINGLE("DMIC1L Switch", LM49453_P0_PORT1_TX2_REG, 0, 1, 0),
SOC_DAPM_SINGLE("DMIC1R Switch", LM49453_P0_PORT1_TX2_REG, 1, 1, 0),
SOC_DAPM_SINGLE("DMIC2L Switch", LM49453_P0_PORT1_TX2_REG, 2, 1, 0),
SOC_DAPM_SINGLE("DMIC2R Switch", LM49453_P0_PORT1_TX2_REG, 3, 1, 0),
SOC_DAPM_SINGLE("ADCL Switch", LM49453_P0_PORT1_TX2_REG, 4, 1, 0),
SOC_DAPM_SINGLE("ADCR Switch", LM49453_P0_PORT1_TX2_REG, 5, 1, 0),
SOC_DAPM_SINGLE("Port1_2 Switch", LM49453_P0_PORT1_TX2_REG, 6, 1, 0),
SOC_DAPM_SINGLE("Port2_2 Switch", LM49453_P0_PORT1_TX2_REG, 7, 1, 0),
};

static const struct snd_kcontrol_new lm49453_port1_tx3_mixer[] = {
SOC_DAPM_SINGLE("DMIC1L Switch", LM49453_P0_PORT1_TX3_REG, 0, 1, 0),
SOC_DAPM_SINGLE("DMIC1R Switch", LM49453_P0_PORT1_TX3_REG, 1, 1, 0),
SOC_DAPM_SINGLE("DMIC2L Switch", LM49453_P0_PORT1_TX3_REG, 2, 1, 0),
SOC_DAPM_SINGLE("DMIC2R Switch", LM49453_P0_PORT1_TX3_REG, 3, 1, 0),
SOC_DAPM_SINGLE("ADCL Switch", LM49453_P0_PORT1_TX3_REG, 4, 1, 0),
SOC_DAPM_SINGLE("ADCR Switch", LM49453_P0_PORT1_TX3_REG, 5, 1, 0),
SOC_DAPM_SINGLE("Port1_3 Switch", LM49453_P0_PORT1_TX3_REG, 6, 1, 0),
};

static const struct snd_kcontrol_new lm49453_port1_tx4_mixer[] = {
SOC_DAPM_SINGLE("DMIC1L Switch", LM49453_P0_PORT1_TX4_REG, 0, 1, 0),
SOC_DAPM_SINGLE("DMIC1R Switch", LM49453_P0_PORT1_TX4_REG, 1, 1, 0),
SOC_DAPM_SINGLE("DMIC2L Switch", LM49453_P0_PORT1_TX4_REG, 2, 1, 0),
SOC_DAPM_SINGLE("DMIC2R Switch", LM49453_P0_PORT1_TX4_REG, 3, 1, 0),
SOC_DAPM_SINGLE("ADCL Switch", LM49453_P0_PORT1_TX4_REG, 4, 1, 0),
SOC_DAPM_SINGLE("ADCR Switch", LM49453_P0_PORT1_TX4_REG, 5, 1, 0),
SOC_DAPM_SINGLE("Port1_4 Switch", LM49453_P0_PORT1_TX4_REG, 6, 1, 0),
};

static const struct snd_kcontrol_new lm49453_port1_tx5_mixer[] = {
SOC_DAPM_SINGLE("DMIC1L Switch", LM49453_P0_PORT1_TX5_REG, 0, 1, 0),
SOC_DAPM_SINGLE("DMIC1R Switch", LM49453_P0_PORT1_TX5_REG, 1, 1, 0),
SOC_DAPM_SINGLE("DMIC2L Switch", LM49453_P0_PORT1_TX5_REG, 2, 1, 0),
SOC_DAPM_SINGLE("DMIC2R Switch", LM49453_P0_PORT1_TX5_REG, 3, 1, 0),
SOC_DAPM_SINGLE("ADCL Switch", LM49453_P0_PORT1_TX5_REG, 4, 1, 0),
SOC_DAPM_SINGLE("ADCR Switch", LM49453_P0_PORT1_TX5_REG, 5, 1, 0),
SOC_DAPM_SINGLE("Port1_5 Switch", LM49453_P0_PORT1_TX5_REG, 6, 1, 0),
};

static const struct snd_kcontrol_new lm49453_port1_tx6_mixer[] = {
SOC_DAPM_SINGLE("DMIC1L Switch", LM49453_P0_PORT1_TX6_REG, 0, 1, 0),
SOC_DAPM_SINGLE("DMIC1R Switch", LM49453_P0_PORT1_TX6_REG, 1, 1, 0),
SOC_DAPM_SINGLE("DMIC2L Switch", LM49453_P0_PORT1_TX6_REG, 2, 1, 0),
SOC_DAPM_SINGLE("DMIC2R Switch", LM49453_P0_PORT1_TX6_REG, 3, 1, 0),
SOC_DAPM_SINGLE("ADCL Switch", LM49453_P0_PORT1_TX6_REG, 4, 1, 0),
SOC_DAPM_SINGLE("ADCR Switch", LM49453_P0_PORT1_TX6_REG, 5, 1, 0),
SOC_DAPM_SINGLE("Port1_6 Switch", LM49453_P0_PORT1_TX6_REG, 6, 1, 0),
};

static const struct snd_kcontrol_new lm49453_port1_tx7_mixer[] = {
SOC_DAPM_SINGLE("DMIC1L Switch", LM49453_P0_PORT1_TX7_REG, 0, 1, 0),
SOC_DAPM_SINGLE("DMIC1R Switch", LM49453_P0_PORT1_TX7_REG, 1, 1, 0),
SOC_DAPM_SINGLE("DMIC2L Switch", LM49453_P0_PORT1_TX7_REG, 2, 1, 0),
SOC_DAPM_SINGLE("DMIC2R Switch", LM49453_P0_PORT1_TX7_REG, 3, 1, 0),
SOC_DAPM_SINGLE("ADCL Switch", LM49453_P0_PORT1_TX7_REG, 4, 1, 0),
SOC_DAPM_SINGLE("ADCR Switch", LM49453_P0_PORT1_TX7_REG, 5, 1, 0),
SOC_DAPM_SINGLE("Port1_7 Switch", LM49453_P0_PORT1_TX7_REG, 6, 1, 0),
};

static const struct snd_kcontrol_new lm49453_port1_tx8_mixer[] = {
SOC_DAPM_SINGLE("DMIC1L Switch", LM49453_P0_PORT1_TX8_REG, 0, 1, 0),
SOC_DAPM_SINGLE("DMIC1R Switch", LM49453_P0_PORT1_TX8_REG, 1, 1, 0),
SOC_DAPM_SINGLE("DMIC2L Switch", LM49453_P0_PORT1_TX8_REG, 2, 1, 0),
SOC_DAPM_SINGLE("DMIC2R Switch", LM49453_P0_PORT1_TX8_REG, 3, 1, 0),
SOC_DAPM_SINGLE("ADCL Switch", LM49453_P0_PORT1_TX8_REG, 4, 1, 0),
SOC_DAPM_SINGLE("ADCR Switch", LM49453_P0_PORT1_TX8_REG, 5, 1, 0),
SOC_DAPM_SINGLE("Port1_8 Switch", LM49453_P0_PORT1_TX8_REG, 6, 1, 0),
};

static const struct snd_kcontrol_new lm49453_port2_tx1_mixer[] = {
SOC_DAPM_SINGLE("DMIC1L Switch", LM49453_P0_PORT2_TX1_REG, 0, 1, 0),
SOC_DAPM_SINGLE("DMIC1R Switch", LM49453_P0_PORT2_TX1_REG, 1, 1, 0),
SOC_DAPM_SINGLE("DMIC2L Switch", LM49453_P0_PORT2_TX1_REG, 2, 1, 0),
SOC_DAPM_SINGLE("DMIC2R Switch", LM49453_P0_PORT2_TX1_REG, 3, 1, 0),
SOC_DAPM_SINGLE("ADCL Switch", LM49453_P0_PORT2_TX1_REG, 4, 1, 0),
SOC_DAPM_SINGLE("ADCR Switch", LM49453_P0_PORT2_TX1_REG, 5, 1, 0),
SOC_DAPM_SINGLE("Port1_1 Switch", LM49453_P0_PORT2_TX1_REG, 6, 1, 0),
SOC_DAPM_SINGLE("Port2_1 Switch", LM49453_P0_PORT2_TX1_REG, 7, 1, 0),
};

static const struct snd_kcontrol_new lm49453_port2_tx2_mixer[] = {
SOC_DAPM_SINGLE("DMIC1L Switch", LM49453_P0_PORT2_TX2_REG, 0, 1, 0),
SOC_DAPM_SINGLE("DMIC1R Switch", LM49453_P0_PORT2_TX2_REG, 1, 1, 0),
SOC_DAPM_SINGLE("DMIC2L Switch", LM49453_P0_PORT2_TX2_REG, 2, 1, 0),
SOC_DAPM_SINGLE("DMIC2R Switch", LM49453_P0_PORT2_TX2_REG, 3, 1, 0),
SOC_DAPM_SINGLE("ADCL Switch", LM49453_P0_PORT2_TX2_REG, 4, 1, 0),
SOC_DAPM_SINGLE("ADCR Switch", LM49453_P0_PORT2_TX2_REG, 5, 1, 0),
SOC_DAPM_SINGLE("Port1_2 Switch", LM49453_P0_PORT2_TX2_REG, 6, 1, 0),
SOC_DAPM_SINGLE("Port2_2 Switch", LM49453_P0_PORT2_TX2_REG, 7, 1, 0),
};

/* TLV Declarations */
static const DECLARE_TLV_DB_SCALE(adc_dac_tlv, -7650, 150, 1);
static const DECLARE_TLV_DB_SCALE(mic_tlv, 0, 200, 1);
static const DECLARE_TLV_DB_SCALE(port_tlv, -1800, 600, 0);
static const DECLARE_TLV_DB_SCALE(stn_tlv, -7200, 150, 0);

static const struct snd_kcontrol_new lm49453_sidetone_mixer_controls[] = {
/* Sidetone supports mono only */
SOC_DAPM_SINGLE_TLV("Sidetone ADCL Volume", LM49453_P0_STN_VOL_ADCL_REG,
		     0, 0x3F, 0, stn_tlv),
SOC_DAPM_SINGLE_TLV("Sidetone ADCR Volume", LM49453_P0_STN_VOL_ADCR_REG,
		     0, 0x3F, 0, stn_tlv),
SOC_DAPM_SINGLE_TLV("Sidetone DMIC1L Volume", LM49453_P0_STN_VOL_DMIC1L_REG,
		     0, 0x3F, 0, stn_tlv),
SOC_DAPM_SINGLE_TLV("Sidetone DMIC1R Volume", LM49453_P0_STN_VOL_DMIC1R_REG,
		     0, 0x3F, 0, stn_tlv),
SOC_DAPM_SINGLE_TLV("Sidetone DMIC2L Volume", LM49453_P0_STN_VOL_DMIC2L_REG,
		     0, 0x3F, 0, stn_tlv),
SOC_DAPM_SINGLE_TLV("Sidetone DMIC2R Volume", LM49453_P0_STN_VOL_DMIC2R_REG,
		     0, 0x3F, 0, stn_tlv),
};

static const struct snd_kcontrol_new lm49453_snd_controls[] = {
	/* mic1 and mic2 supports mono only */
	SOC_SINGLE_TLV("Mic1 Volume", LM49453_P0_MICL_REG, 0, 15, 0, mic_tlv),
	SOC_SINGLE_TLV("Mic2 Volume", LM49453_P0_MICR_REG, 0, 15, 0, mic_tlv),

	SOC_SINGLE_TLV("ADCL Volume", LM49453_P0_ADC_LEVELL_REG, 0, 63,
			0, adc_dac_tlv),
	SOC_SINGLE_TLV("ADCR Volume", LM49453_P0_ADC_LEVELR_REG, 0, 63,
			0, adc_dac_tlv),

	SOC_DOUBLE_R_TLV("DMIC1 Volume", LM49453_P0_DMIC1_LEVELL_REG,
			  LM49453_P0_DMIC1_LEVELR_REG, 0, 63, 0, adc_dac_tlv),
	SOC_DOUBLE_R_TLV("DMIC2 Volume", LM49453_P0_DMIC2_LEVELL_REG,
			  LM49453_P0_DMIC2_LEVELR_REG, 0, 63, 0, adc_dac_tlv),

	SOC_DAPM_ENUM("Mic2Mode", lm49453_mic2mode_enum),
	SOC_DAPM_ENUM("DMIC12 SRC", lm49453_dmic12_cfg_enum),
	SOC_DAPM_ENUM("DMIC34 SRC", lm49453_dmic34_cfg_enum),

	/* Capture path filter enable */
	SOC_SINGLE("DMIC1 HPFilter Switch", LM49453_P0_ADC_FX_ENABLES_REG,
					    0, 1, 0),
	SOC_SINGLE("DMIC2 HPFilter Switch", LM49453_P0_ADC_FX_ENABLES_REG,
					    1, 1, 0),
	SOC_SINGLE("ADC HPFilter Switch", LM49453_P0_ADC_FX_ENABLES_REG,
					  2, 1, 0),

	SOC_DOUBLE_R_TLV("DAC HP Volume", LM49453_P0_DAC_HP_LEVELL_REG,
			  LM49453_P0_DAC_HP_LEVELR_REG, 0, 63, 0, adc_dac_tlv),
	SOC_DOUBLE_R_TLV("DAC LO Volume", LM49453_P0_DAC_LO_LEVELL_REG,
			  LM49453_P0_DAC_LO_LEVELR_REG, 0, 63, 0, adc_dac_tlv),
	SOC_DOUBLE_R_TLV("DAC LS Volume", LM49453_P0_DAC_LS_LEVELL_REG,
			  LM49453_P0_DAC_LS_LEVELR_REG, 0, 63, 0, adc_dac_tlv),
	SOC_DOUBLE_R_TLV("DAC HA Volume", LM49453_P0_DAC_HA_LEVELL_REG,
			  LM49453_P0_DAC_HA_LEVELR_REG, 0, 63, 0, adc_dac_tlv),

	SOC_SINGLE_TLV("EP Volume", LM49453_P0_DAC_LS_LEVELL_REG,
			0, 63, 0, adc_dac_tlv),

	SOC_SINGLE_TLV("PORT1_1_RX_LVL Volume", LM49453_P0_PORT1_RX_LVL1_REG,
			0, 3, 0, port_tlv),
	SOC_SINGLE_TLV("PORT1_2_RX_LVL Volume", LM49453_P0_PORT1_RX_LVL1_REG,
			2, 3, 0, port_tlv),
	SOC_SINGLE_TLV("PORT1_3_RX_LVL Volume", LM49453_P0_PORT1_RX_LVL1_REG,
			4, 3, 0, port_tlv),
	SOC_SINGLE_TLV("PORT1_4_RX_LVL Volume", LM49453_P0_PORT1_RX_LVL1_REG,
			6, 3, 0, port_tlv),
	SOC_SINGLE_TLV("PORT1_5_RX_LVL Volume", LM49453_P0_PORT1_RX_LVL2_REG,
			0, 3, 0, port_tlv),
	SOC_SINGLE_TLV("PORT1_6_RX_LVL Volume", LM49453_P0_PORT1_RX_LVL2_REG,
			2, 3, 0, port_tlv),
	SOC_SINGLE_TLV("PORT1_7_RX_LVL Volume", LM49453_P0_PORT1_RX_LVL2_REG,
			4, 3, 0, port_tlv),
	SOC_SINGLE_TLV("PORT1_8_RX_LVL Volume", LM49453_P0_PORT1_RX_LVL2_REG,
			6, 3, 0, port_tlv),

	SOC_SINGLE_TLV("PORT2_1_RX_LVL Volume", LM49453_P0_PORT2_RX_LVL_REG,
			0, 3, 0, port_tlv),
	SOC_SINGLE_TLV("PORT2_2_RX_LVL Volume", LM49453_P0_PORT2_RX_LVL_REG,
			2, 3, 0, port_tlv),

	SOC_SINGLE("Port1 Playback Switch", LM49453_P0_AUDIO_PORT1_BASIC_REG,
		    1, 1, 0),
	SOC_SINGLE("Port2 Playback Switch", LM49453_P0_AUDIO_PORT2_BASIC_REG,
		    1, 1, 0),
	SOC_SINGLE("Port1 Capture Switch", LM49453_P0_AUDIO_PORT1_BASIC_REG,
		    2, 1, 0),
	SOC_SINGLE("Port2 Capture Switch", LM49453_P0_AUDIO_PORT2_BASIC_REG,
		    2, 1, 0)

};

/* DAPM widgets */
static const struct snd_soc_dapm_widget lm49453_dapm_widgets[] = {

	/* All end points HP,EP, LS, Lineout and Haptic */
	SND_SOC_DAPM_OUTPUT("HPOUTL"),
	SND_SOC_DAPM_OUTPUT("HPOUTR"),
	SND_SOC_DAPM_OUTPUT("EPOUT"),
	SND_SOC_DAPM_OUTPUT("LSOUTL"),
	SND_SOC_DAPM_OUTPUT("LSOUTR"),
	SND_SOC_DAPM_OUTPUT("LOOUTR"),
	SND_SOC_DAPM_OUTPUT("LOOUTL"),
	SND_SOC_DAPM_OUTPUT("HAOUTL"),
	SND_SOC_DAPM_OUTPUT("HAOUTR"),

	SND_SOC_DAPM_INPUT("AMIC1"),
	SND_SOC_DAPM_INPUT("AMIC2"),
	SND_SOC_DAPM_INPUT("DMIC1DAT"),
	SND_SOC_DAPM_INPUT("DMIC2DAT"),
	SND_SOC_DAPM_INPUT("AUXL"),
	SND_SOC_DAPM_INPUT("AUXR"),

	SND_SOC_DAPM_PGA("PORT1_1_RX", SND_SOC_NOPM, 0, 0, NULL, 0),
	SND_SOC_DAPM_PGA("PORT1_2_RX", SND_SOC_NOPM, 0, 0, NULL, 0),
	SND_SOC_DAPM_PGA("PORT1_3_RX", SND_SOC_NOPM, 0, 0, NULL, 0),
	SND_SOC_DAPM_PGA("PORT1_4_RX", SND_SOC_NOPM, 0, 0, NULL, 0),
	SND_SOC_DAPM_PGA("PORT1_5_RX", SND_SOC_NOPM, 0, 0, NULL, 0),
	SND_SOC_DAPM_PGA("PORT1_6_RX", SND_SOC_NOPM, 0, 0, NULL, 0),
	SND_SOC_DAPM_PGA("PORT1_7_RX", SND_SOC_NOPM, 0, 0, NULL, 0),
	SND_SOC_DAPM_PGA("PORT1_8_RX", SND_SOC_NOPM, 0, 0, NULL, 0),
	SND_SOC_DAPM_PGA("PORT2_1_RX", SND_SOC_NOPM, 0, 0, NULL, 0),
	SND_SOC_DAPM_PGA("PORT2_2_RX", SND_SOC_NOPM, 0, 0, NULL, 0),

	SND_SOC_DAPM_SUPPLY("AMIC1Bias", LM49453_P0_MICL_REG, 6, 0, NULL, 0),
	SND_SOC_DAPM_SUPPLY("AMIC2Bias", LM49453_P0_MICR_REG, 6, 0, NULL, 0),

	/* playback path driver enables */
	SND_SOC_DAPM_OUT_DRV("Headset Switch",
			LM49453_P0_PMC_SETUP_REG, 0, 0, NULL, 0),
	SND_SOC_DAPM_OUT_DRV("Earpiece Switch",
			LM49453_P0_EP_REG, 0, 0, NULL, 0),
	SND_SOC_DAPM_OUT_DRV("Speaker Left Switch",
			LM49453_P0_DIS_PKVL_FB_REG, 0, 1, NULL, 0),
	SND_SOC_DAPM_OUT_DRV("Speaker Right Switch",
			LM49453_P0_DIS_PKVL_FB_REG, 1, 1, NULL, 0),
	SND_SOC_DAPM_OUT_DRV("Haptic Left Switch",
			LM49453_P0_DIS_PKVL_FB_REG, 2, 1, NULL, 0),
	SND_SOC_DAPM_OUT_DRV("Haptic Right Switch",
			LM49453_P0_DIS_PKVL_FB_REG, 3, 1, NULL, 0),

	/* DAC */
	SND_SOC_DAPM_DAC("HPL DAC", "Headset", SND_SOC_NOPM, 0, 0),
	SND_SOC_DAPM_DAC("HPR DAC", "Headset", SND_SOC_NOPM, 0, 0),
	SND_SOC_DAPM_DAC("LSL DAC", "Speaker", SND_SOC_NOPM, 0, 0),
	SND_SOC_DAPM_DAC("LSR DAC", "Speaker", SND_SOC_NOPM, 0, 0),
	SND_SOC_DAPM_DAC("HAL DAC", "Haptic", SND_SOC_NOPM, 0, 0),
	SND_SOC_DAPM_DAC("HAR DAC", "Haptic", SND_SOC_NOPM, 0, 0),
	SND_SOC_DAPM_DAC("LOL DAC", "Lineout", SND_SOC_NOPM, 0, 0),
	SND_SOC_DAPM_DAC("LOR DAC", "Lineout", SND_SOC_NOPM, 0, 0),


	SND_SOC_DAPM_PGA("AUXL Input",
			LM49453_P0_ANALOG_MIXER_ADC_REG, 2, 0, NULL, 0),
	SND_SOC_DAPM_PGA("AUXR Input",
			LM49453_P0_ANALOG_MIXER_ADC_REG, 3, 0, NULL, 0),

	SND_SOC_DAPM_PGA("Sidetone", SND_SOC_NOPM, 0, 0, NULL, 0),

	/* ADC */
	SND_SOC_DAPM_ADC("DMIC1 Left", "Capture", SND_SOC_NOPM, 1, 0),
	SND_SOC_DAPM_ADC("DMIC1 Right", "Capture", SND_SOC_NOPM, 1, 0),
	SND_SOC_DAPM_ADC("DMIC2 Left", "Capture", SND_SOC_NOPM, 1, 0),
	SND_SOC_DAPM_ADC("DMIC2 Right", "Capture", SND_SOC_NOPM, 1, 0),

	SND_SOC_DAPM_ADC("ADC Left", "Capture", SND_SOC_NOPM, 1, 0),
	SND_SOC_DAPM_ADC("ADC Right", "Capture", SND_SOC_NOPM, 0, 0),

	SND_SOC_DAPM_MUX("ADCL Mux", SND_SOC_NOPM, 0, 0,
			  &lm49453_adcl_mux_control),
	SND_SOC_DAPM_MUX("ADCR Mux", SND_SOC_NOPM, 0, 0,
			  &lm49453_adcr_mux_control),

	SND_SOC_DAPM_MUX("Mic1 Input",
			SND_SOC_NOPM, 0, 0, &lm49453_adcl_mux_control),

	SND_SOC_DAPM_MUX("Mic2 Input",
			SND_SOC_NOPM, 0, 0, &lm49453_adcr_mux_control),

	/* AIF */
	SND_SOC_DAPM_AIF_IN("PORT1_SDI", NULL, 0,
			    LM49453_P0_PULL_CONFIG1_REG, 2, 0),
	SND_SOC_DAPM_AIF_IN("PORT2_SDI", NULL, 0,
			    LM49453_P0_PULL_CONFIG1_REG, 6, 0),

	SND_SOC_DAPM_AIF_OUT("PORT1_SDO", NULL, 0,
			     LM49453_P0_PULL_CONFIG1_REG, 3, 0),
	SND_SOC_DAPM_AIF_OUT("PORT2_SDO", NULL, 0,
			      LM49453_P0_PULL_CONFIG1_REG, 7, 0),

	/* Port1 TX controls */
	SND_SOC_DAPM_OUT_DRV("P1_1_TX", SND_SOC_NOPM, 0, 0, NULL, 0),
	SND_SOC_DAPM_OUT_DRV("P1_2_TX", SND_SOC_NOPM, 0, 0, NULL, 0),
	SND_SOC_DAPM_OUT_DRV("P1_3_TX", SND_SOC_NOPM, 0, 0, NULL, 0),
	SND_SOC_DAPM_OUT_DRV("P1_4_TX", SND_SOC_NOPM, 0, 0, NULL, 0),
	SND_SOC_DAPM_OUT_DRV("P1_5_TX", SND_SOC_NOPM, 0, 0, NULL, 0),
	SND_SOC_DAPM_OUT_DRV("P1_6_TX", SND_SOC_NOPM, 0, 0, NULL, 0),
	SND_SOC_DAPM_OUT_DRV("P1_7_TX", SND_SOC_NOPM, 0, 0, NULL, 0),
	SND_SOC_DAPM_OUT_DRV("P1_8_TX", SND_SOC_NOPM, 0, 0, NULL, 0),

	/* Port2 TX controls */
	SND_SOC_DAPM_OUT_DRV("P2_1_TX", SND_SOC_NOPM, 0, 0, NULL, 0),
	SND_SOC_DAPM_OUT_DRV("P2_2_TX", SND_SOC_NOPM, 0, 0, NULL, 0),

	/* Sidetone Mixer */
	SND_SOC_DAPM_MIXER("Sidetone Mixer", SND_SOC_NOPM, 0, 0,
			    lm49453_sidetone_mixer_controls,
			    ARRAY_SIZE(lm49453_sidetone_mixer_controls)),

	/* DAC MIXERS */
	SND_SOC_DAPM_MIXER("HPL Mixer", SND_SOC_NOPM, 0, 0,
			    lm49453_headset_left_mixer,
			    ARRAY_SIZE(lm49453_headset_left_mixer)),
	SND_SOC_DAPM_MIXER("HPR Mixer", SND_SOC_NOPM, 0, 0,
			    lm49453_headset_right_mixer,
			    ARRAY_SIZE(lm49453_headset_right_mixer)),
	SND_SOC_DAPM_MIXER("LOL Mixer", SND_SOC_NOPM, 0, 0,
			    lm49453_lineout_left_mixer,
			    ARRAY_SIZE(lm49453_lineout_left_mixer)),
	SND_SOC_DAPM_MIXER("LOR Mixer", SND_SOC_NOPM, 0, 0,
			    lm49453_lineout_right_mixer,
			    ARRAY_SIZE(lm49453_lineout_right_mixer)),
	SND_SOC_DAPM_MIXER("LSL Mixer", SND_SOC_NOPM, 0, 0,
			    lm49453_speaker_left_mixer,
			    ARRAY_SIZE(lm49453_speaker_left_mixer)),
	SND_SOC_DAPM_MIXER("LSR Mixer", SND_SOC_NOPM, 0, 0,
			    lm49453_speaker_right_mixer,
			    ARRAY_SIZE(lm49453_speaker_right_mixer)),
	SND_SOC_DAPM_MIXER("HAL Mixer", SND_SOC_NOPM, 0, 0,
			    lm49453_haptic_left_mixer,
			    ARRAY_SIZE(lm49453_haptic_left_mixer)),
	SND_SOC_DAPM_MIXER("HAR Mixer", SND_SOC_NOPM, 0, 0,
			    lm49453_haptic_right_mixer,
			    ARRAY_SIZE(lm49453_haptic_right_mixer)),

	/* Capture Mixer */
	SND_SOC_DAPM_MIXER("Port1_1 Mixer", SND_SOC_NOPM, 0, 0,
			    lm49453_port1_tx1_mixer,
			    ARRAY_SIZE(lm49453_port1_tx1_mixer)),
	SND_SOC_DAPM_MIXER("Port1_2 Mixer", SND_SOC_NOPM, 0, 0,
			    lm49453_port1_tx2_mixer,
			    ARRAY_SIZE(lm49453_port1_tx2_mixer)),
	SND_SOC_DAPM_MIXER("Port1_3 Mixer", SND_SOC_NOPM, 0, 0,
			    lm49453_port1_tx3_mixer,
			    ARRAY_SIZE(lm49453_port1_tx3_mixer)),
	SND_SOC_DAPM_MIXER("Port1_4 Mixer", SND_SOC_NOPM, 0, 0,
			    lm49453_port1_tx4_mixer,
			    ARRAY_SIZE(lm49453_port1_tx4_mixer)),
	SND_SOC_DAPM_MIXER("Port1_5 Mixer", SND_SOC_NOPM, 0, 0,
			    lm49453_port1_tx5_mixer,
			    ARRAY_SIZE(lm49453_port1_tx5_mixer)),
	SND_SOC_DAPM_MIXER("Port1_6 Mixer", SND_SOC_NOPM, 0, 0,
			    lm49453_port1_tx6_mixer,
			    ARRAY_SIZE(lm49453_port1_tx6_mixer)),
	SND_SOC_DAPM_MIXER("Port1_7 Mixer", SND_SOC_NOPM, 0, 0,
			    lm49453_port1_tx7_mixer,
			    ARRAY_SIZE(lm49453_port1_tx7_mixer)),
	SND_SOC_DAPM_MIXER("Port1_8 Mixer", SND_SOC_NOPM, 0, 0,
			    lm49453_port1_tx8_mixer,
			    ARRAY_SIZE(lm49453_port1_tx8_mixer)),

	SND_SOC_DAPM_MIXER("Port2_1 Mixer", SND_SOC_NOPM, 0, 0,
			    lm49453_port2_tx1_mixer,
			    ARRAY_SIZE(lm49453_port2_tx1_mixer)),
	SND_SOC_DAPM_MIXER("Port2_2 Mixer", SND_SOC_NOPM, 0, 0,
			    lm49453_port2_tx2_mixer,
			    ARRAY_SIZE(lm49453_port2_tx2_mixer)),
};

static const struct snd_soc_dapm_route lm49453_audio_map[] = {
	/* Port SDI mapping */
	{ "PORT1_1_RX", "Port1 Playback Switch", "PORT1_SDI" },
	{ "PORT1_2_RX", "Port1 Playback Switch", "PORT1_SDI" },
	{ "PORT1_3_RX", "Port1 Playback Switch", "PORT1_SDI" },
	{ "PORT1_4_RX", "Port1 Playback Switch", "PORT1_SDI" },
	{ "PORT1_5_RX", "Port1 Playback Switch", "PORT1_SDI" },
	{ "PORT1_6_RX", "Port1 Playback Switch", "PORT1_SDI" },
	{ "PORT1_7_RX", "Port1 Playback Switch", "PORT1_SDI" },
	{ "PORT1_8_RX", "Port1 Playback Switch", "PORT1_SDI" },

	{ "PORT2_1_RX", "Port2 Playback Switch", "PORT2_SDI" },
	{ "PORT2_2_RX", "Port2 Playback Switch", "PORT2_SDI" },

	/* HP mapping */
	{ "HPL Mixer", "Port1_1 Switch", "PORT1_1_RX" },
	{ "HPL Mixer", "Port1_2 Switch", "PORT1_2_RX" },
	{ "HPL Mixer", "Port1_3 Switch", "PORT1_3_RX" },
	{ "HPL Mixer", "Port1_4 Switch", "PORT1_4_RX" },
	{ "HPL Mixer", "Port1_5 Switch", "PORT1_5_RX" },
	{ "HPL Mixer", "Port1_6 Switch", "PORT1_6_RX" },
	{ "HPL Mixer", "Port1_7 Switch", "PORT1_7_RX" },
	{ "HPL Mixer", "Port1_8 Switch", "PORT1_8_RX" },

	{ "HPL Mixer", "Port2_1 Switch", "PORT2_1_RX" },
	{ "HPL Mixer", "Port2_2 Switch", "PORT2_2_RX" },

	{ "HPL Mixer", "ADCL Switch", "ADC Left" },
	{ "HPL Mixer", "ADCR Switch", "ADC Right" },
	{ "HPL Mixer", "DMIC1L Switch", "DMIC1 Left" },
	{ "HPL Mixer", "DMIC1R Switch", "DMIC1 Right" },
	{ "HPL Mixer", "DMIC2L Switch", "DMIC2 Left" },
	{ "HPL Mixer", "DMIC2R Switch", "DMIC2 Right" },
	{ "HPL Mixer", "Sidetone Switch", "Sidetone" },

	{ "HPL DAC", NULL, "HPL Mixer" },

	{ "HPR Mixer", "Port1_1 Switch", "PORT1_1_RX" },
	{ "HPR Mixer", "Port1_2 Switch", "PORT1_2_RX" },
	{ "HPR Mixer", "Port1_3 Switch", "PORT1_3_RX" },
	{ "HPR Mixer", "Port1_4 Switch", "PORT1_4_RX" },
	{ "HPR Mixer", "Port1_5 Switch", "PORT1_5_RX" },
	{ "HPR Mixer", "Port1_6 Switch", "PORT1_6_RX" },
	{ "HPR Mixer", "Port1_7 Switch", "PORT1_7_RX" },
	{ "HPR Mixer", "Port1_8 Switch", "PORT1_8_RX" },

	/* Port 2 */
	{ "HPR Mixer", "Port2_1 Switch", "PORT2_1_RX" },
	{ "HPR Mixer", "Port2_2 Switch", "PORT2_2_RX" },

	{ "HPR Mixer", "ADCL Switch", "ADC Left" },
	{ "HPR Mixer", "ADCR Switch", "ADC Right" },
	{ "HPR Mixer", "DMIC1L Switch", "DMIC1 Left" },
	{ "HPR Mixer", "DMIC1R Switch", "DMIC1 Right" },
	{ "HPR Mixer", "DMIC2L Switch", "DMIC2 Left" },
	{ "HPR Mixer", "DMIC2L Switch", "DMIC2 Right" },
	{ "HPR Mixer", "Sidetone Switch", "Sidetone" },

	{ "HPR DAC", NULL, "HPR Mixer" },

	{ "HPOUTL", "Headset Switch", "HPL DAC"},
	{ "HPOUTR", "Headset Switch", "HPR DAC"},

	/* EP map */
	{ "EPOUT", "Earpiece Switch", "HPL DAC" },

	/* Speaker map */
	{ "LSL Mixer", "Port1_1 Switch", "PORT1_1_RX" },
	{ "LSL Mixer", "Port1_2 Switch", "PORT1_2_RX" },
	{ "LSL Mixer", "Port1_3 Switch", "PORT1_3_RX" },
	{ "LSL Mixer", "Port1_4 Switch", "PORT1_4_RX" },
	{ "LSL Mixer", "Port1_5 Switch", "PORT1_5_RX" },
	{ "LSL Mixer", "Port1_6 Switch", "PORT1_6_RX" },
	{ "LSL Mixer", "Port1_7 Switch", "PORT1_7_RX" },
	{ "LSL Mixer", "Port1_8 Switch", "PORT1_8_RX" },

	/* Port 2 */
	{ "LSL Mixer", "Port2_1 Switch", "PORT2_1_RX" },
	{ "LSL Mixer", "Port2_2 Switch", "PORT2_2_RX" },

	{ "LSL Mixer", "ADCL Switch", "ADC Left" },
	{ "LSL Mixer", "ADCR Switch", "ADC Right" },
	{ "LSL Mixer", "DMIC1L Switch", "DMIC1 Left" },
	{ "LSL Mixer", "DMIC1R Switch", "DMIC1 Right" },
	{ "LSL Mixer", "DMIC2L Switch", "DMIC2 Left" },
	{ "LSL Mixer", "DMIC2R Switch", "DMIC2 Right" },
	{ "LSL Mixer", "Sidetone Switch", "Sidetone" },

	{ "LSL DAC", NULL, "LSL Mixer" },

	{ "LSR Mixer", "Port1_1 Switch", "PORT1_1_RX" },
	{ "LSR Mixer", "Port1_2 Switch", "PORT1_2_RX" },
	{ "LSR Mixer", "Port1_3 Switch", "PORT1_3_RX" },
	{ "LSR Mixer", "Port1_4 Switch", "PORT1_4_RX" },
	{ "LSR Mixer", "Port1_5 Switch", "PORT1_5_RX" },
	{ "LSR Mixer", "Port1_6 Switch", "PORT1_6_RX" },
	{ "LSR Mixer", "Port1_7 Switch", "PORT1_7_RX" },
	{ "LSR Mixer", "Port1_8 Switch", "PORT1_8_RX" },

	/* Port 2 */
	{ "LSR Mixer", "Port2_1 Switch", "PORT2_1_RX" },
	{ "LSR Mixer", "Port2_2 Switch", "PORT2_2_RX" },

	{ "LSR Mixer", "ADCL Switch", "ADC Left" },
	{ "LSR Mixer", "ADCR Switch", "ADC Right" },
	{ "LSR Mixer", "DMIC1L Switch", "DMIC1 Left" },
	{ "LSR Mixer", "DMIC1R Switch", "DMIC1 Right" },
	{ "LSR Mixer", "DMIC2L Switch", "DMIC2 Left" },
	{ "LSR Mixer", "DMIC2R Switch", "DMIC2 Right" },
	{ "LSR Mixer", "Sidetone Switch", "Sidetone" },

	{ "LSR DAC", NULL, "LSR Mixer" },

	{ "LSOUTL", "Speaker Left Switch", "LSL DAC"},
	{ "LSOUTR", "Speaker Left Switch", "LSR DAC"},

	/* Haptic map */
	{ "HAL Mixer", "Port1_1 Switch", "PORT1_1_RX" },
	{ "HAL Mixer", "Port1_2 Switch", "PORT1_2_RX" },
	{ "HAL Mixer", "Port1_3 Switch", "PORT1_3_RX" },
	{ "HAL Mixer", "Port1_4 Switch", "PORT1_4_RX" },
	{ "HAL Mixer", "Port1_5 Switch", "PORT1_5_RX" },
	{ "HAL Mixer", "Port1_6 Switch", "PORT1_6_RX" },
	{ "HAL Mixer", "Port1_7 Switch", "PORT1_7_RX" },
	{ "HAL Mixer", "Port1_8 Switch", "PORT1_8_RX" },

	/* Port 2 */
	{ "HAL Mixer", "Port2_1 Switch", "PORT2_1_RX" },
	{ "HAL Mixer", "Port2_2 Switch", "PORT2_2_RX" },

	{ "HAL Mixer", "ADCL Switch", "ADC Left" },
	{ "HAL Mixer", "ADCR Switch", "ADC Right" },
	{ "HAL Mixer", "DMIC1L Switch", "DMIC1 Left" },
	{ "HAL Mixer", "DMIC1R Switch", "DMIC1 Right" },
	{ "HAL Mixer", "DMIC2L Switch", "DMIC2 Left" },
	{ "HAL Mixer", "DMIC2R Switch", "DMIC2 Right" },
	{ "HAL Mixer", "Sidetone Switch", "Sidetone" },

	{ "HAL DAC", NULL, "HAL Mixer" },

	{ "HAR Mixer", "Port1_1 Switch", "PORT1_1_RX" },
	{ "HAR Mixer", "Port1_2 Switch", "PORT1_2_RX" },
	{ "HAR Mixer", "Port1_3 Switch", "PORT1_3_RX" },
	{ "HAR Mixer", "Port1_4 Switch", "PORT1_4_RX" },
	{ "HAR Mixer", "Port1_5 Switch", "PORT1_5_RX" },
	{ "HAR Mixer", "Port1_6 Switch", "PORT1_6_RX" },
	{ "HAR Mixer", "Port1_7 Switch", "PORT1_7_RX" },
	{ "HAR Mixer", "Port1_8 Switch", "PORT1_8_RX" },

	/* Port 2 */
	{ "HAR Mixer", "Port2_1 Switch", "PORT2_1_RX" },
	{ "HAR Mixer", "Port2_2 Switch", "PORT2_2_RX" },

	{ "HAR Mixer", "ADCL Switch", "ADC Left" },
	{ "HAR Mixer", "ADCR Switch", "ADC Right" },
	{ "HAR Mixer", "DMIC1L Switch", "DMIC1 Left" },
	{ "HAR Mixer", "DMIC1R Switch", "DMIC1 Right" },
	{ "HAR Mixer", "DMIC2L Switch", "DMIC2 Left" },
	{ "HAR Mixer", "DMIC2R Switch", "DMIC2 Right" },
	{ "HAR Mixer", "Sideton Switch", "Sidetone" },

	{ "HAR DAC", NULL, "HAR Mixer" },

	{ "HAOUTL", "Haptic Left Switch", "HAL DAC" },
	{ "HAOUTR", "Haptic Right Switch", "HAR DAC" },

	/* Lineout map */
	{ "LOL Mixer", "Port1_1 Switch", "PORT1_1_RX" },
	{ "LOL Mixer", "Port1_2 Switch", "PORT1_2_RX" },
	{ "LOL Mixer", "Port1_3 Switch", "PORT1_3_RX" },
	{ "LOL Mixer", "Port1_4 Switch", "PORT1_4_RX" },
	{ "LOL Mixer", "Port1_5 Switch", "PORT1_5_RX" },
	{ "LOL Mixer", "Port1_6 Switch", "PORT1_6_RX" },
	{ "LOL Mixer", "Port1_7 Switch", "PORT1_7_RX" },
	{ "LOL Mixer", "Port1_8 Switch", "PORT1_8_RX" },

	/* Port 2 */
	{ "LOL Mixer", "Port2_1 Switch", "PORT2_1_RX" },
	{ "LOL Mixer", "Port2_2 Switch", "PORT2_2_RX" },

	{ "LOL Mixer", "ADCL Switch", "ADC Left" },
	{ "LOL Mixer", "ADCR Switch", "ADC Right" },
	{ "LOL Mixer", "DMIC1L Switch", "DMIC1 Left" },
	{ "LOL Mixer", "DMIC1R Switch", "DMIC1 Right" },
	{ "LOL Mixer", "DMIC2L Switch", "DMIC2 Left" },
	{ "LOL Mixer", "DMIC2R Switch", "DMIC2 Right" },
	{ "LOL Mixer", "Sidetone Switch", "Sidetone" },

	{ "LOL DAC", NULL, "LOL Mixer" },

	{ "LOR Mixer", "Port1_1 Switch", "PORT1_1_RX" },
	{ "LOR Mixer", "Port1_2 Switch", "PORT1_2_RX" },
	{ "LOR Mixer", "Port1_3 Switch", "PORT1_3_RX" },
	{ "LOR Mixer", "Port1_4 Switch", "PORT1_4_RX" },
	{ "LOR Mixer", "Port1_5 Switch", "PORT1_5_RX" },
	{ "LOR Mixer", "Port1_6 Switch", "PORT1_6_RX" },
	{ "LOR Mixer", "Port1_7 Switch", "PORT1_7_RX" },
	{ "LOR Mixer", "Port1_8 Switch", "PORT1_8_RX" },

	/* Port 2 */
	{ "LOR Mixer", "Port2_1 Switch", "PORT2_1_RX" },
	{ "LOR Mixer", "Port2_2 Switch", "PORT2_2_RX" },

	{ "LOR Mixer", "ADCL Switch", "ADC Left" },
	{ "LOR Mixer", "ADCR Switch", "ADC Right" },
	{ "LOR Mixer", "DMIC1L Switch", "DMIC1 Left" },
	{ "LOR Mixer", "DMIC1R Switch", "DMIC1 Right" },
	{ "LOR Mixer", "DMIC2L Switch", "DMIC2 Left" },
	{ "LOR Mixer", "DMIC2R Switch", "DMIC2 Right" },
	{ "LOR Mixer", "Sidetone Switch", "Sidetone" },

	{ "LOR DAC", NULL, "LOR Mixer" },

	{ "LOOUTL", NULL, "LOL DAC" },
	{ "LOOUTR", NULL, "LOR DAC" },

	/* TX map */
	/* Port1 mappings */
	{ "Port1_1 Mixer", "ADCL Switch", "ADC Left" },
	{ "Port1_1 Mixer", "ADCR Switch", "ADC Right" },
	{ "Port1_1 Mixer", "DMIC1L Switch", "DMIC1 Left" },
	{ "Port1_1 Mixer", "DMIC1R Switch", "DMIC1 Right" },
	{ "Port1_1 Mixer", "DMIC2L Switch", "DMIC2 Left" },
	{ "Port1_1 Mixer", "DMIC2R Switch", "DMIC2 Right" },

	{ "Port1_2 Mixer", "ADCL Switch", "ADC Left" },
	{ "Port1_2 Mixer", "ADCR Switch", "ADC Right" },
	{ "Port1_2 Mixer", "DMIC1L Switch", "DMIC1 Left" },
	{ "Port1_2 Mixer", "DMIC1R Switch", "DMIC1 Right" },
	{ "Port1_2 Mixer", "DMIC2L Switch", "DMIC2 Left" },
	{ "Port1_2 Mixer", "DMIC2R Switch", "DMIC2 Right" },

	{ "Port1_3 Mixer", "ADCL Switch", "ADC Left" },
	{ "Port1_3 Mixer", "ADCR Switch", "ADC Right" },
	{ "Port1_3 Mixer", "DMIC1L Switch", "DMIC1 Left" },
	{ "Port1_3 Mixer", "DMIC1R Switch", "DMIC1 Right" },
	{ "Port1_3 Mixer", "DMIC2L Switch", "DMIC2 Left" },
	{ "Port1_3 Mixer", "DMIC2R Switch", "DMIC2 Right" },

	{ "Port1_4 Mixer", "ADCL Switch", "ADC Left" },
	{ "Port1_4 Mixer", "ADCR Switch", "ADC Right" },
	{ "Port1_4 Mixer", "DMIC1L Switch", "DMIC1 Left" },
	{ "Port1_4 Mixer", "DMIC1R Switch", "DMIC1 Right" },
	{ "Port1_4 Mixer", "DMIC2L Switch", "DMIC2 Left" },
	{ "Port1_4 Mixer", "DMIC2R Switch", "DMIC2 Right" },

	{ "Port1_5 Mixer", "ADCL Switch", "ADC Left" },
	{ "Port1_5 Mixer", "ADCR Switch", "ADC Right" },
	{ "Port1_5 Mixer", "DMIC1L Switch", "DMIC1 Left" },
	{ "Port1_5 Mixer", "DMIC1R Switch", "DMIC1 Right" },
	{ "Port1_5 Mixer", "DMIC2L Switch", "DMIC2 Left" },
	{ "Port1_5 Mixer", "DMIC2R Switch", "DMIC2 Right" },

	{ "Port1_6 Mixer", "ADCL Switch", "ADC Left" },
	{ "Port1_6 Mixer", "ADCR Switch", "ADC Right" },
	{ "Port1_6 Mixer", "DMIC1L Switch", "DMIC1 Left" },
	{ "Port1_6 Mixer", "DMIC1R Switch", "DMIC1 Right" },
	{ "Port1_6 Mixer", "DMIC2L Switch", "DMIC2 Left" },
	{ "Port1_6 Mixer", "DMIC2R Switch", "DMIC2 Right" },

	{ "Port1_7 Mixer", "ADCL Switch", "ADC Left" },
	{ "Port1_7 Mixer", "ADCR Switch", "ADC Right" },
	{ "Port1_7 Mixer", "DMIC1L Switch", "DMIC1 Left" },
	{ "Port1_7 Mixer", "DMIC1R Switch", "DMIC1 Right" },
	{ "Port1_7 Mixer", "DMIC2L Switch", "DMIC2 Left" },
	{ "Port1_7 Mixer", "DMIC2R Switch", "DMIC2 Right" },

	{ "Port1_8 Mixer", "ADCL Switch", "ADC Left" },
	{ "Port1_8 Mixer", "ADCR Switch", "ADC Right" },
	{ "Port1_8 Mixer", "DMIC1L Switch", "DMIC1 Left" },
	{ "Port1_8 Mixer", "DMIC1R Switch", "DMIC1 Right" },
	{ "Port1_8 Mixer", "DMIC2L Switch", "DMIC2 Left" },
	{ "Port1_8 Mixer", "DMIC2R Switch", "DMIC2 Right" },

	{ "Port2_1 Mixer", "ADCL Switch", "ADC Left" },
	{ "Port2_1 Mixer", "ADCR Switch", "ADC Right" },
	{ "Port2_1 Mixer", "DMIC1L Switch", "DMIC1 Left" },
	{ "Port2_1 Mixer", "DMIC1R Switch", "DMIC1 Right" },
	{ "Port2_1 Mixer", "DMIC2L Switch", "DMIC2 Left" },
	{ "Port2_1 Mixer", "DMIC2R Switch", "DMIC2 Right" },

	{ "Port2_2 Mixer", "ADCL Switch", "ADC Left" },
	{ "Port2_2 Mixer", "ADCR Switch", "ADC Right" },
	{ "Port2_2 Mixer", "DMIC1L Switch", "DMIC1 Left" },
	{ "Port2_2 Mixer", "DMIC1R Switch", "DMIC1 Right" },
	{ "Port2_2 Mixer", "DMIC2L Switch", "DMIC2 Left" },
	{ "Port2_2 Mixer", "DMIC2R Switch", "DMIC2 Right" },

	{ "P1_1_TX", NULL, "Port1_1 Mixer" },
	{ "P1_2_TX", NULL, "Port1_2 Mixer" },
	{ "P1_3_TX", NULL, "Port1_3 Mixer" },
	{ "P1_4_TX", NULL, "Port1_4 Mixer" },
	{ "P1_5_TX", NULL, "Port1_5 Mixer" },
	{ "P1_6_TX", NULL, "Port1_6 Mixer" },
	{ "P1_7_TX", NULL, "Port1_7 Mixer" },
	{ "P1_8_TX", NULL, "Port1_8 Mixer" },

	{ "P2_1_TX", NULL, "Port2_1 Mixer" },
	{ "P2_2_TX", NULL, "Port2_2 Mixer" },

	{ "PORT1_SDO", "Port1 Capture Switch", "P1_1_TX"},
	{ "PORT1_SDO", "Port1 Capture Switch", "P1_2_TX"},
	{ "PORT1_SDO", "Port1 Capture Switch", "P1_3_TX"},
	{ "PORT1_SDO", "Port1 Capture Switch", "P1_4_TX"},
	{ "PORT1_SDO", "Port1 Capture Switch", "P1_5_TX"},
	{ "PORT1_SDO", "Port1 Capture Switch", "P1_6_TX"},
	{ "PORT1_SDO", "Port1 Capture Switch", "P1_7_TX"},
	{ "PORT1_SDO", "Port1 Capture Switch", "P1_8_TX"},

	{ "PORT2_SDO", "Port2 Capture Switch", "P2_1_TX"},
	{ "PORT2_SDO", "Port2 Capture Switch", "P2_2_TX"},

	{ "Mic1 Input", NULL, "AMIC1" },
	{ "Mic2 Input", NULL, "AMIC2" },

	{ "AUXL Input", NULL, "AUXL" },
	{ "AUXR Input", NULL, "AUXR" },

	/* AUX connections */
	{ "ADCL Mux", "Aux_L", "AUXL Input" },
	{ "ADCL Mux", "MIC1", "Mic1 Input" },

	{ "ADCR Mux", "Aux_R", "AUXR Input" },
	{ "ADCR Mux", "MIC2", "Mic2 Input" },

	/* ADC connection */
	{ "ADC Left", NULL, "ADCL Mux"},
	{ "ADC Right", NULL, "ADCR Mux"},

	{ "DMIC1 Left", NULL, "DMIC1DAT"},
	{ "DMIC1 Right", NULL, "DMIC1DAT"},
	{ "DMIC2 Left", NULL, "DMIC2DAT"},
	{ "DMIC2 Right", NULL, "DMIC2DAT"},

	/* Sidetone map */
	{ "Sidetone Mixer", NULL, "ADC Left" },
	{ "Sidetone Mixer", NULL, "ADC Right" },
	{ "Sidetone Mixer", NULL, "DMIC1 Left" },
	{ "Sidetone Mixer", NULL, "DMIC1 Right" },
	{ "Sidetone Mixer", NULL, "DMIC2 Left" },
	{ "Sidetone Mixer", NULL, "DMIC2 Right" },

	{ "Sidetone", "Sidetone Switch", "Sidetone Mixer" },
};

static int lm49453_hw_params(struct snd_pcm_substream *substream,
			     struct snd_pcm_hw_params *params,
			     struct snd_soc_dai *dai)
{
	struct snd_soc_component *component = dai->component;
	u16 clk_div = 0;

	/* Setting DAC clock dividers based on substream sample rate. */
	switch (params_rate(params)) {
	case 8000:
	case 16000:
	case 32000:
	case 24000:
	case 48000:
		clk_div = 256;
		break;
	case 11025:
	case 22050:
	case 44100:
		clk_div = 216;
		break;
	case 96000:
		clk_div = 127;
		break;
	default:
		return -EINVAL;
	}

	snd_soc_component_write(component, LM49453_P0_ADC_CLK_DIV_REG, clk_div);
	snd_soc_component_write(component, LM49453_P0_DAC_HP_CLK_DIV_REG, clk_div);

	return 0;
}

static int lm49453_set_dai_fmt(struct snd_soc_dai *codec_dai, unsigned int fmt)
{
	struct snd_soc_component *component = codec_dai->component;

	u16 aif_val;
	int mode = 0;
	int clk_phase = 0;
	int clk_shift = 0;

	switch (fmt & SND_SOC_DAIFMT_MASTER_MASK) {
	case SND_SOC_DAIFMT_CBS_CFS:
		aif_val = 0;
		break;
	case SND_SOC_DAIFMT_CBS_CFM:
		aif_val = LM49453_AUDIO_PORT1_BASIC_SYNC_MS;
		break;
	case SND_SOC_DAIFMT_CBM_CFS:
		aif_val = LM49453_AUDIO_PORT1_BASIC_CLK_MS;
		break;
	case SND_SOC_DAIFMT_CBM_CFM:
		aif_val = LM49453_AUDIO_PORT1_BASIC_CLK_MS |
			  LM49453_AUDIO_PORT1_BASIC_SYNC_MS;
		break;
	default:
		return -EINVAL;
	}


	switch (fmt & SND_SOC_DAIFMT_FORMAT_MASK) {
	case SND_SOC_DAIFMT_I2S:
		break;
	case SND_SOC_DAIFMT_DSP_A:
		mode = 1;
		clk_phase = (1 << 5);
		clk_shift = 1;
		break;
	case SND_SOC_DAIFMT_DSP_B:
		mode = 1;
		clk_phase = (1 << 5);
		clk_shift = 0;
		break;
	default:
		return -EINVAL;
	}

	snd_soc_component_update_bits(component, LM49453_P0_AUDIO_PORT1_BASIC_REG,
			    LM49453_AUDIO_PORT1_BASIC_FMT_MASK|BIT(0)|BIT(5),
			    (aif_val | mode | clk_phase));

	snd_soc_component_write(component, LM49453_P0_AUDIO_PORT1_RX_MSB_REG, clk_shift);

	return 0;
}

static int lm49453_set_dai_sysclk(struct snd_soc_dai *dai, int clk_id,
				  unsigned int freq, int dir)
{
	struct snd_soc_component *component = dai->component;
	u16 pll_clk = 0;

	switch (freq) {
	case 12288000:
	case 26000000:
	case 19200000:
		/* pll clk slection */
		pll_clk = 0;
		break;
	case 48000:
	case 32576:
		/* fll clk slection */
		pll_clk = BIT(4);
		return 0;
	default:
		return -EINVAL;
	}

	snd_soc_component_update_bits(component, LM49453_P0_PMC_SETUP_REG, BIT(4), pll_clk);

	return 0;
}

static int lm49453_hp_mute(struct snd_soc_dai *dai, int mute, int direction)
{
	snd_soc_component_update_bits(dai->component, LM49453_P0_DAC_DSP_REG, BIT(1)|BIT(0),
			    (mute ? (BIT(1)|BIT(0)) : 0));
	return 0;
}

static int lm49453_lo_mute(struct snd_soc_dai *dai, int mute, int direction)
{
	snd_soc_component_update_bits(dai->component, LM49453_P0_DAC_DSP_REG, BIT(3)|BIT(2),
			    (mute ? (BIT(3)|BIT(2)) : 0));
	return 0;
}

static int lm49453_ls_mute(struct snd_soc_dai *dai, int mute, int direction)
{
	snd_soc_component_update_bits(dai->component, LM49453_P0_DAC_DSP_REG, BIT(5)|BIT(4),
			    (mute ? (BIT(5)|BIT(4)) : 0));
	return 0;
}

static int lm49453_ep_mute(struct snd_soc_dai *dai, int mute, int direction)
{
	snd_soc_component_update_bits(dai->component, LM49453_P0_DAC_DSP_REG, BIT(4),
			    (mute ? BIT(4) : 0));
	return 0;
}

static int lm49453_ha_mute(struct snd_soc_dai *dai, int mute, int direction)
{
	snd_soc_component_update_bits(dai->component, LM49453_P0_DAC_DSP_REG, BIT(7)|BIT(6),
			    (mute ? (BIT(7)|BIT(6)) : 0));
	return 0;
}

static int lm49453_set_bias_level(struct snd_soc_component *component,
				  enum snd_soc_bias_level level)
{
	struct lm49453_priv *lm49453 = snd_soc_component_get_drvdata(component);

	switch (level) {
	case SND_SOC_BIAS_ON:
	case SND_SOC_BIAS_PREPARE:
		break;

	case SND_SOC_BIAS_STANDBY:
		if (snd_soc_component_get_bias_level(component) == SND_SOC_BIAS_OFF)
			regcache_sync(lm49453->regmap);

		snd_soc_component_update_bits(component, LM49453_P0_PMC_SETUP_REG,
				    LM49453_PMC_SETUP_CHIP_EN, LM49453_CHIP_EN);
		break;

	case SND_SOC_BIAS_OFF:
		snd_soc_component_update_bits(component, LM49453_P0_PMC_SETUP_REG,
				    LM49453_PMC_SETUP_CHIP_EN, 0);
		break;
	}

	return 0;
}

/* Formates supported by LM49453 driver. */
#define LM49453_FORMATS (SNDRV_PCM_FMTBIT_S16_LE | SNDRV_PCM_FMTBIT_S20_3LE |\
			 SNDRV_PCM_FMTBIT_S24_LE | SNDRV_PCM_FMTBIT_S32_LE)

static const struct snd_soc_dai_ops lm49453_headset_dai_ops = {
	.hw_params	= lm49453_hw_params,
	.set_sysclk	= lm49453_set_dai_sysclk,
	.set_fmt	= lm49453_set_dai_fmt,
	.mute_stream	= lm49453_hp_mute,
	.no_capture_mute = 1,
};

static const struct snd_soc_dai_ops lm49453_speaker_dai_ops = {
	.hw_params	= lm49453_hw_params,
	.set_sysclk	= lm49453_set_dai_sysclk,
	.set_fmt	= lm49453_set_dai_fmt,
	.mute_stream	= lm49453_ls_mute,
	.no_capture_mute = 1,
};

static const struct snd_soc_dai_ops lm49453_haptic_dai_ops = {
	.hw_params	= lm49453_hw_params,
	.set_sysclk	= lm49453_set_dai_sysclk,
	.set_fmt	= lm49453_set_dai_fmt,
	.mute_stream	= lm49453_ha_mute,
	.no_capture_mute = 1,
};

static const struct snd_soc_dai_ops lm49453_ep_dai_ops = {
	.hw_params	= lm49453_hw_params,
	.set_sysclk	= lm49453_set_dai_sysclk,
	.set_fmt	= lm49453_set_dai_fmt,
	.mute_stream	= lm49453_ep_mute,
	.no_capture_mute = 1,
};

static const struct snd_soc_dai_ops lm49453_lineout_dai_ops = {
	.hw_params	= lm49453_hw_params,
	.set_sysclk	= lm49453_set_dai_sysclk,
	.set_fmt	= lm49453_set_dai_fmt,
	.mute_stream	= lm49453_lo_mute,
	.no_capture_mute = 1,
};

/* LM49453 dai structure. */
static struct snd_soc_dai_driver lm49453_dai[] = {
	{
		.name = "LM49453 Headset",
		.playback = {
			.stream_name = "Headset",
			.channels_min = 2,
			.channels_max = 2,
			.rates = SNDRV_PCM_RATE_8000_192000,
			.formats = LM49453_FORMATS,
		},
		.capture = {
			.stream_name = "Capture",
			.channels_min = 1,
			.channels_max = 5,
			.rates = SNDRV_PCM_RATE_8000_192000,
			.formats = LM49453_FORMATS,
		},
		.ops = &lm49453_headset_dai_ops,
		.symmetric_rates = 1,
	},
	{
		.name = "LM49453 Speaker",
		.playback = {
			.stream_name = "Speaker",
			.channels_min = 2,
			.channels_max = 2,
			.rates = SNDRV_PCM_RATE_8000_192000,
			.formats = LM49453_FORMATS,
		},
		.ops = &lm49453_speaker_dai_ops,
	},
	{
		.name = "LM49453 Haptic",
		.playback = {
			.stream_name = "Haptic",
			.channels_min = 2,
			.channels_max = 2,
			.rates = SNDRV_PCM_RATE_8000_192000,
			.formats = LM49453_FORMATS,
		},
		.ops = &lm49453_haptic_dai_ops,
	},
	{
		.name = "LM49453 Earpiece",
		.playback = {
			.stream_name = "Earpiece",
			.channels_min = 1,
			.channels_max = 1,
			.rates = SNDRV_PCM_RATE_8000_192000,
			.formats = LM49453_FORMATS,
		},
		.ops = &lm49453_ep_dai_ops,
	},
	{
		.name = "LM49453 line out",
		.playback = {
			.stream_name = "Lineout",
			.channels_min = 2,
			.channels_max = 2,
			.rates = SNDRV_PCM_RATE_8000_192000,
			.formats = LM49453_FORMATS,
		},
		.ops = &lm49453_lineout_dai_ops,
	},
};

<<<<<<< HEAD
static struct snd_soc_codec_driver soc_codec_dev_lm49453 = {
	.set_bias_level = lm49453_set_bias_level,
	.component_driver = {
		.controls		= lm49453_snd_controls,
		.num_controls		= ARRAY_SIZE(lm49453_snd_controls),
		.dapm_widgets		= lm49453_dapm_widgets,
		.num_dapm_widgets	= ARRAY_SIZE(lm49453_dapm_widgets),
		.dapm_routes		= lm49453_audio_map,
		.num_dapm_routes	= ARRAY_SIZE(lm49453_audio_map),
	},
	.idle_bias_off = true,
=======
static const struct snd_soc_component_driver soc_component_dev_lm49453 = {
	.set_bias_level		= lm49453_set_bias_level,
	.controls		= lm49453_snd_controls,
	.num_controls		= ARRAY_SIZE(lm49453_snd_controls),
	.dapm_widgets		= lm49453_dapm_widgets,
	.num_dapm_widgets	= ARRAY_SIZE(lm49453_dapm_widgets),
	.dapm_routes		= lm49453_audio_map,
	.num_dapm_routes	= ARRAY_SIZE(lm49453_audio_map),
	.use_pmdown_time	= 1,
	.endianness		= 1,
	.non_legacy_dai_naming	= 1,
>>>>>>> 24b8d41d
};

static const struct regmap_config lm49453_regmap_config = {
	.reg_bits = 8,
	.val_bits = 8,

	.max_register = LM49453_MAX_REGISTER,
	.reg_defaults = lm49453_reg_defs,
	.num_reg_defaults = ARRAY_SIZE(lm49453_reg_defs),
	.cache_type = REGCACHE_RBTREE,
};

static int lm49453_i2c_probe(struct i2c_client *i2c,
			     const struct i2c_device_id *id)
{
	struct lm49453_priv *lm49453;
	int ret = 0;

	lm49453 = devm_kzalloc(&i2c->dev, sizeof(struct lm49453_priv),
				GFP_KERNEL);

	if (lm49453 == NULL)
		return -ENOMEM;

	i2c_set_clientdata(i2c, lm49453);

	lm49453->regmap = devm_regmap_init_i2c(i2c, &lm49453_regmap_config);
	if (IS_ERR(lm49453->regmap)) {
		ret = PTR_ERR(lm49453->regmap);
		dev_err(&i2c->dev, "Failed to allocate register map: %d\n",
			ret);
		return ret;
	}

	ret =  devm_snd_soc_register_component(&i2c->dev,
				      &soc_component_dev_lm49453,
				      lm49453_dai, ARRAY_SIZE(lm49453_dai));
	if (ret < 0)
		dev_err(&i2c->dev, "Failed to register component: %d\n", ret);

	return ret;
}

static int lm49453_i2c_remove(struct i2c_client *client)
{
	return 0;
}

static const struct i2c_device_id lm49453_i2c_id[] = {
	{ "lm49453", 0 },
	{ }
};
MODULE_DEVICE_TABLE(i2c, lm49453_i2c_id);

static struct i2c_driver lm49453_i2c_driver = {
	.driver = {
		.name = "lm49453",
	},
	.probe = lm49453_i2c_probe,
	.remove = lm49453_i2c_remove,
	.id_table = lm49453_i2c_id,
};

module_i2c_driver(lm49453_i2c_driver);

MODULE_DESCRIPTION("ASoC LM49453 driver");
MODULE_AUTHOR("M R Swami Reddy <MR.Swami.Reddy@ti.com>");
MODULE_LICENSE("GPL v2");<|MERGE_RESOLUTION|>--- conflicted
+++ resolved
@@ -1391,19 +1391,6 @@
 	},
 };
 
-<<<<<<< HEAD
-static struct snd_soc_codec_driver soc_codec_dev_lm49453 = {
-	.set_bias_level = lm49453_set_bias_level,
-	.component_driver = {
-		.controls		= lm49453_snd_controls,
-		.num_controls		= ARRAY_SIZE(lm49453_snd_controls),
-		.dapm_widgets		= lm49453_dapm_widgets,
-		.num_dapm_widgets	= ARRAY_SIZE(lm49453_dapm_widgets),
-		.dapm_routes		= lm49453_audio_map,
-		.num_dapm_routes	= ARRAY_SIZE(lm49453_audio_map),
-	},
-	.idle_bias_off = true,
-=======
 static const struct snd_soc_component_driver soc_component_dev_lm49453 = {
 	.set_bias_level		= lm49453_set_bias_level,
 	.controls		= lm49453_snd_controls,
@@ -1415,7 +1402,6 @@
 	.use_pmdown_time	= 1,
 	.endianness		= 1,
 	.non_legacy_dai_naming	= 1,
->>>>>>> 24b8d41d
 };
 
 static const struct regmap_config lm49453_regmap_config = {
