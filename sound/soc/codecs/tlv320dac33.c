--- conflicted
+++ resolved
@@ -1414,36 +1414,11 @@
 	struct tlv320dac33_priv *dac33 = snd_soc_component_get_drvdata(component);
 
 	if (dac33->irq >= 0) {
-<<<<<<< HEAD
-		free_irq(dac33->irq, dac33->codec);
-=======
 		free_irq(dac33->irq, dac33->component);
->>>>>>> 24b8d41d
 		flush_work(&dac33->work);
 	}
 }
 
-<<<<<<< HEAD
-static struct snd_soc_codec_driver soc_codec_dev_tlv320dac33 = {
-	.read = dac33_read_reg_cache,
-	.write = dac33_write_locked,
-	.set_bias_level = dac33_set_bias_level,
-	.idle_bias_off = true,
-	.reg_cache_size = ARRAY_SIZE(dac33_reg),
-	.reg_word_size = sizeof(u8),
-	.reg_cache_default = dac33_reg,
-	.probe = dac33_soc_probe,
-	.remove = dac33_soc_remove,
-
-	.component_driver = {
-		.controls		= dac33_snd_controls,
-		.num_controls		= ARRAY_SIZE(dac33_snd_controls),
-		.dapm_widgets		= dac33_dapm_widgets,
-		.num_dapm_widgets	= ARRAY_SIZE(dac33_dapm_widgets),
-		.dapm_routes		= audio_map,
-		.num_dapm_routes	= ARRAY_SIZE(audio_map),
-	},
-=======
 static const struct snd_soc_component_driver soc_component_dev_tlv320dac33 = {
 	.read			= dac33_read_reg_cache,
 	.write			= dac33_write_locked,
@@ -1459,7 +1434,6 @@
 	.use_pmdown_time	= 1,
 	.endianness		= 1,
 	.non_legacy_dai_naming	= 1,
->>>>>>> 24b8d41d
 };
 
 #define DAC33_RATES	(SNDRV_PCM_RATE_44100 | \
