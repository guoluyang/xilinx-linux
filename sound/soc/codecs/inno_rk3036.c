--- conflicted
+++ resolved
@@ -378,16 +378,6 @@
 	.probe			= rk3036_codec_probe,
 	.remove			= rk3036_codec_remove,
 	.set_bias_level		= rk3036_codec_set_bias_level,
-<<<<<<< HEAD
-	.component_driver = {
-		.controls		= rk3036_codec_dapm_controls,
-		.num_controls		= ARRAY_SIZE(rk3036_codec_dapm_controls),
-		.dapm_routes		= rk3036_codec_dapm_routes,
-		.num_dapm_routes	= ARRAY_SIZE(rk3036_codec_dapm_routes),
-		.dapm_widgets		= rk3036_codec_dapm_widgets,
-		.num_dapm_widgets	= ARRAY_SIZE(rk3036_codec_dapm_widgets),
-	},
-=======
 	.controls		= rk3036_codec_dapm_controls,
 	.num_controls		= ARRAY_SIZE(rk3036_codec_dapm_controls),
 	.dapm_routes		= rk3036_codec_dapm_routes,
@@ -398,7 +388,6 @@
 	.use_pmdown_time	= 1,
 	.endianness		= 1,
 	.non_legacy_dai_naming	= 1,
->>>>>>> 24b8d41d
 };
 
 static const struct regmap_config rk3036_codec_regmap_config = {
