// SPDX-License-Identifier: GPL-2.0-only
/*
 * uda1380.c - Philips UDA1380 ALSA SoC audio driver
 *
 * Copyright (c) 2007-2009 Philipp Zabel <philipp.zabel@gmail.com>
 *
 * Modified by Richard Purdie <richard@openedhand.com> to fit into SoC
 * codec model.
 *
 * Copyright (c) 2005 Giorgio Padrin <giorgio@mandarinlogiq.org>
 * Copyright 2005 Openedhand Ltd.
 */

#include <linux/module.h>
#include <linux/init.h>
#include <linux/types.h>
#include <linux/slab.h>
#include <linux/errno.h>
#include <linux/gpio.h>
#include <linux/delay.h>
#include <linux/i2c.h>
#include <linux/workqueue.h>
#include <sound/core.h>
#include <sound/control.h>
#include <sound/initval.h>
#include <sound/soc.h>
#include <sound/tlv.h>
#include <sound/uda1380.h>

#include "uda1380.h"

/* codec private data */
struct uda1380_priv {
	struct snd_soc_component *component;
	unsigned int dac_clk;
	struct work_struct work;
	struct i2c_client *i2c;
	u16 *reg_cache;
};

/*
 * uda1380 register cache
 */
static const u16 uda1380_reg[UDA1380_CACHEREGNUM] = {
	0x0502, 0x0000, 0x0000, 0x3f3f,
	0x0202, 0x0000, 0x0000, 0x0000,
	0x0000, 0x0000, 0x0000, 0x0000,
	0x0000, 0x0000, 0x0000, 0x0000,
	0x0000, 0xff00, 0x0000, 0x4800,
	0x0000, 0x0000, 0x0000, 0x0000,
	0x0000, 0x0000, 0x0000, 0x0000,
	0x0000, 0x0000, 0x0000, 0x0000,
	0x0000, 0x8000, 0x0002, 0x0000,
};

static unsigned long uda1380_cache_dirty;

/*
 * read uda1380 register cache
 */
static inline unsigned int uda1380_read_reg_cache(struct snd_soc_component *component,
	unsigned int reg)
{
	struct uda1380_priv *uda1380 = snd_soc_component_get_drvdata(component);
	u16 *cache = uda1380->reg_cache;

	if (reg == UDA1380_RESET)
		return 0;
	if (reg >= UDA1380_CACHEREGNUM)
		return -1;
	return cache[reg];
}

/*
 * write uda1380 register cache
 */
static inline void uda1380_write_reg_cache(struct snd_soc_component *component,
	u16 reg, unsigned int value)
{
	struct uda1380_priv *uda1380 = snd_soc_component_get_drvdata(component);
	u16 *cache = uda1380->reg_cache;

	if (reg >= UDA1380_CACHEREGNUM)
		return;
	if ((reg >= 0x10) && (cache[reg] != value))
		set_bit(reg - 0x10, &uda1380_cache_dirty);
	cache[reg] = value;
}

/*
 * write to the UDA1380 register space
 */
static int uda1380_write(struct snd_soc_component *component, unsigned int reg,
	unsigned int value)
{
	struct uda1380_priv *uda1380 = snd_soc_component_get_drvdata(component);
	u8 data[3];

	/* data is
	 *   data[0] is register offset
	 *   data[1] is MS byte
	 *   data[2] is LS byte
	 */
	data[0] = reg;
	data[1] = (value & 0xff00) >> 8;
	data[2] = value & 0x00ff;

	uda1380_write_reg_cache(component, reg, value);

	/* the interpolator & decimator regs must only be written when the
	 * codec DAI is active.
	 */
	if (!snd_soc_component_active(component) && (reg >= UDA1380_MVOL))
		return 0;
	pr_debug("uda1380: hw write %x val %x\n", reg, value);
	if (i2c_master_send(uda1380->i2c, data, 3) == 3) {
		unsigned int val;
		i2c_master_send(uda1380->i2c, data, 1);
		i2c_master_recv(uda1380->i2c, data, 2);
		val = (data[0]<<8) | data[1];
		if (val != value) {
			pr_debug("uda1380: READ BACK VAL %x\n",
					(data[0]<<8) | data[1]);
			return -EIO;
		}
		if (reg >= 0x10)
			clear_bit(reg - 0x10, &uda1380_cache_dirty);
		return 0;
	} else
		return -EIO;
}

static void uda1380_sync_cache(struct snd_soc_component *component)
{
	struct uda1380_priv *uda1380 = snd_soc_component_get_drvdata(component);
	int reg;
	u8 data[3];
	u16 *cache = uda1380->reg_cache;

	/* Sync reg_cache with the hardware */
	for (reg = 0; reg < UDA1380_MVOL; reg++) {
		data[0] = reg;
		data[1] = (cache[reg] & 0xff00) >> 8;
		data[2] = cache[reg] & 0x00ff;
		if (i2c_master_send(uda1380->i2c, data, 3) != 3)
			dev_err(component->dev, "%s: write to reg 0x%x failed\n",
				__func__, reg);
	}
}

static int uda1380_reset(struct snd_soc_component *component)
{
	struct uda1380_platform_data *pdata = component->dev->platform_data;
	struct uda1380_priv *uda1380 = snd_soc_component_get_drvdata(component);

	if (gpio_is_valid(pdata->gpio_reset)) {
		gpio_set_value(pdata->gpio_reset, 1);
		mdelay(1);
		gpio_set_value(pdata->gpio_reset, 0);
	} else {
		u8 data[3];

		data[0] = UDA1380_RESET;
		data[1] = 0;
		data[2] = 0;

		if (i2c_master_send(uda1380->i2c, data, 3) != 3) {
			dev_err(component->dev, "%s: failed\n", __func__);
			return -EIO;
		}
	}

	return 0;
}

static void uda1380_flush_work(struct work_struct *work)
{
	struct uda1380_priv *uda1380 = container_of(work, struct uda1380_priv, work);
	struct snd_soc_component *uda1380_component = uda1380->component;
	int bit, reg;

	for_each_set_bit(bit, &uda1380_cache_dirty, UDA1380_CACHEREGNUM - 0x10) {
		reg = 0x10 + bit;
		pr_debug("uda1380: flush reg %x val %x:\n", reg,
				uda1380_read_reg_cache(uda1380_component, reg));
		uda1380_write(uda1380_component, reg,
				uda1380_read_reg_cache(uda1380_component, reg));
		clear_bit(bit, &uda1380_cache_dirty);
	}

}

/* declarations of ALSA reg_elem_REAL controls */
static const char *uda1380_deemp[] = {
	"None",
	"32kHz",
	"44.1kHz",
	"48kHz",
	"96kHz",
};
static const char *uda1380_input_sel[] = {
	"Line",
	"Mic + Line R",
	"Line L",
	"Mic",
};
static const char *uda1380_output_sel[] = {
	"DAC",
	"Analog Mixer",
};
static const char *uda1380_spf_mode[] = {
	"Flat",
	"Minimum1",
	"Minimum2",
	"Maximum"
};
static const char *uda1380_capture_sel[] = {
	"ADC",
	"Digital Mixer"
};
static const char *uda1380_sel_ns[] = {
	"3rd-order",
	"5th-order"
};
static const char *uda1380_mix_control[] = {
	"off",
	"PCM only",
	"before sound processing",
	"after sound processing"
};
static const char *uda1380_sdet_setting[] = {
	"3200",
	"4800",
	"9600",
	"19200"
};
static const char *uda1380_os_setting[] = {
	"single-speed",
	"double-speed (no mixing)",
	"quad-speed (no mixing)"
};

static const struct soc_enum uda1380_deemp_enum[] = {
	SOC_ENUM_SINGLE(UDA1380_DEEMP, 8, ARRAY_SIZE(uda1380_deemp),
			uda1380_deemp),
	SOC_ENUM_SINGLE(UDA1380_DEEMP, 0, ARRAY_SIZE(uda1380_deemp),
			uda1380_deemp),
};
static SOC_ENUM_SINGLE_DECL(uda1380_input_sel_enum,
			    UDA1380_ADC, 2, uda1380_input_sel);		/* SEL_MIC, SEL_LNA */
static SOC_ENUM_SINGLE_DECL(uda1380_output_sel_enum,
			    UDA1380_PM, 7, uda1380_output_sel);		/* R02_EN_AVC */
static SOC_ENUM_SINGLE_DECL(uda1380_spf_enum,
			    UDA1380_MODE, 14, uda1380_spf_mode);		/* M */
static SOC_ENUM_SINGLE_DECL(uda1380_capture_sel_enum,
			    UDA1380_IFACE, 6, uda1380_capture_sel);	/* SEL_SOURCE */
static SOC_ENUM_SINGLE_DECL(uda1380_sel_ns_enum,
			    UDA1380_MIXER, 14, uda1380_sel_ns);		/* SEL_NS */
static SOC_ENUM_SINGLE_DECL(uda1380_mix_enum,
			    UDA1380_MIXER, 12, uda1380_mix_control);	/* MIX, MIX_POS */
static SOC_ENUM_SINGLE_DECL(uda1380_sdet_enum,
			    UDA1380_MIXER, 4, uda1380_sdet_setting);	/* SD_VALUE */
static SOC_ENUM_SINGLE_DECL(uda1380_os_enum,
			    UDA1380_MIXER, 0, uda1380_os_setting);	/* OS */

/*
 * from -48 dB in 1.5 dB steps (mute instead of -49.5 dB)
 */
static DECLARE_TLV_DB_SCALE(amix_tlv, -4950, 150, 1);

/*
 * from -78 dB in 1 dB steps (3 dB steps, really. LSB are ignored),
 * from -66 dB in 0.5 dB steps (2 dB steps, really) and
 * from -52 dB in 0.25 dB steps
 */
static const DECLARE_TLV_DB_RANGE(mvol_tlv,
	0, 15, TLV_DB_SCALE_ITEM(-8200, 100, 1),
	16, 43, TLV_DB_SCALE_ITEM(-6600, 50, 0),
	44, 252, TLV_DB_SCALE_ITEM(-5200, 25, 0)
);

/*
 * from -72 dB in 1.5 dB steps (6 dB steps really),
 * from -66 dB in 0.75 dB steps (3 dB steps really),
 * from -60 dB in 0.5 dB steps (2 dB steps really) and
 * from -46 dB in 0.25 dB steps
 */
static const DECLARE_TLV_DB_RANGE(vc_tlv,
	0, 7, TLV_DB_SCALE_ITEM(-7800, 150, 1),
	8, 15, TLV_DB_SCALE_ITEM(-6600, 75, 0),
	16, 43, TLV_DB_SCALE_ITEM(-6000, 50, 0),
	44, 228, TLV_DB_SCALE_ITEM(-4600, 25, 0)
);

/* from 0 to 6 dB in 2 dB steps if SPF mode != flat */
static DECLARE_TLV_DB_SCALE(tr_tlv, 0, 200, 0);

/* from 0 to 24 dB in 2 dB steps, if SPF mode == maximum, otherwise cuts
 * off at 18 dB max) */
static DECLARE_TLV_DB_SCALE(bb_tlv, 0, 200, 0);

/* from -63 to 24 dB in 0.5 dB steps (-128...48) */
static DECLARE_TLV_DB_SCALE(dec_tlv, -6400, 50, 1);

/* from 0 to 24 dB in 3 dB steps */
static DECLARE_TLV_DB_SCALE(pga_tlv, 0, 300, 0);

/* from 0 to 30 dB in 2 dB steps */
static DECLARE_TLV_DB_SCALE(vga_tlv, 0, 200, 0);

static const struct snd_kcontrol_new uda1380_snd_controls[] = {
	SOC_DOUBLE_TLV("Analog Mixer Volume", UDA1380_AMIX, 0, 8, 44, 1, amix_tlv),	/* AVCR, AVCL */
	SOC_DOUBLE_TLV("Master Playback Volume", UDA1380_MVOL, 0, 8, 252, 1, mvol_tlv),	/* MVCL, MVCR */
	SOC_SINGLE_TLV("ADC Playback Volume", UDA1380_MIXVOL, 8, 228, 1, vc_tlv),	/* VC2 */
	SOC_SINGLE_TLV("PCM Playback Volume", UDA1380_MIXVOL, 0, 228, 1, vc_tlv),	/* VC1 */
	SOC_ENUM("Sound Processing Filter", uda1380_spf_enum),				/* M */
	SOC_DOUBLE_TLV("Tone Control - Treble", UDA1380_MODE, 4, 12, 3, 0, tr_tlv), 	/* TRL, TRR */
	SOC_DOUBLE_TLV("Tone Control - Bass", UDA1380_MODE, 0, 8, 15, 0, bb_tlv),	/* BBL, BBR */
/**/	SOC_SINGLE("Master Playback Switch", UDA1380_DEEMP, 14, 1, 1),		/* MTM */
	SOC_SINGLE("ADC Playback Switch", UDA1380_DEEMP, 11, 1, 1),		/* MT2 from decimation filter */
	SOC_ENUM("ADC Playback De-emphasis", uda1380_deemp_enum[0]),		/* DE2 */
	SOC_SINGLE("PCM Playback Switch", UDA1380_DEEMP, 3, 1, 1),		/* MT1, from digital data input */
	SOC_ENUM("PCM Playback De-emphasis", uda1380_deemp_enum[1]),		/* DE1 */
	SOC_SINGLE("DAC Polarity inverting Switch", UDA1380_MIXER, 15, 1, 0),	/* DA_POL_INV */
	SOC_ENUM("Noise Shaper", uda1380_sel_ns_enum),				/* SEL_NS */
	SOC_ENUM("Digital Mixer Signal Control", uda1380_mix_enum),		/* MIX_POS, MIX */
	SOC_SINGLE("Silence Detector Switch", UDA1380_MIXER, 6, 1, 0),		/* SDET_ON */
	SOC_ENUM("Silence Detector Setting", uda1380_sdet_enum),		/* SD_VALUE */
	SOC_ENUM("Oversampling Input", uda1380_os_enum),			/* OS */
	SOC_DOUBLE_S8_TLV("ADC Capture Volume", UDA1380_DEC, -128, 48, dec_tlv),	/* ML_DEC, MR_DEC */
/**/	SOC_SINGLE("ADC Capture Switch", UDA1380_PGA, 15, 1, 1),		/* MT_ADC */
	SOC_DOUBLE_TLV("Line Capture Volume", UDA1380_PGA, 0, 8, 8, 0, pga_tlv), /* PGA_GAINCTRLL, PGA_GAINCTRLR */
	SOC_SINGLE("ADC Polarity inverting Switch", UDA1380_ADC, 12, 1, 0),	/* ADCPOL_INV */
	SOC_SINGLE_TLV("Mic Capture Volume", UDA1380_ADC, 8, 15, 0, vga_tlv),	/* VGA_CTRL */
	SOC_SINGLE("DC Filter Bypass Switch", UDA1380_ADC, 1, 1, 0),		/* SKIP_DCFIL (before decimator) */
	SOC_SINGLE("DC Filter Enable Switch", UDA1380_ADC, 0, 1, 0),		/* EN_DCFIL (at output of decimator) */
	SOC_SINGLE("AGC Timing", UDA1380_AGC, 8, 7, 0),			/* TODO: enum, see table 62 */
	SOC_SINGLE("AGC Target level", UDA1380_AGC, 2, 3, 1),			/* AGC_LEVEL */
	/* -5.5, -8, -11.5, -14 dBFS */
	SOC_SINGLE("AGC Switch", UDA1380_AGC, 0, 1, 0),
};

/* Input mux */
static const struct snd_kcontrol_new uda1380_input_mux_control =
	SOC_DAPM_ENUM("Route", uda1380_input_sel_enum);

/* Output mux */
static const struct snd_kcontrol_new uda1380_output_mux_control =
	SOC_DAPM_ENUM("Route", uda1380_output_sel_enum);

/* Capture mux */
static const struct snd_kcontrol_new uda1380_capture_mux_control =
	SOC_DAPM_ENUM("Route", uda1380_capture_sel_enum);


static const struct snd_soc_dapm_widget uda1380_dapm_widgets[] = {
	SND_SOC_DAPM_MUX("Input Mux", SND_SOC_NOPM, 0, 0,
		&uda1380_input_mux_control),
	SND_SOC_DAPM_MUX("Output Mux", SND_SOC_NOPM, 0, 0,
		&uda1380_output_mux_control),
	SND_SOC_DAPM_MUX("Capture Mux", SND_SOC_NOPM, 0, 0,
		&uda1380_capture_mux_control),
	SND_SOC_DAPM_PGA("Left PGA", UDA1380_PM, 3, 0, NULL, 0),
	SND_SOC_DAPM_PGA("Right PGA", UDA1380_PM, 1, 0, NULL, 0),
	SND_SOC_DAPM_PGA("Mic LNA", UDA1380_PM, 4, 0, NULL, 0),
	SND_SOC_DAPM_ADC("Left ADC", "Left Capture", UDA1380_PM, 2, 0),
	SND_SOC_DAPM_ADC("Right ADC", "Right Capture", UDA1380_PM, 0, 0),
	SND_SOC_DAPM_INPUT("VINM"),
	SND_SOC_DAPM_INPUT("VINL"),
	SND_SOC_DAPM_INPUT("VINR"),
	SND_SOC_DAPM_MIXER("Analog Mixer", UDA1380_PM, 6, 0, NULL, 0),
	SND_SOC_DAPM_OUTPUT("VOUTLHP"),
	SND_SOC_DAPM_OUTPUT("VOUTRHP"),
	SND_SOC_DAPM_OUTPUT("VOUTL"),
	SND_SOC_DAPM_OUTPUT("VOUTR"),
	SND_SOC_DAPM_DAC("DAC", "Playback", UDA1380_PM, 10, 0),
	SND_SOC_DAPM_PGA("HeadPhone Driver", UDA1380_PM, 13, 0, NULL, 0),
};

static const struct snd_soc_dapm_route uda1380_dapm_routes[] = {

	/* output mux */
	{"HeadPhone Driver", NULL, "Output Mux"},
	{"VOUTR", NULL, "Output Mux"},
	{"VOUTL", NULL, "Output Mux"},

	{"Analog Mixer", NULL, "VINR"},
	{"Analog Mixer", NULL, "VINL"},
	{"Analog Mixer", NULL, "DAC"},

	{"Output Mux", "DAC", "DAC"},
	{"Output Mux", "Analog Mixer", "Analog Mixer"},

	/* {"DAC", "Digital Mixer", "I2S" } */

	/* headphone driver */
	{"VOUTLHP", NULL, "HeadPhone Driver"},
	{"VOUTRHP", NULL, "HeadPhone Driver"},

	/* input mux */
	{"Left ADC", NULL, "Input Mux"},
	{"Input Mux", "Mic", "Mic LNA"},
	{"Input Mux", "Mic + Line R", "Mic LNA"},
	{"Input Mux", "Line L", "Left PGA"},
	{"Input Mux", "Line", "Left PGA"},

	/* right input */
	{"Right ADC", "Mic + Line R", "Right PGA"},
	{"Right ADC", "Line", "Right PGA"},

	/* inputs */
	{"Mic LNA", NULL, "VINM"},
	{"Left PGA", NULL, "VINL"},
	{"Right PGA", NULL, "VINR"},
};

static int uda1380_set_dai_fmt_both(struct snd_soc_dai *codec_dai,
		unsigned int fmt)
{
	struct snd_soc_component *component = codec_dai->component;
	int iface;

	/* set up DAI based upon fmt */
	iface = uda1380_read_reg_cache(component, UDA1380_IFACE);
	iface &= ~(R01_SFORI_MASK | R01_SIM | R01_SFORO_MASK);

	switch (fmt & SND_SOC_DAIFMT_FORMAT_MASK) {
	case SND_SOC_DAIFMT_I2S:
		iface |= R01_SFORI_I2S | R01_SFORO_I2S;
		break;
	case SND_SOC_DAIFMT_LSB:
		iface |= R01_SFORI_LSB16 | R01_SFORO_LSB16;
		break;
	case SND_SOC_DAIFMT_MSB:
		iface |= R01_SFORI_MSB | R01_SFORO_MSB;
	}

	/* DATAI is slave only, so in single-link mode, this has to be slave */
	if ((fmt & SND_SOC_DAIFMT_MASTER_MASK) != SND_SOC_DAIFMT_CBS_CFS)
		return -EINVAL;

	uda1380_write_reg_cache(component, UDA1380_IFACE, iface);

	return 0;
}

static int uda1380_set_dai_fmt_playback(struct snd_soc_dai *codec_dai,
		unsigned int fmt)
{
	struct snd_soc_component *component = codec_dai->component;
	int iface;

	/* set up DAI based upon fmt */
	iface = uda1380_read_reg_cache(component, UDA1380_IFACE);
	iface &= ~R01_SFORI_MASK;

	switch (fmt & SND_SOC_DAIFMT_FORMAT_MASK) {
	case SND_SOC_DAIFMT_I2S:
		iface |= R01_SFORI_I2S;
		break;
	case SND_SOC_DAIFMT_LSB:
		iface |= R01_SFORI_LSB16;
		break;
	case SND_SOC_DAIFMT_MSB:
		iface |= R01_SFORI_MSB;
	}

	/* DATAI is slave only, so this has to be slave */
	if ((fmt & SND_SOC_DAIFMT_MASTER_MASK) != SND_SOC_DAIFMT_CBS_CFS)
		return -EINVAL;

	uda1380_write(component, UDA1380_IFACE, iface);

	return 0;
}

static int uda1380_set_dai_fmt_capture(struct snd_soc_dai *codec_dai,
		unsigned int fmt)
{
	struct snd_soc_component *component = codec_dai->component;
	int iface;

	/* set up DAI based upon fmt */
	iface = uda1380_read_reg_cache(component, UDA1380_IFACE);
	iface &= ~(R01_SIM | R01_SFORO_MASK);

	switch (fmt & SND_SOC_DAIFMT_FORMAT_MASK) {
	case SND_SOC_DAIFMT_I2S:
		iface |= R01_SFORO_I2S;
		break;
	case SND_SOC_DAIFMT_LSB:
		iface |= R01_SFORO_LSB16;
		break;
	case SND_SOC_DAIFMT_MSB:
		iface |= R01_SFORO_MSB;
	}

	if ((fmt & SND_SOC_DAIFMT_MASTER_MASK) == SND_SOC_DAIFMT_CBM_CFM)
		iface |= R01_SIM;

	uda1380_write(component, UDA1380_IFACE, iface);

	return 0;
}

static int uda1380_trigger(struct snd_pcm_substream *substream, int cmd,
		struct snd_soc_dai *dai)
{
	struct snd_soc_component *component = dai->component;
	struct uda1380_priv *uda1380 = snd_soc_component_get_drvdata(component);
	int mixer = uda1380_read_reg_cache(component, UDA1380_MIXER);

	switch (cmd) {
	case SNDRV_PCM_TRIGGER_START:
	case SNDRV_PCM_TRIGGER_PAUSE_RELEASE:
		uda1380_write_reg_cache(component, UDA1380_MIXER,
					mixer & ~R14_SILENCE);
		schedule_work(&uda1380->work);
		break;
	case SNDRV_PCM_TRIGGER_STOP:
	case SNDRV_PCM_TRIGGER_PAUSE_PUSH:
		uda1380_write_reg_cache(component, UDA1380_MIXER,
					mixer | R14_SILENCE);
		schedule_work(&uda1380->work);
		break;
	}
	return 0;
}

static int uda1380_pcm_hw_params(struct snd_pcm_substream *substream,
				 struct snd_pcm_hw_params *params,
				 struct snd_soc_dai *dai)
{
	struct snd_soc_component *component = dai->component;
	u16 clk = uda1380_read_reg_cache(component, UDA1380_CLK);

	/* set WSPLL power and divider if running from this clock */
	if (clk & R00_DAC_CLK) {
		int rate = params_rate(params);
		u16 pm = uda1380_read_reg_cache(component, UDA1380_PM);
		clk &= ~0x3; /* clear SEL_LOOP_DIV */
		switch (rate) {
		case 6250 ... 12500:
			clk |= 0x0;
			break;
		case 12501 ... 25000:
			clk |= 0x1;
			break;
		case 25001 ... 50000:
			clk |= 0x2;
			break;
		case 50001 ... 100000:
			clk |= 0x3;
			break;
		}
		uda1380_write(component, UDA1380_PM, R02_PON_PLL | pm);
	}

	if (substream->stream == SNDRV_PCM_STREAM_PLAYBACK)
		clk |= R00_EN_DAC | R00_EN_INT;
	else
		clk |= R00_EN_ADC | R00_EN_DEC;

	uda1380_write(component, UDA1380_CLK, clk);
	return 0;
}

static void uda1380_pcm_shutdown(struct snd_pcm_substream *substream,
				 struct snd_soc_dai *dai)
{
	struct snd_soc_component *component = dai->component;
	u16 clk = uda1380_read_reg_cache(component, UDA1380_CLK);

	/* shut down WSPLL power if running from this clock */
	if (clk & R00_DAC_CLK) {
		u16 pm = uda1380_read_reg_cache(component, UDA1380_PM);
		uda1380_write(component, UDA1380_PM, ~R02_PON_PLL & pm);
	}

	if (substream->stream == SNDRV_PCM_STREAM_PLAYBACK)
		clk &= ~(R00_EN_DAC | R00_EN_INT);
	else
		clk &= ~(R00_EN_ADC | R00_EN_DEC);

	uda1380_write(component, UDA1380_CLK, clk);
}

static int uda1380_set_bias_level(struct snd_soc_component *component,
	enum snd_soc_bias_level level)
{
	int pm = uda1380_read_reg_cache(component, UDA1380_PM);
	int reg;
	struct uda1380_platform_data *pdata = component->dev->platform_data;

	switch (level) {
	case SND_SOC_BIAS_ON:
	case SND_SOC_BIAS_PREPARE:
		/* ADC, DAC on */
		uda1380_write(component, UDA1380_PM, R02_PON_BIAS | pm);
		break;
	case SND_SOC_BIAS_STANDBY:
		if (snd_soc_component_get_bias_level(component) == SND_SOC_BIAS_OFF) {
			if (gpio_is_valid(pdata->gpio_power)) {
				gpio_set_value(pdata->gpio_power, 1);
				mdelay(1);
				uda1380_reset(component);
			}

			uda1380_sync_cache(component);
		}
		uda1380_write(component, UDA1380_PM, 0x0);
		break;
	case SND_SOC_BIAS_OFF:
		if (!gpio_is_valid(pdata->gpio_power))
			break;

		gpio_set_value(pdata->gpio_power, 0);

		/* Mark mixer regs cache dirty to sync them with
		 * codec regs on power on.
		 */
		for (reg = UDA1380_MVOL; reg < UDA1380_CACHEREGNUM; reg++)
			set_bit(reg - 0x10, &uda1380_cache_dirty);
	}
	return 0;
}

#define UDA1380_RATES (SNDRV_PCM_RATE_8000 | SNDRV_PCM_RATE_11025 |\
		       SNDRV_PCM_RATE_16000 | SNDRV_PCM_RATE_22050 |\
		       SNDRV_PCM_RATE_44100 | SNDRV_PCM_RATE_48000)

static const struct snd_soc_dai_ops uda1380_dai_ops = {
	.hw_params	= uda1380_pcm_hw_params,
	.shutdown	= uda1380_pcm_shutdown,
	.trigger	= uda1380_trigger,
	.set_fmt	= uda1380_set_dai_fmt_both,
};

static const struct snd_soc_dai_ops uda1380_dai_ops_playback = {
	.hw_params	= uda1380_pcm_hw_params,
	.shutdown	= uda1380_pcm_shutdown,
	.trigger	= uda1380_trigger,
	.set_fmt	= uda1380_set_dai_fmt_playback,
};

static const struct snd_soc_dai_ops uda1380_dai_ops_capture = {
	.hw_params	= uda1380_pcm_hw_params,
	.shutdown	= uda1380_pcm_shutdown,
	.trigger	= uda1380_trigger,
	.set_fmt	= uda1380_set_dai_fmt_capture,
};

static struct snd_soc_dai_driver uda1380_dai[] = {
{
	.name = "uda1380-hifi",
	.playback = {
		.stream_name = "Playback",
		.channels_min = 1,
		.channels_max = 2,
		.rates = UDA1380_RATES,
		.formats = SNDRV_PCM_FMTBIT_S16_LE,},
	.capture = {
		.stream_name = "Capture",
		.channels_min = 1,
		.channels_max = 2,
		.rates = UDA1380_RATES,
		.formats = SNDRV_PCM_FMTBIT_S16_LE,},
	.ops = &uda1380_dai_ops,
},
{ /* playback only - dual interface */
	.name = "uda1380-hifi-playback",
	.playback = {
		.stream_name = "Playback",
		.channels_min = 1,
		.channels_max = 2,
		.rates = UDA1380_RATES,
		.formats = SNDRV_PCM_FMTBIT_S16_LE,
	},
	.ops = &uda1380_dai_ops_playback,
},
{ /* capture only - dual interface*/
	.name = "uda1380-hifi-capture",
	.capture = {
		.stream_name = "Capture",
		.channels_min = 1,
		.channels_max = 2,
		.rates = UDA1380_RATES,
		.formats = SNDRV_PCM_FMTBIT_S16_LE,
	},
	.ops = &uda1380_dai_ops_capture,
},
};

static int uda1380_probe(struct snd_soc_component *component)
{
	struct uda1380_platform_data *pdata =component->dev->platform_data;
	struct uda1380_priv *uda1380 = snd_soc_component_get_drvdata(component);
	int ret;

	uda1380->component = component;

	if (!gpio_is_valid(pdata->gpio_power)) {
		ret = uda1380_reset(component);
		if (ret)
			return ret;
	}

	INIT_WORK(&uda1380->work, uda1380_flush_work);

	/* set clock input */
	switch (pdata->dac_clk) {
	case UDA1380_DAC_CLK_SYSCLK:
		uda1380_write_reg_cache(component, UDA1380_CLK, 0);
		break;
	case UDA1380_DAC_CLK_WSPLL:
		uda1380_write_reg_cache(component, UDA1380_CLK,
			R00_DAC_CLK);
		break;
	}

	return 0;
}

<<<<<<< HEAD
static struct snd_soc_codec_driver soc_codec_dev_uda1380 = {
	.probe =	uda1380_probe,
	.remove =	uda1380_remove,
	.read =		uda1380_read_reg_cache,
	.write =	uda1380_write,
	.set_bias_level = uda1380_set_bias_level,
	.suspend_bias_off = true,

	.reg_cache_size = ARRAY_SIZE(uda1380_reg),
	.reg_word_size = sizeof(u16),
	.reg_cache_default = uda1380_reg,
	.reg_cache_step = 1,

	.component_driver = {
		.controls		= uda1380_snd_controls,
		.num_controls		= ARRAY_SIZE(uda1380_snd_controls),
		.dapm_widgets		= uda1380_dapm_widgets,
		.num_dapm_widgets	= ARRAY_SIZE(uda1380_dapm_widgets),
		.dapm_routes		= uda1380_dapm_routes,
		.num_dapm_routes	= ARRAY_SIZE(uda1380_dapm_routes),
	},
=======
static const struct snd_soc_component_driver soc_component_dev_uda1380 = {
	.probe			= uda1380_probe,
	.read			= uda1380_read_reg_cache,
	.write			= uda1380_write,
	.set_bias_level		= uda1380_set_bias_level,
	.controls		= uda1380_snd_controls,
	.num_controls		= ARRAY_SIZE(uda1380_snd_controls),
	.dapm_widgets		= uda1380_dapm_widgets,
	.num_dapm_widgets	= ARRAY_SIZE(uda1380_dapm_widgets),
	.dapm_routes		= uda1380_dapm_routes,
	.num_dapm_routes	= ARRAY_SIZE(uda1380_dapm_routes),
	.suspend_bias_off	= 1,
	.idle_bias_on		= 1,
	.use_pmdown_time	= 1,
	.endianness		= 1,
	.non_legacy_dai_naming	= 1,
>>>>>>> 24b8d41d
};

static int uda1380_i2c_probe(struct i2c_client *i2c,
			     const struct i2c_device_id *id)
{
	struct uda1380_platform_data *pdata = i2c->dev.platform_data;
	struct uda1380_priv *uda1380;
	int ret;

	if (!pdata)
		return -EINVAL;

	uda1380 = devm_kzalloc(&i2c->dev, sizeof(struct uda1380_priv),
			       GFP_KERNEL);
	if (uda1380 == NULL)
		return -ENOMEM;

	if (gpio_is_valid(pdata->gpio_reset)) {
		ret = devm_gpio_request_one(&i2c->dev, pdata->gpio_reset,
			GPIOF_OUT_INIT_LOW, "uda1380 reset");
		if (ret)
			return ret;
	}

	if (gpio_is_valid(pdata->gpio_power)) {
		ret = devm_gpio_request_one(&i2c->dev, pdata->gpio_power,
			GPIOF_OUT_INIT_LOW, "uda1380 power");
		if (ret)
			return ret;
	}

	uda1380->reg_cache = devm_kmemdup(&i2c->dev,
					uda1380_reg,
					ARRAY_SIZE(uda1380_reg) * sizeof(u16),
					GFP_KERNEL);
	if (!uda1380->reg_cache)
		return -ENOMEM;

	i2c_set_clientdata(i2c, uda1380);
	uda1380->i2c = i2c;

	ret = devm_snd_soc_register_component(&i2c->dev,
			&soc_component_dev_uda1380, uda1380_dai, ARRAY_SIZE(uda1380_dai));
	return ret;
}

static const struct i2c_device_id uda1380_i2c_id[] = {
	{ "uda1380", 0 },
	{ }
};
MODULE_DEVICE_TABLE(i2c, uda1380_i2c_id);

static const struct of_device_id uda1380_of_match[] = {
	{ .compatible = "nxp,uda1380", },
	{ }
};
MODULE_DEVICE_TABLE(of, uda1380_of_match);

static struct i2c_driver uda1380_i2c_driver = {
	.driver = {
		.name =  "uda1380-codec",
		.of_match_table = uda1380_of_match,
	},
	.probe =    uda1380_i2c_probe,
	.id_table = uda1380_i2c_id,
};

module_i2c_driver(uda1380_i2c_driver);

MODULE_AUTHOR("Giorgio Padrin");
MODULE_DESCRIPTION("Audio support for codec Philips UDA1380");
MODULE_LICENSE("GPL");<|MERGE_RESOLUTION|>--- conflicted
+++ resolved
@@ -721,29 +721,6 @@
 	return 0;
 }
 
-<<<<<<< HEAD
-static struct snd_soc_codec_driver soc_codec_dev_uda1380 = {
-	.probe =	uda1380_probe,
-	.remove =	uda1380_remove,
-	.read =		uda1380_read_reg_cache,
-	.write =	uda1380_write,
-	.set_bias_level = uda1380_set_bias_level,
-	.suspend_bias_off = true,
-
-	.reg_cache_size = ARRAY_SIZE(uda1380_reg),
-	.reg_word_size = sizeof(u16),
-	.reg_cache_default = uda1380_reg,
-	.reg_cache_step = 1,
-
-	.component_driver = {
-		.controls		= uda1380_snd_controls,
-		.num_controls		= ARRAY_SIZE(uda1380_snd_controls),
-		.dapm_widgets		= uda1380_dapm_widgets,
-		.num_dapm_widgets	= ARRAY_SIZE(uda1380_dapm_widgets),
-		.dapm_routes		= uda1380_dapm_routes,
-		.num_dapm_routes	= ARRAY_SIZE(uda1380_dapm_routes),
-	},
-=======
 static const struct snd_soc_component_driver soc_component_dev_uda1380 = {
 	.probe			= uda1380_probe,
 	.read			= uda1380_read_reg_cache,
@@ -760,7 +737,6 @@
 	.use_pmdown_time	= 1,
 	.endianness		= 1,
 	.non_legacy_dai_naming	= 1,
->>>>>>> 24b8d41d
 };
 
 static int uda1380_i2c_probe(struct i2c_client *i2c,
