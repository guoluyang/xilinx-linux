// SPDX-License-Identifier: GPL-2.0-only
/*
 * wm8985.c  --  WM8985 / WM8758 ALSA SoC Audio driver
 *
 * Copyright 2010 Wolfson Microelectronics plc
 * Author: Dimitris Papastamos <dp@opensource.wolfsonmicro.com>
 *
 * WM8758 support:
 * Copyright: 2016 Barix AG
 * Author: Petr Kulhavy <petr@barix.com>
<<<<<<< HEAD
 *
 * This program is free software; you can redistribute it and/or modify
 * it under the terms of the GNU General Public License version 2 as
 * published by the Free Software Foundation.
=======
>>>>>>> 24b8d41d
 *
 * TODO:
 *  o Add OUT3/OUT4 mixer controls.
 */

#include <linux/module.h>
#include <linux/moduleparam.h>
#include <linux/init.h>
#include <linux/delay.h>
#include <linux/pm.h>
#include <linux/i2c.h>
#include <linux/regmap.h>
#include <linux/regulator/consumer.h>
#include <linux/spi/spi.h>
#include <linux/slab.h>
#include <sound/core.h>
#include <sound/pcm.h>
#include <sound/pcm_params.h>
#include <sound/soc.h>
#include <sound/initval.h>
#include <sound/tlv.h>

#include "wm8985.h"

#define WM8985_NUM_SUPPLIES 4
static const char *wm8985_supply_names[WM8985_NUM_SUPPLIES] = {
	"DCVDD",
	"DBVDD",
	"AVDD1",
	"AVDD2"
};

enum wm8985_type {
	WM8985,
	WM8758,
};

static const struct reg_default wm8985_reg_defaults[] = {
	{ 1,  0x0000 },     /* R1  - Power management 1 */
	{ 2,  0x0000 },     /* R2  - Power management 2 */
	{ 3,  0x0000 },     /* R3  - Power management 3 */
	{ 4,  0x0050 },     /* R4  - Audio Interface */
	{ 5,  0x0000 },     /* R5  - Companding control */
	{ 6,  0x0140 },     /* R6  - Clock Gen control */
	{ 7,  0x0000 },     /* R7  - Additional control */
	{ 8,  0x0000 },     /* R8  - GPIO Control */
	{ 9,  0x0000 },     /* R9  - Jack Detect Control 1 */
	{ 10, 0x0000 },     /* R10 - DAC Control */
	{ 11, 0x00FF },     /* R11 - Left DAC digital Vol */
	{ 12, 0x00FF },     /* R12 - Right DAC digital vol */
	{ 13, 0x0000 },     /* R13 - Jack Detect Control 2 */
	{ 14, 0x0100 },     /* R14 - ADC Control */
	{ 15, 0x00FF },     /* R15 - Left ADC Digital Vol */
	{ 16, 0x00FF },     /* R16 - Right ADC Digital Vol */
	{ 18, 0x012C },     /* R18 - EQ1 - low shelf */
	{ 19, 0x002C },     /* R19 - EQ2 - peak 1 */
	{ 20, 0x002C },     /* R20 - EQ3 - peak 2 */
	{ 21, 0x002C },     /* R21 - EQ4 - peak 3 */
	{ 22, 0x002C },     /* R22 - EQ5 - high shelf */
	{ 24, 0x0032 },     /* R24 - DAC Limiter 1 */
	{ 25, 0x0000 },     /* R25 - DAC Limiter 2 */
	{ 27, 0x0000 },     /* R27 - Notch Filter 1 */
	{ 28, 0x0000 },     /* R28 - Notch Filter 2 */
	{ 29, 0x0000 },     /* R29 - Notch Filter 3 */
	{ 30, 0x0000 },     /* R30 - Notch Filter 4 */
	{ 32, 0x0038 },     /* R32 - ALC control 1 */
	{ 33, 0x000B },     /* R33 - ALC control 2 */
	{ 34, 0x0032 },     /* R34 - ALC control 3 */
	{ 35, 0x0000 },     /* R35 - Noise Gate */
	{ 36, 0x0008 },     /* R36 - PLL N */
	{ 37, 0x000C },     /* R37 - PLL K 1 */
	{ 38, 0x0093 },     /* R38 - PLL K 2 */
	{ 39, 0x00E9 },     /* R39 - PLL K 3 */
	{ 41, 0x0000 },     /* R41 - 3D control */
	{ 42, 0x0000 },     /* R42 - OUT4 to ADC */
	{ 43, 0x0000 },     /* R43 - Beep control */
	{ 44, 0x0033 },     /* R44 - Input ctrl */
	{ 45, 0x0010 },     /* R45 - Left INP PGA gain ctrl */
	{ 46, 0x0010 },     /* R46 - Right INP PGA gain ctrl */
	{ 47, 0x0100 },     /* R47 - Left ADC BOOST ctrl */
	{ 48, 0x0100 },     /* R48 - Right ADC BOOST ctrl */
	{ 49, 0x0002 },     /* R49 - Output ctrl */
	{ 50, 0x0001 },     /* R50 - Left mixer ctrl */
	{ 51, 0x0001 },     /* R51 - Right mixer ctrl */
	{ 52, 0x0039 },     /* R52 - LOUT1 (HP) volume ctrl */
	{ 53, 0x0039 },     /* R53 - ROUT1 (HP) volume ctrl */
	{ 54, 0x0039 },     /* R54 - LOUT2 (SPK) volume ctrl */
	{ 55, 0x0039 },     /* R55 - ROUT2 (SPK) volume ctrl */
	{ 56, 0x0001 },     /* R56 - OUT3 mixer ctrl */
	{ 57, 0x0001 },     /* R57 - OUT4 (MONO) mix ctrl */
	{ 60, 0x0004 },     /* R60 - OUTPUT ctrl */
	{ 61, 0x0000 },     /* R61 - BIAS CTRL */
};

static bool wm8985_writeable(struct device *dev, unsigned int reg)
{
	switch (reg) {
	case WM8985_SOFTWARE_RESET:
	case WM8985_POWER_MANAGEMENT_1:
	case WM8985_POWER_MANAGEMENT_2:
	case WM8985_POWER_MANAGEMENT_3:
	case WM8985_AUDIO_INTERFACE:
	case WM8985_COMPANDING_CONTROL:
	case WM8985_CLOCK_GEN_CONTROL:
	case WM8985_ADDITIONAL_CONTROL:
	case WM8985_GPIO_CONTROL:
	case WM8985_JACK_DETECT_CONTROL_1:
	case WM8985_DAC_CONTROL:
	case WM8985_LEFT_DAC_DIGITAL_VOL:
	case WM8985_RIGHT_DAC_DIGITAL_VOL:
	case WM8985_JACK_DETECT_CONTROL_2:
	case WM8985_ADC_CONTROL:
	case WM8985_LEFT_ADC_DIGITAL_VOL:
	case WM8985_RIGHT_ADC_DIGITAL_VOL:
	case WM8985_EQ1_LOW_SHELF:
	case WM8985_EQ2_PEAK_1:
	case WM8985_EQ3_PEAK_2:
	case WM8985_EQ4_PEAK_3:
	case WM8985_EQ5_HIGH_SHELF:
	case WM8985_DAC_LIMITER_1:
	case WM8985_DAC_LIMITER_2:
	case WM8985_NOTCH_FILTER_1:
	case WM8985_NOTCH_FILTER_2:
	case WM8985_NOTCH_FILTER_3:
	case WM8985_NOTCH_FILTER_4:
	case WM8985_ALC_CONTROL_1:
	case WM8985_ALC_CONTROL_2:
	case WM8985_ALC_CONTROL_3:
	case WM8985_NOISE_GATE:
	case WM8985_PLL_N:
	case WM8985_PLL_K_1:
	case WM8985_PLL_K_2:
	case WM8985_PLL_K_3:
	case WM8985_3D_CONTROL:
	case WM8985_OUT4_TO_ADC:
	case WM8985_BEEP_CONTROL:
	case WM8985_INPUT_CTRL:
	case WM8985_LEFT_INP_PGA_GAIN_CTRL:
	case WM8985_RIGHT_INP_PGA_GAIN_CTRL:
	case WM8985_LEFT_ADC_BOOST_CTRL:
	case WM8985_RIGHT_ADC_BOOST_CTRL:
	case WM8985_OUTPUT_CTRL0:
	case WM8985_LEFT_MIXER_CTRL:
	case WM8985_RIGHT_MIXER_CTRL:
	case WM8985_LOUT1_HP_VOLUME_CTRL:
	case WM8985_ROUT1_HP_VOLUME_CTRL:
	case WM8985_LOUT2_SPK_VOLUME_CTRL:
	case WM8985_ROUT2_SPK_VOLUME_CTRL:
	case WM8985_OUT3_MIXER_CTRL:
	case WM8985_OUT4_MONO_MIX_CTRL:
	case WM8985_OUTPUT_CTRL1:
	case WM8985_BIAS_CTRL:
		return true;
	default:
		return false;
	}
}

/*
 * latch bit 8 of these registers to ensure instant
 * volume updates
 */
static const int volume_update_regs[] = {
	WM8985_LEFT_DAC_DIGITAL_VOL,
	WM8985_RIGHT_DAC_DIGITAL_VOL,
	WM8985_LEFT_ADC_DIGITAL_VOL,
	WM8985_RIGHT_ADC_DIGITAL_VOL,
	WM8985_LOUT2_SPK_VOLUME_CTRL,
	WM8985_ROUT2_SPK_VOLUME_CTRL,
	WM8985_LOUT1_HP_VOLUME_CTRL,
	WM8985_ROUT1_HP_VOLUME_CTRL,
	WM8985_LEFT_INP_PGA_GAIN_CTRL,
	WM8985_RIGHT_INP_PGA_GAIN_CTRL
};

struct wm8985_priv {
	struct regmap *regmap;
	struct regulator_bulk_data supplies[WM8985_NUM_SUPPLIES];
	enum wm8985_type dev_type;
	unsigned int sysclk;
	unsigned int bclk;
};

static const struct {
	int div;
	int ratio;
} fs_ratios[] = {
	{ 10, 128 },
	{ 15, 192 },
	{ 20, 256 },
	{ 30, 384 },
	{ 40, 512 },
	{ 60, 768 },
	{ 80, 1024 },
	{ 120, 1536 }
};

static const int srates[] = { 48000, 32000, 24000, 16000, 12000, 8000 };

static const int bclk_divs[] = {
	1, 2, 4, 8, 16, 32
};

static int eqmode_get(struct snd_kcontrol *kcontrol,
		      struct snd_ctl_elem_value *ucontrol);
static int eqmode_put(struct snd_kcontrol *kcontrol,
		      struct snd_ctl_elem_value *ucontrol);

static const DECLARE_TLV_DB_SCALE(dac_tlv, -12700, 50, 1);
static const DECLARE_TLV_DB_SCALE(adc_tlv, -12700, 50, 1);
static const DECLARE_TLV_DB_SCALE(out_tlv, -5700, 100, 0);
static const DECLARE_TLV_DB_SCALE(lim_thresh_tlv, -600, 100, 0);
static const DECLARE_TLV_DB_SCALE(lim_boost_tlv, 0, 100, 0);
static const DECLARE_TLV_DB_SCALE(alc_min_tlv, -1200, 600, 0);
static const DECLARE_TLV_DB_SCALE(alc_max_tlv, -675, 600, 0);
static const DECLARE_TLV_DB_SCALE(alc_tar_tlv, -2250, 150, 0);
static const DECLARE_TLV_DB_SCALE(pga_vol_tlv, -1200, 75, 0);
static const DECLARE_TLV_DB_SCALE(boost_tlv, -1200, 300, 1);
static const DECLARE_TLV_DB_SCALE(eq_tlv, -1200, 100, 0);
static const DECLARE_TLV_DB_SCALE(aux_tlv, -1500, 300, 0);
static const DECLARE_TLV_DB_SCALE(bypass_tlv, -1500, 300, 0);
static const DECLARE_TLV_DB_SCALE(pga_boost_tlv, 0, 2000, 0);

static const char *alc_sel_text[] = { "Off", "Right", "Left", "Stereo" };
static SOC_ENUM_SINGLE_DECL(alc_sel, WM8985_ALC_CONTROL_1, 7, alc_sel_text);

static const char *alc_mode_text[] = { "ALC", "Limiter" };
static SOC_ENUM_SINGLE_DECL(alc_mode, WM8985_ALC_CONTROL_3, 8, alc_mode_text);

static const char *filter_mode_text[] = { "Audio", "Application" };
static SOC_ENUM_SINGLE_DECL(filter_mode, WM8985_ADC_CONTROL, 7,
			    filter_mode_text);

static const char *eq_bw_text[] = { "Narrow", "Wide" };
static const char *eqmode_text[] = { "Capture", "Playback" };
static SOC_ENUM_SINGLE_EXT_DECL(eqmode, eqmode_text);

static const char *eq1_cutoff_text[] = {
	"80Hz", "105Hz", "135Hz", "175Hz"
};
static SOC_ENUM_SINGLE_DECL(eq1_cutoff, WM8985_EQ1_LOW_SHELF, 5,
			    eq1_cutoff_text);
static const char *eq2_cutoff_text[] = {
	"230Hz", "300Hz", "385Hz", "500Hz"
};
static SOC_ENUM_SINGLE_DECL(eq2_bw, WM8985_EQ2_PEAK_1, 8, eq_bw_text);
static SOC_ENUM_SINGLE_DECL(eq2_cutoff, WM8985_EQ2_PEAK_1, 5, eq2_cutoff_text);
static const char *eq3_cutoff_text[] = {
	"650Hz", "850Hz", "1.1kHz", "1.4kHz"
};
static SOC_ENUM_SINGLE_DECL(eq3_bw, WM8985_EQ3_PEAK_2, 8, eq_bw_text);
static SOC_ENUM_SINGLE_DECL(eq3_cutoff, WM8985_EQ3_PEAK_2, 5,
			    eq3_cutoff_text);
static const char *eq4_cutoff_text[] = {
	"1.8kHz", "2.4kHz", "3.2kHz", "4.1kHz"
};
static SOC_ENUM_SINGLE_DECL(eq4_bw, WM8985_EQ4_PEAK_3, 8, eq_bw_text);
static SOC_ENUM_SINGLE_DECL(eq4_cutoff, WM8985_EQ4_PEAK_3, 5, eq4_cutoff_text);
static const char *eq5_cutoff_text[] = {
	"5.3kHz", "6.9kHz", "9kHz", "11.7kHz"
};
static SOC_ENUM_SINGLE_DECL(eq5_cutoff, WM8985_EQ5_HIGH_SHELF, 5,
				  eq5_cutoff_text);

static const char *speaker_mode_text[] = { "Class A/B", "Class D" };
static SOC_ENUM_SINGLE_DECL(speaker_mode, 0x17, 8, speaker_mode_text);

static const char *depth_3d_text[] = {
	"Off",
	"6.67%",
	"13.3%",
	"20%",
	"26.7%",
	"33.3%",
	"40%",
	"46.6%",
	"53.3%",
	"60%",
	"66.7%",
	"73.3%",
	"80%",
	"86.7%",
	"93.3%",
	"100%"
};
static SOC_ENUM_SINGLE_DECL(depth_3d, WM8985_3D_CONTROL, 0, depth_3d_text);

static const struct snd_kcontrol_new wm8985_common_snd_controls[] = {
	SOC_SINGLE("Digital Loopback Switch", WM8985_COMPANDING_CONTROL,
		0, 1, 0),

	SOC_ENUM("ALC Capture Function", alc_sel),
	SOC_SINGLE_TLV("ALC Capture Max Volume", WM8985_ALC_CONTROL_1,
		3, 7, 0, alc_max_tlv),
	SOC_SINGLE_TLV("ALC Capture Min Volume", WM8985_ALC_CONTROL_1,
		0, 7, 0, alc_min_tlv),
	SOC_SINGLE_TLV("ALC Capture Target Volume", WM8985_ALC_CONTROL_2,
		0, 15, 0, alc_tar_tlv),
	SOC_SINGLE("ALC Capture Attack", WM8985_ALC_CONTROL_3, 0, 10, 0),
	SOC_SINGLE("ALC Capture Hold", WM8985_ALC_CONTROL_2, 4, 10, 0),
	SOC_SINGLE("ALC Capture Decay", WM8985_ALC_CONTROL_3, 4, 10, 0),
	SOC_ENUM("ALC Mode", alc_mode),
	SOC_SINGLE("ALC Capture NG Switch", WM8985_NOISE_GATE,
		3, 1, 0),
	SOC_SINGLE("ALC Capture NG Threshold", WM8985_NOISE_GATE,
		0, 7, 1),

	SOC_DOUBLE_R_TLV("Capture Volume", WM8985_LEFT_ADC_DIGITAL_VOL,
		WM8985_RIGHT_ADC_DIGITAL_VOL, 0, 255, 0, adc_tlv),
	SOC_DOUBLE_R("Capture PGA ZC Switch", WM8985_LEFT_INP_PGA_GAIN_CTRL,
		WM8985_RIGHT_INP_PGA_GAIN_CTRL, 7, 1, 0),
	SOC_DOUBLE_R_TLV("Capture PGA Volume", WM8985_LEFT_INP_PGA_GAIN_CTRL,
		WM8985_RIGHT_INP_PGA_GAIN_CTRL, 0, 63, 0, pga_vol_tlv),

	SOC_DOUBLE_R_TLV("Capture PGA Boost Volume",
		WM8985_LEFT_ADC_BOOST_CTRL, WM8985_RIGHT_ADC_BOOST_CTRL,
		8, 1, 0, pga_boost_tlv),

	SOC_DOUBLE("ADC Inversion Switch", WM8985_ADC_CONTROL, 0, 1, 1, 0),
	SOC_SINGLE("ADC 128x Oversampling Switch", WM8985_ADC_CONTROL, 8, 1, 0),

	SOC_DOUBLE_R_TLV("Playback Volume", WM8985_LEFT_DAC_DIGITAL_VOL,
		WM8985_RIGHT_DAC_DIGITAL_VOL, 0, 255, 0, dac_tlv),

	SOC_SINGLE("DAC Playback Limiter Switch", WM8985_DAC_LIMITER_1, 8, 1, 0),
	SOC_SINGLE("DAC Playback Limiter Decay", WM8985_DAC_LIMITER_1, 4, 10, 0),
	SOC_SINGLE("DAC Playback Limiter Attack", WM8985_DAC_LIMITER_1, 0, 11, 0),
	SOC_SINGLE_TLV("DAC Playback Limiter Threshold", WM8985_DAC_LIMITER_2,
		4, 7, 1, lim_thresh_tlv),
	SOC_SINGLE_TLV("DAC Playback Limiter Boost Volume", WM8985_DAC_LIMITER_2,
		0, 12, 0, lim_boost_tlv),
	SOC_DOUBLE("DAC Inversion Switch", WM8985_DAC_CONTROL, 0, 1, 1, 0),
	SOC_SINGLE("DAC Auto Mute Switch", WM8985_DAC_CONTROL, 2, 1, 0),
	SOC_SINGLE("DAC 128x Oversampling Switch", WM8985_DAC_CONTROL, 3, 1, 0),

	SOC_DOUBLE_R_TLV("Headphone Playback Volume", WM8985_LOUT1_HP_VOLUME_CTRL,
		WM8985_ROUT1_HP_VOLUME_CTRL, 0, 63, 0, out_tlv),
	SOC_DOUBLE_R("Headphone Playback ZC Switch", WM8985_LOUT1_HP_VOLUME_CTRL,
		WM8985_ROUT1_HP_VOLUME_CTRL, 7, 1, 0),
	SOC_DOUBLE_R("Headphone Switch", WM8985_LOUT1_HP_VOLUME_CTRL,
		WM8985_ROUT1_HP_VOLUME_CTRL, 6, 1, 1),

	SOC_DOUBLE_R_TLV("Speaker Playback Volume", WM8985_LOUT2_SPK_VOLUME_CTRL,
		WM8985_ROUT2_SPK_VOLUME_CTRL, 0, 63, 0, out_tlv),
	SOC_DOUBLE_R("Speaker Playback ZC Switch", WM8985_LOUT2_SPK_VOLUME_CTRL,
		WM8985_ROUT2_SPK_VOLUME_CTRL, 7, 1, 0),
	SOC_DOUBLE_R("Speaker Switch", WM8985_LOUT2_SPK_VOLUME_CTRL,
		WM8985_ROUT2_SPK_VOLUME_CTRL, 6, 1, 1),

	SOC_SINGLE("High Pass Filter Switch", WM8985_ADC_CONTROL, 8, 1, 0),
	SOC_ENUM("High Pass Filter Mode", filter_mode),
	SOC_SINGLE("High Pass Filter Cutoff", WM8985_ADC_CONTROL, 4, 7, 0),

	SOC_DOUBLE_R_TLV("Input PGA Bypass Volume",
		WM8985_LEFT_MIXER_CTRL, WM8985_RIGHT_MIXER_CTRL, 2, 7, 0,
		bypass_tlv),

	SOC_ENUM_EXT("Equalizer Function", eqmode, eqmode_get, eqmode_put),
	SOC_ENUM("EQ1 Cutoff", eq1_cutoff),
	SOC_SINGLE_TLV("EQ1 Volume", WM8985_EQ1_LOW_SHELF,  0, 24, 1, eq_tlv),
	SOC_ENUM("EQ2 Bandwidth", eq2_bw),
	SOC_ENUM("EQ2 Cutoff", eq2_cutoff),
	SOC_SINGLE_TLV("EQ2 Volume", WM8985_EQ2_PEAK_1, 0, 24, 1, eq_tlv),
	SOC_ENUM("EQ3 Bandwidth", eq3_bw),
	SOC_ENUM("EQ3 Cutoff", eq3_cutoff),
	SOC_SINGLE_TLV("EQ3 Volume", WM8985_EQ3_PEAK_2, 0, 24, 1, eq_tlv),
	SOC_ENUM("EQ4 Bandwidth", eq4_bw),
	SOC_ENUM("EQ4 Cutoff", eq4_cutoff),
	SOC_SINGLE_TLV("EQ4 Volume", WM8985_EQ4_PEAK_3, 0, 24, 1, eq_tlv),
	SOC_ENUM("EQ5 Cutoff", eq5_cutoff),
	SOC_SINGLE_TLV("EQ5 Volume", WM8985_EQ5_HIGH_SHELF, 0, 24, 1, eq_tlv),

	SOC_ENUM("3D Depth", depth_3d),
};

static const struct snd_kcontrol_new wm8985_specific_snd_controls[] = {
	SOC_DOUBLE_R_TLV("Aux Bypass Volume",
		WM8985_LEFT_MIXER_CTRL, WM8985_RIGHT_MIXER_CTRL, 6, 7, 0,
		aux_tlv),

	SOC_ENUM("Speaker Mode", speaker_mode)
};

static const struct snd_kcontrol_new left_out_mixer[] = {
	SOC_DAPM_SINGLE("Line Switch", WM8985_LEFT_MIXER_CTRL, 1, 1, 0),
	SOC_DAPM_SINGLE("PCM Switch", WM8985_LEFT_MIXER_CTRL, 0, 1, 0),

	/* --- WM8985 only --- */
	SOC_DAPM_SINGLE("Aux Switch", WM8985_LEFT_MIXER_CTRL, 5, 1, 0),
};

static const struct snd_kcontrol_new right_out_mixer[] = {
	SOC_DAPM_SINGLE("Line Switch", WM8985_RIGHT_MIXER_CTRL, 1, 1, 0),
	SOC_DAPM_SINGLE("PCM Switch", WM8985_RIGHT_MIXER_CTRL, 0, 1, 0),

	/* --- WM8985 only --- */
	SOC_DAPM_SINGLE("Aux Switch", WM8985_RIGHT_MIXER_CTRL, 5, 1, 0),
};

static const struct snd_kcontrol_new left_input_mixer[] = {
	SOC_DAPM_SINGLE("L2 Switch", WM8985_INPUT_CTRL, 2, 1, 0),
	SOC_DAPM_SINGLE("MicN Switch", WM8985_INPUT_CTRL, 1, 1, 0),
	SOC_DAPM_SINGLE("MicP Switch", WM8985_INPUT_CTRL, 0, 1, 0),
};

static const struct snd_kcontrol_new right_input_mixer[] = {
	SOC_DAPM_SINGLE("R2 Switch", WM8985_INPUT_CTRL, 6, 1, 0),
	SOC_DAPM_SINGLE("MicN Switch", WM8985_INPUT_CTRL, 5, 1, 0),
	SOC_DAPM_SINGLE("MicP Switch", WM8985_INPUT_CTRL, 4, 1, 0),
};

static const struct snd_kcontrol_new left_boost_mixer[] = {
	SOC_DAPM_SINGLE_TLV("L2 Volume", WM8985_LEFT_ADC_BOOST_CTRL,
		4, 7, 0, boost_tlv),

	/* --- WM8985 only --- */
	SOC_DAPM_SINGLE_TLV("AUXL Volume", WM8985_LEFT_ADC_BOOST_CTRL,
		0, 7, 0, boost_tlv)
};

static const struct snd_kcontrol_new right_boost_mixer[] = {
	SOC_DAPM_SINGLE_TLV("R2 Volume", WM8985_RIGHT_ADC_BOOST_CTRL,
		4, 7, 0, boost_tlv),

	/* --- WM8985 only --- */
	SOC_DAPM_SINGLE_TLV("AUXR Volume", WM8985_RIGHT_ADC_BOOST_CTRL,
		0, 7, 0, boost_tlv)
};

static const struct snd_soc_dapm_widget wm8985_common_dapm_widgets[] = {
	SND_SOC_DAPM_DAC("Left DAC", "Left Playback", WM8985_POWER_MANAGEMENT_3,
		0, 0),
	SND_SOC_DAPM_DAC("Right DAC", "Right Playback", WM8985_POWER_MANAGEMENT_3,
		1, 0),
	SND_SOC_DAPM_ADC("Left ADC", "Left Capture", WM8985_POWER_MANAGEMENT_2,
		0, 0),
	SND_SOC_DAPM_ADC("Right ADC", "Right Capture", WM8985_POWER_MANAGEMENT_2,
		1, 0),

	SND_SOC_DAPM_MIXER("Left Input Mixer", WM8985_POWER_MANAGEMENT_2,
		2, 0, left_input_mixer, ARRAY_SIZE(left_input_mixer)),
	SND_SOC_DAPM_MIXER("Right Input Mixer", WM8985_POWER_MANAGEMENT_2,
		3, 0, right_input_mixer, ARRAY_SIZE(right_input_mixer)),

	SND_SOC_DAPM_PGA("Left Capture PGA", WM8985_LEFT_INP_PGA_GAIN_CTRL,
		6, 1, NULL, 0),
	SND_SOC_DAPM_PGA("Right Capture PGA", WM8985_RIGHT_INP_PGA_GAIN_CTRL,
		6, 1, NULL, 0),

	SND_SOC_DAPM_PGA("Left Headphone Out", WM8985_POWER_MANAGEMENT_2,
		7, 0, NULL, 0),
	SND_SOC_DAPM_PGA("Right Headphone Out", WM8985_POWER_MANAGEMENT_2,
		8, 0, NULL, 0),

	SND_SOC_DAPM_PGA("Left Speaker Out", WM8985_POWER_MANAGEMENT_3,
		5, 0, NULL, 0),
	SND_SOC_DAPM_PGA("Right Speaker Out", WM8985_POWER_MANAGEMENT_3,
		6, 0, NULL, 0),

	SND_SOC_DAPM_SUPPLY("Mic Bias", WM8985_POWER_MANAGEMENT_1, 4, 0,
			    NULL, 0),

	SND_SOC_DAPM_INPUT("LIN"),
	SND_SOC_DAPM_INPUT("LIP"),
	SND_SOC_DAPM_INPUT("RIN"),
	SND_SOC_DAPM_INPUT("RIP"),
	SND_SOC_DAPM_INPUT("L2"),
	SND_SOC_DAPM_INPUT("R2"),
	SND_SOC_DAPM_OUTPUT("HPL"),
	SND_SOC_DAPM_OUTPUT("HPR"),
	SND_SOC_DAPM_OUTPUT("SPKL"),
	SND_SOC_DAPM_OUTPUT("SPKR")
};

static const struct snd_soc_dapm_widget wm8985_dapm_widgets[] = {
	SND_SOC_DAPM_MIXER("Left Output Mixer", WM8985_POWER_MANAGEMENT_3,
		2, 0, left_out_mixer, ARRAY_SIZE(left_out_mixer)),
	SND_SOC_DAPM_MIXER("Right Output Mixer", WM8985_POWER_MANAGEMENT_3,
		3, 0, right_out_mixer, ARRAY_SIZE(right_out_mixer)),

	SND_SOC_DAPM_MIXER("Left Boost Mixer", WM8985_POWER_MANAGEMENT_2,
		4, 0, left_boost_mixer, ARRAY_SIZE(left_boost_mixer)),
	SND_SOC_DAPM_MIXER("Right Boost Mixer", WM8985_POWER_MANAGEMENT_2,
		5, 0, right_boost_mixer, ARRAY_SIZE(right_boost_mixer)),

	SND_SOC_DAPM_INPUT("AUXL"),
	SND_SOC_DAPM_INPUT("AUXR"),
};

static const struct snd_soc_dapm_widget wm8758_dapm_widgets[] = {
	SND_SOC_DAPM_MIXER("Left Output Mixer", WM8985_POWER_MANAGEMENT_3,
		2, 0, left_out_mixer,
		ARRAY_SIZE(left_out_mixer) - 1),
	SND_SOC_DAPM_MIXER("Right Output Mixer", WM8985_POWER_MANAGEMENT_3,
		3, 0, right_out_mixer,
		ARRAY_SIZE(right_out_mixer) - 1),

	SND_SOC_DAPM_MIXER("Left Boost Mixer", WM8985_POWER_MANAGEMENT_2,
		4, 0, left_boost_mixer,
		ARRAY_SIZE(left_boost_mixer) - 1),
	SND_SOC_DAPM_MIXER("Right Boost Mixer", WM8985_POWER_MANAGEMENT_2,
		5, 0, right_boost_mixer,
		ARRAY_SIZE(right_boost_mixer) - 1),
};

static const struct snd_soc_dapm_route wm8985_common_dapm_routes[] = {
	{ "Right Output Mixer", "PCM Switch", "Right DAC" },
	{ "Right Output Mixer", "Line Switch", "Right Boost Mixer" },

	{ "Left Output Mixer", "PCM Switch", "Left DAC" },
	{ "Left Output Mixer", "Line Switch", "Left Boost Mixer" },

	{ "Right Headphone Out", NULL, "Right Output Mixer" },
	{ "HPR", NULL, "Right Headphone Out" },

	{ "Left Headphone Out", NULL, "Left Output Mixer" },
	{ "HPL", NULL, "Left Headphone Out" },

	{ "Right Speaker Out", NULL, "Right Output Mixer" },
	{ "SPKR", NULL, "Right Speaker Out" },

	{ "Left Speaker Out", NULL, "Left Output Mixer" },
	{ "SPKL", NULL, "Left Speaker Out" },

	{ "Right ADC", NULL, "Right Boost Mixer" },

	{ "Right Boost Mixer", NULL, "Right Capture PGA" },
	{ "Right Boost Mixer", "R2 Volume", "R2" },

	{ "Left ADC", NULL, "Left Boost Mixer" },

	{ "Left Boost Mixer", NULL, "Left Capture PGA" },
	{ "Left Boost Mixer", "L2 Volume", "L2" },

	{ "Right Capture PGA", NULL, "Right Input Mixer" },
	{ "Left Capture PGA", NULL, "Left Input Mixer" },

	{ "Right Input Mixer", "R2 Switch", "R2" },
	{ "Right Input Mixer", "MicN Switch", "RIN" },
	{ "Right Input Mixer", "MicP Switch", "RIP" },

	{ "Left Input Mixer", "L2 Switch", "L2" },
	{ "Left Input Mixer", "MicN Switch", "LIN" },
	{ "Left Input Mixer", "MicP Switch", "LIP" },
};
static const struct snd_soc_dapm_route wm8985_aux_dapm_routes[] = {
	{ "Right Output Mixer", "Aux Switch", "AUXR" },
	{ "Left Output Mixer", "Aux Switch", "AUXL" },

	{ "Right Boost Mixer", "AUXR Volume", "AUXR" },
	{ "Left Boost Mixer", "AUXL Volume", "AUXL" },
};

<<<<<<< HEAD
static int wm8985_add_widgets(struct snd_soc_codec *codec)
{
	struct wm8985_priv *wm8985 = snd_soc_codec_get_drvdata(codec);
	struct snd_soc_dapm_context *dapm = snd_soc_codec_get_dapm(codec);
=======
static int wm8985_add_widgets(struct snd_soc_component *component)
{
	struct wm8985_priv *wm8985 = snd_soc_component_get_drvdata(component);
	struct snd_soc_dapm_context *dapm = snd_soc_component_get_dapm(component);
>>>>>>> 24b8d41d

	switch (wm8985->dev_type) {
	case WM8758:
		snd_soc_dapm_new_controls(dapm, wm8758_dapm_widgets,
					  ARRAY_SIZE(wm8758_dapm_widgets));
		break;

	case WM8985:
<<<<<<< HEAD
		snd_soc_add_codec_controls(codec, wm8985_specific_snd_controls,
=======
		snd_soc_add_component_controls(component, wm8985_specific_snd_controls,
>>>>>>> 24b8d41d
			ARRAY_SIZE(wm8985_specific_snd_controls));

		snd_soc_dapm_new_controls(dapm, wm8985_dapm_widgets,
			ARRAY_SIZE(wm8985_dapm_widgets));
		snd_soc_dapm_add_routes(dapm, wm8985_aux_dapm_routes,
			ARRAY_SIZE(wm8985_aux_dapm_routes));
		break;
	}

	return 0;
}

static int eqmode_get(struct snd_kcontrol *kcontrol,
		      struct snd_ctl_elem_value *ucontrol)
{
	struct snd_soc_component *component = snd_soc_kcontrol_component(kcontrol);
	unsigned int reg;

	reg = snd_soc_component_read(component, WM8985_EQ1_LOW_SHELF);
	if (reg & WM8985_EQ3DMODE)
		ucontrol->value.enumerated.item[0] = 1;
	else
		ucontrol->value.enumerated.item[0] = 0;

	return 0;
}

static int eqmode_put(struct snd_kcontrol *kcontrol,
		      struct snd_ctl_elem_value *ucontrol)
{
	struct snd_soc_component *component = snd_soc_kcontrol_component(kcontrol);
	unsigned int regpwr2, regpwr3;
	unsigned int reg_eq;

	if (ucontrol->value.enumerated.item[0] != 0
			&& ucontrol->value.enumerated.item[0] != 1)
		return -EINVAL;

	reg_eq = snd_soc_component_read(component, WM8985_EQ1_LOW_SHELF);
	switch ((reg_eq & WM8985_EQ3DMODE) >> WM8985_EQ3DMODE_SHIFT) {
	case 0:
		if (!ucontrol->value.enumerated.item[0])
			return 0;
		break;
	case 1:
		if (ucontrol->value.enumerated.item[0])
			return 0;
		break;
	}

	regpwr2 = snd_soc_component_read(component, WM8985_POWER_MANAGEMENT_2);
	regpwr3 = snd_soc_component_read(component, WM8985_POWER_MANAGEMENT_3);
	/* disable the DACs and ADCs */
	snd_soc_component_update_bits(component, WM8985_POWER_MANAGEMENT_2,
			    WM8985_ADCENR_MASK | WM8985_ADCENL_MASK, 0);
	snd_soc_component_update_bits(component, WM8985_POWER_MANAGEMENT_3,
			    WM8985_DACENR_MASK | WM8985_DACENL_MASK, 0);
	snd_soc_component_update_bits(component, WM8985_ADDITIONAL_CONTROL,
			    WM8985_M128ENB_MASK, WM8985_M128ENB);
	/* set the desired eqmode */
	snd_soc_component_update_bits(component, WM8985_EQ1_LOW_SHELF,
			    WM8985_EQ3DMODE_MASK,
			    ucontrol->value.enumerated.item[0]
			    << WM8985_EQ3DMODE_SHIFT);
	/* restore DAC/ADC configuration */
	snd_soc_component_write(component, WM8985_POWER_MANAGEMENT_2, regpwr2);
	snd_soc_component_write(component, WM8985_POWER_MANAGEMENT_3, regpwr3);
	return 0;
}

static int wm8985_reset(struct snd_soc_component *component)
{
	return snd_soc_component_write(component, WM8985_SOFTWARE_RESET, 0x0);
}

static int wm8985_dac_mute(struct snd_soc_dai *dai, int mute, int direction)
{
	struct snd_soc_component *component = dai->component;

	return snd_soc_component_update_bits(component, WM8985_DAC_CONTROL,
				   WM8985_SOFTMUTE_MASK,
				   !!mute << WM8985_SOFTMUTE_SHIFT);
}

static int wm8985_set_fmt(struct snd_soc_dai *dai, unsigned int fmt)
{
	struct snd_soc_component *component;
	u16 format, master, bcp, lrp;

	component = dai->component;

	switch (fmt & SND_SOC_DAIFMT_FORMAT_MASK) {
	case SND_SOC_DAIFMT_I2S:
		format = 0x2;
		break;
	case SND_SOC_DAIFMT_RIGHT_J:
		format = 0x0;
		break;
	case SND_SOC_DAIFMT_LEFT_J:
		format = 0x1;
		break;
	case SND_SOC_DAIFMT_DSP_A:
	case SND_SOC_DAIFMT_DSP_B:
		format = 0x3;
		break;
	default:
		dev_err(dai->dev, "Unknown dai format\n");
		return -EINVAL;
	}

	snd_soc_component_update_bits(component, WM8985_AUDIO_INTERFACE,
			    WM8985_FMT_MASK, format << WM8985_FMT_SHIFT);

	switch (fmt & SND_SOC_DAIFMT_MASTER_MASK) {
	case SND_SOC_DAIFMT_CBM_CFM:
		master = 1;
		break;
	case SND_SOC_DAIFMT_CBS_CFS:
		master = 0;
		break;
	default:
		dev_err(dai->dev, "Unknown master/slave configuration\n");
		return -EINVAL;
	}

	snd_soc_component_update_bits(component, WM8985_CLOCK_GEN_CONTROL,
			    WM8985_MS_MASK, master << WM8985_MS_SHIFT);

	/* frame inversion is not valid for dsp modes */
	switch (fmt & SND_SOC_DAIFMT_FORMAT_MASK) {
	case SND_SOC_DAIFMT_DSP_A:
	case SND_SOC_DAIFMT_DSP_B:
		switch (fmt & SND_SOC_DAIFMT_INV_MASK) {
		case SND_SOC_DAIFMT_IB_IF:
		case SND_SOC_DAIFMT_NB_IF:
			return -EINVAL;
		default:
			break;
		}
		break;
	default:
		break;
	}

	bcp = lrp = 0;
	switch (fmt & SND_SOC_DAIFMT_INV_MASK) {
	case SND_SOC_DAIFMT_NB_NF:
		break;
	case SND_SOC_DAIFMT_IB_IF:
		bcp = lrp = 1;
		break;
	case SND_SOC_DAIFMT_IB_NF:
		bcp = 1;
		break;
	case SND_SOC_DAIFMT_NB_IF:
		lrp = 1;
		break;
	default:
		dev_err(dai->dev, "Unknown polarity configuration\n");
		return -EINVAL;
	}

	snd_soc_component_update_bits(component, WM8985_AUDIO_INTERFACE,
			    WM8985_LRP_MASK, lrp << WM8985_LRP_SHIFT);
	snd_soc_component_update_bits(component, WM8985_AUDIO_INTERFACE,
			    WM8985_BCP_MASK, bcp << WM8985_BCP_SHIFT);
	return 0;
}

static int wm8985_hw_params(struct snd_pcm_substream *substream,
			    struct snd_pcm_hw_params *params,
			    struct snd_soc_dai *dai)
{
	int i;
	struct snd_soc_component *component;
	struct wm8985_priv *wm8985;
	u16 blen, srate_idx;
	unsigned int tmp;
	int srate_best;

	component = dai->component;
	wm8985 = snd_soc_component_get_drvdata(component);

	wm8985->bclk = snd_soc_params_to_bclk(params);
	if ((int)wm8985->bclk < 0)
		return wm8985->bclk;

	switch (params_width(params)) {
	case 16:
		blen = 0x0;
		break;
	case 20:
		blen = 0x1;
		break;
	case 24:
		blen = 0x2;
		break;
	case 32:
		blen = 0x3;
		break;
	default:
		dev_err(dai->dev, "Unsupported word length %u\n",
			params_width(params));
		return -EINVAL;
	}

	snd_soc_component_update_bits(component, WM8985_AUDIO_INTERFACE,
			    WM8985_WL_MASK, blen << WM8985_WL_SHIFT);

	/*
	 * match to the nearest possible sample rate and rely
	 * on the array index to configure the SR register
	 */
	srate_idx = 0;
	srate_best = abs(srates[0] - params_rate(params));
	for (i = 1; i < ARRAY_SIZE(srates); ++i) {
		if (abs(srates[i] - params_rate(params)) >= srate_best)
			continue;
		srate_idx = i;
		srate_best = abs(srates[i] - params_rate(params));
	}

	dev_dbg(dai->dev, "Selected SRATE = %d\n", srates[srate_idx]);
	snd_soc_component_update_bits(component, WM8985_ADDITIONAL_CONTROL,
			    WM8985_SR_MASK, srate_idx << WM8985_SR_SHIFT);

	dev_dbg(dai->dev, "Target BCLK = %uHz\n", wm8985->bclk);
	dev_dbg(dai->dev, "SYSCLK = %uHz\n", wm8985->sysclk);

	for (i = 0; i < ARRAY_SIZE(fs_ratios); ++i) {
		if (wm8985->sysclk / params_rate(params)
				== fs_ratios[i].ratio)
			break;
	}

	if (i == ARRAY_SIZE(fs_ratios)) {
		dev_err(dai->dev, "Unable to configure MCLK ratio %u/%u\n",
			wm8985->sysclk, params_rate(params));
		return -EINVAL;
	}

	dev_dbg(dai->dev, "MCLK ratio = %dfs\n", fs_ratios[i].ratio);
	snd_soc_component_update_bits(component, WM8985_CLOCK_GEN_CONTROL,
			    WM8985_MCLKDIV_MASK, i << WM8985_MCLKDIV_SHIFT);

	/* select the appropriate bclk divider */
	tmp = (wm8985->sysclk / fs_ratios[i].div) * 10;
	for (i = 0; i < ARRAY_SIZE(bclk_divs); ++i) {
		if (wm8985->bclk == tmp / bclk_divs[i])
			break;
	}

	if (i == ARRAY_SIZE(bclk_divs)) {
		dev_err(dai->dev, "No matching BCLK divider found\n");
		return -EINVAL;
	}

	dev_dbg(dai->dev, "BCLK div = %d\n", i);
	snd_soc_component_update_bits(component, WM8985_CLOCK_GEN_CONTROL,
			    WM8985_BCLKDIV_MASK, i << WM8985_BCLKDIV_SHIFT);
	return 0;
}

struct pll_div {
	u32 div2:1;
	u32 n:4;
	u32 k:24;
};

#define FIXED_PLL_SIZE ((1ULL << 24) * 10)
static int pll_factors(struct pll_div *pll_div, unsigned int target,
		       unsigned int source)
{
	u64 Kpart;
	unsigned long int K, Ndiv, Nmod;

	pll_div->div2 = 0;
	Ndiv = target / source;
	if (Ndiv < 6) {
		source >>= 1;
		pll_div->div2 = 1;
		Ndiv = target / source;
	}

	if (Ndiv < 6 || Ndiv > 12) {
		printk(KERN_ERR "%s: WM8985 N value is not within"
		       " the recommended range: %lu\n", __func__, Ndiv);
		return -EINVAL;
	}
	pll_div->n = Ndiv;

	Nmod = target % source;
	Kpart = FIXED_PLL_SIZE * (u64)Nmod;

	do_div(Kpart, source);

	K = Kpart & 0xffffffff;
	if ((K % 10) >= 5)
		K += 5;
	K /= 10;
	pll_div->k = K;

	return 0;
}

static int wm8985_set_pll(struct snd_soc_dai *dai, int pll_id,
			  int source, unsigned int freq_in,
			  unsigned int freq_out)
{
	int ret;
	struct snd_soc_component *component;
	struct pll_div pll_div;

	component = dai->component;
	if (!freq_in || !freq_out) {
		/* disable the PLL */
		snd_soc_component_update_bits(component, WM8985_POWER_MANAGEMENT_1,
				    WM8985_PLLEN_MASK, 0);
	} else {
		ret = pll_factors(&pll_div, freq_out * 4 * 2, freq_in);
		if (ret)
			return ret;

		/* set PLLN and PRESCALE */
		snd_soc_component_write(component, WM8985_PLL_N,
			      (pll_div.div2 << WM8985_PLL_PRESCALE_SHIFT)
			      | pll_div.n);
		/* set PLLK */
		snd_soc_component_write(component, WM8985_PLL_K_3, pll_div.k & 0x1ff);
		snd_soc_component_write(component, WM8985_PLL_K_2, (pll_div.k >> 9) & 0x1ff);
		snd_soc_component_write(component, WM8985_PLL_K_1, (pll_div.k >> 18));
		/* set the source of the clock to be the PLL */
		snd_soc_component_update_bits(component, WM8985_CLOCK_GEN_CONTROL,
				    WM8985_CLKSEL_MASK, WM8985_CLKSEL);
		/* enable the PLL */
		snd_soc_component_update_bits(component, WM8985_POWER_MANAGEMENT_1,
				    WM8985_PLLEN_MASK, WM8985_PLLEN);
	}
	return 0;
}

static int wm8985_set_sysclk(struct snd_soc_dai *dai,
			     int clk_id, unsigned int freq, int dir)
{
	struct snd_soc_component *component;
	struct wm8985_priv *wm8985;

	component = dai->component;
	wm8985 = snd_soc_component_get_drvdata(component);

	switch (clk_id) {
	case WM8985_CLKSRC_MCLK:
		snd_soc_component_update_bits(component, WM8985_CLOCK_GEN_CONTROL,
				    WM8985_CLKSEL_MASK, 0);
		snd_soc_component_update_bits(component, WM8985_POWER_MANAGEMENT_1,
				    WM8985_PLLEN_MASK, 0);
		break;
	case WM8985_CLKSRC_PLL:
		snd_soc_component_update_bits(component, WM8985_CLOCK_GEN_CONTROL,
				    WM8985_CLKSEL_MASK, WM8985_CLKSEL);
		break;
	default:
		dev_err(dai->dev, "Unknown clock source %d\n", clk_id);
		return -EINVAL;
	}

	wm8985->sysclk = freq;
	return 0;
}

static int wm8985_set_bias_level(struct snd_soc_component *component,
				 enum snd_soc_bias_level level)
{
	int ret;
	struct wm8985_priv *wm8985;

	wm8985 = snd_soc_component_get_drvdata(component);
	switch (level) {
	case SND_SOC_BIAS_ON:
	case SND_SOC_BIAS_PREPARE:
		/* VMID at 75k */
		snd_soc_component_update_bits(component, WM8985_POWER_MANAGEMENT_1,
				    WM8985_VMIDSEL_MASK,
				    1 << WM8985_VMIDSEL_SHIFT);
		break;
	case SND_SOC_BIAS_STANDBY:
		if (snd_soc_component_get_bias_level(component) == SND_SOC_BIAS_OFF) {
			ret = regulator_bulk_enable(ARRAY_SIZE(wm8985->supplies),
						    wm8985->supplies);
			if (ret) {
				dev_err(component->dev,
					"Failed to enable supplies: %d\n",
					ret);
				return ret;
			}

			regcache_sync(wm8985->regmap);

			/* enable anti-pop features */
			snd_soc_component_update_bits(component, WM8985_OUT4_TO_ADC,
					    WM8985_POBCTRL_MASK,
					    WM8985_POBCTRL);
			/* enable thermal shutdown */
			snd_soc_component_update_bits(component, WM8985_OUTPUT_CTRL0,
					    WM8985_TSDEN_MASK, WM8985_TSDEN);
			snd_soc_component_update_bits(component, WM8985_OUTPUT_CTRL0,
					    WM8985_TSOPCTRL_MASK,
					    WM8985_TSOPCTRL);
			/* enable BIASEN */
			snd_soc_component_update_bits(component, WM8985_POWER_MANAGEMENT_1,
					    WM8985_BIASEN_MASK, WM8985_BIASEN);
			/* VMID at 75k */
			snd_soc_component_update_bits(component, WM8985_POWER_MANAGEMENT_1,
					    WM8985_VMIDSEL_MASK,
					    1 << WM8985_VMIDSEL_SHIFT);
			msleep(500);
			/* disable anti-pop features */
			snd_soc_component_update_bits(component, WM8985_OUT4_TO_ADC,
					    WM8985_POBCTRL_MASK, 0);
		}
		/* VMID at 300k */
		snd_soc_component_update_bits(component, WM8985_POWER_MANAGEMENT_1,
				    WM8985_VMIDSEL_MASK,
				    2 << WM8985_VMIDSEL_SHIFT);
		break;
	case SND_SOC_BIAS_OFF:
		/* disable thermal shutdown */
		snd_soc_component_update_bits(component, WM8985_OUTPUT_CTRL0,
				    WM8985_TSOPCTRL_MASK, 0);
		snd_soc_component_update_bits(component, WM8985_OUTPUT_CTRL0,
				    WM8985_TSDEN_MASK, 0);
		/* disable VMIDSEL and BIASEN */
		snd_soc_component_update_bits(component, WM8985_POWER_MANAGEMENT_1,
				    WM8985_VMIDSEL_MASK | WM8985_BIASEN_MASK,
				    0);
		snd_soc_component_write(component, WM8985_POWER_MANAGEMENT_1, 0);
		snd_soc_component_write(component, WM8985_POWER_MANAGEMENT_2, 0);
		snd_soc_component_write(component, WM8985_POWER_MANAGEMENT_3, 0);

		regcache_mark_dirty(wm8985->regmap);

		regulator_bulk_disable(ARRAY_SIZE(wm8985->supplies),
				       wm8985->supplies);
		break;
	}

	return 0;
}

static int wm8985_probe(struct snd_soc_component *component)
{
	size_t i;
	struct wm8985_priv *wm8985;
	int ret;

	wm8985 = snd_soc_component_get_drvdata(component);

	for (i = 0; i < ARRAY_SIZE(wm8985->supplies); i++)
		wm8985->supplies[i].supply = wm8985_supply_names[i];

	ret = devm_regulator_bulk_get(component->dev, ARRAY_SIZE(wm8985->supplies),
				 wm8985->supplies);
	if (ret) {
		dev_err(component->dev, "Failed to request supplies: %d\n", ret);
		return ret;
	}

	ret = regulator_bulk_enable(ARRAY_SIZE(wm8985->supplies),
				    wm8985->supplies);
	if (ret) {
		dev_err(component->dev, "Failed to enable supplies: %d\n", ret);
		return ret;
	}

	ret = wm8985_reset(component);
	if (ret < 0) {
		dev_err(component->dev, "Failed to issue reset: %d\n", ret);
		goto err_reg_enable;
	}

	/* latch volume update bits */
	for (i = 0; i < ARRAY_SIZE(volume_update_regs); ++i)
		snd_soc_component_update_bits(component, volume_update_regs[i],
				    0x100, 0x100);
	/* enable BIASCUT */
	snd_soc_component_update_bits(component, WM8985_BIAS_CTRL, WM8985_BIASCUT,
			    WM8985_BIASCUT);

<<<<<<< HEAD
	wm8985_add_widgets(codec);
=======
	wm8985_add_widgets(component);
>>>>>>> 24b8d41d

	return 0;

err_reg_enable:
	regulator_bulk_disable(ARRAY_SIZE(wm8985->supplies), wm8985->supplies);
	return ret;
}

static const struct snd_soc_dai_ops wm8985_dai_ops = {
	.mute_stream = wm8985_dac_mute,
	.hw_params = wm8985_hw_params,
	.set_fmt = wm8985_set_fmt,
	.set_sysclk = wm8985_set_sysclk,
	.set_pll = wm8985_set_pll,
	.no_capture_mute = 1,
};

#define WM8985_FORMATS (SNDRV_PCM_FMTBIT_S16_LE | SNDRV_PCM_FMTBIT_S20_3LE | \
			SNDRV_PCM_FMTBIT_S24_LE | SNDRV_PCM_FMTBIT_S32_LE)

static struct snd_soc_dai_driver wm8985_dai = {
	.name = "wm8985-hifi",
	.playback = {
		.stream_name = "Playback",
		.channels_min = 2,
		.channels_max = 2,
		.rates = SNDRV_PCM_RATE_8000_48000,
		.formats = WM8985_FORMATS,
	},
	.capture = {
		.stream_name = "Capture",
		.channels_min = 2,
		.channels_max = 2,
		.rates = SNDRV_PCM_RATE_8000_48000,
		.formats = WM8985_FORMATS,
	},
	.ops = &wm8985_dai_ops,
	.symmetric_rates = 1
};

<<<<<<< HEAD
static const struct snd_soc_codec_driver soc_codec_dev_wm8985 = {
	.probe = wm8985_probe,
	.set_bias_level = wm8985_set_bias_level,
	.suspend_bias_off = true,

	.component_driver = {
		.controls		= wm8985_common_snd_controls,
		.num_controls		= ARRAY_SIZE(wm8985_common_snd_controls),
		.dapm_widgets		= wm8985_common_dapm_widgets,
		.num_dapm_widgets	= ARRAY_SIZE(wm8985_common_dapm_widgets),
		.dapm_routes		= wm8985_common_dapm_routes,
		.num_dapm_routes	= ARRAY_SIZE(wm8985_common_dapm_routes),
	},
=======
static const struct snd_soc_component_driver soc_component_dev_wm8985 = {
	.probe			= wm8985_probe,
	.set_bias_level		= wm8985_set_bias_level,
	.controls		= wm8985_common_snd_controls,
	.num_controls		= ARRAY_SIZE(wm8985_common_snd_controls),
	.dapm_widgets		= wm8985_common_dapm_widgets,
	.num_dapm_widgets	= ARRAY_SIZE(wm8985_common_dapm_widgets),
	.dapm_routes		= wm8985_common_dapm_routes,
	.num_dapm_routes	= ARRAY_SIZE(wm8985_common_dapm_routes),
	.suspend_bias_off	= 1,
	.idle_bias_on		= 1,
	.use_pmdown_time	= 1,
	.endianness		= 1,
	.non_legacy_dai_naming	= 1,
>>>>>>> 24b8d41d
};

static const struct regmap_config wm8985_regmap = {
	.reg_bits = 7,
	.val_bits = 9,

	.max_register = WM8985_MAX_REGISTER,
	.writeable_reg = wm8985_writeable,

	.cache_type = REGCACHE_RBTREE,
	.reg_defaults = wm8985_reg_defaults,
	.num_reg_defaults = ARRAY_SIZE(wm8985_reg_defaults),
};

#if defined(CONFIG_SPI_MASTER)
static int wm8985_spi_probe(struct spi_device *spi)
{
	struct wm8985_priv *wm8985;
	int ret;

	wm8985 = devm_kzalloc(&spi->dev, sizeof *wm8985, GFP_KERNEL);
	if (!wm8985)
		return -ENOMEM;

	spi_set_drvdata(spi, wm8985);

	wm8985->dev_type = WM8985;

	wm8985->regmap = devm_regmap_init_spi(spi, &wm8985_regmap);
	if (IS_ERR(wm8985->regmap)) {
		ret = PTR_ERR(wm8985->regmap);
		dev_err(&spi->dev, "Failed to allocate register map: %d\n",
			ret);
		return ret;
	}

	ret = devm_snd_soc_register_component(&spi->dev,
				     &soc_component_dev_wm8985, &wm8985_dai, 1);
	return ret;
}

static struct spi_driver wm8985_spi_driver = {
	.driver = {
		.name = "wm8985",
	},
	.probe = wm8985_spi_probe,
};
#endif

#if IS_ENABLED(CONFIG_I2C)
static int wm8985_i2c_probe(struct i2c_client *i2c,
			    const struct i2c_device_id *id)
{
	struct wm8985_priv *wm8985;
	int ret;

	wm8985 = devm_kzalloc(&i2c->dev, sizeof *wm8985, GFP_KERNEL);
	if (!wm8985)
		return -ENOMEM;

	i2c_set_clientdata(i2c, wm8985);

	wm8985->dev_type = id->driver_data;

	wm8985->regmap = devm_regmap_init_i2c(i2c, &wm8985_regmap);
	if (IS_ERR(wm8985->regmap)) {
		ret = PTR_ERR(wm8985->regmap);
		dev_err(&i2c->dev, "Failed to allocate register map: %d\n",
			ret);
		return ret;
	}

	ret = devm_snd_soc_register_component(&i2c->dev,
				     &soc_component_dev_wm8985, &wm8985_dai, 1);
	return ret;
}

static const struct i2c_device_id wm8985_i2c_id[] = {
	{ "wm8985", WM8985 },
	{ "wm8758", WM8758 },
	{ }
};
MODULE_DEVICE_TABLE(i2c, wm8985_i2c_id);

static struct i2c_driver wm8985_i2c_driver = {
	.driver = {
		.name = "wm8985",
	},
	.probe = wm8985_i2c_probe,
	.id_table = wm8985_i2c_id
};
#endif

static int __init wm8985_modinit(void)
{
	int ret = 0;

#if IS_ENABLED(CONFIG_I2C)
	ret = i2c_add_driver(&wm8985_i2c_driver);
	if (ret) {
		printk(KERN_ERR "Failed to register wm8985 I2C driver: %d\n",
		       ret);
	}
#endif
#if defined(CONFIG_SPI_MASTER)
	ret = spi_register_driver(&wm8985_spi_driver);
	if (ret != 0) {
		printk(KERN_ERR "Failed to register wm8985 SPI driver: %d\n",
		       ret);
	}
#endif
	return ret;
}
module_init(wm8985_modinit);

static void __exit wm8985_exit(void)
{
#if IS_ENABLED(CONFIG_I2C)
	i2c_del_driver(&wm8985_i2c_driver);
#endif
#if defined(CONFIG_SPI_MASTER)
	spi_unregister_driver(&wm8985_spi_driver);
#endif
}
module_exit(wm8985_exit);

MODULE_DESCRIPTION("ASoC WM8985 / WM8758 driver");
MODULE_AUTHOR("Dimitris Papastamos <dp@opensource.wolfsonmicro.com>");
MODULE_LICENSE("GPL");<|MERGE_RESOLUTION|>--- conflicted
+++ resolved
@@ -8,13 +8,6 @@
  * WM8758 support:
  * Copyright: 2016 Barix AG
  * Author: Petr Kulhavy <petr@barix.com>
-<<<<<<< HEAD
- *
- * This program is free software; you can redistribute it and/or modify
- * it under the terms of the GNU General Public License version 2 as
- * published by the Free Software Foundation.
-=======
->>>>>>> 24b8d41d
  *
  * TODO:
  *  o Add OUT3/OUT4 mixer controls.
@@ -568,17 +561,10 @@
 	{ "Left Boost Mixer", "AUXL Volume", "AUXL" },
 };
 
-<<<<<<< HEAD
-static int wm8985_add_widgets(struct snd_soc_codec *codec)
-{
-	struct wm8985_priv *wm8985 = snd_soc_codec_get_drvdata(codec);
-	struct snd_soc_dapm_context *dapm = snd_soc_codec_get_dapm(codec);
-=======
 static int wm8985_add_widgets(struct snd_soc_component *component)
 {
 	struct wm8985_priv *wm8985 = snd_soc_component_get_drvdata(component);
 	struct snd_soc_dapm_context *dapm = snd_soc_component_get_dapm(component);
->>>>>>> 24b8d41d
 
 	switch (wm8985->dev_type) {
 	case WM8758:
@@ -587,11 +573,7 @@
 		break;
 
 	case WM8985:
-<<<<<<< HEAD
-		snd_soc_add_codec_controls(codec, wm8985_specific_snd_controls,
-=======
 		snd_soc_add_component_controls(component, wm8985_specific_snd_controls,
->>>>>>> 24b8d41d
 			ARRAY_SIZE(wm8985_specific_snd_controls));
 
 		snd_soc_dapm_new_controls(dapm, wm8985_dapm_widgets,
@@ -1080,11 +1062,7 @@
 	snd_soc_component_update_bits(component, WM8985_BIAS_CTRL, WM8985_BIASCUT,
 			    WM8985_BIASCUT);
 
-<<<<<<< HEAD
-	wm8985_add_widgets(codec);
-=======
 	wm8985_add_widgets(component);
->>>>>>> 24b8d41d
 
 	return 0;
 
@@ -1125,21 +1103,6 @@
 	.symmetric_rates = 1
 };
 
-<<<<<<< HEAD
-static const struct snd_soc_codec_driver soc_codec_dev_wm8985 = {
-	.probe = wm8985_probe,
-	.set_bias_level = wm8985_set_bias_level,
-	.suspend_bias_off = true,
-
-	.component_driver = {
-		.controls		= wm8985_common_snd_controls,
-		.num_controls		= ARRAY_SIZE(wm8985_common_snd_controls),
-		.dapm_widgets		= wm8985_common_dapm_widgets,
-		.num_dapm_widgets	= ARRAY_SIZE(wm8985_common_dapm_widgets),
-		.dapm_routes		= wm8985_common_dapm_routes,
-		.num_dapm_routes	= ARRAY_SIZE(wm8985_common_dapm_routes),
-	},
-=======
 static const struct snd_soc_component_driver soc_component_dev_wm8985 = {
 	.probe			= wm8985_probe,
 	.set_bias_level		= wm8985_set_bias_level,
@@ -1154,7 +1117,6 @@
 	.use_pmdown_time	= 1,
 	.endianness		= 1,
 	.non_legacy_dai_naming	= 1,
->>>>>>> 24b8d41d
 };
 
 static const struct regmap_config wm8985_regmap = {
