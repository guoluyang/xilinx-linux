// SPDX-License-Identifier: GPL-2.0-or-later
/*
 * wm9713.c  --  ALSA Soc WM9713 codec support
 *
 * Copyright 2006-10 Wolfson Microelectronics PLC.
 * Author: Liam Girdwood <lrg@slimlogic.co.uk>
 *
 *  Features:-
 *
 *   o Support for AC97 Codec, Voice DAC and Aux DAC
 *   o Support for DAPM
 */

#include <linux/init.h>
#include <linux/slab.h>
#include <linux/mfd/wm97xx.h>
#include <linux/module.h>
#include <linux/device.h>
#include <linux/regmap.h>
#include <sound/core.h>
#include <sound/pcm.h>
#include <sound/ac97_codec.h>
#include <sound/ac97/codec.h>
#include <sound/ac97/compat.h>
#include <sound/initval.h>
#include <sound/pcm_params.h>
#include <sound/tlv.h>
#include <sound/soc.h>

#include "wm9713.h"

#define WM9713_VENDOR_ID 0x574d4c13
#define WM9713_VENDOR_ID_MASK 0xffffffff

struct wm9713_priv {
	struct snd_ac97 *ac97;
	u32 pll_in; /* PLL input frequency */
	unsigned int hp_mixer[2];
	struct mutex lock;
	struct wm97xx_platform_data *mfd_pdata;
};

#define HPL_MIXER 0
#define HPR_MIXER 1

static const char *wm9713_mic_mixer[] = {"Stereo", "Mic 1", "Mic 2", "Mute"};
static const char *wm9713_rec_mux[] = {"Stereo", "Left", "Right", "Mute"};
static const char *wm9713_rec_src[] =
	{"Mic 1", "Mic 2", "Line", "Mono In", "Headphone", "Speaker",
	"Mono Out", "Zh"};
static const char *wm9713_rec_gain[] = {"+1.5dB Steps", "+0.75dB Steps"};
static const char *wm9713_alc_select[] = {"None", "Left", "Right", "Stereo"};
static const char *wm9713_mono_pga[] = {"Vmid", "Zh", "Mono", "Inv"};
static const char *wm9713_spk_pga[] =
	{"Vmid", "Zh", "Headphone", "Speaker", "Inv", "Headphone Vmid",
	"Speaker Vmid", "Inv Vmid"};
static const char *wm9713_hp_pga[] = {"Vmid", "Zh", "Headphone",
	"Headphone Vmid"};
static const char *wm9713_out3_pga[] = {"Vmid", "Zh", "Inv 1", "Inv 1 Vmid"};
static const char *wm9713_out4_pga[] = {"Vmid", "Zh", "Inv 2", "Inv 2 Vmid"};
static const char *wm9713_dac_inv[] =
	{"Off", "Mono", "Speaker", "Left Headphone", "Right Headphone",
	"Headphone Mono", "NC", "Vmid"};
static const char *wm9713_bass[] = {"Linear Control", "Adaptive Boost"};
static const char *wm9713_ng_type[] = {"Constant Gain", "Mute"};
static const char *wm9713_mic_select[] = {"Mic 1", "Mic 2 A", "Mic 2 B"};
static const char *wm9713_micb_select[] = {"MPB", "MPA"};

static const struct soc_enum wm9713_enum[] = {
SOC_ENUM_SINGLE(AC97_LINE, 3, 4, wm9713_mic_mixer), /* record mic mixer 0 */
SOC_ENUM_SINGLE(AC97_VIDEO, 14, 4, wm9713_rec_mux), /* record mux hp 1 */
SOC_ENUM_SINGLE(AC97_VIDEO, 9, 4, wm9713_rec_mux),  /* record mux mono 2 */
SOC_ENUM_SINGLE(AC97_VIDEO, 3, 8, wm9713_rec_src),  /* record mux left 3 */
SOC_ENUM_SINGLE(AC97_VIDEO, 0, 8, wm9713_rec_src),  /* record mux right 4*/
SOC_ENUM_DOUBLE(AC97_CD, 14, 6, 2, wm9713_rec_gain), /* record step size 5 */
SOC_ENUM_SINGLE(AC97_PCI_SVID, 14, 4, wm9713_alc_select), /* alc source select 6*/
SOC_ENUM_SINGLE(AC97_REC_GAIN, 14, 4, wm9713_mono_pga), /* mono input select 7 */
SOC_ENUM_SINGLE(AC97_REC_GAIN, 11, 8, wm9713_spk_pga), /* speaker left input select 8 */
SOC_ENUM_SINGLE(AC97_REC_GAIN, 8, 8, wm9713_spk_pga), /* speaker right input select 9 */
SOC_ENUM_SINGLE(AC97_REC_GAIN, 6, 3, wm9713_hp_pga), /* headphone left input 10 */
SOC_ENUM_SINGLE(AC97_REC_GAIN, 4, 3, wm9713_hp_pga), /* headphone right input 11 */
SOC_ENUM_SINGLE(AC97_REC_GAIN, 2, 4, wm9713_out3_pga), /* out 3 source 12 */
SOC_ENUM_SINGLE(AC97_REC_GAIN, 0, 4, wm9713_out4_pga), /* out 4 source 13 */
SOC_ENUM_SINGLE(AC97_REC_GAIN_MIC, 13, 8, wm9713_dac_inv), /* dac invert 1 14 */
SOC_ENUM_SINGLE(AC97_REC_GAIN_MIC, 10, 8, wm9713_dac_inv), /* dac invert 2 15 */
SOC_ENUM_SINGLE(AC97_GENERAL_PURPOSE, 15, 2, wm9713_bass), /* bass control 16 */
SOC_ENUM_SINGLE(AC97_PCI_SVID, 5, 2, wm9713_ng_type), /* noise gate type 17 */
SOC_ENUM_SINGLE(AC97_3D_CONTROL, 12, 3, wm9713_mic_select), /* mic selection 18 */
SOC_ENUM_SINGLE_VIRT(2, wm9713_micb_select), /* mic selection 19 */
};

static const DECLARE_TLV_DB_SCALE(out_tlv, -4650, 150, 0);
static const DECLARE_TLV_DB_SCALE(main_tlv, -3450, 150, 0);
static const DECLARE_TLV_DB_SCALE(misc_tlv, -1500, 300, 0);
static const  DECLARE_TLV_DB_RANGE(mic_tlv,
	0, 2, TLV_DB_SCALE_ITEM(1200, 600, 0),
	3, 3, TLV_DB_SCALE_ITEM(3000, 0, 0)
);

static const struct snd_kcontrol_new wm9713_snd_ac97_controls[] = {
SOC_DOUBLE_TLV("Speaker Playback Volume", AC97_MASTER, 8, 0, 31, 1, out_tlv),
SOC_DOUBLE("Speaker Playback Switch", AC97_MASTER, 15, 7, 1, 1),
SOC_DOUBLE_TLV("Headphone Playback Volume", AC97_HEADPHONE, 8, 0, 31, 1,
	       out_tlv),
SOC_DOUBLE("Headphone Playback Switch", AC97_HEADPHONE, 15, 7, 1, 1),
SOC_DOUBLE_TLV("Line In Volume", AC97_PC_BEEP, 8, 0, 31, 1, main_tlv),
SOC_DOUBLE_TLV("PCM Playback Volume", AC97_PHONE, 8, 0, 31, 1, main_tlv),
SOC_SINGLE_TLV("Mic 1 Volume", AC97_MIC, 8, 31, 1, main_tlv),
SOC_SINGLE_TLV("Mic 2 Volume", AC97_MIC, 0, 31, 1, main_tlv),
SOC_SINGLE_TLV("Mic 1 Preamp Volume", AC97_3D_CONTROL, 10, 3, 0, mic_tlv),
SOC_SINGLE_TLV("Mic 2 Preamp Volume", AC97_3D_CONTROL, 12, 3, 0, mic_tlv),

SOC_SINGLE("Mic Boost (+20dB) Switch", AC97_LINE, 5, 1, 0),
SOC_SINGLE("Mic Headphone Mixer Volume", AC97_LINE, 0, 7, 1),

SOC_SINGLE("Capture Switch", AC97_CD, 15, 1, 1),
SOC_ENUM("Capture Volume Steps", wm9713_enum[5]),
SOC_DOUBLE("Capture Volume", AC97_CD, 8, 0, 31, 0),
SOC_SINGLE("Capture ZC Switch", AC97_CD, 7, 1, 0),

SOC_SINGLE_TLV("Capture to Headphone Volume", AC97_VIDEO, 11, 7, 1, misc_tlv),
SOC_SINGLE("Capture to Mono Boost (+20dB) Switch", AC97_VIDEO, 8, 1, 0),
SOC_SINGLE("Capture ADC Boost (+20dB) Switch", AC97_VIDEO, 6, 1, 0),

SOC_SINGLE("ALC Target Volume", AC97_CODEC_CLASS_REV, 12, 15, 0),
SOC_SINGLE("ALC Hold Time", AC97_CODEC_CLASS_REV, 8, 15, 0),
SOC_SINGLE("ALC Decay Time", AC97_CODEC_CLASS_REV, 4, 15, 0),
SOC_SINGLE("ALC Attack Time", AC97_CODEC_CLASS_REV, 0, 15, 0),
SOC_ENUM("ALC Function", wm9713_enum[6]),
SOC_SINGLE("ALC Max Volume", AC97_PCI_SVID, 11, 7, 0),
SOC_SINGLE("ALC ZC Timeout", AC97_PCI_SVID, 9, 3, 0),
SOC_SINGLE("ALC ZC Switch", AC97_PCI_SVID, 8, 1, 0),
SOC_SINGLE("ALC NG Switch", AC97_PCI_SVID, 7, 1, 0),
SOC_ENUM("ALC NG Type", wm9713_enum[17]),
SOC_SINGLE("ALC NG Threshold", AC97_PCI_SVID, 0, 31, 0),

SOC_DOUBLE("Speaker Playback ZC Switch", AC97_MASTER, 14, 6, 1, 0),
SOC_DOUBLE("Headphone Playback ZC Switch", AC97_HEADPHONE, 14, 6, 1, 0),

SOC_SINGLE("Out4 Playback Switch", AC97_MASTER_MONO, 15, 1, 1),
SOC_SINGLE("Out4 Playback ZC Switch", AC97_MASTER_MONO, 14, 1, 0),
SOC_SINGLE_TLV("Out4 Playback Volume", AC97_MASTER_MONO, 8, 31, 1, out_tlv),

SOC_SINGLE("Out3 Playback Switch", AC97_MASTER_MONO, 7, 1, 1),
SOC_SINGLE("Out3 Playback ZC Switch", AC97_MASTER_MONO, 6, 1, 0),
SOC_SINGLE_TLV("Out3 Playback Volume", AC97_MASTER_MONO, 0, 31, 1, out_tlv),

SOC_SINGLE_TLV("Mono Capture Volume", AC97_MASTER_TONE, 8, 31, 1, main_tlv),
SOC_SINGLE("Mono Playback Switch", AC97_MASTER_TONE, 7, 1, 1),
SOC_SINGLE("Mono Playback ZC Switch", AC97_MASTER_TONE, 6, 1, 0),
SOC_SINGLE_TLV("Mono Playback Volume", AC97_MASTER_TONE, 0, 31, 1, out_tlv),

SOC_SINGLE_TLV("Headphone Mixer Beep Playback Volume", AC97_AUX, 12, 7, 1,
	       misc_tlv),
SOC_SINGLE_TLV("Speaker Mixer Beep Playback Volume", AC97_AUX, 8, 7, 1,
	       misc_tlv),
SOC_SINGLE_TLV("Mono Mixer Beep Playback Volume", AC97_AUX, 4, 7, 1, misc_tlv),

SOC_SINGLE_TLV("Voice Playback Headphone Volume", AC97_PCM, 12, 7, 1,
	       misc_tlv),
SOC_SINGLE("Voice Playback Master Volume", AC97_PCM, 8, 7, 1),
SOC_SINGLE("Voice Playback Mono Volume", AC97_PCM, 4, 7, 1),

SOC_SINGLE_TLV("Headphone Mixer Aux Playback Volume", AC97_REC_SEL, 12, 7, 1,
	       misc_tlv),

SOC_SINGLE_TLV("Speaker Mixer Voice Playback Volume", AC97_PCM, 8, 7, 1,
	       misc_tlv),
SOC_SINGLE_TLV("Speaker Mixer Aux Playback Volume", AC97_REC_SEL, 8, 7, 1,
	       misc_tlv),

SOC_SINGLE_TLV("Mono Mixer Voice Playback Volume", AC97_PCM, 4, 7, 1,
	       misc_tlv),
SOC_SINGLE_TLV("Mono Mixer Aux Playback Volume", AC97_REC_SEL, 4, 7, 1,
	       misc_tlv),

SOC_SINGLE("Aux Playback Headphone Volume", AC97_REC_SEL, 12, 7, 1),
SOC_SINGLE("Aux Playback Master Volume", AC97_REC_SEL, 8, 7, 1),

SOC_ENUM("Bass Control", wm9713_enum[16]),
SOC_SINGLE("Bass Cut-off Switch", AC97_GENERAL_PURPOSE, 12, 1, 1),
SOC_SINGLE("Tone Cut-off Switch", AC97_GENERAL_PURPOSE, 4, 1, 1),
SOC_SINGLE("Playback Attenuate (-6dB) Switch", AC97_GENERAL_PURPOSE, 6, 1, 0),
SOC_SINGLE("Bass Volume", AC97_GENERAL_PURPOSE, 8, 15, 1),
SOC_SINGLE("Tone Volume", AC97_GENERAL_PURPOSE, 0, 15, 1),

SOC_SINGLE("3D Upper Cut-off Switch", AC97_REC_GAIN_MIC, 5, 1, 0),
SOC_SINGLE("3D Lower Cut-off Switch", AC97_REC_GAIN_MIC, 4, 1, 0),
SOC_SINGLE("3D Depth", AC97_REC_GAIN_MIC, 0, 15, 1),
};

static int wm9713_voice_shutdown(struct snd_soc_dapm_widget *w,
				 struct snd_kcontrol *kcontrol, int event)
{
	struct snd_soc_component *component = snd_soc_dapm_to_component(w->dapm);

	if (WARN_ON(event != SND_SOC_DAPM_PRE_PMD))
		return -EINVAL;

	/* Gracefully shut down the voice interface. */
	snd_soc_component_update_bits(component, AC97_HANDSET_RATE, 0x0f00, 0x0200);
	schedule_timeout_interruptible(msecs_to_jiffies(1));
	snd_soc_component_update_bits(component, AC97_HANDSET_RATE, 0x0f00, 0x0f00);
	snd_soc_component_update_bits(component, AC97_EXTENDED_MID, 0x1000, 0x1000);

	return 0;
}

static const unsigned int wm9713_mixer_mute_regs[] = {
	AC97_PC_BEEP,
	AC97_MASTER_TONE,
	AC97_PHONE,
	AC97_REC_SEL,
	AC97_PCM,
	AC97_AUX,
};

/* We have to create a fake left and right HP mixers because
 * the codec only has a single control that is shared by both channels.
 * This makes it impossible to determine the audio path using the current
 * register map, thus we add a new (virtual) register to help determine the
 * audio route within the device.
 */
static int wm9713_hp_mixer_put(struct snd_kcontrol *kcontrol,
	struct snd_ctl_elem_value *ucontrol)
{
	struct snd_soc_dapm_context *dapm = snd_soc_dapm_kcontrol_dapm(kcontrol);
	struct snd_soc_component *component = snd_soc_dapm_to_component(dapm);
	struct wm9713_priv *wm9713 = snd_soc_component_get_drvdata(component);
	unsigned int val = ucontrol->value.integer.value[0];
	struct soc_mixer_control *mc =
		(struct soc_mixer_control *)kcontrol->private_value;
	unsigned int mixer, mask, shift, old;
	struct snd_soc_dapm_update update = {};
	bool change;

	mixer = mc->shift >> 8;
	shift = mc->shift & 0xff;
	mask = (1 << shift);

	mutex_lock(&wm9713->lock);
	old = wm9713->hp_mixer[mixer];
	if (ucontrol->value.integer.value[0])
		wm9713->hp_mixer[mixer] |= mask;
	else
		wm9713->hp_mixer[mixer] &= ~mask;

	change = old != wm9713->hp_mixer[mixer];
	if (change) {
		update.kcontrol = kcontrol;
		update.reg = wm9713_mixer_mute_regs[shift];
		update.mask = 0x8000;
		if ((wm9713->hp_mixer[0] & mask) ||
		    (wm9713->hp_mixer[1] & mask))
			update.val = 0x0;
		else
			update.val = 0x8000;

		snd_soc_dapm_mixer_update_power(dapm, kcontrol, val,
			&update);
	}

	mutex_unlock(&wm9713->lock);

	return change;
}

static int wm9713_hp_mixer_get(struct snd_kcontrol *kcontrol,
	struct snd_ctl_elem_value *ucontrol)
{
	struct snd_soc_dapm_context *dapm = snd_soc_dapm_kcontrol_dapm(kcontrol);
	struct snd_soc_component *component = snd_soc_dapm_to_component(dapm);
	struct wm9713_priv *wm9713 = snd_soc_component_get_drvdata(component);
	struct soc_mixer_control *mc =
		(struct soc_mixer_control *)kcontrol->private_value;
	unsigned int mixer, shift;

	mixer = mc->shift >> 8;
	shift = mc->shift & 0xff;

	ucontrol->value.integer.value[0] =
		(wm9713->hp_mixer[mixer] >> shift) & 1;

	return 0;
}

#define WM9713_HP_MIXER_CTRL(xname, xmixer, xshift) { \
	.iface = SNDRV_CTL_ELEM_IFACE_MIXER, .name = xname, \
	.info = snd_soc_info_volsw, \
	.get = wm9713_hp_mixer_get, .put = wm9713_hp_mixer_put, \
	.private_value = SOC_DOUBLE_VALUE(SND_SOC_NOPM, \
		xshift, xmixer, 1, 0, 0) \
}

/* Left Headphone Mixers */
static const struct snd_kcontrol_new wm9713_hpl_mixer_controls[] = {
WM9713_HP_MIXER_CTRL("Beep Playback Switch", HPL_MIXER, 5),
WM9713_HP_MIXER_CTRL("Voice Playback Switch", HPL_MIXER, 4),
WM9713_HP_MIXER_CTRL("Aux Playback Switch", HPL_MIXER, 3),
WM9713_HP_MIXER_CTRL("PCM Playback Switch", HPL_MIXER, 2),
WM9713_HP_MIXER_CTRL("MonoIn Playback Switch", HPL_MIXER, 1),
WM9713_HP_MIXER_CTRL("Bypass Playback Switch", HPL_MIXER, 0),
};

/* Right Headphone Mixers */
static const struct snd_kcontrol_new wm9713_hpr_mixer_controls[] = {
WM9713_HP_MIXER_CTRL("Beep Playback Switch", HPR_MIXER, 5),
WM9713_HP_MIXER_CTRL("Voice Playback Switch", HPR_MIXER, 4),
WM9713_HP_MIXER_CTRL("Aux Playback Switch", HPR_MIXER, 3),
WM9713_HP_MIXER_CTRL("PCM Playback Switch", HPR_MIXER, 2),
WM9713_HP_MIXER_CTRL("MonoIn Playback Switch", HPR_MIXER, 1),
WM9713_HP_MIXER_CTRL("Bypass Playback Switch", HPR_MIXER, 0),
};

/* headphone capture mux */
static const struct snd_kcontrol_new wm9713_hp_rec_mux_controls =
SOC_DAPM_ENUM("Route", wm9713_enum[1]);

/* headphone mic mux */
static const struct snd_kcontrol_new wm9713_hp_mic_mux_controls =
SOC_DAPM_ENUM("Route", wm9713_enum[0]);

/* Speaker Mixer */
static const struct snd_kcontrol_new wm9713_speaker_mixer_controls[] = {
SOC_DAPM_SINGLE("Beep Playback Switch", AC97_AUX, 11, 1, 1),
SOC_DAPM_SINGLE("Voice Playback Switch", AC97_PCM, 11, 1, 1),
SOC_DAPM_SINGLE("Aux Playback Switch", AC97_REC_SEL, 11, 1, 1),
SOC_DAPM_SINGLE("PCM Playback Switch", AC97_PHONE, 14, 1, 1),
SOC_DAPM_SINGLE("MonoIn Playback Switch", AC97_MASTER_TONE, 14, 1, 1),
SOC_DAPM_SINGLE("Bypass Playback Switch", AC97_PC_BEEP, 14, 1, 1),
};

/* Mono Mixer */
static const struct snd_kcontrol_new wm9713_mono_mixer_controls[] = {
SOC_DAPM_SINGLE("Beep Playback Switch", AC97_AUX, 7, 1, 1),
SOC_DAPM_SINGLE("Voice Playback Switch", AC97_PCM, 7, 1, 1),
SOC_DAPM_SINGLE("Aux Playback Switch", AC97_REC_SEL, 7, 1, 1),
SOC_DAPM_SINGLE("PCM Playback Switch", AC97_PHONE, 13, 1, 1),
SOC_DAPM_SINGLE("MonoIn Playback Switch", AC97_MASTER_TONE, 13, 1, 1),
SOC_DAPM_SINGLE("Bypass Playback Switch", AC97_PC_BEEP, 13, 1, 1),
SOC_DAPM_SINGLE("Mic 1 Sidetone Switch", AC97_LINE, 7, 1, 1),
SOC_DAPM_SINGLE("Mic 2 Sidetone Switch", AC97_LINE, 6, 1, 1),
};

/* mono mic mux */
static const struct snd_kcontrol_new wm9713_mono_mic_mux_controls =
SOC_DAPM_ENUM("Route", wm9713_enum[2]);

/* mono output mux */
static const struct snd_kcontrol_new wm9713_mono_mux_controls =
SOC_DAPM_ENUM("Route", wm9713_enum[7]);

/* speaker left output mux */
static const struct snd_kcontrol_new wm9713_hp_spkl_mux_controls =
SOC_DAPM_ENUM("Route", wm9713_enum[8]);

/* speaker right output mux */
static const struct snd_kcontrol_new wm9713_hp_spkr_mux_controls =
SOC_DAPM_ENUM("Route", wm9713_enum[9]);

/* headphone left output mux */
static const struct snd_kcontrol_new wm9713_hpl_out_mux_controls =
SOC_DAPM_ENUM("Route", wm9713_enum[10]);

/* headphone right output mux */
static const struct snd_kcontrol_new wm9713_hpr_out_mux_controls =
SOC_DAPM_ENUM("Route", wm9713_enum[11]);

/* Out3 mux */
static const struct snd_kcontrol_new wm9713_out3_mux_controls =
SOC_DAPM_ENUM("Route", wm9713_enum[12]);

/* Out4 mux */
static const struct snd_kcontrol_new wm9713_out4_mux_controls =
SOC_DAPM_ENUM("Route", wm9713_enum[13]);

/* DAC inv mux 1 */
static const struct snd_kcontrol_new wm9713_dac_inv1_mux_controls =
SOC_DAPM_ENUM("Route", wm9713_enum[14]);

/* DAC inv mux 2 */
static const struct snd_kcontrol_new wm9713_dac_inv2_mux_controls =
SOC_DAPM_ENUM("Route", wm9713_enum[15]);

/* Capture source left */
static const struct snd_kcontrol_new wm9713_rec_srcl_mux_controls =
SOC_DAPM_ENUM("Route", wm9713_enum[3]);

/* Capture source right */
static const struct snd_kcontrol_new wm9713_rec_srcr_mux_controls =
SOC_DAPM_ENUM("Route", wm9713_enum[4]);

/* mic source */
static const struct snd_kcontrol_new wm9713_mic_sel_mux_controls =
SOC_DAPM_ENUM("Route", wm9713_enum[18]);

/* mic source B virtual control */
static const struct snd_kcontrol_new wm9713_micb_sel_mux_controls =
SOC_DAPM_ENUM("Route", wm9713_enum[19]);

static const struct snd_soc_dapm_widget wm9713_dapm_widgets[] = {
SND_SOC_DAPM_MUX("Capture Headphone Mux", SND_SOC_NOPM, 0, 0,
	&wm9713_hp_rec_mux_controls),
SND_SOC_DAPM_MUX("Sidetone Mux", SND_SOC_NOPM, 0, 0,
	&wm9713_hp_mic_mux_controls),
SND_SOC_DAPM_MUX("Capture Mono Mux", SND_SOC_NOPM, 0, 0,
	&wm9713_mono_mic_mux_controls),
SND_SOC_DAPM_MUX("Mono Out Mux", SND_SOC_NOPM, 0, 0,
	&wm9713_mono_mux_controls),
SND_SOC_DAPM_MUX("Left Speaker Out Mux", SND_SOC_NOPM, 0, 0,
	&wm9713_hp_spkl_mux_controls),
SND_SOC_DAPM_MUX("Right Speaker Out Mux", SND_SOC_NOPM, 0, 0,
	&wm9713_hp_spkr_mux_controls),
SND_SOC_DAPM_MUX("Left Headphone Out Mux", SND_SOC_NOPM, 0, 0,
	&wm9713_hpl_out_mux_controls),
SND_SOC_DAPM_MUX("Right Headphone Out Mux", SND_SOC_NOPM, 0, 0,
	&wm9713_hpr_out_mux_controls),
SND_SOC_DAPM_MUX("Out 3 Mux", SND_SOC_NOPM, 0, 0,
	&wm9713_out3_mux_controls),
SND_SOC_DAPM_MUX("Out 4 Mux", SND_SOC_NOPM, 0, 0,
	&wm9713_out4_mux_controls),
SND_SOC_DAPM_MUX("DAC Inv Mux 1", SND_SOC_NOPM, 0, 0,
	&wm9713_dac_inv1_mux_controls),
SND_SOC_DAPM_MUX("DAC Inv Mux 2", SND_SOC_NOPM, 0, 0,
	&wm9713_dac_inv2_mux_controls),
SND_SOC_DAPM_MUX("Left Capture Source", SND_SOC_NOPM, 0, 0,
	&wm9713_rec_srcl_mux_controls),
SND_SOC_DAPM_MUX("Right Capture Source", SND_SOC_NOPM, 0, 0,
	&wm9713_rec_srcr_mux_controls),
SND_SOC_DAPM_MUX("Mic A Source", SND_SOC_NOPM, 0, 0,
	&wm9713_mic_sel_mux_controls),
SND_SOC_DAPM_MUX("Mic B Source", SND_SOC_NOPM, 0, 0,
	&wm9713_micb_sel_mux_controls),
SND_SOC_DAPM_MIXER("Left HP Mixer", AC97_EXTENDED_MID, 3, 1,
	&wm9713_hpl_mixer_controls[0], ARRAY_SIZE(wm9713_hpl_mixer_controls)),
SND_SOC_DAPM_MIXER("Right HP Mixer", AC97_EXTENDED_MID, 2, 1,
	&wm9713_hpr_mixer_controls[0], ARRAY_SIZE(wm9713_hpr_mixer_controls)),
SND_SOC_DAPM_MIXER("Mono Mixer", AC97_EXTENDED_MID, 0, 1,
	&wm9713_mono_mixer_controls[0], ARRAY_SIZE(wm9713_mono_mixer_controls)),
SND_SOC_DAPM_MIXER("Speaker Mixer", AC97_EXTENDED_MID, 1, 1,
	&wm9713_speaker_mixer_controls[0],
	ARRAY_SIZE(wm9713_speaker_mixer_controls)),
SND_SOC_DAPM_DAC("Left DAC", "Left HiFi Playback", AC97_EXTENDED_MID, 7, 1),
SND_SOC_DAPM_DAC("Right DAC", "Right HiFi Playback", AC97_EXTENDED_MID, 6, 1),
SND_SOC_DAPM_MIXER("AC97 Mixer", SND_SOC_NOPM, 0, 0, NULL, 0),
SND_SOC_DAPM_MIXER("HP Mixer", SND_SOC_NOPM, 0, 0, NULL, 0),
SND_SOC_DAPM_MIXER("Line Mixer", SND_SOC_NOPM, 0, 0, NULL, 0),
SND_SOC_DAPM_MIXER("Capture Mixer", SND_SOC_NOPM, 0, 0, NULL, 0),
SND_SOC_DAPM_DAC_E("Voice DAC", "Voice Playback", AC97_EXTENDED_MID, 12, 1,
		   wm9713_voice_shutdown, SND_SOC_DAPM_PRE_PMD),
SND_SOC_DAPM_DAC("Aux DAC", "Aux Playback", AC97_EXTENDED_MID, 11, 1),
SND_SOC_DAPM_PGA("Left ADC", AC97_EXTENDED_MID, 5, 1, NULL, 0),
SND_SOC_DAPM_PGA("Right ADC", AC97_EXTENDED_MID, 4, 1, NULL, 0),
SND_SOC_DAPM_ADC("Left HiFi ADC", "Left HiFi Capture", SND_SOC_NOPM, 0, 0),
SND_SOC_DAPM_ADC("Right HiFi ADC", "Right HiFi Capture", SND_SOC_NOPM, 0, 0),
SND_SOC_DAPM_ADC("Left Voice ADC", "Left Voice Capture", SND_SOC_NOPM, 0, 0),
SND_SOC_DAPM_ADC("Right Voice ADC", "Right Voice Capture", SND_SOC_NOPM, 0, 0),
SND_SOC_DAPM_PGA("Left Headphone", AC97_EXTENDED_MSTATUS, 10, 1, NULL, 0),
SND_SOC_DAPM_PGA("Right Headphone", AC97_EXTENDED_MSTATUS, 9, 1, NULL, 0),
SND_SOC_DAPM_PGA("Left Speaker", AC97_EXTENDED_MSTATUS, 8, 1, NULL, 0),
SND_SOC_DAPM_PGA("Right Speaker", AC97_EXTENDED_MSTATUS, 7, 1, NULL, 0),
SND_SOC_DAPM_PGA("Out 3", AC97_EXTENDED_MSTATUS, 11, 1, NULL, 0),
SND_SOC_DAPM_PGA("Out 4", AC97_EXTENDED_MSTATUS, 12, 1, NULL, 0),
SND_SOC_DAPM_PGA("Mono Out", AC97_EXTENDED_MSTATUS, 13, 1, NULL, 0),
SND_SOC_DAPM_PGA("Left Line In", AC97_EXTENDED_MSTATUS, 6, 1, NULL, 0),
SND_SOC_DAPM_PGA("Right Line In", AC97_EXTENDED_MSTATUS, 5, 1, NULL, 0),
SND_SOC_DAPM_PGA("Mono In", AC97_EXTENDED_MSTATUS, 4, 1, NULL, 0),
SND_SOC_DAPM_PGA("Mic A PGA", AC97_EXTENDED_MSTATUS, 3, 1, NULL, 0),
SND_SOC_DAPM_PGA("Mic B PGA", AC97_EXTENDED_MSTATUS, 2, 1, NULL, 0),
SND_SOC_DAPM_PGA("Mic A Pre Amp", AC97_EXTENDED_MSTATUS, 1, 1, NULL, 0),
SND_SOC_DAPM_PGA("Mic B Pre Amp", AC97_EXTENDED_MSTATUS, 0, 1, NULL, 0),
SND_SOC_DAPM_MICBIAS("Mic Bias", AC97_EXTENDED_MSTATUS, 14, 1),
SND_SOC_DAPM_OUTPUT("MONO"),
SND_SOC_DAPM_OUTPUT("HPL"),
SND_SOC_DAPM_OUTPUT("HPR"),
SND_SOC_DAPM_OUTPUT("SPKL"),
SND_SOC_DAPM_OUTPUT("SPKR"),
SND_SOC_DAPM_OUTPUT("OUT3"),
SND_SOC_DAPM_OUTPUT("OUT4"),
SND_SOC_DAPM_INPUT("LINEL"),
SND_SOC_DAPM_INPUT("LINER"),
SND_SOC_DAPM_INPUT("MONOIN"),
SND_SOC_DAPM_INPUT("PCBEEP"),
SND_SOC_DAPM_INPUT("MIC1"),
SND_SOC_DAPM_INPUT("MIC2A"),
SND_SOC_DAPM_INPUT("MIC2B"),
SND_SOC_DAPM_VMID("VMID"),
};

static const struct snd_soc_dapm_route wm9713_audio_map[] = {
	/* left HP mixer */
	{"Left HP Mixer", "Beep Playback Switch",    "PCBEEP"},
	{"Left HP Mixer", "Voice Playback Switch",   "Voice DAC"},
	{"Left HP Mixer", "Aux Playback Switch",     "Aux DAC"},
	{"Left HP Mixer", "Bypass Playback Switch",  "Left Line In"},
	{"Left HP Mixer", "PCM Playback Switch",     "Left DAC"},
	{"Left HP Mixer", "MonoIn Playback Switch",  "Mono In"},
	{"Left HP Mixer", NULL,  "Capture Headphone Mux"},

	/* right HP mixer */
	{"Right HP Mixer", "Beep Playback Switch",    "PCBEEP"},
	{"Right HP Mixer", "Voice Playback Switch",   "Voice DAC"},
	{"Right HP Mixer", "Aux Playback Switch",     "Aux DAC"},
	{"Right HP Mixer", "Bypass Playback Switch",  "Right Line In"},
	{"Right HP Mixer", "PCM Playback Switch",     "Right DAC"},
	{"Right HP Mixer", "MonoIn Playback Switch",  "Mono In"},
	{"Right HP Mixer", NULL,  "Capture Headphone Mux"},

	/* virtual mixer - mixes left & right channels for spk and mono */
	{"AC97 Mixer", NULL, "Left DAC"},
	{"AC97 Mixer", NULL, "Right DAC"},
	{"Line Mixer", NULL, "Right Line In"},
	{"Line Mixer", NULL, "Left Line In"},
	{"HP Mixer", NULL, "Left HP Mixer"},
	{"HP Mixer", NULL, "Right HP Mixer"},
	{"Capture Mixer", NULL, "Left Capture Source"},
	{"Capture Mixer", NULL, "Right Capture Source"},

	/* speaker mixer */
	{"Speaker Mixer", "Beep Playback Switch",    "PCBEEP"},
	{"Speaker Mixer", "Voice Playback Switch",   "Voice DAC"},
	{"Speaker Mixer", "Aux Playback Switch",     "Aux DAC"},
	{"Speaker Mixer", "Bypass Playback Switch",  "Line Mixer"},
	{"Speaker Mixer", "PCM Playback Switch",     "AC97 Mixer"},
	{"Speaker Mixer", "MonoIn Playback Switch",  "Mono In"},

	/* mono mixer */
	{"Mono Mixer", "Beep Playback Switch",    "PCBEEP"},
	{"Mono Mixer", "Voice Playback Switch",   "Voice DAC"},
	{"Mono Mixer", "Aux Playback Switch",     "Aux DAC"},
	{"Mono Mixer", "Bypass Playback Switch",  "Line Mixer"},
	{"Mono Mixer", "PCM Playback Switch",     "AC97 Mixer"},
	{"Mono Mixer", "Mic 1 Sidetone Switch", "Mic A PGA"},
	{"Mono Mixer", "Mic 2 Sidetone Switch", "Mic B PGA"},
	{"Mono Mixer", NULL,  "Capture Mono Mux"},

	/* DAC inv mux 1 */
	{"DAC Inv Mux 1", "Mono", "Mono Mixer"},
	{"DAC Inv Mux 1", "Speaker", "Speaker Mixer"},
	{"DAC Inv Mux 1", "Left Headphone", "Left HP Mixer"},
	{"DAC Inv Mux 1", "Right Headphone", "Right HP Mixer"},
	{"DAC Inv Mux 1", "Headphone Mono", "HP Mixer"},

	/* DAC inv mux 2 */
	{"DAC Inv Mux 2", "Mono", "Mono Mixer"},
	{"DAC Inv Mux 2", "Speaker", "Speaker Mixer"},
	{"DAC Inv Mux 2", "Left Headphone", "Left HP Mixer"},
	{"DAC Inv Mux 2", "Right Headphone", "Right HP Mixer"},
	{"DAC Inv Mux 2", "Headphone Mono", "HP Mixer"},

	/* headphone left mux */
	{"Left Headphone Out Mux", "Headphone", "Left HP Mixer"},

	/* headphone right mux */
	{"Right Headphone Out Mux", "Headphone", "Right HP Mixer"},

	/* speaker left mux */
	{"Left Speaker Out Mux", "Headphone", "Left HP Mixer"},
	{"Left Speaker Out Mux", "Speaker", "Speaker Mixer"},
	{"Left Speaker Out Mux", "Inv", "DAC Inv Mux 1"},

	/* speaker right mux */
	{"Right Speaker Out Mux", "Headphone", "Right HP Mixer"},
	{"Right Speaker Out Mux", "Speaker", "Speaker Mixer"},
	{"Right Speaker Out Mux", "Inv", "DAC Inv Mux 2"},

	/* mono mux */
	{"Mono Out Mux", "Mono", "Mono Mixer"},
	{"Mono Out Mux", "Inv", "DAC Inv Mux 1"},

	/* out 3 mux */
	{"Out 3 Mux", "Inv 1", "DAC Inv Mux 1"},

	/* out 4 mux */
	{"Out 4 Mux", "Inv 2", "DAC Inv Mux 2"},

	/* output pga */
	{"HPL", NULL, "Left Headphone"},
	{"Left Headphone", NULL, "Left Headphone Out Mux"},
	{"HPR", NULL, "Right Headphone"},
	{"Right Headphone", NULL, "Right Headphone Out Mux"},
	{"OUT3", NULL, "Out 3"},
	{"Out 3", NULL, "Out 3 Mux"},
	{"OUT4", NULL, "Out 4"},
	{"Out 4", NULL, "Out 4 Mux"},
	{"SPKL", NULL, "Left Speaker"},
	{"Left Speaker", NULL, "Left Speaker Out Mux"},
	{"SPKR", NULL, "Right Speaker"},
	{"Right Speaker", NULL, "Right Speaker Out Mux"},
	{"MONO", NULL, "Mono Out"},
	{"Mono Out", NULL, "Mono Out Mux"},

	/* input pga */
	{"Left Line In", NULL, "LINEL"},
	{"Right Line In", NULL, "LINER"},
	{"Mono In", NULL, "MONOIN"},
	{"Mic A PGA", NULL, "Mic A Pre Amp"},
	{"Mic B PGA", NULL, "Mic B Pre Amp"},

	/* left capture select */
	{"Left Capture Source", "Mic 1", "Mic A Pre Amp"},
	{"Left Capture Source", "Mic 2", "Mic B Pre Amp"},
	{"Left Capture Source", "Line", "LINEL"},
	{"Left Capture Source", "Mono In", "MONOIN"},
	{"Left Capture Source", "Headphone", "Left HP Mixer"},
	{"Left Capture Source", "Speaker", "Speaker Mixer"},
	{"Left Capture Source", "Mono Out", "Mono Mixer"},

	/* right capture select */
	{"Right Capture Source", "Mic 1", "Mic A Pre Amp"},
	{"Right Capture Source", "Mic 2", "Mic B Pre Amp"},
	{"Right Capture Source", "Line", "LINER"},
	{"Right Capture Source", "Mono In", "MONOIN"},
	{"Right Capture Source", "Headphone", "Right HP Mixer"},
	{"Right Capture Source", "Speaker", "Speaker Mixer"},
	{"Right Capture Source", "Mono Out", "Mono Mixer"},

	/* left ADC */
	{"Left ADC", NULL, "Left Capture Source"},
	{"Left Voice ADC", NULL, "Left ADC"},
	{"Left HiFi ADC", NULL, "Left ADC"},

	/* right ADC */
	{"Right ADC", NULL, "Right Capture Source"},
	{"Right Voice ADC", NULL, "Right ADC"},
	{"Right HiFi ADC", NULL, "Right ADC"},

	/* mic */
	{"Mic A Pre Amp", NULL, "Mic A Source"},
	{"Mic A Source", "Mic 1", "MIC1"},
	{"Mic A Source", "Mic 2 A", "MIC2A"},
	{"Mic A Source", "Mic 2 B", "Mic B Source"},
	{"Mic B Pre Amp", "MPB", "Mic B Source"},
	{"Mic B Source", NULL, "MIC2B"},

	/* headphone capture */
	{"Capture Headphone Mux", "Stereo", "Capture Mixer"},
	{"Capture Headphone Mux", "Left", "Left Capture Source"},
	{"Capture Headphone Mux", "Right", "Right Capture Source"},

	/* mono capture */
	{"Capture Mono Mux", "Stereo", "Capture Mixer"},
	{"Capture Mono Mux", "Left", "Left Capture Source"},
	{"Capture Mono Mux", "Right", "Right Capture Source"},
};

static bool wm9713_readable_reg(struct device *dev, unsigned int reg)
{
	switch (reg) {
	case AC97_RESET ... AC97_PCM_SURR_DAC_RATE:
	case AC97_PCM_LR_ADC_RATE:
	case AC97_CENTER_LFE_MASTER:
	case AC97_SPDIF ... AC97_LINE1_LEVEL:
	case AC97_GPIO_CFG ... 0x5c:
	case AC97_CODEC_CLASS_REV ... AC97_PCI_SID:
	case 0x74 ... AC97_VENDOR_ID2:
		return true;
	default:
		return false;
	}
}

static bool wm9713_writeable_reg(struct device *dev, unsigned int reg)
{
	switch (reg) {
	case AC97_VENDOR_ID1:
	case AC97_VENDOR_ID2:
		return false;
	default:
		return wm9713_readable_reg(dev, reg);
	}
}

static const struct reg_default wm9713_reg_defaults[] = {
	{ 0x02, 0x8080 },	/* Speaker Output Volume */
	{ 0x04, 0x8080 },	/* Headphone Output Volume */
	{ 0x06, 0x8080 },	/* Out3/OUT4 Volume */
	{ 0x08, 0xc880 },	/* Mono Volume */
	{ 0x0a, 0xe808 },	/* LINEIN Volume */
	{ 0x0c, 0xe808 },	/* DAC PGA Volume */
	{ 0x0e, 0x0808 },	/* MIC PGA Volume */
	{ 0x10, 0x00da },	/* MIC Routing Control */
	{ 0x12, 0x8000 },	/* Record PGA Volume */
	{ 0x14, 0xd600 },	/* Record Routing */
	{ 0x16, 0xaaa0 },	/* PCBEEP Volume */
	{ 0x18, 0xaaa0 },	/* VxDAC Volume */
	{ 0x1a, 0xaaa0 },	/* AUXDAC Volume */
	{ 0x1c, 0x0000 },	/* Output PGA Mux */
	{ 0x1e, 0x0000 },	/* DAC 3D control */
	{ 0x20, 0x0f0f },	/* DAC Tone Control*/
	{ 0x22, 0x0040 },	/* MIC Input Select & Bias */
	{ 0x24, 0x0000 },	/* Output Volume Mapping & Jack */
	{ 0x26, 0x7f00 },	/* Powerdown Ctrl/Stat*/
	{ 0x28, 0x0405 },	/* Extended Audio ID */
	{ 0x2a, 0x0410 },	/* Extended Audio Start/Ctrl */
	{ 0x2c, 0xbb80 },	/* Audio DACs Sample Rate */
	{ 0x2e, 0xbb80 },	/* AUXDAC Sample Rate */
	{ 0x32, 0xbb80 },	/* Audio ADCs Sample Rate */
	{ 0x36, 0x4523 },	/* PCM codec control */
	{ 0x3a, 0x2000 },	/* SPDIF control */
	{ 0x3c, 0xfdff },	/* Powerdown 1 */
	{ 0x3e, 0xffff },	/* Powerdown 2 */
	{ 0x40, 0x0000 },	/* General Purpose */
	{ 0x42, 0x0000 },	/* Fast Power-Up Control */
	{ 0x44, 0x0080 },	/* MCLK/PLL Control */
	{ 0x46, 0x0000 },	/* MCLK/PLL Control */
	{ 0x4c, 0xfffe },	/* GPIO Pin Configuration */
	{ 0x4e, 0xffff },	/* GPIO Pin Polarity / Type */
	{ 0x50, 0x0000 },	/* GPIO Pin Sticky */
	{ 0x52, 0x0000 },	/* GPIO Pin Wake-Up */
				/* GPIO Pin Status */
	{ 0x56, 0xfffe },	/* GPIO Pin Sharing */
	{ 0x58, 0x4000 },	/* GPIO PullUp/PullDown */
	{ 0x5a, 0x0000 },	/* Additional Functions 1 */
	{ 0x5c, 0x0000 },	/* Additional Functions 2 */
	{ 0x60, 0xb032 },	/* ALC Control */
	{ 0x62, 0x3e00 },	/* ALC / Noise Gate Control */
	{ 0x64, 0x0000 },	/* AUXDAC input control */
	{ 0x74, 0x0000 },	/* Digitiser Reg 1 */
	{ 0x76, 0x0006 },	/* Digitiser Reg 2 */
	{ 0x78, 0x0001 },	/* Digitiser Reg 3 */
	{ 0x7a, 0x0000 },	/* Digitiser Read Back */
};

static const struct regmap_config wm9713_regmap_config = {
	.reg_bits = 16,
	.reg_stride = 2,
	.val_bits = 16,
	.max_register = 0x7e,
	.cache_type = REGCACHE_RBTREE,

	.reg_defaults = wm9713_reg_defaults,
	.num_reg_defaults = ARRAY_SIZE(wm9713_reg_defaults),
	.volatile_reg = regmap_ac97_default_volatile,
	.readable_reg = wm9713_readable_reg,
	.writeable_reg = wm9713_writeable_reg,
};

/* PLL divisors */
struct _pll_div {
	u32 divsel:1;
	u32 divctl:1;
	u32 lf:1;
	u32 n:4;
	u32 k:24;
};

/* The size in bits of the PLL divide multiplied by 10
 * to allow rounding later */
#define FIXED_PLL_SIZE ((1 << 22) * 10)

static void pll_factors(struct snd_soc_component *component,
	struct _pll_div *pll_div, unsigned int source)
{
	u64 Kpart;
	unsigned int K, Ndiv, Nmod, target;

	/* The PLL output is always 98.304MHz. */
	target = 98304000;

	/* If the input frequency is over 14.4MHz then scale it down. */
	if (source > 14400000) {
		source >>= 1;
		pll_div->divsel = 1;

		if (source > 14400000) {
			source >>= 1;
			pll_div->divctl = 1;
		} else
			pll_div->divctl = 0;

	} else {
		pll_div->divsel = 0;
		pll_div->divctl = 0;
	}

	/* Low frequency sources require an additional divide in the
	 * loop.
	 */
	if (source < 8192000) {
		pll_div->lf = 1;
		target >>= 2;
	} else
		pll_div->lf = 0;

	Ndiv = target / source;
	if ((Ndiv < 5) || (Ndiv > 12))
		dev_warn(component->dev,
			"WM9713 PLL N value %u out of recommended range!\n",
			Ndiv);

	pll_div->n = Ndiv;
	Nmod = target % source;
	Kpart = FIXED_PLL_SIZE * (long long)Nmod;

	do_div(Kpart, source);

	K = Kpart & 0xFFFFFFFF;

	/* Check if we need to round */
	if ((K % 10) >= 5)
		K += 5;

	/* Move down to proper range now rounding is done */
	K /= 10;

	pll_div->k = K;
}

/*
 * Please note that changing the PLL input frequency may require
 * resynchronisation with the AC97 controller.
 */
static int wm9713_set_pll(struct snd_soc_component *component,
	int pll_id, unsigned int freq_in, unsigned int freq_out)
{
	struct wm9713_priv *wm9713 = snd_soc_component_get_drvdata(component);
	u16 reg, reg2;
	struct _pll_div pll_div;

	/* turn PLL off ? */
	if (freq_in == 0) {
		/* disable PLL power and select ext source */
		snd_soc_component_update_bits(component, AC97_HANDSET_RATE, 0x0080, 0x0080);
		snd_soc_component_update_bits(component, AC97_EXTENDED_MID, 0x0200, 0x0200);
		wm9713->pll_in = 0;
		return 0;
	}

	pll_factors(component, &pll_div, freq_in);

	if (pll_div.k == 0) {
		reg = (pll_div.n << 12) | (pll_div.lf << 11) |
			(pll_div.divsel << 9) | (pll_div.divctl << 8);
		snd_soc_component_write(component, AC97_LINE1_LEVEL, reg);
	} else {
		/* write the fractional k to the reg 0x46 pages */
		reg2 = (pll_div.n << 12) | (pll_div.lf << 11) | (1 << 10) |
			(pll_div.divsel << 9) | (pll_div.divctl << 8);

		/* K [21:20] */
		reg = reg2 | (0x5 << 4) | (pll_div.k >> 20);
		snd_soc_component_write(component, AC97_LINE1_LEVEL, reg);

		/* K [19:16] */
		reg = reg2 | (0x4 << 4) | ((pll_div.k >> 16) & 0xf);
		snd_soc_component_write(component, AC97_LINE1_LEVEL, reg);

		/* K [15:12] */
		reg = reg2 | (0x3 << 4) | ((pll_div.k >> 12) & 0xf);
		snd_soc_component_write(component, AC97_LINE1_LEVEL, reg);

		/* K [11:8] */
		reg = reg2 | (0x2 << 4) | ((pll_div.k >> 8) & 0xf);
		snd_soc_component_write(component, AC97_LINE1_LEVEL, reg);

		/* K [7:4] */
		reg = reg2 | (0x1 << 4) | ((pll_div.k >> 4) & 0xf);
		snd_soc_component_write(component, AC97_LINE1_LEVEL, reg);

		reg = reg2 | (0x0 << 4) | (pll_div.k & 0xf); /* K [3:0] */
		snd_soc_component_write(component, AC97_LINE1_LEVEL, reg);
	}

	/* turn PLL on and select as source */
	snd_soc_component_update_bits(component, AC97_EXTENDED_MID, 0x0200, 0x0000);
	snd_soc_component_update_bits(component, AC97_HANDSET_RATE, 0x0080, 0x0000);
	wm9713->pll_in = freq_in;

	/* wait 10ms AC97 link frames for the link to stabilise */
	schedule_timeout_interruptible(msecs_to_jiffies(10));
	return 0;
}

static int wm9713_set_dai_pll(struct snd_soc_dai *codec_dai, int pll_id,
		int source, unsigned int freq_in, unsigned int freq_out)
{
	struct snd_soc_component *component = codec_dai->component;
	return wm9713_set_pll(component, pll_id, freq_in, freq_out);
}

/*
 * Tristate the PCM DAI lines, tristate can be disabled by calling
 * wm9713_set_dai_fmt()
 */
static int wm9713_set_dai_tristate(struct snd_soc_dai *codec_dai,
	int tristate)
{
	struct snd_soc_component *component = codec_dai->component;

	if (tristate)
		snd_soc_component_update_bits(component, AC97_CENTER_LFE_MASTER,
				    0x6000, 0x0000);

	return 0;
}

/*
 * Configure WM9713 clock dividers.
 * Voice DAC needs 256 FS
 */
static int wm9713_set_dai_clkdiv(struct snd_soc_dai *codec_dai,
		int div_id, int div)
{
	struct snd_soc_component *component = codec_dai->component;

	switch (div_id) {
	case WM9713_PCMCLK_DIV:
		snd_soc_component_update_bits(component, AC97_HANDSET_RATE, 0x0f00, div);
		break;
	case WM9713_CLKA_MULT:
		snd_soc_component_update_bits(component, AC97_HANDSET_RATE, 0x0002, div);
		break;
	case WM9713_CLKB_MULT:
		snd_soc_component_update_bits(component, AC97_HANDSET_RATE, 0x0004, div);
		break;
	case WM9713_HIFI_DIV:
		snd_soc_component_update_bits(component, AC97_HANDSET_RATE, 0x7000, div);
		break;
	case WM9713_PCMBCLK_DIV:
		snd_soc_component_update_bits(component, AC97_CENTER_LFE_MASTER, 0x0e00, div);
		break;
	case WM9713_PCMCLK_PLL_DIV:
		snd_soc_component_update_bits(component, AC97_LINE1_LEVEL,
				    0x007f, div | 0x60);
		break;
	case WM9713_HIFI_PLL_DIV:
		snd_soc_component_update_bits(component, AC97_LINE1_LEVEL,
				    0x007f, div | 0x70);
		break;
	default:
		return -EINVAL;
	}

	return 0;
}

static int wm9713_set_dai_fmt(struct snd_soc_dai *codec_dai,
		unsigned int fmt)
{
	struct snd_soc_component *component = codec_dai->component;
	u16 gpio = snd_soc_component_read(component, AC97_GPIO_CFG) & 0xffc5;
	u16 reg = 0x8000;

	/* clock masters */
	switch (fmt & SND_SOC_DAIFMT_MASTER_MASK) {
	case SND_SOC_DAIFMT_CBM_CFM:
		reg |= 0x4000;
		gpio |= 0x0010;
		break;
	case SND_SOC_DAIFMT_CBM_CFS:
		reg |= 0x6000;
		gpio |= 0x0018;
		break;
	case SND_SOC_DAIFMT_CBS_CFS:
		reg |= 0x2000;
		gpio |= 0x001a;
		break;
	case SND_SOC_DAIFMT_CBS_CFM:
		gpio |= 0x0012;
		break;
	}

	/* clock inversion */
	switch (fmt & SND_SOC_DAIFMT_INV_MASK) {
	case SND_SOC_DAIFMT_IB_IF:
		reg |= 0x00c0;
		break;
	case SND_SOC_DAIFMT_IB_NF:
		reg |= 0x0080;
		break;
	case SND_SOC_DAIFMT_NB_IF:
		reg |= 0x0040;
		break;
	}

	/* DAI format */
	switch (fmt & SND_SOC_DAIFMT_FORMAT_MASK) {
	case SND_SOC_DAIFMT_I2S:
		reg |= 0x0002;
		break;
	case SND_SOC_DAIFMT_RIGHT_J:
		break;
	case SND_SOC_DAIFMT_LEFT_J:
		reg |= 0x0001;
		break;
	case SND_SOC_DAIFMT_DSP_A:
		reg |= 0x0003;
		break;
	case SND_SOC_DAIFMT_DSP_B:
		reg |= 0x0043;
		break;
	}

	snd_soc_component_write(component, AC97_GPIO_CFG, gpio);
	snd_soc_component_write(component, AC97_CENTER_LFE_MASTER, reg);
	return 0;
}

static int wm9713_pcm_hw_params(struct snd_pcm_substream *substream,
				struct snd_pcm_hw_params *params,
				struct snd_soc_dai *dai)
{
	struct snd_soc_component *component = dai->component;

	/* enable PCM interface in master mode */
	switch (params_width(params)) {
	case 16:
		break;
	case 20:
		snd_soc_component_update_bits(component, AC97_CENTER_LFE_MASTER,
				    0x000c, 0x0004);
		break;
	case 24:
		snd_soc_component_update_bits(component, AC97_CENTER_LFE_MASTER,
				    0x000c, 0x0008);
		break;
	case 32:
		snd_soc_component_update_bits(component, AC97_CENTER_LFE_MASTER,
				    0x000c, 0x000c);
		break;
	}
	return 0;
}

static int ac97_hifi_prepare(struct snd_pcm_substream *substream,
			     struct snd_soc_dai *dai)
{
	struct snd_soc_component *component = dai->component;
	struct snd_pcm_runtime *runtime = substream->runtime;
	int reg;

	snd_soc_component_update_bits(component, AC97_EXTENDED_STATUS, 0x0001, 0x0001);

	if (substream->stream == SNDRV_PCM_STREAM_PLAYBACK)
		reg = AC97_PCM_FRONT_DAC_RATE;
	else
		reg = AC97_PCM_LR_ADC_RATE;

	return snd_soc_component_write(component, reg, runtime->rate);
}

static int ac97_aux_prepare(struct snd_pcm_substream *substream,
			    struct snd_soc_dai *dai)
{
	struct snd_soc_component *component = dai->component;
	struct snd_pcm_runtime *runtime = substream->runtime;

	snd_soc_component_update_bits(component, AC97_EXTENDED_STATUS, 0x0001, 0x0001);
	snd_soc_component_update_bits(component, AC97_PCI_SID, 0x8000, 0x8000);

	if (substream->stream != SNDRV_PCM_STREAM_PLAYBACK)
		return -ENODEV;

	return snd_soc_component_write(component, AC97_PCM_SURR_DAC_RATE, runtime->rate);
}

#define WM9713_RATES (SNDRV_PCM_RATE_8000  |	\
		      SNDRV_PCM_RATE_11025 |	\
		      SNDRV_PCM_RATE_22050 |	\
		      SNDRV_PCM_RATE_44100 |	\
		      SNDRV_PCM_RATE_48000)

#define WM9713_PCM_RATES (SNDRV_PCM_RATE_8000  |	\
			  SNDRV_PCM_RATE_11025 |	\
			  SNDRV_PCM_RATE_16000 |	\
			  SNDRV_PCM_RATE_22050 |	\
			  SNDRV_PCM_RATE_44100 |	\
			  SNDRV_PCM_RATE_48000)

#define WM9713_PCM_FORMATS \
	(SNDRV_PCM_FMTBIT_S16_LE | SNDRV_PCM_FMTBIT_S20_3LE | \
	 SNDRV_PCM_FMTBIT_S24_LE)

static const struct snd_soc_dai_ops wm9713_dai_ops_hifi = {
	.prepare	= ac97_hifi_prepare,
	.set_clkdiv	= wm9713_set_dai_clkdiv,
	.set_pll	= wm9713_set_dai_pll,
};

static const struct snd_soc_dai_ops wm9713_dai_ops_aux = {
	.prepare	= ac97_aux_prepare,
	.set_clkdiv	= wm9713_set_dai_clkdiv,
	.set_pll	= wm9713_set_dai_pll,
};

static const struct snd_soc_dai_ops wm9713_dai_ops_voice = {
	.hw_params	= wm9713_pcm_hw_params,
	.set_clkdiv	= wm9713_set_dai_clkdiv,
	.set_pll	= wm9713_set_dai_pll,
	.set_fmt	= wm9713_set_dai_fmt,
	.set_tristate	= wm9713_set_dai_tristate,
};

static struct snd_soc_dai_driver wm9713_dai[] = {
{
	.name = "wm9713-hifi",
	.playback = {
		.stream_name = "HiFi Playback",
		.channels_min = 1,
		.channels_max = 2,
		.rates = WM9713_RATES,
		.formats = SND_SOC_STD_AC97_FMTS,},
	.capture = {
		.stream_name = "HiFi Capture",
		.channels_min = 1,
		.channels_max = 2,
		.rates = WM9713_RATES,
		.formats = SND_SOC_STD_AC97_FMTS,},
	.ops = &wm9713_dai_ops_hifi,
	},
	{
	.name = "wm9713-aux",
	.playback = {
		.stream_name = "Aux Playback",
		.channels_min = 1,
		.channels_max = 1,
		.rates = WM9713_RATES,
		.formats = SND_SOC_STD_AC97_FMTS,},
	.ops = &wm9713_dai_ops_aux,
	},
	{
	.name = "wm9713-voice",
	.playback = {
		.stream_name = "Voice Playback",
		.channels_min = 1,
		.channels_max = 1,
		.rates = WM9713_PCM_RATES,
		.formats = WM9713_PCM_FORMATS,},
	.capture = {
		.stream_name = "Voice Capture",
		.channels_min = 1,
		.channels_max = 2,
		.rates = WM9713_PCM_RATES,
		.formats = WM9713_PCM_FORMATS,},
	.ops = &wm9713_dai_ops_voice,
	.symmetric_rates = 1,
	},
};

static int wm9713_set_bias_level(struct snd_soc_component *component,
				 enum snd_soc_bias_level level)
{
	switch (level) {
	case SND_SOC_BIAS_ON:
		/* enable thermal shutdown */
		snd_soc_component_update_bits(component, AC97_EXTENDED_MID, 0xe400, 0x0000);
		break;
	case SND_SOC_BIAS_PREPARE:
		break;
	case SND_SOC_BIAS_STANDBY:
		/* enable master bias and vmid */
		snd_soc_component_update_bits(component, AC97_EXTENDED_MID, 0xc400, 0x0000);
		snd_soc_component_write(component, AC97_POWERDOWN, 0x0000);
		break;
	case SND_SOC_BIAS_OFF:
		/* disable everything including AC link */
		snd_soc_component_write(component, AC97_EXTENDED_MID, 0xffff);
		snd_soc_component_write(component, AC97_EXTENDED_MSTATUS, 0xffff);
		snd_soc_component_write(component, AC97_POWERDOWN, 0xffff);
		break;
	}
	return 0;
}

static int wm9713_soc_suspend(struct snd_soc_component *component)
{
	/* Disable everything except touchpanel - that will be handled
	 * by the touch driver and left disabled if touch is not in
	 * use. */
	snd_soc_component_update_bits(component, AC97_EXTENDED_MID, 0x7fff,
				 0x7fff);
	snd_soc_component_write(component, AC97_EXTENDED_MSTATUS, 0xffff);
	snd_soc_component_write(component, AC97_POWERDOWN, 0x6f00);
	snd_soc_component_write(component, AC97_POWERDOWN, 0xffff);

	return 0;
}

static int wm9713_soc_resume(struct snd_soc_component *component)
{
	struct wm9713_priv *wm9713 = snd_soc_component_get_drvdata(component);
	int ret;

	ret = snd_ac97_reset(wm9713->ac97, true, WM9713_VENDOR_ID,
		WM9713_VENDOR_ID_MASK);
	if (ret < 0)
		return ret;

	snd_soc_component_force_bias_level(component, SND_SOC_BIAS_STANDBY);

	/* do we need to re-start the PLL ? */
	if (wm9713->pll_in)
		wm9713_set_pll(component, 0, wm9713->pll_in, 0);

	/* only synchronise the codec if warm reset failed */
	if (ret == 0) {
		regcache_mark_dirty(component->regmap);
		snd_soc_component_cache_sync(component);
	}

	return ret;
}

static int wm9713_soc_probe(struct snd_soc_component *component)
{
	struct wm9713_priv *wm9713 = snd_soc_component_get_drvdata(component);
	struct regmap *regmap = NULL;

	if (wm9713->mfd_pdata) {
		wm9713->ac97 = wm9713->mfd_pdata->ac97;
		regmap = wm9713->mfd_pdata->regmap;
	} else if (IS_ENABLED(CONFIG_SND_SOC_AC97_BUS)) {
		wm9713->ac97 = snd_soc_new_ac97_component(component, WM9713_VENDOR_ID,
						      WM9713_VENDOR_ID_MASK);
		if (IS_ERR(wm9713->ac97))
			return PTR_ERR(wm9713->ac97);
		regmap = regmap_init_ac97(wm9713->ac97, &wm9713_regmap_config);
		if (IS_ERR(regmap)) {
			snd_soc_free_ac97_component(wm9713->ac97);
			return PTR_ERR(regmap);
		}
	} else {
		return -ENXIO;
	}

	snd_soc_component_init_regmap(component, regmap);

	/* unmute the adc - move to kcontrol */
	snd_soc_component_update_bits(component, AC97_CD, 0x7fff, 0x0000);

	return 0;
}

static void wm9713_soc_remove(struct snd_soc_component *component)
{
	struct wm9713_priv *wm9713 = snd_soc_component_get_drvdata(component);

	if (IS_ENABLED(CONFIG_SND_SOC_AC97_BUS) && !wm9713->mfd_pdata) {
		snd_soc_component_exit_regmap(component);
		snd_soc_free_ac97_component(wm9713->ac97);
	}
}

<<<<<<< HEAD
static const struct snd_soc_codec_driver soc_codec_dev_wm9713 = {
	.probe = 	wm9713_soc_probe,
	.remove = 	wm9713_soc_remove,
	.suspend =	wm9713_soc_suspend,
	.resume = 	wm9713_soc_resume,
	.set_bias_level = wm9713_set_bias_level,

	.component_driver = {
		.controls		= wm9713_snd_ac97_controls,
		.num_controls		= ARRAY_SIZE(wm9713_snd_ac97_controls),
		.dapm_widgets		= wm9713_dapm_widgets,
		.num_dapm_widgets	= ARRAY_SIZE(wm9713_dapm_widgets),
		.dapm_routes		= wm9713_audio_map,
		.num_dapm_routes	= ARRAY_SIZE(wm9713_audio_map),
	},
=======
static const struct snd_soc_component_driver soc_component_dev_wm9713 = {
	.probe			= wm9713_soc_probe,
	.remove			= wm9713_soc_remove,
	.suspend		= wm9713_soc_suspend,
	.resume			= wm9713_soc_resume,
	.set_bias_level		= wm9713_set_bias_level,
	.controls		= wm9713_snd_ac97_controls,
	.num_controls		= ARRAY_SIZE(wm9713_snd_ac97_controls),
	.dapm_widgets		= wm9713_dapm_widgets,
	.num_dapm_widgets	= ARRAY_SIZE(wm9713_dapm_widgets),
	.dapm_routes		= wm9713_audio_map,
	.num_dapm_routes	= ARRAY_SIZE(wm9713_audio_map),
	.idle_bias_on		= 1,
	.use_pmdown_time	= 1,
	.endianness		= 1,
	.non_legacy_dai_naming	= 1,
>>>>>>> 24b8d41d
};

static int wm9713_probe(struct platform_device *pdev)
{
	struct wm9713_priv *wm9713;

	wm9713 = devm_kzalloc(&pdev->dev, sizeof(*wm9713), GFP_KERNEL);
	if (wm9713 == NULL)
		return -ENOMEM;

	mutex_init(&wm9713->lock);

	wm9713->mfd_pdata = dev_get_platdata(&pdev->dev);
	platform_set_drvdata(pdev, wm9713);

	return devm_snd_soc_register_component(&pdev->dev,
			&soc_component_dev_wm9713, wm9713_dai, ARRAY_SIZE(wm9713_dai));
}

static struct platform_driver wm9713_codec_driver = {
	.driver = {
			.name = "wm9713-codec",
	},

	.probe = wm9713_probe,
};

module_platform_driver(wm9713_codec_driver);

MODULE_DESCRIPTION("ASoC WM9713/WM9714 driver");
MODULE_AUTHOR("Liam Girdwood");
MODULE_LICENSE("GPL");<|MERGE_RESOLUTION|>--- conflicted
+++ resolved
@@ -1242,23 +1242,6 @@
 	}
 }
 
-<<<<<<< HEAD
-static const struct snd_soc_codec_driver soc_codec_dev_wm9713 = {
-	.probe = 	wm9713_soc_probe,
-	.remove = 	wm9713_soc_remove,
-	.suspend =	wm9713_soc_suspend,
-	.resume = 	wm9713_soc_resume,
-	.set_bias_level = wm9713_set_bias_level,
-
-	.component_driver = {
-		.controls		= wm9713_snd_ac97_controls,
-		.num_controls		= ARRAY_SIZE(wm9713_snd_ac97_controls),
-		.dapm_widgets		= wm9713_dapm_widgets,
-		.num_dapm_widgets	= ARRAY_SIZE(wm9713_dapm_widgets),
-		.dapm_routes		= wm9713_audio_map,
-		.num_dapm_routes	= ARRAY_SIZE(wm9713_audio_map),
-	},
-=======
 static const struct snd_soc_component_driver soc_component_dev_wm9713 = {
 	.probe			= wm9713_soc_probe,
 	.remove			= wm9713_soc_remove,
@@ -1275,7 +1258,6 @@
 	.use_pmdown_time	= 1,
 	.endianness		= 1,
 	.non_legacy_dai_naming	= 1,
->>>>>>> 24b8d41d
 };
 
 static int wm9713_probe(struct platform_device *pdev)
