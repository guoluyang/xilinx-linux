--- conflicted
+++ resolved
@@ -469,11 +469,7 @@
 		ret = adau17x1_auto_pll(dai, params);
 		if (ret)
 			return ret;
-<<<<<<< HEAD
-		/* Fall-through */
-=======
 		fallthrough;
->>>>>>> 24b8d41d
 	case ADAU17X1_CLK_SRC_PLL:
 		freq = adau->pll_freq;
 		break;
