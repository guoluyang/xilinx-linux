--- conflicted
+++ resolved
@@ -85,29 +85,6 @@
 	{"Speaker", NULL, "SD_MODE"},
 };
 
-<<<<<<< HEAD
-static int max98357a_codec_probe(struct snd_soc_codec *codec)
-{
-	struct gpio_desc *sdmode;
-
-	sdmode = devm_gpiod_get_optional(codec->dev, "sdmode", GPIOD_OUT_LOW);
-	if (IS_ERR(sdmode))
-		return PTR_ERR(sdmode);
-
-	snd_soc_codec_set_drvdata(codec, sdmode);
-
-	return 0;
-}
-
-static struct snd_soc_codec_driver max98357a_codec_driver = {
-	.probe			= max98357a_codec_probe,
-	.component_driver = {
-		.dapm_widgets		= max98357a_dapm_widgets,
-		.num_dapm_widgets	= ARRAY_SIZE(max98357a_dapm_widgets),
-		.dapm_routes		= max98357a_dapm_routes,
-		.num_dapm_routes	= ARRAY_SIZE(max98357a_dapm_routes),
-	},
-=======
 static const struct snd_soc_component_driver max98357a_component_driver = {
 	.dapm_widgets		= max98357a_dapm_widgets,
 	.num_dapm_widgets	= ARRAY_SIZE(max98357a_dapm_widgets),
@@ -117,7 +94,6 @@
 	.use_pmdown_time	= 1,
 	.endianness		= 1,
 	.non_legacy_dai_naming	= 1,
->>>>>>> 24b8d41d
 };
 
 static const struct snd_soc_dai_ops max98357a_dai_ops = {
