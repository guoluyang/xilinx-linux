--- conflicted
+++ resolved
@@ -46,15 +46,6 @@
 #define RT5677_PR_SPACING 0x100
 
 #define RT5677_PR_BASE (RT5677_PR_RANGE_BASE + (0 * RT5677_PR_SPACING))
-
-/* GPIO indexes defined by ACPI */
-enum {
-	RT5677_GPIO_PLUG_DET		= 0,
-	RT5677_GPIO_MIC_PRESENT_L	= 1,
-	RT5677_GPIO_HOTWORD_DET_L	= 2,
-	RT5677_GPIO_DSP_INT		= 3,
-	RT5677_GPIO_HP_AMP_SHDN_L	= 4,
-};
 
 static const struct regmap_range_cfg rt5677_ranges[] = {
 	{
@@ -4841,10 +4832,6 @@
 static int rt5677_to_irq(struct gpio_chip *chip, unsigned offset)
 {
 	struct rt5677_priv *rt5677 = gpiochip_get_data(chip);
-<<<<<<< HEAD
-	struct regmap_irq_chip_data *data = rt5677->irq_data;
-=======
->>>>>>> 24b8d41d
 	int irq;
 
 	if ((rt5677->pdata.jd1_gpio == 1 && offset == RT5677_GPIO1) ||
@@ -4874,11 +4861,7 @@
 }
 
 static const struct gpio_chip rt5677_template_chip = {
-<<<<<<< HEAD
-	.label			= "rt5677",
-=======
 	.label			= RT5677_DRV_NAME,
->>>>>>> 24b8d41d
 	.owner			= THIS_MODULE,
 	.direction_output	= rt5677_gpio_direction_out,
 	.set			= rt5677_gpio_set,
@@ -5191,23 +5174,6 @@
 	},
 };
 
-<<<<<<< HEAD
-static struct snd_soc_codec_driver soc_codec_dev_rt5677 = {
-	.probe = rt5677_probe,
-	.remove = rt5677_remove,
-	.suspend = rt5677_suspend,
-	.resume = rt5677_resume,
-	.set_bias_level = rt5677_set_bias_level,
-	.idle_bias_off = true,
-	.component_driver = {
-		.controls		= rt5677_snd_controls,
-		.num_controls		= ARRAY_SIZE(rt5677_snd_controls),
-		.dapm_widgets		= rt5677_dapm_widgets,
-		.num_dapm_widgets	= ARRAY_SIZE(rt5677_dapm_widgets),
-		.dapm_routes		= rt5677_dapm_routes,
-		.num_dapm_routes	= ARRAY_SIZE(rt5677_dapm_routes),
-	},
-=======
 static const struct snd_soc_component_driver soc_component_dev_rt5677 = {
 	.name			= RT5677_DRV_NAME,
 	.probe			= rt5677_probe,
@@ -5224,7 +5190,6 @@
 	.use_pmdown_time	= 1,
 	.endianness		= 1,
 	.non_legacy_dai_naming	= 1,
->>>>>>> 24b8d41d
 };
 
 static const struct regmap_config rt5677_regmap_physical = {
@@ -5260,12 +5225,6 @@
 	.num_ranges = ARRAY_SIZE(rt5677_ranges),
 };
 
-<<<<<<< HEAD
-static const struct i2c_device_id rt5677_i2c_id[] = {
-	{ "rt5677", RT5677 },
-	{ "rt5676", RT5676 },
-	{ "RT5677CE:00", RT5677 },
-=======
 static const struct of_device_id rt5677_of_match[] = {
 	{ .compatible = "realtek,rt5677", .data = (const void *)RT5677 },
 	{ }
@@ -5274,46 +5233,9 @@
 
 static const struct acpi_device_id rt5677_acpi_match[] = {
 	{ "RT5677CE", RT5677 },
->>>>>>> 24b8d41d
 	{ }
 };
 MODULE_DEVICE_TABLE(acpi, rt5677_acpi_match);
-
-static const struct acpi_gpio_params plug_det_gpio = { RT5677_GPIO_PLUG_DET, 0, false };
-static const struct acpi_gpio_params mic_present_gpio = { RT5677_GPIO_MIC_PRESENT_L, 0, false };
-static const struct acpi_gpio_params headphone_enable_gpio = { RT5677_GPIO_HP_AMP_SHDN_L, 0, false };
-
-static const struct acpi_gpio_mapping bdw_rt5677_gpios[] = {
-	{ "plug-det-gpios", &plug_det_gpio, 1 },
-	{ "mic-present-gpios", &mic_present_gpio, 1 },
-	{ "headphone-enable-gpios", &headphone_enable_gpio, 1 },
-	{ NULL },
-};
-
-static void rt5677_read_acpi_properties(struct rt5677_priv *rt5677,
-		struct device *dev)
-{
-	int ret;
-	u32 val;
-
-	ret = acpi_dev_add_driver_gpios(ACPI_COMPANION(dev),
-			bdw_rt5677_gpios);
-	if (ret)
-		dev_warn(dev, "Failed to add driver gpios\n");
-
-	if (!device_property_read_u32(dev, "DCLK", &val))
-		rt5677->pdata.dmic2_clk_pin = val;
-
-	rt5677->pdata.in1_diff = device_property_read_bool(dev, "IN1");
-	rt5677->pdata.in2_diff = device_property_read_bool(dev, "IN2");
-	rt5677->pdata.lout1_diff = device_property_read_bool(dev, "OUT1");
-	rt5677->pdata.lout2_diff = device_property_read_bool(dev, "OUT2");
-	rt5677->pdata.lout3_diff = device_property_read_bool(dev, "OUT3");
-
-	device_property_read_u32(dev, "JD1", &rt5677->pdata.jd1_gpio);
-	device_property_read_u32(dev, "JD2", &rt5677->pdata.jd2_gpio);
-	device_property_read_u32(dev, "JD3", &rt5677->pdata.jd3_gpio);
-}
 
 static void rt5677_read_device_properties(struct rt5677_priv *rt5677,
 		struct device *dev)
@@ -5655,16 +5577,6 @@
 	if (i2c->dev.of_node) {
 		const struct of_device_id *match_id;
 
-<<<<<<< HEAD
-	if (pdata)
-		rt5677->pdata = *pdata;
-	else if (i2c->dev.of_node)
-		rt5677_read_device_properties(rt5677, &i2c->dev);
-	else if (ACPI_HANDLE(&i2c->dev))
-		rt5677_read_acpi_properties(rt5677, &i2c->dev);
-	else
-		return -EINVAL;
-=======
 		match_id = of_match_device(rt5677_of_match, &i2c->dev);
 		if (match_id)
 			rt5677->type = (enum rt5677_type)match_id->data;
@@ -5679,7 +5591,6 @@
 	}
 
 	rt5677_read_device_properties(rt5677, &i2c->dev);
->>>>>>> 24b8d41d
 
 	/* pow-ldo2 and reset are optional. The codec pins may be statically
 	 * connected on the board without gpios. If the gpio device property
