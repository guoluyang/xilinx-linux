// SPDX-License-Identifier: GPL-2.0-only
/*
 * wm8983.c  --  WM8983 ALSA SoC Audio driver
 *
 * Copyright 2011 Wolfson Microelectronics plc
 *
 * Author: Dimitris Papastamos <dp@opensource.wolfsonmicro.com>
 */

#include <linux/module.h>
#include <linux/moduleparam.h>
#include <linux/init.h>
#include <linux/delay.h>
#include <linux/pm.h>
#include <linux/i2c.h>
#include <linux/regmap.h>
#include <linux/spi/spi.h>
#include <linux/slab.h>
#include <sound/core.h>
#include <sound/pcm.h>
#include <sound/pcm_params.h>
#include <sound/soc.h>
#include <sound/initval.h>
#include <sound/tlv.h>

#include "wm8983.h"

static const struct reg_default wm8983_defaults[] = {
	{ 0x01, 0x0000 },     /* R1  - Power management 1 */
	{ 0x02, 0x0000 },     /* R2  - Power management 2 */
	{ 0x03, 0x0000 },     /* R3  - Power management 3 */
	{ 0x04, 0x0050 },     /* R4  - Audio Interface */
	{ 0x05, 0x0000 },     /* R5  - Companding control */
	{ 0x06, 0x0140 },     /* R6  - Clock Gen control */
	{ 0x07, 0x0000 },     /* R7  - Additional control */
	{ 0x08, 0x0000 },     /* R8  - GPIO Control */
	{ 0x09, 0x0000 },     /* R9  - Jack Detect Control 1 */
	{ 0x0A, 0x0000 },     /* R10 - DAC Control */
	{ 0x0B, 0x00FF },     /* R11 - Left DAC digital Vol */
	{ 0x0C, 0x00FF },     /* R12 - Right DAC digital vol */
	{ 0x0D, 0x0000 },     /* R13 - Jack Detect Control 2 */
	{ 0x0E, 0x0100 },     /* R14 - ADC Control */
	{ 0x0F, 0x00FF },     /* R15 - Left ADC Digital Vol */
	{ 0x10, 0x00FF },     /* R16 - Right ADC Digital Vol */
	{ 0x12, 0x012C },     /* R18 - EQ1 - low shelf */
	{ 0x13, 0x002C },     /* R19 - EQ2 - peak 1 */
	{ 0x14, 0x002C },     /* R20 - EQ3 - peak 2 */
	{ 0x15, 0x002C },     /* R21 - EQ4 - peak 3 */
	{ 0x16, 0x002C },     /* R22 - EQ5 - high shelf */
	{ 0x18, 0x0032 },     /* R24 - DAC Limiter 1 */
	{ 0x19, 0x0000 },     /* R25 - DAC Limiter 2 */
	{ 0x1B, 0x0000 },     /* R27 - Notch Filter 1 */
	{ 0x1C, 0x0000 },     /* R28 - Notch Filter 2 */
	{ 0x1D, 0x0000 },     /* R29 - Notch Filter 3 */
	{ 0x1E, 0x0000 },     /* R30 - Notch Filter 4 */
	{ 0x20, 0x0038 },     /* R32 - ALC control 1 */
	{ 0x21, 0x000B },     /* R33 - ALC control 2 */
	{ 0x22, 0x0032 },     /* R34 - ALC control 3 */
	{ 0x23, 0x0000 },     /* R35 - Noise Gate */
	{ 0x24, 0x0008 },     /* R36 - PLL N */
	{ 0x25, 0x000C },     /* R37 - PLL K 1 */
	{ 0x26, 0x0093 },     /* R38 - PLL K 2 */
	{ 0x27, 0x00E9 },     /* R39 - PLL K 3 */
	{ 0x29, 0x0000 },     /* R41 - 3D control */
	{ 0x2A, 0x0000 },     /* R42 - OUT4 to ADC */
	{ 0x2B, 0x0000 },     /* R43 - Beep control */
	{ 0x2C, 0x0033 },     /* R44 - Input ctrl */
	{ 0x2D, 0x0010 },     /* R45 - Left INP PGA gain ctrl */
	{ 0x2E, 0x0010 },     /* R46 - Right INP PGA gain ctrl */
	{ 0x2F, 0x0100 },     /* R47 - Left ADC BOOST ctrl */
	{ 0x30, 0x0100 },     /* R48 - Right ADC BOOST ctrl */
	{ 0x31, 0x0002 },     /* R49 - Output ctrl */
	{ 0x32, 0x0001 },     /* R50 - Left mixer ctrl */
	{ 0x33, 0x0001 },     /* R51 - Right mixer ctrl */
	{ 0x34, 0x0039 },     /* R52 - LOUT1 (HP) volume ctrl */
	{ 0x35, 0x0039 },     /* R53 - ROUT1 (HP) volume ctrl */
	{ 0x36, 0x0039 },     /* R54 - LOUT2 (SPK) volume ctrl */
	{ 0x37, 0x0039 },     /* R55 - ROUT2 (SPK) volume ctrl */
	{ 0x38, 0x0001 },     /* R56 - OUT3 mixer ctrl */
	{ 0x39, 0x0001 },     /* R57 - OUT4 (MONO) mix ctrl */
	{ 0x3D, 0x0000 },      /* R61 - BIAS CTRL */
};

/* vol/gain update regs */
static const int vol_update_regs[] = {
	WM8983_LEFT_DAC_DIGITAL_VOL,
	WM8983_RIGHT_DAC_DIGITAL_VOL,
	WM8983_LEFT_ADC_DIGITAL_VOL,
	WM8983_RIGHT_ADC_DIGITAL_VOL,
	WM8983_LOUT1_HP_VOLUME_CTRL,
	WM8983_ROUT1_HP_VOLUME_CTRL,
	WM8983_LOUT2_SPK_VOLUME_CTRL,
	WM8983_ROUT2_SPK_VOLUME_CTRL,
	WM8983_LEFT_INP_PGA_GAIN_CTRL,
	WM8983_RIGHT_INP_PGA_GAIN_CTRL
};

struct wm8983_priv {
	struct regmap *regmap;
	u32 sysclk;
	u32 bclk;
};

static const struct {
	int div;
	int ratio;
} fs_ratios[] = {
	{ 10, 128 },
	{ 15, 192 },
	{ 20, 256 },
	{ 30, 384 },
	{ 40, 512 },
	{ 60, 768 },
	{ 80, 1024 },
	{ 120, 1536 }
};

static const int srates[] = { 48000, 32000, 24000, 16000, 12000, 8000 };

static const int bclk_divs[] = {
	1, 2, 4, 8, 16, 32
};

static int eqmode_get(struct snd_kcontrol *kcontrol,
		      struct snd_ctl_elem_value *ucontrol);
static int eqmode_put(struct snd_kcontrol *kcontrol,
		      struct snd_ctl_elem_value *ucontrol);

static const DECLARE_TLV_DB_SCALE(dac_tlv, -12700, 50, 1);
static const DECLARE_TLV_DB_SCALE(adc_tlv, -12700, 50, 1);
static const DECLARE_TLV_DB_SCALE(out_tlv, -5700, 100, 0);
static const DECLARE_TLV_DB_SCALE(lim_thresh_tlv, -600, 100, 0);
static const DECLARE_TLV_DB_SCALE(lim_boost_tlv, 0, 100, 0);
static const DECLARE_TLV_DB_SCALE(alc_min_tlv, -1200, 600, 0);
static const DECLARE_TLV_DB_SCALE(alc_max_tlv, -675, 600, 0);
static const DECLARE_TLV_DB_SCALE(alc_tar_tlv, -2250, 150, 0);
static const DECLARE_TLV_DB_SCALE(pga_vol_tlv, -1200, 75, 0);
static const DECLARE_TLV_DB_SCALE(boost_tlv, -1200, 300, 1);
static const DECLARE_TLV_DB_SCALE(eq_tlv, -1200, 100, 0);
static const DECLARE_TLV_DB_SCALE(aux_tlv, -1500, 300, 0);
static const DECLARE_TLV_DB_SCALE(bypass_tlv, -1500, 300, 0);
static const DECLARE_TLV_DB_SCALE(pga_boost_tlv, 0, 2000, 0);

static const char *alc_sel_text[] = { "Off", "Right", "Left", "Stereo" };
static SOC_ENUM_SINGLE_DECL(alc_sel, WM8983_ALC_CONTROL_1, 7, alc_sel_text);

static const char *alc_mode_text[] = { "ALC", "Limiter" };
static SOC_ENUM_SINGLE_DECL(alc_mode, WM8983_ALC_CONTROL_3, 8, alc_mode_text);

static const char *filter_mode_text[] = { "Audio", "Application" };
static SOC_ENUM_SINGLE_DECL(filter_mode, WM8983_ADC_CONTROL, 7,
			    filter_mode_text);

static const char *eq_bw_text[] = { "Narrow", "Wide" };
static const char *eqmode_text[] = { "Capture", "Playback" };
static SOC_ENUM_SINGLE_EXT_DECL(eqmode, eqmode_text);

static const char *eq1_cutoff_text[] = {
	"80Hz", "105Hz", "135Hz", "175Hz"
};
static SOC_ENUM_SINGLE_DECL(eq1_cutoff, WM8983_EQ1_LOW_SHELF, 5,
			    eq1_cutoff_text);
static const char *eq2_cutoff_text[] = {
	"230Hz", "300Hz", "385Hz", "500Hz"
};
static SOC_ENUM_SINGLE_DECL(eq2_bw, WM8983_EQ2_PEAK_1, 8, eq_bw_text);
static SOC_ENUM_SINGLE_DECL(eq2_cutoff, WM8983_EQ2_PEAK_1, 5, eq2_cutoff_text);
static const char *eq3_cutoff_text[] = {
	"650Hz", "850Hz", "1.1kHz", "1.4kHz"
};
static SOC_ENUM_SINGLE_DECL(eq3_bw, WM8983_EQ3_PEAK_2, 8, eq_bw_text);
static SOC_ENUM_SINGLE_DECL(eq3_cutoff, WM8983_EQ3_PEAK_2, 5, eq3_cutoff_text);
static const char *eq4_cutoff_text[] = {
	"1.8kHz", "2.4kHz", "3.2kHz", "4.1kHz"
};
static SOC_ENUM_SINGLE_DECL(eq4_bw, WM8983_EQ4_PEAK_3, 8, eq_bw_text);
static SOC_ENUM_SINGLE_DECL(eq4_cutoff, WM8983_EQ4_PEAK_3, 5, eq4_cutoff_text);
static const char *eq5_cutoff_text[] = {
	"5.3kHz", "6.9kHz", "9kHz", "11.7kHz"
};
static SOC_ENUM_SINGLE_DECL(eq5_cutoff, WM8983_EQ5_HIGH_SHELF, 5,
			    eq5_cutoff_text);

static const char *depth_3d_text[] = {
	"Off",
	"6.67%",
	"13.3%",
	"20%",
	"26.7%",
	"33.3%",
	"40%",
	"46.6%",
	"53.3%",
	"60%",
	"66.7%",
	"73.3%",
	"80%",
	"86.7%",
	"93.3%",
	"100%"
};
static SOC_ENUM_SINGLE_DECL(depth_3d, WM8983_3D_CONTROL, 0,
			    depth_3d_text);

static const struct snd_kcontrol_new wm8983_snd_controls[] = {
	SOC_SINGLE("Digital Loopback Switch", WM8983_COMPANDING_CONTROL,
		   0, 1, 0),

	SOC_ENUM("ALC Capture Function", alc_sel),
	SOC_SINGLE_TLV("ALC Capture Max Volume", WM8983_ALC_CONTROL_1,
		       3, 7, 0, alc_max_tlv),
	SOC_SINGLE_TLV("ALC Capture Min Volume", WM8983_ALC_CONTROL_1,
		       0, 7, 0, alc_min_tlv),
	SOC_SINGLE_TLV("ALC Capture Target Volume", WM8983_ALC_CONTROL_2,
		       0, 15, 0, alc_tar_tlv),
	SOC_SINGLE("ALC Capture Attack", WM8983_ALC_CONTROL_3, 0, 10, 0),
	SOC_SINGLE("ALC Capture Hold", WM8983_ALC_CONTROL_2, 4, 10, 0),
	SOC_SINGLE("ALC Capture Decay", WM8983_ALC_CONTROL_3, 4, 10, 0),
	SOC_ENUM("ALC Mode", alc_mode),
	SOC_SINGLE("ALC Capture NG Switch", WM8983_NOISE_GATE,
		   3, 1, 0),
	SOC_SINGLE("ALC Capture NG Threshold", WM8983_NOISE_GATE,
		   0, 7, 1),

	SOC_DOUBLE_R_TLV("Capture Volume", WM8983_LEFT_ADC_DIGITAL_VOL,
			 WM8983_RIGHT_ADC_DIGITAL_VOL, 0, 255, 0, adc_tlv),
	SOC_DOUBLE_R("Capture PGA ZC Switch", WM8983_LEFT_INP_PGA_GAIN_CTRL,
		     WM8983_RIGHT_INP_PGA_GAIN_CTRL, 7, 1, 0),
	SOC_DOUBLE_R_TLV("Capture PGA Volume", WM8983_LEFT_INP_PGA_GAIN_CTRL,
			 WM8983_RIGHT_INP_PGA_GAIN_CTRL, 0, 63, 0, pga_vol_tlv),

	SOC_DOUBLE_R_TLV("Capture PGA Boost Volume",
			 WM8983_LEFT_ADC_BOOST_CTRL, WM8983_RIGHT_ADC_BOOST_CTRL,
			 8, 1, 0, pga_boost_tlv),

	SOC_DOUBLE("ADC Inversion Switch", WM8983_ADC_CONTROL, 0, 1, 1, 0),
	SOC_SINGLE("ADC 128x Oversampling Switch", WM8983_ADC_CONTROL, 8, 1, 0),

	SOC_DOUBLE_R_TLV("Playback Volume", WM8983_LEFT_DAC_DIGITAL_VOL,
			 WM8983_RIGHT_DAC_DIGITAL_VOL, 0, 255, 0, dac_tlv),

	SOC_SINGLE("DAC Playback Limiter Switch", WM8983_DAC_LIMITER_1, 8, 1, 0),
	SOC_SINGLE("DAC Playback Limiter Decay", WM8983_DAC_LIMITER_1, 4, 10, 0),
	SOC_SINGLE("DAC Playback Limiter Attack", WM8983_DAC_LIMITER_1, 0, 11, 0),
	SOC_SINGLE_TLV("DAC Playback Limiter Threshold", WM8983_DAC_LIMITER_2,
		       4, 7, 1, lim_thresh_tlv),
	SOC_SINGLE_TLV("DAC Playback Limiter Boost Volume", WM8983_DAC_LIMITER_2,
		       0, 12, 0, lim_boost_tlv),
	SOC_DOUBLE("DAC Inversion Switch", WM8983_DAC_CONTROL, 0, 1, 1, 0),
	SOC_SINGLE("DAC Auto Mute Switch", WM8983_DAC_CONTROL, 2, 1, 0),
	SOC_SINGLE("DAC 128x Oversampling Switch", WM8983_DAC_CONTROL, 3, 1, 0),

	SOC_DOUBLE_R_TLV("Headphone Playback Volume", WM8983_LOUT1_HP_VOLUME_CTRL,
			 WM8983_ROUT1_HP_VOLUME_CTRL, 0, 63, 0, out_tlv),
	SOC_DOUBLE_R("Headphone Playback ZC Switch", WM8983_LOUT1_HP_VOLUME_CTRL,
		     WM8983_ROUT1_HP_VOLUME_CTRL, 7, 1, 0),
	SOC_DOUBLE_R("Headphone Switch", WM8983_LOUT1_HP_VOLUME_CTRL,
		     WM8983_ROUT1_HP_VOLUME_CTRL, 6, 1, 1),

	SOC_DOUBLE_R_TLV("Speaker Playback Volume", WM8983_LOUT2_SPK_VOLUME_CTRL,
			 WM8983_ROUT2_SPK_VOLUME_CTRL, 0, 63, 0, out_tlv),
	SOC_DOUBLE_R("Speaker Playback ZC Switch", WM8983_LOUT2_SPK_VOLUME_CTRL,
		     WM8983_ROUT2_SPK_VOLUME_CTRL, 7, 1, 0),
	SOC_DOUBLE_R("Speaker Switch", WM8983_LOUT2_SPK_VOLUME_CTRL,
		     WM8983_ROUT2_SPK_VOLUME_CTRL, 6, 1, 1),

	SOC_SINGLE("OUT3 Switch", WM8983_OUT3_MIXER_CTRL,
		   6, 1, 1),

	SOC_SINGLE("OUT4 Switch", WM8983_OUT4_MONO_MIX_CTRL,
		   6, 1, 1),

	SOC_SINGLE("High Pass Filter Switch", WM8983_ADC_CONTROL, 8, 1, 0),
	SOC_ENUM("High Pass Filter Mode", filter_mode),
	SOC_SINGLE("High Pass Filter Cutoff", WM8983_ADC_CONTROL, 4, 7, 0),

	SOC_DOUBLE_R_TLV("Aux Bypass Volume",
			 WM8983_LEFT_MIXER_CTRL, WM8983_RIGHT_MIXER_CTRL, 6, 7, 0,
			 aux_tlv),

	SOC_DOUBLE_R_TLV("Input PGA Bypass Volume",
			 WM8983_LEFT_MIXER_CTRL, WM8983_RIGHT_MIXER_CTRL, 2, 7, 0,
			 bypass_tlv),

	SOC_ENUM_EXT("Equalizer Function", eqmode, eqmode_get, eqmode_put),
	SOC_ENUM("EQ1 Cutoff", eq1_cutoff),
	SOC_SINGLE_TLV("EQ1 Volume", WM8983_EQ1_LOW_SHELF,  0, 24, 1, eq_tlv),
	SOC_ENUM("EQ2 Bandwidth", eq2_bw),
	SOC_ENUM("EQ2 Cutoff", eq2_cutoff),
	SOC_SINGLE_TLV("EQ2 Volume", WM8983_EQ2_PEAK_1, 0, 24, 1, eq_tlv),
	SOC_ENUM("EQ3 Bandwidth", eq3_bw),
	SOC_ENUM("EQ3 Cutoff", eq3_cutoff),
	SOC_SINGLE_TLV("EQ3 Volume", WM8983_EQ3_PEAK_2, 0, 24, 1, eq_tlv),
	SOC_ENUM("EQ4 Bandwidth", eq4_bw),
	SOC_ENUM("EQ4 Cutoff", eq4_cutoff),
	SOC_SINGLE_TLV("EQ4 Volume", WM8983_EQ4_PEAK_3, 0, 24, 1, eq_tlv),
	SOC_ENUM("EQ5 Cutoff", eq5_cutoff),
	SOC_SINGLE_TLV("EQ5 Volume", WM8983_EQ5_HIGH_SHELF, 0, 24, 1, eq_tlv),

	SOC_ENUM("3D Depth", depth_3d),
};

static const struct snd_kcontrol_new left_out_mixer[] = {
	SOC_DAPM_SINGLE("Line Switch", WM8983_LEFT_MIXER_CTRL, 1, 1, 0),
	SOC_DAPM_SINGLE("Aux Switch", WM8983_LEFT_MIXER_CTRL, 5, 1, 0),
	SOC_DAPM_SINGLE("PCM Switch", WM8983_LEFT_MIXER_CTRL, 0, 1, 0),
};

static const struct snd_kcontrol_new right_out_mixer[] = {
	SOC_DAPM_SINGLE("Line Switch", WM8983_RIGHT_MIXER_CTRL, 1, 1, 0),
	SOC_DAPM_SINGLE("Aux Switch", WM8983_RIGHT_MIXER_CTRL, 5, 1, 0),
	SOC_DAPM_SINGLE("PCM Switch", WM8983_RIGHT_MIXER_CTRL, 0, 1, 0),
};

static const struct snd_kcontrol_new left_input_mixer[] = {
	SOC_DAPM_SINGLE("L2 Switch", WM8983_INPUT_CTRL, 2, 1, 0),
	SOC_DAPM_SINGLE("MicN Switch", WM8983_INPUT_CTRL, 1, 1, 0),
	SOC_DAPM_SINGLE("MicP Switch", WM8983_INPUT_CTRL, 0, 1, 0),
};

static const struct snd_kcontrol_new right_input_mixer[] = {
	SOC_DAPM_SINGLE("R2 Switch", WM8983_INPUT_CTRL, 6, 1, 0),
	SOC_DAPM_SINGLE("MicN Switch", WM8983_INPUT_CTRL, 5, 1, 0),
	SOC_DAPM_SINGLE("MicP Switch", WM8983_INPUT_CTRL, 4, 1, 0),
};

static const struct snd_kcontrol_new left_boost_mixer[] = {
	SOC_DAPM_SINGLE_TLV("L2 Volume", WM8983_LEFT_ADC_BOOST_CTRL,
			    4, 7, 0, boost_tlv),
	SOC_DAPM_SINGLE_TLV("AUXL Volume", WM8983_LEFT_ADC_BOOST_CTRL,
			    0, 7, 0, boost_tlv)
};

static const struct snd_kcontrol_new out3_mixer[] = {
	SOC_DAPM_SINGLE("LMIX2OUT3 Switch", WM8983_OUT3_MIXER_CTRL,
			1, 1, 0),
	SOC_DAPM_SINGLE("LDAC2OUT3 Switch", WM8983_OUT3_MIXER_CTRL,
			0, 1, 0),
};

static const struct snd_kcontrol_new out4_mixer[] = {
	SOC_DAPM_SINGLE("LMIX2OUT4 Switch", WM8983_OUT4_MONO_MIX_CTRL,
			4, 1, 0),
	SOC_DAPM_SINGLE("RMIX2OUT4 Switch", WM8983_OUT4_MONO_MIX_CTRL,
			1, 1, 0),
	SOC_DAPM_SINGLE("LDAC2OUT4 Switch", WM8983_OUT4_MONO_MIX_CTRL,
			3, 1, 0),
	SOC_DAPM_SINGLE("RDAC2OUT4 Switch", WM8983_OUT4_MONO_MIX_CTRL,
			0, 1, 0),
};

static const struct snd_kcontrol_new right_boost_mixer[] = {
	SOC_DAPM_SINGLE_TLV("R2 Volume", WM8983_RIGHT_ADC_BOOST_CTRL,
			    4, 7, 0, boost_tlv),
	SOC_DAPM_SINGLE_TLV("AUXR Volume", WM8983_RIGHT_ADC_BOOST_CTRL,
			    0, 7, 0, boost_tlv)
};

static const struct snd_soc_dapm_widget wm8983_dapm_widgets[] = {
	SND_SOC_DAPM_DAC("Left DAC", "Left Playback", WM8983_POWER_MANAGEMENT_3,
			 0, 0),
	SND_SOC_DAPM_DAC("Right DAC", "Right Playback", WM8983_POWER_MANAGEMENT_3,
			 1, 0),
	SND_SOC_DAPM_ADC("Left ADC", "Left Capture", WM8983_POWER_MANAGEMENT_2,
			 0, 0),
	SND_SOC_DAPM_ADC("Right ADC", "Right Capture", WM8983_POWER_MANAGEMENT_2,
			 1, 0),

	SND_SOC_DAPM_MIXER("Left Output Mixer", WM8983_POWER_MANAGEMENT_3,
			   2, 0, left_out_mixer, ARRAY_SIZE(left_out_mixer)),
	SND_SOC_DAPM_MIXER("Right Output Mixer", WM8983_POWER_MANAGEMENT_3,
			   3, 0, right_out_mixer, ARRAY_SIZE(right_out_mixer)),

	SND_SOC_DAPM_MIXER("Left Input Mixer", WM8983_POWER_MANAGEMENT_2,
			   2, 0, left_input_mixer, ARRAY_SIZE(left_input_mixer)),
	SND_SOC_DAPM_MIXER("Right Input Mixer", WM8983_POWER_MANAGEMENT_2,
			   3, 0, right_input_mixer, ARRAY_SIZE(right_input_mixer)),

	SND_SOC_DAPM_MIXER("Left Boost Mixer", WM8983_POWER_MANAGEMENT_2,
			   4, 0, left_boost_mixer, ARRAY_SIZE(left_boost_mixer)),
	SND_SOC_DAPM_MIXER("Right Boost Mixer", WM8983_POWER_MANAGEMENT_2,
			   5, 0, right_boost_mixer, ARRAY_SIZE(right_boost_mixer)),

	SND_SOC_DAPM_MIXER("OUT3 Mixer", WM8983_POWER_MANAGEMENT_1,
			   6, 0, out3_mixer, ARRAY_SIZE(out3_mixer)),

	SND_SOC_DAPM_MIXER("OUT4 Mixer", WM8983_POWER_MANAGEMENT_1,
			   7, 0, out4_mixer, ARRAY_SIZE(out4_mixer)),

	SND_SOC_DAPM_PGA("Left Capture PGA", WM8983_LEFT_INP_PGA_GAIN_CTRL,
			 6, 1, NULL, 0),
	SND_SOC_DAPM_PGA("Right Capture PGA", WM8983_RIGHT_INP_PGA_GAIN_CTRL,
			 6, 1, NULL, 0),

	SND_SOC_DAPM_PGA("Left Headphone Out", WM8983_POWER_MANAGEMENT_2,
			 7, 0, NULL, 0),
	SND_SOC_DAPM_PGA("Right Headphone Out", WM8983_POWER_MANAGEMENT_2,
			 8, 0, NULL, 0),

	SND_SOC_DAPM_PGA("Left Speaker Out", WM8983_POWER_MANAGEMENT_3,
			 5, 0, NULL, 0),
	SND_SOC_DAPM_PGA("Right Speaker Out", WM8983_POWER_MANAGEMENT_3,
			 6, 0, NULL, 0),

	SND_SOC_DAPM_PGA("OUT3 Out", WM8983_POWER_MANAGEMENT_3,
			 7, 0, NULL, 0),

	SND_SOC_DAPM_PGA("OUT4 Out", WM8983_POWER_MANAGEMENT_3,
			 8, 0, NULL, 0),

	SND_SOC_DAPM_SUPPLY("Mic Bias", WM8983_POWER_MANAGEMENT_1, 4, 0,
			    NULL, 0),

	SND_SOC_DAPM_INPUT("LIN"),
	SND_SOC_DAPM_INPUT("LIP"),
	SND_SOC_DAPM_INPUT("RIN"),
	SND_SOC_DAPM_INPUT("RIP"),
	SND_SOC_DAPM_INPUT("AUXL"),
	SND_SOC_DAPM_INPUT("AUXR"),
	SND_SOC_DAPM_INPUT("L2"),
	SND_SOC_DAPM_INPUT("R2"),
	SND_SOC_DAPM_OUTPUT("HPL"),
	SND_SOC_DAPM_OUTPUT("HPR"),
	SND_SOC_DAPM_OUTPUT("SPKL"),
	SND_SOC_DAPM_OUTPUT("SPKR"),
	SND_SOC_DAPM_OUTPUT("OUT3"),
	SND_SOC_DAPM_OUTPUT("OUT4")
};

static const struct snd_soc_dapm_route wm8983_audio_map[] = {
	{ "OUT3 Mixer", "LMIX2OUT3 Switch", "Left Output Mixer" },
	{ "OUT3 Mixer", "LDAC2OUT3 Switch", "Left DAC" },

	{ "OUT3 Out", NULL, "OUT3 Mixer" },
	{ "OUT3", NULL, "OUT3 Out" },

	{ "OUT4 Mixer", "LMIX2OUT4 Switch", "Left Output Mixer" },
	{ "OUT4 Mixer", "RMIX2OUT4 Switch", "Right Output Mixer" },
	{ "OUT4 Mixer", "LDAC2OUT4 Switch", "Left DAC" },
	{ "OUT4 Mixer", "RDAC2OUT4 Switch", "Right DAC" },

	{ "OUT4 Out", NULL, "OUT4 Mixer" },
	{ "OUT4", NULL, "OUT4 Out" },

	{ "Right Output Mixer", "PCM Switch", "Right DAC" },
	{ "Right Output Mixer", "Aux Switch", "AUXR" },
	{ "Right Output Mixer", "Line Switch", "Right Boost Mixer" },

	{ "Left Output Mixer", "PCM Switch", "Left DAC" },
	{ "Left Output Mixer", "Aux Switch", "AUXL" },
	{ "Left Output Mixer", "Line Switch", "Left Boost Mixer" },

	{ "Right Headphone Out", NULL, "Right Output Mixer" },
	{ "HPR", NULL, "Right Headphone Out" },

	{ "Left Headphone Out", NULL, "Left Output Mixer" },
	{ "HPL", NULL, "Left Headphone Out" },

	{ "Right Speaker Out", NULL, "Right Output Mixer" },
	{ "SPKR", NULL, "Right Speaker Out" },

	{ "Left Speaker Out", NULL, "Left Output Mixer" },
	{ "SPKL", NULL, "Left Speaker Out" },

	{ "Right ADC", NULL, "Right Boost Mixer" },

	{ "Right Boost Mixer", "AUXR Volume", "AUXR" },
	{ "Right Boost Mixer", NULL, "Right Capture PGA" },
	{ "Right Boost Mixer", "R2 Volume", "R2" },

	{ "Left ADC", NULL, "Left Boost Mixer" },

	{ "Left Boost Mixer", "AUXL Volume", "AUXL" },
	{ "Left Boost Mixer", NULL, "Left Capture PGA" },
	{ "Left Boost Mixer", "L2 Volume", "L2" },

	{ "Right Capture PGA", NULL, "Right Input Mixer" },
	{ "Left Capture PGA", NULL, "Left Input Mixer" },

	{ "Right Input Mixer", "R2 Switch", "R2" },
	{ "Right Input Mixer", "MicN Switch", "RIN" },
	{ "Right Input Mixer", "MicP Switch", "RIP" },

	{ "Left Input Mixer", "L2 Switch", "L2" },
	{ "Left Input Mixer", "MicN Switch", "LIN" },
	{ "Left Input Mixer", "MicP Switch", "LIP" },
};

static int eqmode_get(struct snd_kcontrol *kcontrol,
		      struct snd_ctl_elem_value *ucontrol)
{
	struct snd_soc_component *component = snd_soc_kcontrol_component(kcontrol);
	unsigned int reg;

	reg = snd_soc_component_read(component, WM8983_EQ1_LOW_SHELF);
	if (reg & WM8983_EQ3DMODE)
		ucontrol->value.enumerated.item[0] = 1;
	else
		ucontrol->value.enumerated.item[0] = 0;

	return 0;
}

static int eqmode_put(struct snd_kcontrol *kcontrol,
		      struct snd_ctl_elem_value *ucontrol)
{
	struct snd_soc_component *component = snd_soc_kcontrol_component(kcontrol);
	unsigned int regpwr2, regpwr3;
	unsigned int reg_eq;

	if (ucontrol->value.enumerated.item[0] != 0
	    && ucontrol->value.enumerated.item[0] != 1)
		return -EINVAL;

	reg_eq = snd_soc_component_read(component, WM8983_EQ1_LOW_SHELF);
	switch ((reg_eq & WM8983_EQ3DMODE) >> WM8983_EQ3DMODE_SHIFT) {
	case 0:
		if (!ucontrol->value.enumerated.item[0])
			return 0;
		break;
	case 1:
		if (ucontrol->value.enumerated.item[0])
			return 0;
		break;
	}

	regpwr2 = snd_soc_component_read(component, WM8983_POWER_MANAGEMENT_2);
	regpwr3 = snd_soc_component_read(component, WM8983_POWER_MANAGEMENT_3);
	/* disable the DACs and ADCs */
	snd_soc_component_update_bits(component, WM8983_POWER_MANAGEMENT_2,
			    WM8983_ADCENR_MASK | WM8983_ADCENL_MASK, 0);
	snd_soc_component_update_bits(component, WM8983_POWER_MANAGEMENT_3,
			    WM8983_DACENR_MASK | WM8983_DACENL_MASK, 0);
	/* set the desired eqmode */
	snd_soc_component_update_bits(component, WM8983_EQ1_LOW_SHELF,
			    WM8983_EQ3DMODE_MASK,
			    ucontrol->value.enumerated.item[0]
			    << WM8983_EQ3DMODE_SHIFT);
	/* restore DAC/ADC configuration */
	snd_soc_component_write(component, WM8983_POWER_MANAGEMENT_2, regpwr2);
	snd_soc_component_write(component, WM8983_POWER_MANAGEMENT_3, regpwr3);
	return 0;
}

static bool wm8983_writeable(struct device *dev, unsigned int reg)
{
	switch (reg) {
	case WM8983_SOFTWARE_RESET ... WM8983_RIGHT_ADC_DIGITAL_VOL:
	case WM8983_EQ1_LOW_SHELF ... WM8983_DAC_LIMITER_2:
	case WM8983_NOTCH_FILTER_1 ... WM8983_NOTCH_FILTER_4:
	case WM8983_ALC_CONTROL_1 ... WM8983_PLL_K_3:
	case WM8983_3D_CONTROL ... WM8983_OUT4_MONO_MIX_CTRL:
	case WM8983_BIAS_CTRL:
		return true;
	default:
		return false;
	}
}

static int wm8983_dac_mute(struct snd_soc_dai *dai, int mute, int direction)
{
	struct snd_soc_component *component = dai->component;

	return snd_soc_component_update_bits(component, WM8983_DAC_CONTROL,
				   WM8983_SOFTMUTE_MASK,
				   !!mute << WM8983_SOFTMUTE_SHIFT);
}

static int wm8983_set_fmt(struct snd_soc_dai *dai, unsigned int fmt)
{
	struct snd_soc_component *component = dai->component;
	u16 format, master, bcp, lrp;

	switch (fmt & SND_SOC_DAIFMT_FORMAT_MASK) {
	case SND_SOC_DAIFMT_I2S:
		format = 0x2;
		break;
	case SND_SOC_DAIFMT_RIGHT_J:
		format = 0x0;
		break;
	case SND_SOC_DAIFMT_LEFT_J:
		format = 0x1;
		break;
	case SND_SOC_DAIFMT_DSP_A:
	case SND_SOC_DAIFMT_DSP_B:
		format = 0x3;
		break;
	default:
		dev_err(dai->dev, "Unknown dai format\n");
		return -EINVAL;
	}

	snd_soc_component_update_bits(component, WM8983_AUDIO_INTERFACE,
			    WM8983_FMT_MASK, format << WM8983_FMT_SHIFT);

	switch (fmt & SND_SOC_DAIFMT_MASTER_MASK) {
	case SND_SOC_DAIFMT_CBM_CFM:
		master = 1;
		break;
	case SND_SOC_DAIFMT_CBS_CFS:
		master = 0;
		break;
	default:
		dev_err(dai->dev, "Unknown master/slave configuration\n");
		return -EINVAL;
	}

	snd_soc_component_update_bits(component, WM8983_CLOCK_GEN_CONTROL,
			    WM8983_MS_MASK, master << WM8983_MS_SHIFT);

	/* FIXME: We don't currently support DSP A/B modes */
	switch (fmt & SND_SOC_DAIFMT_FORMAT_MASK) {
	case SND_SOC_DAIFMT_DSP_A:
	case SND_SOC_DAIFMT_DSP_B:
		dev_err(dai->dev, "DSP A/B modes are not supported\n");
		return -EINVAL;
	default:
		break;
	}

	bcp = lrp = 0;
	switch (fmt & SND_SOC_DAIFMT_INV_MASK) {
	case SND_SOC_DAIFMT_NB_NF:
		break;
	case SND_SOC_DAIFMT_IB_IF:
		bcp = lrp = 1;
		break;
	case SND_SOC_DAIFMT_IB_NF:
		bcp = 1;
		break;
	case SND_SOC_DAIFMT_NB_IF:
		lrp = 1;
		break;
	default:
		dev_err(dai->dev, "Unknown polarity configuration\n");
		return -EINVAL;
	}

	snd_soc_component_update_bits(component, WM8983_AUDIO_INTERFACE,
			    WM8983_LRCP_MASK, lrp << WM8983_LRCP_SHIFT);
	snd_soc_component_update_bits(component, WM8983_AUDIO_INTERFACE,
			    WM8983_BCP_MASK, bcp << WM8983_BCP_SHIFT);
	return 0;
}

static int wm8983_hw_params(struct snd_pcm_substream *substream,
			    struct snd_pcm_hw_params *params,
			    struct snd_soc_dai *dai)
{
	int i;
	struct snd_soc_component *component = dai->component;
	struct wm8983_priv *wm8983 = snd_soc_component_get_drvdata(component);
	u16 blen, srate_idx;
	u32 tmp;
	int srate_best;
	int ret;

	ret = snd_soc_params_to_bclk(params);
	if (ret < 0) {
		dev_err(component->dev, "Failed to convert params to bclk: %d\n", ret);
		return ret;
	}

	wm8983->bclk = ret;

	switch (params_width(params)) {
	case 16:
		blen = 0x0;
		break;
	case 20:
		blen = 0x1;
		break;
	case 24:
		blen = 0x2;
		break;
	case 32:
		blen = 0x3;
		break;
	default:
		dev_err(dai->dev, "Unsupported word length %u\n",
			params_width(params));
		return -EINVAL;
	}

	snd_soc_component_update_bits(component, WM8983_AUDIO_INTERFACE,
			    WM8983_WL_MASK, blen << WM8983_WL_SHIFT);

	/*
	 * match to the nearest possible sample rate and rely
	 * on the array index to configure the SR register
	 */
	srate_idx = 0;
	srate_best = abs(srates[0] - params_rate(params));
	for (i = 1; i < ARRAY_SIZE(srates); ++i) {
		if (abs(srates[i] - params_rate(params)) >= srate_best)
			continue;
		srate_idx = i;
		srate_best = abs(srates[i] - params_rate(params));
	}

	dev_dbg(dai->dev, "Selected SRATE = %d\n", srates[srate_idx]);
	snd_soc_component_update_bits(component, WM8983_ADDITIONAL_CONTROL,
			    WM8983_SR_MASK, srate_idx << WM8983_SR_SHIFT);

	dev_dbg(dai->dev, "Target BCLK = %uHz\n", wm8983->bclk);
	dev_dbg(dai->dev, "SYSCLK = %uHz\n", wm8983->sysclk);

	for (i = 0; i < ARRAY_SIZE(fs_ratios); ++i) {
		if (wm8983->sysclk / params_rate(params)
		    == fs_ratios[i].ratio)
			break;
	}

	if (i == ARRAY_SIZE(fs_ratios)) {
		dev_err(dai->dev, "Unable to configure MCLK ratio %u/%u\n",
			wm8983->sysclk, params_rate(params));
		return -EINVAL;
	}

	dev_dbg(dai->dev, "MCLK ratio = %dfs\n", fs_ratios[i].ratio);
	snd_soc_component_update_bits(component, WM8983_CLOCK_GEN_CONTROL,
			    WM8983_MCLKDIV_MASK, i << WM8983_MCLKDIV_SHIFT);

	/* select the appropriate bclk divider */
	tmp = (wm8983->sysclk / fs_ratios[i].div) * 10;
	for (i = 0; i < ARRAY_SIZE(bclk_divs); ++i) {
		if (wm8983->bclk == tmp / bclk_divs[i])
			break;
	}

	if (i == ARRAY_SIZE(bclk_divs)) {
		dev_err(dai->dev, "No matching BCLK divider found\n");
		return -EINVAL;
	}

	dev_dbg(dai->dev, "BCLK div = %d\n", i);
	snd_soc_component_update_bits(component, WM8983_CLOCK_GEN_CONTROL,
			    WM8983_BCLKDIV_MASK, i << WM8983_BCLKDIV_SHIFT);

	return 0;
}

struct pll_div {
	u32 div2:1;
	u32 n:4;
	u32 k:24;
};

#define FIXED_PLL_SIZE ((1ULL << 24) * 10)
static int pll_factors(struct pll_div *pll_div, unsigned int target,
		       unsigned int source)
{
	u64 Kpart;
	unsigned long int K, Ndiv, Nmod;

	pll_div->div2 = 0;
	Ndiv = target / source;
	if (Ndiv < 6) {
		source >>= 1;
		pll_div->div2 = 1;
		Ndiv = target / source;
	}

	if (Ndiv < 6 || Ndiv > 12) {
		printk(KERN_ERR "%s: WM8983 N value is not within"
		       " the recommended range: %lu\n", __func__, Ndiv);
		return -EINVAL;
	}
	pll_div->n = Ndiv;

	Nmod = target % source;
	Kpart = FIXED_PLL_SIZE * (u64)Nmod;

	do_div(Kpart, source);

	K = Kpart & 0xffffffff;
	if ((K % 10) >= 5)
		K += 5;
	K /= 10;
	pll_div->k = K;
	return 0;
}

static int wm8983_set_pll(struct snd_soc_dai *dai, int pll_id,
			  int source, unsigned int freq_in,
			  unsigned int freq_out)
{
	int ret;
	struct snd_soc_component *component;
	struct pll_div pll_div;

	component = dai->component;
	if (!freq_in || !freq_out) {
		/* disable the PLL */
		snd_soc_component_update_bits(component, WM8983_POWER_MANAGEMENT_1,
				    WM8983_PLLEN_MASK, 0);
		return 0;
	} else {
		ret = pll_factors(&pll_div, freq_out * 4 * 2, freq_in);
		if (ret)
			return ret;

		/* disable the PLL before re-programming it */
		snd_soc_component_update_bits(component, WM8983_POWER_MANAGEMENT_1,
				    WM8983_PLLEN_MASK, 0);

		/* set PLLN and PRESCALE */
		snd_soc_component_write(component, WM8983_PLL_N,
			(pll_div.div2 << WM8983_PLL_PRESCALE_SHIFT)
			| pll_div.n);
		/* set PLLK */
		snd_soc_component_write(component, WM8983_PLL_K_3, pll_div.k & 0x1ff);
		snd_soc_component_write(component, WM8983_PLL_K_2, (pll_div.k >> 9) & 0x1ff);
		snd_soc_component_write(component, WM8983_PLL_K_1, (pll_div.k >> 18));
		/* enable the PLL */
		snd_soc_component_update_bits(component, WM8983_POWER_MANAGEMENT_1,
					WM8983_PLLEN_MASK, WM8983_PLLEN);
	}

	return 0;
}

static int wm8983_set_sysclk(struct snd_soc_dai *dai,
			     int clk_id, unsigned int freq, int dir)
{
	struct snd_soc_component *component = dai->component;
	struct wm8983_priv *wm8983 = snd_soc_component_get_drvdata(component);

	switch (clk_id) {
	case WM8983_CLKSRC_MCLK:
		snd_soc_component_update_bits(component, WM8983_CLOCK_GEN_CONTROL,
				    WM8983_CLKSEL_MASK, 0);
		break;
	case WM8983_CLKSRC_PLL:
		snd_soc_component_update_bits(component, WM8983_CLOCK_GEN_CONTROL,
				    WM8983_CLKSEL_MASK, WM8983_CLKSEL);
		break;
	default:
		dev_err(dai->dev, "Unknown clock source: %d\n", clk_id);
		return -EINVAL;
	}

	wm8983->sysclk = freq;
	return 0;
}

static int wm8983_set_bias_level(struct snd_soc_component *component,
				 enum snd_soc_bias_level level)
{
	struct wm8983_priv *wm8983 = snd_soc_component_get_drvdata(component);
	int ret;

	switch (level) {
	case SND_SOC_BIAS_ON:
	case SND_SOC_BIAS_PREPARE:
		/* VMID at 100k */
		snd_soc_component_update_bits(component, WM8983_POWER_MANAGEMENT_1,
				    WM8983_VMIDSEL_MASK,
				    1 << WM8983_VMIDSEL_SHIFT);
		break;
	case SND_SOC_BIAS_STANDBY:
		if (snd_soc_component_get_bias_level(component) == SND_SOC_BIAS_OFF) {
			ret = regcache_sync(wm8983->regmap);
			if (ret < 0) {
				dev_err(component->dev, "Failed to sync cache: %d\n", ret);
				return ret;
			}
			/* enable anti-pop features */
			snd_soc_component_update_bits(component, WM8983_OUT4_TO_ADC,
					    WM8983_POBCTRL_MASK | WM8983_DELEN_MASK,
					    WM8983_POBCTRL | WM8983_DELEN);
			/* enable thermal shutdown */
			snd_soc_component_update_bits(component, WM8983_OUTPUT_CTRL,
					    WM8983_TSDEN_MASK, WM8983_TSDEN);
			/* enable BIASEN */
			snd_soc_component_update_bits(component, WM8983_POWER_MANAGEMENT_1,
					    WM8983_BIASEN_MASK, WM8983_BIASEN);
			/* VMID at 100k */
			snd_soc_component_update_bits(component, WM8983_POWER_MANAGEMENT_1,
					    WM8983_VMIDSEL_MASK,
					    1 << WM8983_VMIDSEL_SHIFT);
			msleep(250);
			/* disable anti-pop features */
			snd_soc_component_update_bits(component, WM8983_OUT4_TO_ADC,
					    WM8983_POBCTRL_MASK |
					    WM8983_DELEN_MASK, 0);
		}

		/* VMID at 500k */
		snd_soc_component_update_bits(component, WM8983_POWER_MANAGEMENT_1,
				    WM8983_VMIDSEL_MASK,
				    2 << WM8983_VMIDSEL_SHIFT);
		break;
	case SND_SOC_BIAS_OFF:
		/* disable thermal shutdown */
		snd_soc_component_update_bits(component, WM8983_OUTPUT_CTRL,
				    WM8983_TSDEN_MASK, 0);
		/* disable VMIDSEL and BIASEN */
		snd_soc_component_update_bits(component, WM8983_POWER_MANAGEMENT_1,
				    WM8983_VMIDSEL_MASK | WM8983_BIASEN_MASK,
				    0);
		/* wait for VMID to discharge */
		msleep(100);
		snd_soc_component_write(component, WM8983_POWER_MANAGEMENT_1, 0);
		snd_soc_component_write(component, WM8983_POWER_MANAGEMENT_2, 0);
		snd_soc_component_write(component, WM8983_POWER_MANAGEMENT_3, 0);
		break;
	}

	return 0;
}

static int wm8983_probe(struct snd_soc_component *component)
{
	int ret;
	int i;

	ret = snd_soc_component_write(component, WM8983_SOFTWARE_RESET, 0);
	if (ret < 0) {
		dev_err(component->dev, "Failed to issue reset: %d\n", ret);
		return ret;
	}

	/* set the vol/gain update bits */
	for (i = 0; i < ARRAY_SIZE(vol_update_regs); ++i)
		snd_soc_component_update_bits(component, vol_update_regs[i],
				    0x100, 0x100);

	/* mute all outputs and set PGAs to minimum gain */
	for (i = WM8983_LOUT1_HP_VOLUME_CTRL;
	     i <= WM8983_OUT4_MONO_MIX_CTRL; ++i)
		snd_soc_component_update_bits(component, i, 0x40, 0x40);

	/* enable soft mute */
	snd_soc_component_update_bits(component, WM8983_DAC_CONTROL,
			    WM8983_SOFTMUTE_MASK,
			    WM8983_SOFTMUTE);

	/* enable BIASCUT */
	snd_soc_component_update_bits(component, WM8983_BIAS_CTRL,
			    WM8983_BIASCUT, WM8983_BIASCUT);
	return 0;
}

static const struct snd_soc_dai_ops wm8983_dai_ops = {
	.mute_stream = wm8983_dac_mute,
	.hw_params = wm8983_hw_params,
	.set_fmt = wm8983_set_fmt,
	.set_sysclk = wm8983_set_sysclk,
	.set_pll = wm8983_set_pll,
	.no_capture_mute = 1,
};

#define WM8983_FORMATS (SNDRV_PCM_FMTBIT_S16_LE | SNDRV_PCM_FMTBIT_S20_3LE | \
			SNDRV_PCM_FMTBIT_S24_LE | SNDRV_PCM_FMTBIT_S32_LE)

static struct snd_soc_dai_driver wm8983_dai = {
	.name = "wm8983-hifi",
	.playback = {
		.stream_name = "Playback",
		.channels_min = 2,
		.channels_max = 2,
		.rates = SNDRV_PCM_RATE_8000_48000,
		.formats = WM8983_FORMATS,
	},
	.capture = {
		.stream_name = "Capture",
		.channels_min = 2,
		.channels_max = 2,
		.rates = SNDRV_PCM_RATE_8000_48000,
		.formats = WM8983_FORMATS,
	},
	.ops = &wm8983_dai_ops,
	.symmetric_rates = 1
};

<<<<<<< HEAD
static const struct snd_soc_codec_driver soc_codec_dev_wm8983 = {
	.probe = wm8983_probe,
	.set_bias_level = wm8983_set_bias_level,
	.suspend_bias_off = true,
	.component_driver = {
		.controls		= wm8983_snd_controls,
		.num_controls		= ARRAY_SIZE(wm8983_snd_controls),
		.dapm_widgets		= wm8983_dapm_widgets,
		.num_dapm_widgets	= ARRAY_SIZE(wm8983_dapm_widgets),
		.dapm_routes		= wm8983_audio_map,
		.num_dapm_routes	= ARRAY_SIZE(wm8983_audio_map),
	},
=======
static const struct snd_soc_component_driver soc_component_dev_wm8983 = {
	.probe			= wm8983_probe,
	.set_bias_level		= wm8983_set_bias_level,
	.controls		= wm8983_snd_controls,
	.num_controls		= ARRAY_SIZE(wm8983_snd_controls),
	.dapm_widgets		= wm8983_dapm_widgets,
	.num_dapm_widgets	= ARRAY_SIZE(wm8983_dapm_widgets),
	.dapm_routes		= wm8983_audio_map,
	.num_dapm_routes	= ARRAY_SIZE(wm8983_audio_map),
	.suspend_bias_off	= 1,
	.idle_bias_on		= 1,
	.use_pmdown_time	= 1,
	.endianness		= 1,
	.non_legacy_dai_naming	= 1,
>>>>>>> 24b8d41d
};

static const struct regmap_config wm8983_regmap = {
	.reg_bits = 7,
	.val_bits = 9,

	.reg_defaults = wm8983_defaults,
	.num_reg_defaults = ARRAY_SIZE(wm8983_defaults),
	.cache_type = REGCACHE_RBTREE,
	.max_register = WM8983_MAX_REGISTER,

	.writeable_reg = wm8983_writeable,
};

#if defined(CONFIG_SPI_MASTER)
static int wm8983_spi_probe(struct spi_device *spi)
{
	struct wm8983_priv *wm8983;
	int ret;

	wm8983 = devm_kzalloc(&spi->dev, sizeof *wm8983, GFP_KERNEL);
	if (!wm8983)
		return -ENOMEM;

	wm8983->regmap = devm_regmap_init_spi(spi, &wm8983_regmap);
	if (IS_ERR(wm8983->regmap)) {
		ret = PTR_ERR(wm8983->regmap);
		dev_err(&spi->dev, "Failed to init regmap: %d\n", ret);
		return ret;
	}

	spi_set_drvdata(spi, wm8983);

	ret = devm_snd_soc_register_component(&spi->dev,
				&soc_component_dev_wm8983, &wm8983_dai, 1);
	return ret;
}

static struct spi_driver wm8983_spi_driver = {
	.driver = {
		.name = "wm8983",
	},
	.probe = wm8983_spi_probe,
};
#endif

#if IS_ENABLED(CONFIG_I2C)
static int wm8983_i2c_probe(struct i2c_client *i2c,
			    const struct i2c_device_id *id)
{
	struct wm8983_priv *wm8983;
	int ret;

	wm8983 = devm_kzalloc(&i2c->dev, sizeof *wm8983, GFP_KERNEL);
	if (!wm8983)
		return -ENOMEM;

	wm8983->regmap = devm_regmap_init_i2c(i2c, &wm8983_regmap);
	if (IS_ERR(wm8983->regmap)) {
		ret = PTR_ERR(wm8983->regmap);
		dev_err(&i2c->dev, "Failed to init regmap: %d\n", ret);
		return ret;
	}

	i2c_set_clientdata(i2c, wm8983);

	ret = devm_snd_soc_register_component(&i2c->dev,
				&soc_component_dev_wm8983, &wm8983_dai, 1);

	return ret;
}

static const struct i2c_device_id wm8983_i2c_id[] = {
	{ "wm8983", 0 },
	{ }
};
MODULE_DEVICE_TABLE(i2c, wm8983_i2c_id);

static struct i2c_driver wm8983_i2c_driver = {
	.driver = {
		.name = "wm8983",
	},
	.probe = wm8983_i2c_probe,
	.id_table = wm8983_i2c_id
};
#endif

static int __init wm8983_modinit(void)
{
	int ret = 0;

#if IS_ENABLED(CONFIG_I2C)
	ret = i2c_add_driver(&wm8983_i2c_driver);
	if (ret) {
		printk(KERN_ERR "Failed to register wm8983 I2C driver: %d\n",
		       ret);
	}
#endif
#if defined(CONFIG_SPI_MASTER)
	ret = spi_register_driver(&wm8983_spi_driver);
	if (ret != 0) {
		printk(KERN_ERR "Failed to register wm8983 SPI driver: %d\n",
		       ret);
	}
#endif
	return ret;
}
module_init(wm8983_modinit);

static void __exit wm8983_exit(void)
{
#if IS_ENABLED(CONFIG_I2C)
	i2c_del_driver(&wm8983_i2c_driver);
#endif
#if defined(CONFIG_SPI_MASTER)
	spi_unregister_driver(&wm8983_spi_driver);
#endif
}
module_exit(wm8983_exit);

MODULE_DESCRIPTION("ASoC WM8983 driver");
MODULE_AUTHOR("Dimitris Papastamos <dp@opensource.wolfsonmicro.com>");
MODULE_LICENSE("GPL");<|MERGE_RESOLUTION|>--- conflicted
+++ resolved
@@ -974,20 +974,6 @@
 	.symmetric_rates = 1
 };
 
-<<<<<<< HEAD
-static const struct snd_soc_codec_driver soc_codec_dev_wm8983 = {
-	.probe = wm8983_probe,
-	.set_bias_level = wm8983_set_bias_level,
-	.suspend_bias_off = true,
-	.component_driver = {
-		.controls		= wm8983_snd_controls,
-		.num_controls		= ARRAY_SIZE(wm8983_snd_controls),
-		.dapm_widgets		= wm8983_dapm_widgets,
-		.num_dapm_widgets	= ARRAY_SIZE(wm8983_dapm_widgets),
-		.dapm_routes		= wm8983_audio_map,
-		.num_dapm_routes	= ARRAY_SIZE(wm8983_audio_map),
-	},
-=======
 static const struct snd_soc_component_driver soc_component_dev_wm8983 = {
 	.probe			= wm8983_probe,
 	.set_bias_level		= wm8983_set_bias_level,
@@ -1002,7 +988,6 @@
 	.use_pmdown_time	= 1,
 	.endianness		= 1,
 	.non_legacy_dai_naming	= 1,
->>>>>>> 24b8d41d
 };
 
 static const struct regmap_config wm8983_regmap = {
