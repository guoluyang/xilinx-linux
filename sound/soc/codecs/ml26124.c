// SPDX-License-Identifier: GPL-2.0-only
/*
 * Copyright (C) 2011 LAPIS Semiconductor Co., Ltd.
 */

#include <linux/module.h>
#include <linux/moduleparam.h>
#include <linux/init.h>
#include <linux/delay.h>
#include <linux/pm.h>
#include <linux/i2c.h>
#include <linux/slab.h>
#include <linux/platform_device.h>
#include <linux/regmap.h>
#include <sound/core.h>
#include <sound/pcm.h>
#include <sound/pcm_params.h>
#include <sound/soc.h>
#include <sound/tlv.h>
#include "ml26124.h"

#define DVOL_CTL_DVMUTE_ON		BIT(4)	/* Digital volume MUTE On */
#define DVOL_CTL_DVMUTE_OFF		0	/* Digital volume MUTE Off */
#define ML26124_SAI_NO_DELAY	BIT(1)
#define ML26124_SAI_FRAME_SYNC	(BIT(5) | BIT(0)) /* For mono (Telecodec) */
#define ML26134_CACHESIZE 212
#define ML26124_VMID	BIT(1)
#define ML26124_RATES (SNDRV_PCM_RATE_16000 | SNDRV_PCM_RATE_32000 |\
		       SNDRV_PCM_RATE_48000)
#define ML26124_FORMATS (SNDRV_PCM_FMTBIT_U8 | SNDRV_PCM_FMTBIT_S16_LE |\
			 SNDRV_PCM_FMTBIT_S32_LE)
#define ML26124_NUM_REGISTER ML26134_CACHESIZE

struct ml26124_priv {
	u32 mclk;
	u32 rate;
	struct regmap *regmap;
	int clk_in;
	struct snd_pcm_substream *substream;
};

struct clk_coeff {
	u32 mclk;
	u32 rate;
	u8 pllnl;
	u8 pllnh;
	u8 pllml;
	u8 pllmh;
	u8 plldiv;
};

/* ML26124 configuration */
static const DECLARE_TLV_DB_SCALE(digital_tlv, -7150, 50, 0);

static const DECLARE_TLV_DB_SCALE(alclvl, -2250, 150, 0);
static const DECLARE_TLV_DB_SCALE(mingain, -1200, 600, 0);
static const DECLARE_TLV_DB_SCALE(maxgain, -675, 600, 0);
static const DECLARE_TLV_DB_SCALE(boost_vol, -1200, 75, 0);

static const char * const ml26124_companding[] = {"16bit PCM", "u-law",
						  "A-law"};

static SOC_ENUM_SINGLE_DECL(ml26124_adc_companding_enum,
			    ML26124_SAI_TRANS_CTL, 6, ml26124_companding);

static SOC_ENUM_SINGLE_DECL(ml26124_dac_companding_enum,
			    ML26124_SAI_RCV_CTL, 6, ml26124_companding);

static const struct snd_kcontrol_new ml26124_snd_controls[] = {
	SOC_SINGLE_TLV("Capture Digital Volume", ML26124_RECORD_DIG_VOL, 0,
			0xff, 1, digital_tlv),
	SOC_SINGLE_TLV("Playback Digital Volume", ML26124_PLBAK_DIG_VOL, 0,
			0xff, 1, digital_tlv),
	SOC_SINGLE_TLV("Digital Boost Volume", ML26124_DIGI_BOOST_VOL, 0,
			0x3f, 0, boost_vol),
	SOC_SINGLE_TLV("EQ Band0 Volume", ML26124_EQ_GAIN_BRAND0, 0,
			0xff, 1, digital_tlv),
	SOC_SINGLE_TLV("EQ Band1 Volume", ML26124_EQ_GAIN_BRAND1, 0,
			0xff, 1, digital_tlv),
	SOC_SINGLE_TLV("EQ Band2 Volume", ML26124_EQ_GAIN_BRAND2, 0,
			0xff, 1, digital_tlv),
	SOC_SINGLE_TLV("EQ Band3 Volume", ML26124_EQ_GAIN_BRAND3, 0,
			0xff, 1, digital_tlv),
	SOC_SINGLE_TLV("EQ Band4 Volume", ML26124_EQ_GAIN_BRAND4, 0,
			0xff, 1, digital_tlv),
	SOC_SINGLE_TLV("ALC Target Level", ML26124_ALC_TARGET_LEV, 0,
			0xf, 1, alclvl),
	SOC_SINGLE_TLV("ALC Min Input Volume", ML26124_ALC_MAXMIN_GAIN, 0,
			7, 0, mingain),
	SOC_SINGLE_TLV("ALC Max Input Volume", ML26124_ALC_MAXMIN_GAIN, 4,
			7, 1, maxgain),
	SOC_SINGLE_TLV("Playback Limiter Min Input Volume",
			ML26124_PL_MAXMIN_GAIN, 0, 7, 0, mingain),
	SOC_SINGLE_TLV("Playback Limiter Max Input Volume",
			ML26124_PL_MAXMIN_GAIN, 4, 7, 1, maxgain),
	SOC_SINGLE_TLV("Playback Boost Volume", ML26124_PLYBAK_BOST_VOL, 0,
			0x3f, 0, boost_vol),
	SOC_SINGLE("DC High Pass Filter Switch", ML26124_FILTER_EN, 0, 1, 0),
	SOC_SINGLE("Noise High Pass Filter Switch", ML26124_FILTER_EN, 1, 1, 0),
	SOC_SINGLE("ZC Switch", ML26124_PW_ZCCMP_PW_MNG, 1,
		    1, 0),
	SOC_SINGLE("EQ Band0 Switch", ML26124_FILTER_EN, 2, 1, 0),
	SOC_SINGLE("EQ Band1 Switch", ML26124_FILTER_EN, 3, 1, 0),
	SOC_SINGLE("EQ Band2 Switch", ML26124_FILTER_EN, 4, 1, 0),
	SOC_SINGLE("EQ Band3 Switch", ML26124_FILTER_EN, 5, 1, 0),
	SOC_SINGLE("EQ Band4 Switch", ML26124_FILTER_EN, 6, 1, 0),
	SOC_SINGLE("Play Limiter", ML26124_DVOL_CTL, 0, 1, 0),
	SOC_SINGLE("Capture Limiter", ML26124_DVOL_CTL, 1, 1, 0),
	SOC_SINGLE("Digital Volume Fade Switch", ML26124_DVOL_CTL, 3, 1, 0),
	SOC_SINGLE("Digital Switch", ML26124_DVOL_CTL, 4, 1, 0),
	SOC_ENUM("DAC Companding", ml26124_dac_companding_enum),
	SOC_ENUM("ADC Companding", ml26124_adc_companding_enum),
};

static const struct snd_kcontrol_new ml26124_output_mixer_controls[] = {
	SOC_DAPM_SINGLE("DAC Switch", ML26124_SPK_AMP_OUT, 1, 1, 0),
	SOC_DAPM_SINGLE("Line in loopback Switch", ML26124_SPK_AMP_OUT, 3, 1,
			 0),
	SOC_DAPM_SINGLE("PGA Switch", ML26124_SPK_AMP_OUT, 5, 1, 0),
};

/* Input mux */
static const char * const ml26124_input_select[] = {"Analog MIC SingleEnded in",
				"Digital MIC in", "Analog MIC Differential in"};

static SOC_ENUM_SINGLE_DECL(ml26124_insel_enum,
			    ML26124_MIC_IF_CTL, 0, ml26124_input_select);

static const struct snd_kcontrol_new ml26124_input_mux_controls =
	SOC_DAPM_ENUM("Input Select", ml26124_insel_enum);

static const struct snd_kcontrol_new ml26124_line_control =
	SOC_DAPM_SINGLE("Switch", ML26124_PW_LOUT_PW_MNG, 1, 1, 0);

static const struct snd_soc_dapm_widget ml26124_dapm_widgets[] = {
	SND_SOC_DAPM_SUPPLY("MCLKEN", ML26124_CLK_EN, 0, 0, NULL, 0),
	SND_SOC_DAPM_SUPPLY("PLLEN", ML26124_CLK_EN, 1, 0, NULL, 0),
	SND_SOC_DAPM_SUPPLY("PLLOE", ML26124_CLK_EN, 2, 0, NULL, 0),
	SND_SOC_DAPM_SUPPLY("MICBIAS", ML26124_PW_REF_PW_MNG, 2, 0, NULL, 0),
	SND_SOC_DAPM_MIXER("Output Mixer", SND_SOC_NOPM, 0, 0,
			   &ml26124_output_mixer_controls[0],
			   ARRAY_SIZE(ml26124_output_mixer_controls)),
	SND_SOC_DAPM_DAC("DAC", "Playback", ML26124_PW_DAC_PW_MNG, 1, 0),
	SND_SOC_DAPM_ADC("ADC", "Capture", ML26124_PW_IN_PW_MNG, 1, 0),
	SND_SOC_DAPM_PGA("PGA", ML26124_PW_IN_PW_MNG, 3, 0, NULL, 0),
	SND_SOC_DAPM_MUX("Input Mux", SND_SOC_NOPM, 0, 0,
			  &ml26124_input_mux_controls),
	SND_SOC_DAPM_SWITCH("Line Out Enable", SND_SOC_NOPM, 0, 0,
			     &ml26124_line_control),
	SND_SOC_DAPM_INPUT("MDIN"),
	SND_SOC_DAPM_INPUT("MIN"),
	SND_SOC_DAPM_INPUT("LIN"),
	SND_SOC_DAPM_OUTPUT("SPOUT"),
	SND_SOC_DAPM_OUTPUT("LOUT"),
};

static const struct snd_soc_dapm_route ml26124_intercon[] = {
	/* Supply */
	{"DAC", NULL, "MCLKEN"},
	{"ADC", NULL, "MCLKEN"},
	{"DAC", NULL, "PLLEN"},
	{"ADC", NULL, "PLLEN"},
	{"DAC", NULL, "PLLOE"},
	{"ADC", NULL, "PLLOE"},

	/* output mixer */
	{"Output Mixer", "DAC Switch", "DAC"},
	{"Output Mixer", "Line in loopback Switch", "LIN"},

	/* outputs */
	{"LOUT", NULL, "Output Mixer"},
	{"SPOUT", NULL, "Output Mixer"},
	{"Line Out Enable", NULL, "LOUT"},

	/* input */
	{"ADC", NULL, "Input Mux"},
	{"Input Mux", "Analog MIC SingleEnded in", "PGA"},
	{"Input Mux", "Analog MIC Differential in", "PGA"},
	{"PGA", NULL, "MIN"},
};

/* PLLOutputFreq(Hz) = InputMclkFreq(Hz) * PLLM / (PLLN * PLLDIV) */
static const struct clk_coeff coeff_div[] = {
	{12288000, 16000, 0xc, 0x0, 0x20, 0x0, 0x4},
	{12288000, 32000, 0xc, 0x0, 0x20, 0x0, 0x4},
	{12288000, 48000, 0xc, 0x0, 0x30, 0x0, 0x4},
};

static const struct reg_default ml26124_reg[] = {
	/* CLOCK control Register */
	{0x00, 0x00 },	/* Sampling Rate */
	{0x02, 0x00},	/* PLL NL */
	{0x04, 0x00},	/* PLLNH */
	{0x06, 0x00},	/* PLLML */
	{0x08, 0x00},	/* MLLMH */
	{0x0a, 0x00},	/* PLLDIV */
	{0x0c, 0x00},	/* Clock Enable */
	{0x0e, 0x00},	/* CLK Input/Output Control */

	/* System Control Register */
	{0x10, 0x00},	/* Software RESET */
	{0x12, 0x00},	/* Record/Playback Run */
	{0x14, 0x00},	/* Mic Input/Output control */

	/* Power Management Register */
	{0x20, 0x00},	/* Reference Power Management */
	{0x22, 0x00},	/* Input Power Management */
	{0x24, 0x00},	/* DAC Power Management */
	{0x26, 0x00},	/* SP-AMP Power Management */
	{0x28, 0x00},	/* LINEOUT Power Management */
	{0x2a, 0x00},	/* VIDEO Power Management */
	{0x2e, 0x00},	/* AC-CMP Power Management */

	/* Analog reference Control Register */
	{0x30, 0x04},	/* MICBIAS Voltage Control */

	/* Input/Output Amplifier Control Register */
	{0x32, 0x10},	/* MIC Input Volume */
	{0x38, 0x00},	/* Mic Boost Volume */
	{0x3a, 0x33},	/* Speaker AMP Volume */
	{0x48, 0x00},	/* AMP Volume Control Function Enable */
	{0x4a, 0x00},	/* Amplifier Volume Fader Control */

	/* Analog Path Control Register */
	{0x54, 0x00},	/* Speaker AMP Output Control */
	{0x5a, 0x00},	/* Mic IF Control */
	{0xe8, 0x01},	/* Mic Select Control */

	/* Audio Interface Control Register */
	{0x60, 0x00},	/* SAI-Trans Control */
	{0x62, 0x00},	/* SAI-Receive Control */
	{0x64, 0x00},	/* SAI Mode select */

	/* DSP Control Register */
	{0x66, 0x01},	/* Filter Func Enable */
	{0x68, 0x00},	/* Volume Control Func Enable */
	{0x6A, 0x00},	/* Mixer & Volume Control*/
	{0x6C, 0xff},	/* Record Digital Volume */
	{0x70, 0xff},	/* Playback Digital Volume */
	{0x72, 0x10},	/* Digital Boost Volume */
	{0x74, 0xe7},	/* EQ gain Band0 */
	{0x76, 0xe7},	/* EQ gain Band1 */
	{0x78, 0xe7},	/* EQ gain Band2 */
	{0x7A, 0xe7},	/* EQ gain Band3 */
	{0x7C, 0xe7},	/* EQ gain Band4 */
	{0x7E, 0x00},	/* HPF2 CutOff*/
	{0x80, 0x00},	/* EQ Band0 Coef0L */
	{0x82, 0x00},	/* EQ Band0 Coef0H */
	{0x84, 0x00},	/* EQ Band0 Coef0L */
	{0x86, 0x00},	/* EQ Band0 Coef0H */
	{0x88, 0x00},	/* EQ Band1 Coef0L */
	{0x8A, 0x00},	/* EQ Band1 Coef0H */
	{0x8C, 0x00},	/* EQ Band1 Coef0L */
	{0x8E, 0x00},	/* EQ Band1 Coef0H */
	{0x90, 0x00},	/* EQ Band2 Coef0L */
	{0x92, 0x00},	/* EQ Band2 Coef0H */
	{0x94, 0x00},	/* EQ Band2 Coef0L */
	{0x96, 0x00},	/* EQ Band2 Coef0H */
	{0x98, 0x00},	/* EQ Band3 Coef0L */
	{0x9A, 0x00},	/* EQ Band3 Coef0H */
	{0x9C, 0x00},	/* EQ Band3 Coef0L */
	{0x9E, 0x00},	/* EQ Band3 Coef0H */
	{0xA0, 0x00},	/* EQ Band4 Coef0L */
	{0xA2, 0x00},	/* EQ Band4 Coef0H */
	{0xA4, 0x00},	/* EQ Band4 Coef0L */
	{0xA6, 0x00},	/* EQ Band4 Coef0H */

	/* ALC Control Register */
	{0xb0, 0x00},	/* ALC Mode */
	{0xb2, 0x02},	/* ALC Attack Time */
	{0xb4, 0x03},	/* ALC Decay Time */
	{0xb6, 0x00},	/* ALC Hold Time */
	{0xb8, 0x0b},	/* ALC Target Level */
	{0xba, 0x70},	/* ALC Max/Min Gain */
	{0xbc, 0x00},	/* Noise Gate Threshold */
	{0xbe, 0x00},	/* ALC ZeroCross TimeOut */

	/* Playback Limiter Control Register */
	{0xc0, 0x04},	/* PL Attack Time */
	{0xc2, 0x05},	/* PL Decay Time */
	{0xc4, 0x0d},	/* PL Target Level */
	{0xc6, 0x70},	/* PL Max/Min Gain */
	{0xc8, 0x10},	/* Playback Boost Volume */
	{0xca, 0x00},	/* PL ZeroCross TimeOut */

	/* Video Amplifier Control Register */
	{0xd0, 0x01},	/* VIDEO AMP Gain Control */
	{0xd2, 0x01},	/* VIDEO AMP Setup 1 */
	{0xd4, 0x01},	/* VIDEO AMP Control2 */
};

/* Get sampling rate value of sampling rate setting register (0x0) */
static inline int get_srate(int rate)
{
	int srate;

	switch (rate) {
	case 16000:
		srate = 3;
		break;
	case 32000:
		srate = 6;
		break;
	case 48000:
		srate = 8;
		break;
	default:
		return -EINVAL;
	}
	return srate;
}

static inline int get_coeff(int mclk, int rate)
{
	int i;

	for (i = 0; i < ARRAY_SIZE(coeff_div); i++) {
		if (coeff_div[i].rate == rate && coeff_div[i].mclk == mclk)
			return i;
	}
	return -EINVAL;
}

static int ml26124_hw_params(struct snd_pcm_substream *substream,
			    struct snd_pcm_hw_params *hw_params,
			    struct snd_soc_dai *dai)
{
	struct snd_soc_component *component = dai->component;
	struct ml26124_priv *priv = snd_soc_component_get_drvdata(component);
	int i = get_coeff(priv->mclk, params_rate(hw_params));
	int srate;

	if (i < 0)
		return i;
	priv->substream = substream;
	priv->rate = params_rate(hw_params);

	if (priv->clk_in) {
		switch (priv->mclk / params_rate(hw_params)) {
		case 256:
			snd_soc_component_update_bits(component, ML26124_CLK_CTL,
					    BIT(0) | BIT(1), 1);
			break;
		case 512:
			snd_soc_component_update_bits(component, ML26124_CLK_CTL,
					    BIT(0) | BIT(1), 2);
			break;
		case 1024:
			snd_soc_component_update_bits(component, ML26124_CLK_CTL,
					    BIT(0) | BIT(1), 3);
			break;
		default:
			dev_err(component->dev, "Unsupported MCLKI\n");
			break;
		}
	} else {
		snd_soc_component_update_bits(component, ML26124_CLK_CTL,
				    BIT(0) | BIT(1), 0);
	}

	srate = get_srate(params_rate(hw_params));
	if (srate < 0)
		return srate;

	snd_soc_component_update_bits(component, ML26124_SMPLING_RATE, 0xf, srate);
	snd_soc_component_update_bits(component, ML26124_PLLNL, 0xff, coeff_div[i].pllnl);
	snd_soc_component_update_bits(component, ML26124_PLLNH, 0x1, coeff_div[i].pllnh);
	snd_soc_component_update_bits(component, ML26124_PLLML, 0xff, coeff_div[i].pllml);
	snd_soc_component_update_bits(component, ML26124_PLLMH, 0x3f, coeff_div[i].pllmh);
	snd_soc_component_update_bits(component, ML26124_PLLDIV, 0x1f, coeff_div[i].plldiv);

	return 0;
}

static int ml26124_mute(struct snd_soc_dai *dai, int mute, int direction)
{
	struct snd_soc_component *component = dai->component;
	struct ml26124_priv *priv = snd_soc_component_get_drvdata(component);

	switch (priv->substream->stream) {
	case SNDRV_PCM_STREAM_CAPTURE:
		snd_soc_component_update_bits(component, ML26124_REC_PLYBAK_RUN, BIT(0), 1);
		break;
	case SNDRV_PCM_STREAM_PLAYBACK:
		snd_soc_component_update_bits(component, ML26124_REC_PLYBAK_RUN, BIT(1), 2);
		break;
	}

	if (mute)
		snd_soc_component_update_bits(component, ML26124_DVOL_CTL, BIT(4),
				    DVOL_CTL_DVMUTE_ON);
	else
		snd_soc_component_update_bits(component, ML26124_DVOL_CTL, BIT(4),
				    DVOL_CTL_DVMUTE_OFF);

	return 0;
}

static int ml26124_set_dai_fmt(struct snd_soc_dai *codec_dai,
		unsigned int fmt)
{
	unsigned char mode;
	struct snd_soc_component *component = codec_dai->component;

	/* set master/slave audio interface */
	switch (fmt & SND_SOC_DAIFMT_MASTER_MASK) {
	case SND_SOC_DAIFMT_CBM_CFM:
		mode = 1;
		break;
	case SND_SOC_DAIFMT_CBS_CFS:
		mode = 0;
		break;
	default:
		return -EINVAL;
	}
	snd_soc_component_update_bits(component, ML26124_SAI_MODE_SEL, BIT(0), mode);

	/* interface format */
	switch (fmt & SND_SOC_DAIFMT_FORMAT_MASK) {
	case SND_SOC_DAIFMT_I2S:
		break;
	default:
		return -EINVAL;
	}

	/* clock inversion */
	switch (fmt & SND_SOC_DAIFMT_INV_MASK) {
	case SND_SOC_DAIFMT_NB_NF:
		break;
	default:
		return -EINVAL;
	}

	return 0;
}

static int ml26124_set_dai_sysclk(struct snd_soc_dai *codec_dai,
		int clk_id, unsigned int freq, int dir)
{
	struct snd_soc_component *component = codec_dai->component;
	struct ml26124_priv *priv = snd_soc_component_get_drvdata(component);

	switch (clk_id) {
	case ML26124_USE_PLLOUT:
		priv->clk_in = ML26124_USE_PLLOUT;
		break;
	case ML26124_USE_MCLKI:
		priv->clk_in = ML26124_USE_MCLKI;
		break;
	default:
		return -EINVAL;
	}

	priv->mclk = freq;

	return 0;
}

static int ml26124_set_bias_level(struct snd_soc_component *component,
		enum snd_soc_bias_level level)
{
	struct ml26124_priv *priv = snd_soc_component_get_drvdata(component);

	switch (level) {
	case SND_SOC_BIAS_ON:
		snd_soc_component_update_bits(component, ML26124_PW_SPAMP_PW_MNG,
				    ML26124_R26_MASK, ML26124_BLT_PREAMP_ON);
		msleep(100);
		snd_soc_component_update_bits(component, ML26124_PW_SPAMP_PW_MNG,
				    ML26124_R26_MASK,
				    ML26124_MICBEN_ON | ML26124_BLT_ALL_ON);
		break;
	case SND_SOC_BIAS_PREPARE:
		break;
	case SND_SOC_BIAS_STANDBY:
		/* VMID ON */
		if (snd_soc_component_get_bias_level(component) == SND_SOC_BIAS_OFF) {
			snd_soc_component_update_bits(component, ML26124_PW_REF_PW_MNG,
					    ML26124_VMID, ML26124_VMID);
			msleep(500);
			regcache_sync(priv->regmap);
		}
		break;
	case SND_SOC_BIAS_OFF:
		/* VMID OFF */
		snd_soc_component_update_bits(component, ML26124_PW_REF_PW_MNG,
				    ML26124_VMID, 0);
		break;
	}
	return 0;
}

static const struct snd_soc_dai_ops ml26124_dai_ops = {
	.hw_params	= ml26124_hw_params,
	.mute_stream	= ml26124_mute,
	.set_fmt	= ml26124_set_dai_fmt,
	.set_sysclk	= ml26124_set_dai_sysclk,
	.no_capture_mute = 1,
};

static struct snd_soc_dai_driver ml26124_dai = {
	.name = "ml26124-hifi",
	.playback = {
		.stream_name = "Playback",
		.channels_min = 1,
		.channels_max = 2,
		.rates = ML26124_RATES,
		.formats = ML26124_FORMATS,},
	.capture = {
		.stream_name = "Capture",
		.channels_min = 1,
		.channels_max = 2,
		.rates = ML26124_RATES,
		.formats = ML26124_FORMATS,},
	.ops = &ml26124_dai_ops,
	.symmetric_rates = 1,
};

static int ml26124_probe(struct snd_soc_component *component)
{
	/* Software Reset */
	snd_soc_component_update_bits(component, ML26124_SW_RST, 0x01, 1);
	snd_soc_component_update_bits(component, ML26124_SW_RST, 0x01, 0);

	return 0;
}

<<<<<<< HEAD
static struct snd_soc_codec_driver soc_codec_dev_ml26124 = {
	.probe =	ml26124_probe,
	.set_bias_level = ml26124_set_bias_level,
	.suspend_bias_off = true,
	.component_driver = {
		.controls		= ml26124_snd_controls,
		.num_controls		= ARRAY_SIZE(ml26124_snd_controls),
		.dapm_widgets		= ml26124_dapm_widgets,
		.num_dapm_widgets	= ARRAY_SIZE(ml26124_dapm_widgets),
		.dapm_routes		= ml26124_intercon,
		.num_dapm_routes	= ARRAY_SIZE(ml26124_intercon),
	},
=======
static const struct snd_soc_component_driver soc_component_dev_ml26124 = {
	.probe			= ml26124_probe,
	.set_bias_level		= ml26124_set_bias_level,
	.controls		= ml26124_snd_controls,
	.num_controls		= ARRAY_SIZE(ml26124_snd_controls),
	.dapm_widgets		= ml26124_dapm_widgets,
	.num_dapm_widgets	= ARRAY_SIZE(ml26124_dapm_widgets),
	.dapm_routes		= ml26124_intercon,
	.num_dapm_routes	= ARRAY_SIZE(ml26124_intercon),
	.suspend_bias_off	= 1,
	.idle_bias_on		= 1,
	.use_pmdown_time	= 1,
	.endianness		= 1,
	.non_legacy_dai_naming	= 1,
>>>>>>> 24b8d41d
};

static const struct regmap_config ml26124_i2c_regmap = {
	.val_bits = 8,
	.reg_bits = 8,
	.max_register = ML26124_NUM_REGISTER,
	.reg_defaults = ml26124_reg,
	.num_reg_defaults = ARRAY_SIZE(ml26124_reg),
	.cache_type = REGCACHE_RBTREE,
	.write_flag_mask = 0x01,
};

static int ml26124_i2c_probe(struct i2c_client *i2c,
			     const struct i2c_device_id *id)
{
	struct ml26124_priv *priv;
	int ret;

	priv = devm_kzalloc(&i2c->dev, sizeof(*priv), GFP_KERNEL);
	if (!priv)
		return -ENOMEM;

	i2c_set_clientdata(i2c, priv);

	priv->regmap = devm_regmap_init_i2c(i2c, &ml26124_i2c_regmap);
	if (IS_ERR(priv->regmap)) {
		ret = PTR_ERR(priv->regmap);
		dev_err(&i2c->dev, "regmap_init_i2c() failed: %d\n", ret);
		return ret;
	}

	return devm_snd_soc_register_component(&i2c->dev,
			&soc_component_dev_ml26124, &ml26124_dai, 1);
}

static const struct i2c_device_id ml26124_i2c_id[] = {
	{ "ml26124", 0 },
	{ }
};
MODULE_DEVICE_TABLE(i2c, ml26124_i2c_id);

static struct i2c_driver ml26124_i2c_driver = {
	.driver = {
		.name = "ml26124",
	},
	.probe = ml26124_i2c_probe,
	.id_table = ml26124_i2c_id,
};

module_i2c_driver(ml26124_i2c_driver);

MODULE_AUTHOR("Tomoya MORINAGA <tomoya.rohm@gmail.com>");
MODULE_DESCRIPTION("LAPIS Semiconductor ML26124 ALSA SoC codec driver");
MODULE_LICENSE("GPL");<|MERGE_RESOLUTION|>--- conflicted
+++ resolved
@@ -525,20 +525,6 @@
 	return 0;
 }
 
-<<<<<<< HEAD
-static struct snd_soc_codec_driver soc_codec_dev_ml26124 = {
-	.probe =	ml26124_probe,
-	.set_bias_level = ml26124_set_bias_level,
-	.suspend_bias_off = true,
-	.component_driver = {
-		.controls		= ml26124_snd_controls,
-		.num_controls		= ARRAY_SIZE(ml26124_snd_controls),
-		.dapm_widgets		= ml26124_dapm_widgets,
-		.num_dapm_widgets	= ARRAY_SIZE(ml26124_dapm_widgets),
-		.dapm_routes		= ml26124_intercon,
-		.num_dapm_routes	= ARRAY_SIZE(ml26124_intercon),
-	},
-=======
 static const struct snd_soc_component_driver soc_component_dev_ml26124 = {
 	.probe			= ml26124_probe,
 	.set_bias_level		= ml26124_set_bias_level,
@@ -553,7 +539,6 @@
 	.use_pmdown_time	= 1,
 	.endianness		= 1,
 	.non_legacy_dai_naming	= 1,
->>>>>>> 24b8d41d
 };
 
 static const struct regmap_config ml26124_i2c_regmap = {
