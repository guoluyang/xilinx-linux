--- conflicted
+++ resolved
@@ -706,21 +706,6 @@
 	return ret;
 }
 
-<<<<<<< HEAD
-static const struct snd_soc_codec_driver soc_codec_dev_wm8750 = {
-	.probe =	wm8750_probe,
-	.set_bias_level = wm8750_set_bias_level,
-	.suspend_bias_off = true,
-
-	.component_driver = {
-		.controls		= wm8750_snd_controls,
-		.num_controls		= ARRAY_SIZE(wm8750_snd_controls),
-		.dapm_widgets		= wm8750_dapm_widgets,
-		.num_dapm_widgets	= ARRAY_SIZE(wm8750_dapm_widgets),
-		.dapm_routes		= wm8750_dapm_routes,
-		.num_dapm_routes	= ARRAY_SIZE(wm8750_dapm_routes),
-	},
-=======
 static const struct snd_soc_component_driver soc_component_dev_wm8750 = {
 	.probe			= wm8750_probe,
 	.set_bias_level		= wm8750_set_bias_level,
@@ -735,7 +720,6 @@
 	.use_pmdown_time	= 1,
 	.endianness		= 1,
 	.non_legacy_dai_naming	= 1,
->>>>>>> 24b8d41d
 };
 
 static const struct of_device_id wm8750_of_match[] = {
