/* SPDX-License-Identifier: GPL-2.0+ */
/*
<<<<<<< HEAD
 *  This program is free software; you can redistribute  it and/or modify it
 *  under  the terms of  the GNU General  Public License as published by the
 *  Free Software Foundation;  either version 2 of the  License, or (at your
 *  option) any later version.
 *
 *  ALSA PCM interface for the Samsung SoC
=======
 * ALSA PCM interface for the Samsung SoC
>>>>>>> 24b8d41d
 */

#ifndef _SAMSUNG_DMA_H
#define _SAMSUNG_DMA_H

#include <sound/dmaengine_pcm.h>

/*
 * @tx, @rx arguments can be NULL if the DMA channel names are "tx", "rx",
 * otherwise actual DMA channel names must be passed to this function.
 */
int samsung_asoc_dma_platform_register(struct device *dev, dma_filter_fn filter,
<<<<<<< HEAD
				       const char *tx, const char *rx);
=======
				       const char *tx, const char *rx,
				       struct device *dma_dev);
>>>>>>> 24b8d41d
#endif /* _SAMSUNG_DMA_H */<|MERGE_RESOLUTION|>--- conflicted
+++ resolved
@@ -1,15 +1,6 @@
 /* SPDX-License-Identifier: GPL-2.0+ */
 /*
-<<<<<<< HEAD
- *  This program is free software; you can redistribute  it and/or modify it
- *  under  the terms of  the GNU General  Public License as published by the
- *  Free Software Foundation;  either version 2 of the  License, or (at your
- *  option) any later version.
- *
- *  ALSA PCM interface for the Samsung SoC
-=======
  * ALSA PCM interface for the Samsung SoC
->>>>>>> 24b8d41d
  */
 
 #ifndef _SAMSUNG_DMA_H
@@ -22,10 +13,6 @@
  * otherwise actual DMA channel names must be passed to this function.
  */
 int samsung_asoc_dma_platform_register(struct device *dev, dma_filter_fn filter,
-<<<<<<< HEAD
-				       const char *tx, const char *rx);
-=======
 				       const char *tx, const char *rx,
 				       struct device *dma_dev);
->>>>>>> 24b8d41d
 #endif /* _SAMSUNG_DMA_H */