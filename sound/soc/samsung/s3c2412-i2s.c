// SPDX-License-Identifier: GPL-2.0+
//
// ALSA Soc Audio Layer - S3C2412 I2S driver
//
// Copyright (c) 2006 Wolfson Microelectronics PLC.
//	Graeme Gregory graeme.gregory@wolfsonmicro.com
//	linux@wolfsonmicro.com
//
// Copyright (c) 2007, 2004-2005 Simtec Electronics
//	http://armlinux.simtec.co.uk/
//	Ben Dooks <ben@simtec.co.uk>

#include <linux/delay.h>
#include <linux/gpio.h>
#include <linux/clk.h>
#include <linux/io.h>
#include <linux/module.h>

#include <sound/soc.h>
#include <sound/pcm_params.h>

#include "dma.h"
#include "regs-i2s-v2.h"
#include "s3c2412-i2s.h"

#include <linux/platform_data/asoc-s3c.h>

static struct snd_dmaengine_dai_dma_data s3c2412_i2s_pcm_stereo_out = {
	.chan_name	= "tx",
	.addr_width	= 4,
};

static struct snd_dmaengine_dai_dma_data s3c2412_i2s_pcm_stereo_in = {
	.chan_name	= "rx",
	.addr_width	= 4,
};

static struct s3c_i2sv2_info s3c2412_i2s;

static int s3c2412_i2s_probe(struct snd_soc_dai *dai)
{
	int ret;

	pr_debug("Entered %s\n", __func__);

	snd_soc_dai_init_dma_data(dai, &s3c2412_i2s_pcm_stereo_out,
					&s3c2412_i2s_pcm_stereo_in);

	ret = s3c_i2sv2_probe(dai, &s3c2412_i2s);
	if (ret)
		return ret;

	s3c2412_i2s.dma_capture = &s3c2412_i2s_pcm_stereo_in;
	s3c2412_i2s.dma_playback = &s3c2412_i2s_pcm_stereo_out;

	s3c2412_i2s.iis_cclk = devm_clk_get(dai->dev, "i2sclk");
	if (IS_ERR(s3c2412_i2s.iis_cclk)) {
		pr_err("failed to get i2sclk clock\n");
		ret = PTR_ERR(s3c2412_i2s.iis_cclk);
		goto err;
	}

	/* Set MPLL as the source for IIS CLK */

	clk_set_parent(s3c2412_i2s.iis_cclk, clk_get(NULL, "mpll"));
	ret = clk_prepare_enable(s3c2412_i2s.iis_cclk);
	if (ret)
		goto err;

	return 0;

err:
	s3c_i2sv2_cleanup(dai, &s3c2412_i2s);

	return ret;
}

static int s3c2412_i2s_remove(struct snd_soc_dai *dai)
{
	clk_disable_unprepare(s3c2412_i2s.iis_cclk);
	s3c_i2sv2_cleanup(dai, &s3c2412_i2s);

	return 0;
}

static int s3c2412_i2s_hw_params(struct snd_pcm_substream *substream,
				 struct snd_pcm_hw_params *params,
				 struct snd_soc_dai *cpu_dai)
{
	struct s3c_i2sv2_info *i2s = snd_soc_dai_get_drvdata(cpu_dai);
	u32 iismod;

	pr_debug("Entered %s\n", __func__);

	iismod = readl(i2s->regs + S3C2412_IISMOD);
	pr_debug("%s: r: IISMOD: %x\n", __func__, iismod);

	switch (params_width(params)) {
	case 8:
		iismod |= S3C2412_IISMOD_8BIT;
		break;
	case 16:
		iismod &= ~S3C2412_IISMOD_8BIT;
		break;
	}

	writel(iismod, i2s->regs + S3C2412_IISMOD);
	pr_debug("%s: w: IISMOD: %x\n", __func__, iismod);

	return 0;
}

#ifdef CONFIG_PM
static int s3c2412_i2s_suspend(struct snd_soc_component *component)
{
	struct s3c_i2sv2_info *i2s = snd_soc_component_get_drvdata(component);
	u32 iismod;

	if (component->active) {
		i2s->suspend_iismod = readl(i2s->regs + S3C2412_IISMOD);
		i2s->suspend_iiscon = readl(i2s->regs + S3C2412_IISCON);
		i2s->suspend_iispsr = readl(i2s->regs + S3C2412_IISPSR);

		/* some basic suspend checks */

		iismod = readl(i2s->regs + S3C2412_IISMOD);

		if (iismod & S3C2412_IISCON_RXDMA_ACTIVE)
			pr_warn("%s: RXDMA active?\n", __func__);

		if (iismod & S3C2412_IISCON_TXDMA_ACTIVE)
			pr_warn("%s: TXDMA active?\n", __func__);

		if (iismod & S3C2412_IISCON_IIS_ACTIVE)
			pr_warn("%s: IIS active\n", __func__);
	}

	return 0;
}

static int s3c2412_i2s_resume(struct snd_soc_component *component)
{
	struct s3c_i2sv2_info *i2s = snd_soc_component_get_drvdata(component);

	pr_info("component_active %d, IISMOD %08x, IISCON %08x\n",
		component->active, i2s->suspend_iismod, i2s->suspend_iiscon);

	if (component->active) {
		writel(i2s->suspend_iiscon, i2s->regs + S3C2412_IISCON);
		writel(i2s->suspend_iismod, i2s->regs + S3C2412_IISMOD);
		writel(i2s->suspend_iispsr, i2s->regs + S3C2412_IISPSR);

		writel(S3C2412_IISFIC_RXFLUSH | S3C2412_IISFIC_TXFLUSH,
		       i2s->regs + S3C2412_IISFIC);

		ndelay(250);
		writel(0x0, i2s->regs + S3C2412_IISFIC);
	}

	return 0;
}
#else
#define s3c2412_i2s_suspend NULL
#define s3c2412_i2s_resume  NULL
#endif

#define S3C2412_I2S_RATES \
	(SNDRV_PCM_RATE_8000 | SNDRV_PCM_RATE_11025 | SNDRV_PCM_RATE_16000 | \
	SNDRV_PCM_RATE_22050 | SNDRV_PCM_RATE_32000 | SNDRV_PCM_RATE_44100 | \
	SNDRV_PCM_RATE_48000 | SNDRV_PCM_RATE_88200 | SNDRV_PCM_RATE_96000)

static const struct snd_soc_dai_ops s3c2412_i2s_dai_ops = {
	.hw_params	= s3c2412_i2s_hw_params,
};

static struct snd_soc_dai_driver s3c2412_i2s_dai = {
	.probe		= s3c2412_i2s_probe,
	.remove	= s3c2412_i2s_remove,
	.playback = {
		.channels_min	= 2,
		.channels_max	= 2,
		.rates		= S3C2412_I2S_RATES,
		.formats	= SNDRV_PCM_FMTBIT_S8 | SNDRV_PCM_FMTBIT_S16_LE,
	},
	.capture = {
		.channels_min	= 2,
		.channels_max	= 2,
		.rates		= S3C2412_I2S_RATES,
		.formats	= SNDRV_PCM_FMTBIT_S8 | SNDRV_PCM_FMTBIT_S16_LE,
	},
	.ops = &s3c2412_i2s_dai_ops,
};

static const struct snd_soc_component_driver s3c2412_i2s_component = {
	.name		= "s3c2412-i2s",
	.suspend	= s3c2412_i2s_suspend,
	.resume		= s3c2412_i2s_resume,
};

static int s3c2412_iis_dev_probe(struct platform_device *pdev)
{
	int ret = 0;
	struct resource *res;
	struct s3c_audio_pdata *pdata = dev_get_platdata(&pdev->dev);

	if (!pdata) {
		dev_err(&pdev->dev, "missing platform data");
		return -ENXIO;
	}

	res = platform_get_resource(pdev, IORESOURCE_MEM, 0);
	s3c2412_i2s.regs = devm_ioremap_resource(&pdev->dev, res);
	if (IS_ERR(s3c2412_i2s.regs))
		return PTR_ERR(s3c2412_i2s.regs);

	s3c2412_i2s_pcm_stereo_out.addr = res->start + S3C2412_IISTXD;
	s3c2412_i2s_pcm_stereo_out.filter_data = pdata->dma_playback;
	s3c2412_i2s_pcm_stereo_in.addr = res->start + S3C2412_IISRXD;
	s3c2412_i2s_pcm_stereo_in.filter_data = pdata->dma_capture;

	ret = samsung_asoc_dma_platform_register(&pdev->dev,
						 pdata->dma_filter,
<<<<<<< HEAD
						 NULL, NULL);
=======
						 "tx", "rx", NULL);
>>>>>>> 24b8d41d
	if (ret) {
		pr_err("failed to register the DMA: %d\n", ret);
		return ret;
	}

	ret = s3c_i2sv2_register_component(&pdev->dev, -1,
					   &s3c2412_i2s_component,
					   &s3c2412_i2s_dai);
	if (ret)
		pr_err("failed to register the dai\n");

	return ret;
}

static struct platform_driver s3c2412_iis_driver = {
	.probe  = s3c2412_iis_dev_probe,
	.driver = {
		.name = "s3c2412-iis",
	},
};

module_platform_driver(s3c2412_iis_driver);

/* Module information */
MODULE_AUTHOR("Ben Dooks, <ben@simtec.co.uk>");
MODULE_DESCRIPTION("S3C2412 I2S SoC Interface");
MODULE_LICENSE("GPL");
MODULE_ALIAS("platform:s3c2412-iis");<|MERGE_RESOLUTION|>--- conflicted
+++ resolved
@@ -220,11 +220,7 @@
 
 	ret = samsung_asoc_dma_platform_register(&pdev->dev,
 						 pdata->dma_filter,
-<<<<<<< HEAD
-						 NULL, NULL);
-=======
 						 "tx", "rx", NULL);
->>>>>>> 24b8d41d
 	if (ret) {
 		pr_err("failed to register the DMA: %d\n", ret);
 		return ret;
