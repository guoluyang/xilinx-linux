// SPDX-License-Identifier: GPL-2.0-or-later
/*
 * kirkwood-dma.c
 *
 * (c) 2010 Arnaud Patard <apatard@mandriva.com>
 * (c) 2010 Arnaud Patard <arnaud.patard@rtp-net.org>
 */

#include <linux/init.h>
#include <linux/module.h>
#include <linux/device.h>
#include <linux/io.h>
#include <linux/slab.h>
#include <linux/interrupt.h>
#include <linux/dma-mapping.h>
#include <linux/mbus.h>
#include <sound/soc.h>
#include "kirkwood.h"

static struct kirkwood_dma_data *kirkwood_priv(struct snd_pcm_substream *subs)
{
	struct snd_soc_pcm_runtime *soc_runtime = subs->private_data;
	return snd_soc_dai_get_drvdata(asoc_rtd_to_cpu(soc_runtime, 0));
}

static const struct snd_pcm_hardware kirkwood_dma_snd_hw = {
	.info = SNDRV_PCM_INFO_INTERLEAVED |
		SNDRV_PCM_INFO_MMAP |
		SNDRV_PCM_INFO_MMAP_VALID |
		SNDRV_PCM_INFO_BLOCK_TRANSFER |
		SNDRV_PCM_INFO_PAUSE |
		SNDRV_PCM_INFO_NO_PERIOD_WAKEUP,
	.buffer_bytes_max	= KIRKWOOD_SND_MAX_BUFFER_BYTES,
	.period_bytes_min	= KIRKWOOD_SND_MIN_PERIOD_BYTES,
	.period_bytes_max	= KIRKWOOD_SND_MAX_PERIOD_BYTES,
	.periods_min		= KIRKWOOD_SND_MIN_PERIODS,
	.periods_max		= KIRKWOOD_SND_MAX_PERIODS,
	.fifo_size		= 0,
};

static irqreturn_t kirkwood_dma_irq(int irq, void *dev_id)
{
	struct kirkwood_dma_data *priv = dev_id;
	unsigned long mask, status, cause;

	mask = readl(priv->io + KIRKWOOD_INT_MASK);
	status = readl(priv->io + KIRKWOOD_INT_CAUSE) & mask;

	cause = readl(priv->io + KIRKWOOD_ERR_CAUSE);
	if (unlikely(cause)) {
		printk(KERN_WARNING "%s: got err interrupt 0x%lx\n",
				__func__, cause);
		writel(cause, priv->io + KIRKWOOD_ERR_CAUSE);
	}

	/* we've enabled only bytes interrupts ... */
	if (status & ~(KIRKWOOD_INT_CAUSE_PLAY_BYTES | \
			KIRKWOOD_INT_CAUSE_REC_BYTES)) {
		printk(KERN_WARNING "%s: unexpected interrupt %lx\n",
			__func__, status);
		return IRQ_NONE;
	}

	/* ack int */
	writel(status, priv->io + KIRKWOOD_INT_CAUSE);

	if (status & KIRKWOOD_INT_CAUSE_PLAY_BYTES)
		snd_pcm_period_elapsed(priv->substream_play);

	if (status & KIRKWOOD_INT_CAUSE_REC_BYTES)
		snd_pcm_period_elapsed(priv->substream_rec);

	return IRQ_HANDLED;
}

static void
kirkwood_dma_conf_mbus_windows(void __iomem *base, int win,
			       unsigned long dma,
			       const struct mbus_dram_target_info *dram)
{
	int i;

	/* First disable and clear windows */
	writel(0, base + KIRKWOOD_AUDIO_WIN_CTRL_REG(win));
	writel(0, base + KIRKWOOD_AUDIO_WIN_BASE_REG(win));

	/* try to find matching cs for current dma address */
	for (i = 0; i < dram->num_cs; i++) {
		const struct mbus_dram_window *cs = dram->cs + i;
		if ((cs->base & 0xffff0000) < (dma & 0xffff0000)) {
			writel(cs->base & 0xffff0000,
				base + KIRKWOOD_AUDIO_WIN_BASE_REG(win));
			writel(((cs->size - 1) & 0xffff0000) |
				(cs->mbus_attr << 8) |
				(dram->mbus_dram_target_id << 4) | 1,
				base + KIRKWOOD_AUDIO_WIN_CTRL_REG(win));
		}
	}
}

static int kirkwood_dma_open(struct snd_soc_component *component,
			     struct snd_pcm_substream *substream)
{
	int err;
	struct snd_pcm_runtime *runtime = substream->runtime;
	struct kirkwood_dma_data *priv = kirkwood_priv(substream);
	const struct mbus_dram_target_info *dram;
	unsigned long addr;

	snd_soc_set_runtime_hwparams(substream, &kirkwood_dma_snd_hw);

	/* Ensure that all constraints linked to dma burst are fulfilled */
	err = snd_pcm_hw_constraint_minmax(runtime,
			SNDRV_PCM_HW_PARAM_BUFFER_BYTES,
			priv->burst * 2,
			KIRKWOOD_AUDIO_BUF_MAX-1);
	if (err < 0)
		return err;

	err = snd_pcm_hw_constraint_step(runtime, 0,
			SNDRV_PCM_HW_PARAM_BUFFER_BYTES,
			priv->burst);
	if (err < 0)
		return err;

	err = snd_pcm_hw_constraint_step(substream->runtime, 0,
			 SNDRV_PCM_HW_PARAM_PERIOD_BYTES,
			 priv->burst);
	if (err < 0)
		return err;

	if (!priv->substream_play && !priv->substream_rec) {
		err = request_irq(priv->irq, kirkwood_dma_irq, IRQF_SHARED,
				  "kirkwood-i2s", priv);
		if (err)
			return err;

		/*
		 * Enable Error interrupts. We're only ack'ing them but
		 * it's useful for diagnostics
		 */
		writel((unsigned int)-1, priv->io + KIRKWOOD_ERR_MASK);
	}

	dram = mv_mbus_dram_info();
	addr = substream->dma_buffer.addr;
	if (substream->stream == SNDRV_PCM_STREAM_PLAYBACK) {
		if (priv->substream_play)
			return -EBUSY;
		priv->substream_play = substream;
		kirkwood_dma_conf_mbus_windows(priv->io,
			KIRKWOOD_PLAYBACK_WIN, addr, dram);
	} else {
		if (priv->substream_rec)
			return -EBUSY;
		priv->substream_rec = substream;
		kirkwood_dma_conf_mbus_windows(priv->io,
			KIRKWOOD_RECORD_WIN, addr, dram);
	}

	return 0;
}

static int kirkwood_dma_close(struct snd_soc_component *component,
			      struct snd_pcm_substream *substream)
{
	struct kirkwood_dma_data *priv = kirkwood_priv(substream);

	if (!priv)
		return 0;

	if (substream->stream == SNDRV_PCM_STREAM_PLAYBACK)
		priv->substream_play = NULL;
	else
		priv->substream_rec = NULL;

	if (!priv->substream_play && !priv->substream_rec) {
		writel(0, priv->io + KIRKWOOD_ERR_MASK);
		free_irq(priv->irq, priv);
	}

	return 0;
}

static int kirkwood_dma_hw_params(struct snd_soc_component *component,
				  struct snd_pcm_substream *substream,
				  struct snd_pcm_hw_params *params)
{
	struct snd_pcm_runtime *runtime = substream->runtime;

	snd_pcm_set_runtime_buffer(substream, &substream->dma_buffer);
	runtime->dma_bytes = params_buffer_bytes(params);

	return 0;
}

static int kirkwood_dma_hw_free(struct snd_soc_component *component,
				struct snd_pcm_substream *substream)
{
	snd_pcm_set_runtime_buffer(substream, NULL);
	return 0;
}

static int kirkwood_dma_prepare(struct snd_soc_component *component,
				struct snd_pcm_substream *substream)
{
	struct snd_pcm_runtime *runtime = substream->runtime;
	struct kirkwood_dma_data *priv = kirkwood_priv(substream);
	unsigned long size, count;

	/* compute buffer size in term of "words" as requested in specs */
	size = frames_to_bytes(runtime, runtime->buffer_size);
	size = (size>>2)-1;
	count = snd_pcm_lib_period_bytes(substream);

	if (substream->stream == SNDRV_PCM_STREAM_PLAYBACK) {
		writel(count, priv->io + KIRKWOOD_PLAY_BYTE_INT_COUNT);
		writel(runtime->dma_addr, priv->io + KIRKWOOD_PLAY_BUF_ADDR);
		writel(size, priv->io + KIRKWOOD_PLAY_BUF_SIZE);
	} else {
		writel(count, priv->io + KIRKWOOD_REC_BYTE_INT_COUNT);
		writel(runtime->dma_addr, priv->io + KIRKWOOD_REC_BUF_ADDR);
		writel(size, priv->io + KIRKWOOD_REC_BUF_SIZE);
	}


	return 0;
}

static snd_pcm_uframes_t kirkwood_dma_pointer(
	struct snd_soc_component *component,
	struct snd_pcm_substream *substream)
{
	struct kirkwood_dma_data *priv = kirkwood_priv(substream);
	snd_pcm_uframes_t count;

	if (substream->stream == SNDRV_PCM_STREAM_PLAYBACK)
		count = bytes_to_frames(substream->runtime,
			readl(priv->io + KIRKWOOD_PLAY_BYTE_COUNT));
	else
		count = bytes_to_frames(substream->runtime,
			readl(priv->io + KIRKWOOD_REC_BYTE_COUNT));

	return count;
}

<<<<<<< HEAD
static const struct snd_pcm_ops kirkwood_dma_ops = {
	.open =		kirkwood_dma_open,
	.close =        kirkwood_dma_close,
	.ioctl =	snd_pcm_lib_ioctl,
	.hw_params =	kirkwood_dma_hw_params,
	.hw_free =      kirkwood_dma_hw_free,
	.prepare =      kirkwood_dma_prepare,
	.pointer =	kirkwood_dma_pointer,
};

=======
>>>>>>> 24b8d41d
static int kirkwood_dma_preallocate_dma_buffer(struct snd_pcm *pcm,
		int stream)
{
	struct snd_pcm_substream *substream = pcm->streams[stream].substream;
	struct snd_dma_buffer *buf = &substream->dma_buffer;
	size_t size = kirkwood_dma_snd_hw.buffer_bytes_max;

	buf->dev.type = SNDRV_DMA_TYPE_DEV;
	buf->dev.dev = pcm->card->dev;
	buf->area = dma_alloc_coherent(pcm->card->dev, size,
			&buf->addr, GFP_KERNEL);
	if (!buf->area)
		return -ENOMEM;
	buf->bytes = size;
	buf->private_data = NULL;

	return 0;
}

static int kirkwood_dma_new(struct snd_soc_component *component,
			    struct snd_soc_pcm_runtime *rtd)
{
	struct snd_card *card = rtd->card->snd_card;
	struct snd_pcm *pcm = rtd->pcm;
	int ret;

	ret = dma_coerce_mask_and_coherent(card->dev, DMA_BIT_MASK(32));
	if (ret)
		return ret;

	if (pcm->streams[SNDRV_PCM_STREAM_PLAYBACK].substream) {
		ret = kirkwood_dma_preallocate_dma_buffer(pcm,
				SNDRV_PCM_STREAM_PLAYBACK);
		if (ret)
			return ret;
	}

	if (pcm->streams[SNDRV_PCM_STREAM_CAPTURE].substream) {
		ret = kirkwood_dma_preallocate_dma_buffer(pcm,
				SNDRV_PCM_STREAM_CAPTURE);
		if (ret)
			return ret;
	}

	return 0;
}

static void kirkwood_dma_free_dma_buffers(struct snd_soc_component *component,
					  struct snd_pcm *pcm)
{
	struct snd_pcm_substream *substream;
	struct snd_dma_buffer *buf;
	int stream;

	for (stream = 0; stream < 2; stream++) {
		substream = pcm->streams[stream].substream;
		if (!substream)
			continue;
		buf = &substream->dma_buffer;
		if (!buf->area)
			continue;

		dma_free_coherent(pcm->card->dev, buf->bytes,
				buf->area, buf->addr);
		buf->area = NULL;
	}
}

const struct snd_soc_component_driver kirkwood_soc_component = {
	.name		= DRV_NAME,
	.open		= kirkwood_dma_open,
	.close		= kirkwood_dma_close,
	.hw_params	= kirkwood_dma_hw_params,
	.hw_free	= kirkwood_dma_hw_free,
	.prepare	= kirkwood_dma_prepare,
	.pointer	= kirkwood_dma_pointer,
	.pcm_construct	= kirkwood_dma_new,
	.pcm_destruct	= kirkwood_dma_free_dma_buffers,
};<|MERGE_RESOLUTION|>--- conflicted
+++ resolved
@@ -244,19 +244,6 @@
 	return count;
 }
 
-<<<<<<< HEAD
-static const struct snd_pcm_ops kirkwood_dma_ops = {
-	.open =		kirkwood_dma_open,
-	.close =        kirkwood_dma_close,
-	.ioctl =	snd_pcm_lib_ioctl,
-	.hw_params =	kirkwood_dma_hw_params,
-	.hw_free =      kirkwood_dma_hw_free,
-	.prepare =      kirkwood_dma_prepare,
-	.pointer =	kirkwood_dma_pointer,
-};
-
-=======
->>>>>>> 24b8d41d
 static int kirkwood_dma_preallocate_dma_buffer(struct snd_pcm *pcm,
 		int stream)
 {
