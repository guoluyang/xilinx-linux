<<<<<<< HEAD
=======
# SPDX-License-Identifier: GPL-2.0-only
>>>>>>> 24b8d41d
config SND_SIMPLE_CARD_UTILS
       tristate

config SND_SIMPLE_CARD
	tristate "ASoC Simple sound card support"
	select SND_SIMPLE_CARD_UTILS
	help
	  This option enables generic simple sound card support
<<<<<<< HEAD

config SND_SIMPLE_SCU_CARD
	tristate "ASoC Simple SCU sound card support"
	depends on OF
	select SND_SIMPLE_CARD_UTILS
	help
	  This option enables generic simple SCU sound card support.
	  It supports DPCM of multi CPU single Codec system.
=======
	  It also support DPCM of multi CPU single Codec ststem.

config SND_AUDIO_GRAPH_CARD
	tristate "ASoC Audio Graph sound card support"
	depends on OF
	select SND_SIMPLE_CARD_UTILS
	help
	  This option enables generic simple sound card support
	  with OF-graph DT bindings.
	  It also support DPCM of multi CPU single Codec ststem.
>>>>>>> 24b8d41d
<|MERGE_RESOLUTION|>--- conflicted
+++ resolved
@@ -1,7 +1,4 @@
-<<<<<<< HEAD
-=======
 # SPDX-License-Identifier: GPL-2.0-only
->>>>>>> 24b8d41d
 config SND_SIMPLE_CARD_UTILS
        tristate
 
@@ -10,16 +7,6 @@
 	select SND_SIMPLE_CARD_UTILS
 	help
 	  This option enables generic simple sound card support
-<<<<<<< HEAD
-
-config SND_SIMPLE_SCU_CARD
-	tristate "ASoC Simple SCU sound card support"
-	depends on OF
-	select SND_SIMPLE_CARD_UTILS
-	help
-	  This option enables generic simple SCU sound card support.
-	  It supports DPCM of multi CPU single Codec system.
-=======
 	  It also support DPCM of multi CPU single Codec ststem.
 
 config SND_AUDIO_GRAPH_CARD
@@ -29,5 +16,4 @@
 	help
 	  This option enables generic simple sound card support
 	  with OF-graph DT bindings.
-	  It also support DPCM of multi CPU single Codec ststem.
->>>>>>> 24b8d41d
+	  It also support DPCM of multi CPU single Codec ststem.