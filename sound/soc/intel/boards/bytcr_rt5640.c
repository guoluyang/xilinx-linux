--- conflicted
+++ resolved
@@ -20,9 +20,6 @@
 #include <linux/dmi.h>
 #include <linux/input.h>
 #include <linux/slab.h>
-#include <asm/cpu_device_id.h>
-#include <asm/platform_sst_audio.h>
-#include <linux/clk.h>
 #include <sound/pcm.h>
 #include <sound/pcm_params.h>
 #include <sound/soc.h>
@@ -31,131 +28,13 @@
 #include <dt-bindings/sound/rt5640.h>
 #include "../../codecs/rt5640.h"
 #include "../atom/sst-atom-controls.h"
-<<<<<<< HEAD
-#include "../common/sst-acpi.h"
-#include "../common/sst-dsp.h"
-=======
 #include "../common/soc-intel-quirks.h"
->>>>>>> 24b8d41d
 
 enum {
 	BYT_RT5640_DMIC1_MAP,
 	BYT_RT5640_DMIC2_MAP,
 	BYT_RT5640_IN1_MAP,
 	BYT_RT5640_IN3_MAP,
-<<<<<<< HEAD
-};
-
-#define BYT_RT5640_MAP(quirk)	((quirk) & 0xff)
-#define BYT_RT5640_DMIC_EN	BIT(16)
-#define BYT_RT5640_MONO_SPEAKER BIT(17)
-#define BYT_RT5640_DIFF_MIC     BIT(18) /* defaut is single-ended */
-#define BYT_RT5640_SSP2_AIF2     BIT(19) /* default is using AIF1  */
-#define BYT_RT5640_SSP0_AIF1     BIT(20)
-#define BYT_RT5640_SSP0_AIF2     BIT(21)
-#define BYT_RT5640_MCLK_EN	BIT(22)
-#define BYT_RT5640_MCLK_25MHZ	BIT(23)
-
-struct byt_rt5640_private {
-	struct clk *mclk;
-};
-
-static unsigned long byt_rt5640_quirk = BYT_RT5640_DMIC1_MAP |
-					BYT_RT5640_DMIC_EN |
-					BYT_RT5640_MCLK_EN;
-
-static void log_quirks(struct device *dev)
-{
-	if (BYT_RT5640_MAP(byt_rt5640_quirk) == BYT_RT5640_DMIC1_MAP)
-		dev_info(dev, "quirk DMIC1_MAP enabled");
-	if (BYT_RT5640_MAP(byt_rt5640_quirk) == BYT_RT5640_DMIC2_MAP)
-		dev_info(dev, "quirk DMIC2_MAP enabled");
-	if (BYT_RT5640_MAP(byt_rt5640_quirk) == BYT_RT5640_IN1_MAP)
-		dev_info(dev, "quirk IN1_MAP enabled");
-	if (BYT_RT5640_MAP(byt_rt5640_quirk) == BYT_RT5640_IN3_MAP)
-		dev_info(dev, "quirk IN3_MAP enabled");
-	if (byt_rt5640_quirk & BYT_RT5640_DMIC_EN)
-		dev_info(dev, "quirk DMIC enabled");
-	if (byt_rt5640_quirk & BYT_RT5640_MONO_SPEAKER)
-		dev_info(dev, "quirk MONO_SPEAKER enabled");
-	if (byt_rt5640_quirk & BYT_RT5640_DIFF_MIC)
-		dev_info(dev, "quirk DIFF_MIC enabled");
-	if (byt_rt5640_quirk & BYT_RT5640_SSP2_AIF2)
-		dev_info(dev, "quirk SSP2_AIF2 enabled");
-	if (byt_rt5640_quirk & BYT_RT5640_SSP0_AIF1)
-		dev_info(dev, "quirk SSP0_AIF1 enabled");
-	if (byt_rt5640_quirk & BYT_RT5640_SSP0_AIF2)
-		dev_info(dev, "quirk SSP0_AIF2 enabled");
-	if (byt_rt5640_quirk & BYT_RT5640_MCLK_EN)
-		dev_info(dev, "quirk MCLK_EN enabled");
-	if (byt_rt5640_quirk & BYT_RT5640_MCLK_25MHZ)
-		dev_info(dev, "quirk MCLK_25MHZ enabled");
-}
-
-
-#define BYT_CODEC_DAI1	"rt5640-aif1"
-#define BYT_CODEC_DAI2	"rt5640-aif2"
-
-static inline struct snd_soc_dai *byt_get_codec_dai(struct snd_soc_card *card)
-{
-	struct snd_soc_pcm_runtime *rtd;
-
-	list_for_each_entry(rtd, &card->rtd_list, list) {
-		if (!strncmp(rtd->codec_dai->name, BYT_CODEC_DAI1,
-			     strlen(BYT_CODEC_DAI1)))
-			return rtd->codec_dai;
-		if (!strncmp(rtd->codec_dai->name, BYT_CODEC_DAI2,
-				strlen(BYT_CODEC_DAI2)))
-			return rtd->codec_dai;
-
-	}
-	return NULL;
-}
-
-static int platform_clock_control(struct snd_soc_dapm_widget *w,
-				  struct snd_kcontrol *k, int  event)
-{
-	struct snd_soc_dapm_context *dapm = w->dapm;
-	struct snd_soc_card *card = dapm->card;
-	struct snd_soc_dai *codec_dai;
-	struct byt_rt5640_private *priv = snd_soc_card_get_drvdata(card);
-	int ret;
-
-	codec_dai = byt_get_codec_dai(card);
-	if (!codec_dai) {
-		dev_err(card->dev,
-			"Codec dai not found; Unable to set platform clock\n");
-		return -EIO;
-	}
-
-	if (SND_SOC_DAPM_EVENT_ON(event)) {
-		if ((byt_rt5640_quirk & BYT_RT5640_MCLK_EN) && priv->mclk) {
-			ret = clk_prepare_enable(priv->mclk);
-			if (ret < 0) {
-				dev_err(card->dev,
-					"could not configure MCLK state");
-				return ret;
-			}
-		}
-		ret = snd_soc_dai_set_sysclk(codec_dai, RT5640_SCLK_S_PLL1,
-					     48000 * 512,
-					     SND_SOC_CLOCK_IN);
-	} else {
-		/*
-		 * Set codec clock source to internal clock before
-		 * turning off the platform clock. Codec needs clock
-		 * for Jack detection and button press
-		 */
-		ret = snd_soc_dai_set_sysclk(codec_dai, RT5640_SCLK_S_RCCLK,
-					     0,
-					     SND_SOC_CLOCK_IN);
-		if (!ret) {
-			if ((byt_rt5640_quirk & BYT_RT5640_MCLK_EN) && priv->mclk)
-				clk_disable_unprepare(priv->mclk);
-		}
-	}
-
-=======
 };
 
 enum {
@@ -382,7 +261,6 @@
 		}
 	}
 
->>>>>>> 24b8d41d
 	if (ret < 0) {
 		dev_err(card->dev, "can't set codec sysclk: %d\n", ret);
 		return ret;
@@ -501,69 +379,10 @@
 static int byt_rt5640_aif1_hw_params(struct snd_pcm_substream *substream,
 					struct snd_pcm_hw_params *params)
 {
-<<<<<<< HEAD
-	struct snd_soc_pcm_runtime *rtd = substream->private_data;
-	struct snd_soc_dai *codec_dai = rtd->codec_dai;
-	int ret;
-
-	ret = snd_soc_dai_set_sysclk(codec_dai, RT5640_SCLK_S_PLL1,
-				     params_rate(params) * 512,
-				     SND_SOC_CLOCK_IN);
-
-	if (ret < 0) {
-		dev_err(rtd->dev, "can't set codec clock %d\n", ret);
-		return ret;
-	}
-
-	if (!(byt_rt5640_quirk & BYT_RT5640_MCLK_EN)) {
-		/* use bitclock as PLL input */
-		if ((byt_rt5640_quirk & BYT_RT5640_SSP0_AIF1) ||
-			(byt_rt5640_quirk & BYT_RT5640_SSP0_AIF2)) {
-
-			/* 2x16 bit slots on SSP0 */
-			ret = snd_soc_dai_set_pll(codec_dai, 0,
-						RT5640_PLL1_S_BCLK1,
-						params_rate(params) * 32,
-						params_rate(params) * 512);
-		} else {
-			/* 2x15 bit slots on SSP2 */
-			ret = snd_soc_dai_set_pll(codec_dai, 0,
-						RT5640_PLL1_S_BCLK1,
-						params_rate(params) * 50,
-						params_rate(params) * 512);
-		}
-	} else {
-		if (byt_rt5640_quirk & BYT_RT5640_MCLK_25MHZ) {
-			ret = snd_soc_dai_set_pll(codec_dai, 0,
-						RT5640_PLL1_S_MCLK,
-						25000000,
-						params_rate(params) * 512);
-		} else {
-			ret = snd_soc_dai_set_pll(codec_dai, 0,
-						RT5640_PLL1_S_MCLK,
-						19200000,
-						params_rate(params) * 512);
-		}
-	}
-
-	if (ret < 0) {
-		dev_err(rtd->dev, "can't set codec pll: %d\n", ret);
-		return ret;
-	}
-
-	return 0;
-}
-
-static int byt_rt5640_quirk_cb(const struct dmi_system_id *id)
-{
-	byt_rt5640_quirk = (unsigned long)id->driver_data;
-	return 1;
-=======
 	struct snd_soc_pcm_runtime *rtd = asoc_substream_to_rtd(substream);
 	struct snd_soc_dai *dai = asoc_rtd_to_codec(rtd, 0);
 
 	return byt_rt5640_prepare_and_enable_pll1(dai, params_rate(params));
->>>>>>> 24b8d41d
 }
 
 /* Please keep this list alphabetically sorted */
@@ -594,26 +413,6 @@
 	},
 	{
 		.matches = {
-<<<<<<< HEAD
-			DMI_EXACT_MATCH(DMI_SYS_VENDOR, "ASUSTeK COMPUTER INC."),
-			DMI_EXACT_MATCH(DMI_PRODUCT_NAME, "T100TA"),
-		},
-		.driver_data = (unsigned long *)(BYT_RT5640_IN1_MAP |
-						 BYT_RT5640_MCLK_EN),
-	},
-	{
-		.callback = byt_rt5640_quirk_cb,
-		.matches = {
-			DMI_EXACT_MATCH(DMI_SYS_VENDOR, "ASUSTeK COMPUTER INC."),
-			DMI_EXACT_MATCH(DMI_PRODUCT_NAME, "T100TAF"),
-		},
-		.driver_data = (unsigned long *)(BYT_RT5640_IN1_MAP |
-						 BYT_RT5640_MONO_SPEAKER |
-						 BYT_RT5640_DIFF_MIC |
-						 BYT_RT5640_SSP0_AIF2 |
-						 BYT_RT5640_MCLK_EN
-						 ),
-=======
 			DMI_EXACT_MATCH(DMI_SYS_VENDOR, "ARCHOS"),
 			DMI_EXACT_MATCH(DMI_PRODUCT_NAME, "ARCHOS 80 Cesium"),
 		},
@@ -621,36 +420,9 @@
 					BYT_RT5640_MONO_SPEAKER |
 					BYT_RT5640_SSP0_AIF1 |
 					BYT_RT5640_MCLK_EN),
->>>>>>> 24b8d41d
-	},
-	{
-		.matches = {
-<<<<<<< HEAD
-			DMI_EXACT_MATCH(DMI_SYS_VENDOR, "DellInc."),
-			DMI_EXACT_MATCH(DMI_PRODUCT_NAME, "Venue 8 Pro 5830"),
-		},
-		.driver_data = (unsigned long *)(BYT_RT5640_DMIC2_MAP |
-						 BYT_RT5640_DMIC_EN |
-						 BYT_RT5640_MCLK_EN),
-	},
-	{
-		.callback = byt_rt5640_quirk_cb,
-		.matches = {
-			DMI_EXACT_MATCH(DMI_SYS_VENDOR, "Hewlett-Packard"),
-			DMI_EXACT_MATCH(DMI_PRODUCT_NAME, "HP ElitePad 1000 G2"),
-		},
-		.driver_data = (unsigned long *)(BYT_RT5640_IN1_MAP |
-						 BYT_RT5640_MCLK_EN),
-	},
-	{
-		.callback = byt_rt5640_quirk_cb,
-		.matches = {
-			DMI_MATCH(DMI_SYS_VENDOR, "Circuitco"),
-			DMI_MATCH(DMI_PRODUCT_NAME, "Minnowboard Max B3 PLATFORM"),
-		},
-		.driver_data = (unsigned long *)(BYT_RT5640_DMIC1_MAP |
-						 BYT_RT5640_DMIC_EN),
-=======
+	},
+	{
+		.matches = {
 			DMI_EXACT_MATCH(DMI_SYS_VENDOR, "ASUSTeK COMPUTER INC."),
 			DMI_EXACT_MATCH(DMI_PRODUCT_NAME, "ME176C"),
 		},
@@ -660,7 +432,6 @@
 					BYT_RT5640_OVCD_SF_0P75 |
 					BYT_RT5640_SSP0_AIF1 |
 					BYT_RT5640_MCLK_EN),
->>>>>>> 24b8d41d
 	},
 	{
 		.matches = {
@@ -751,24 +522,6 @@
 	},
 	{	/* HP Pavilion x2 10-k0XX, 10-n0XX */
 		.matches = {
-<<<<<<< HEAD
-			DMI_MATCH(DMI_BOARD_VENDOR, "TECLAST"),
-			DMI_MATCH(DMI_BOARD_NAME, "tPAD"),
-		},
-		.driver_data = (unsigned long *)(BYT_RT5640_IN3_MAP |
-						BYT_RT5640_MCLK_EN |
-						BYT_RT5640_SSP0_AIF1),
-	},
-	{
-		.callback = byt_rt5640_quirk_cb,
-		.matches = {
-			DMI_MATCH(DMI_SYS_VENDOR, "Acer"),
-			DMI_MATCH(DMI_PRODUCT_NAME, "Aspire SW5-012"),
-		},
-		.driver_data = (unsigned long *)(BYT_RT5640_IN1_MAP |
-						 BYT_RT5640_MCLK_EN |
-						 BYT_RT5640_SSP0_AIF1),
-=======
 			DMI_MATCH(DMI_SYS_VENDOR, "Hewlett-Packard"),
 			DMI_MATCH(DMI_PRODUCT_NAME, "HP Pavilion x2 Detachable"),
 		},
@@ -1040,7 +793,6 @@
 		.driver_data = (void *)(BYTCR_INPUT_DEFAULTS |
 					BYT_RT5640_MCLK_EN |
 					BYT_RT5640_SSP0_AIF1),
->>>>>>> 24b8d41d
 
 	},
 	{}
@@ -1110,7 +862,6 @@
 	struct byt_rt5640_private *priv = snd_soc_card_get_drvdata(card);
 	struct snd_soc_component *component = asoc_rtd_to_codec(runtime, 0)->component;
 	const struct snd_soc_dapm_route *custom_map;
-	struct byt_rt5640_private *priv = snd_soc_card_get_drvdata(card);
 	int num_routes;
 	int ret;
 
@@ -1191,16 +942,6 @@
 	if (ret)
 		return ret;
 
-<<<<<<< HEAD
-	if (byt_rt5640_quirk & BYT_RT5640_DIFF_MIC) {
-		snd_soc_update_bits(codec,  RT5640_IN1_IN2, RT5640_IN_DF1,
-				    RT5640_IN_DF1);
-	}
-
-	if (byt_rt5640_quirk & BYT_RT5640_DMIC_EN) {
-		ret = rt5640_dmic_enable(codec, 0, 0);
-		if (ret)
-=======
 	if (byt_rt5640_quirk & BYT_RT5640_MCLK_EN) {
 		/*
 		 * The firmware might enable the clock at
@@ -1223,7 +964,6 @@
 
 		if (ret) {
 			dev_err(card->dev, "unable to set MCLK rate\n");
->>>>>>> 24b8d41d
 			return ret;
 		}
 	}
@@ -1242,35 +982,7 @@
 		snd_soc_component_set_jack(component, &priv->jack, NULL);
 	}
 
-<<<<<<< HEAD
-	if ((byt_rt5640_quirk & BYT_RT5640_MCLK_EN) && priv->mclk) {
-		/*
-		 * The firmware might enable the clock at
-		 * boot (this information may or may not
-		 * be reflected in the enable clock register).
-		 * To change the rate we must disable the clock
-		 * first to cover these cases. Due to common
-		 * clock framework restrictions that do not allow
-		 * to disable a clock that has not been enabled,
-		 * we need to enable the clock first.
-		 */
-		ret = clk_prepare_enable(priv->mclk);
-		if (!ret)
-			clk_disable_unprepare(priv->mclk);
-
-		if (byt_rt5640_quirk & BYT_RT5640_MCLK_25MHZ)
-			ret = clk_set_rate(priv->mclk, 25000000);
-		else
-			ret = clk_set_rate(priv->mclk, 19200000);
-
-		if (ret)
-			dev_err(card->dev, "unable to set MCLK rate\n");
-	}
-
-	return ret;
-=======
 	return 0;
->>>>>>> 24b8d41d
 }
 
 static int byt_rt5640_codec_fixup(struct snd_soc_pcm_runtime *rtd,
@@ -1287,53 +999,6 @@
 	channels->min = channels->max = 2;
 
 	if ((byt_rt5640_quirk & BYT_RT5640_SSP0_AIF1) ||
-<<<<<<< HEAD
-		(byt_rt5640_quirk & BYT_RT5640_SSP0_AIF2)) {
-
-		/* set SSP0 to 16-bit */
-		params_set_format(params, SNDRV_PCM_FORMAT_S16_LE);
-
-		/*
-		 * Default mode for SSP configuration is TDM 4 slot, override config
-		 * with explicit setting to I2S 2ch 16-bit. The word length is set with
-		 * dai_set_tdm_slot() since there is no other API exposed
-		 */
-		ret = snd_soc_dai_set_fmt(rtd->cpu_dai,
-					SND_SOC_DAIFMT_I2S     |
-					SND_SOC_DAIFMT_NB_IF   |
-					SND_SOC_DAIFMT_CBS_CFS
-			);
-		if (ret < 0) {
-			dev_err(rtd->dev, "can't set format to I2S, err %d\n", ret);
-			return ret;
-		}
-
-		ret = snd_soc_dai_set_tdm_slot(rtd->cpu_dai, 0x3, 0x3, 2, 16);
-		if (ret < 0) {
-			dev_err(rtd->dev, "can't set I2S config, err %d\n", ret);
-			return ret;
-		}
-
-	} else {
-
-		/* set SSP2 to 24-bit */
-		params_set_format(params, SNDRV_PCM_FORMAT_S24_LE);
-
-		/*
-		 * Default mode for SSP configuration is TDM 4 slot, override config
-		 * with explicit setting to I2S 2ch 24-bit. The word length is set with
-		 * dai_set_tdm_slot() since there is no other API exposed
-		 */
-		ret = snd_soc_dai_set_fmt(rtd->cpu_dai,
-					SND_SOC_DAIFMT_I2S     |
-					SND_SOC_DAIFMT_NB_IF   |
-					SND_SOC_DAIFMT_CBS_CFS
-			);
-		if (ret < 0) {
-			dev_err(rtd->dev, "can't set format to I2S, err %d\n", ret);
-			return ret;
-		}
-=======
 	    (byt_rt5640_quirk & BYT_RT5640_SSP0_AIF2)) {
 		/* set SSP0 to 16-bit */
 		params_set_format(params, SNDRV_PCM_FORMAT_S16_LE);
@@ -1363,14 +1028,7 @@
 		dev_err(rtd->dev, "can't set I2S config, err %d\n", ret);
 		return ret;
 	}
->>>>>>> 24b8d41d
-
-		ret = snd_soc_dai_set_tdm_slot(rtd->cpu_dai, 0x3, 0x3, 2, 24);
-		if (ret < 0) {
-			dev_err(rtd->dev, "can't set I2S config, err %d\n", ret);
-			return ret;
-		}
-	}
+
 	return 0;
 }
 
@@ -1431,17 +1089,8 @@
 		/* back ends */
 	{
 		.name = "SSP2-Codec",
-<<<<<<< HEAD
-		.id = 1,
-		.cpu_dai_name = "ssp2-port", /* overwritten for ssp0 routing */
-		.platform_name = "sst-mfld-platform",
-		.no_pcm = 1,
-		.codec_dai_name = "rt5640-aif1", /* changed w/ quirk */
-		.codec_name = "i2c-10EC5640:00", /* overwritten with HID */
-=======
 		.id = 0,
 		.no_pcm = 1,
->>>>>>> 24b8d41d
 		.dai_fmt = SND_SOC_DAIFMT_I2S | SND_SOC_DAIFMT_NB_NF
 						| SND_SOC_DAIFMT_CBS_CFS,
 		.be_hw_params_fixup = byt_rt5640_codec_fixup,
@@ -1522,29 +1171,10 @@
 	.resume_post = byt_rt5640_resume,
 };
 
-<<<<<<< HEAD
-static char byt_rt5640_codec_name[16]; /* i2c-<HID>:00 with HID being 8 chars */
-static char byt_rt5640_codec_aif_name[12]; /*  = "rt5640-aif[1|2]" */
-static char byt_rt5640_cpu_dai_name[10]; /*  = "ssp[0|2]-port" */
-
-static bool is_valleyview(void)
-{
-	static const struct x86_cpu_id cpu_ids[] = {
-		{ X86_VENDOR_INTEL, 6, 55 }, /* Valleyview, Bay Trail */
-		{}
-	};
-
-	if (!x86_match_cpu(cpu_ids))
-		return false;
-	return true;
-}
-
-=======
 struct acpi_chan_package {   /* ACPICA seems to require 64 bit integers */
 	u64 aif_value;       /* 1: AIF1, 2: AIF2 */
 	u64 mclock_value;    /* usually 25MHz (0x17d7940), ignored */
 };
->>>>>>> 24b8d41d
 
 static int snd_byt_rt5640_mc_probe(struct platform_device *pdev)
 {
@@ -1557,16 +1187,9 @@
 	int ret_val = 0;
 	int dai_index = 0;
 	int i;
-<<<<<<< HEAD
-	int dai_index;
-	struct byt_rt5640_private *priv;
-
-	priv = devm_kzalloc(&pdev->dev, sizeof(*priv), GFP_ATOMIC);
-=======
 
 	is_bytcr = false;
 	priv = devm_kzalloc(&pdev->dev, sizeof(*priv), GFP_KERNEL);
->>>>>>> 24b8d41d
 	if (!priv)
 		return -ENOMEM;
 
@@ -1657,59 +1280,7 @@
 				    BYT_RT5640_OVCD_SF_0P75;
 	}
 
-	/*
-	 * swap SSP0 if bytcr is detected
-	 * (will be overridden if DMI quirk is detected)
-	 */
-	if (is_valleyview()) {
-		struct sst_platform_info *p_info = mach->pdata;
-		const struct sst_res_info *res_info = p_info->res_info;
-
-		/* TODO: use CHAN package info from BIOS to detect AIF1/AIF2 */
-		if (res_info->acpi_ipc_irq_index == 0) {
-			byt_rt5640_quirk |= BYT_RT5640_SSP0_AIF2;
-		}
-	}
-
 	/* check quirks before creating card */
-<<<<<<< HEAD
-	dmi_check_system(byt_rt5640_quirk_table);
-	log_quirks(&pdev->dev);
-
-	if ((byt_rt5640_quirk & BYT_RT5640_SSP2_AIF2) ||
-	    (byt_rt5640_quirk & BYT_RT5640_SSP0_AIF2)) {
-
-		/* fixup codec aif name */
-		snprintf(byt_rt5640_codec_aif_name,
-			sizeof(byt_rt5640_codec_aif_name),
-			"%s", "rt5640-aif2");
-
-		byt_rt5640_dais[dai_index].codec_dai_name =
-			byt_rt5640_codec_aif_name;
-	}
-
-	if ((byt_rt5640_quirk & BYT_RT5640_SSP0_AIF1) ||
-	    (byt_rt5640_quirk & BYT_RT5640_SSP0_AIF2)) {
-
-		/* fixup cpu dai name name */
-		snprintf(byt_rt5640_cpu_dai_name,
-			sizeof(byt_rt5640_cpu_dai_name),
-			"%s", "ssp0-port");
-
-		byt_rt5640_dais[dai_index].cpu_dai_name =
-			byt_rt5640_cpu_dai_name;
-	}
-
-	if ((byt_rt5640_quirk & BYT_RT5640_MCLK_EN) && (is_valleyview())) {
-		priv->mclk = devm_clk_get(&pdev->dev, "pmc_plt_clk_3");
-		if (IS_ERR(priv->mclk)) {
-			dev_err(&pdev->dev,
-				"Failed to get MCLK from pmc_plt_clk_3: %ld\n",
-				PTR_ERR(priv->mclk));
-			return PTR_ERR(priv->mclk);
-		}
-	}
-=======
 	dmi_id = dmi_first_match(byt_rt5640_quirk_table);
 	if (dmi_id)
 		byt_rt5640_quirk = (unsigned long)dmi_id->driver_data;
@@ -1775,7 +1346,6 @@
 							platform_name);
 	if (ret_val)
 		return ret_val;
->>>>>>> 24b8d41d
 
 	ret_val = devm_snd_soc_register_card(&pdev->dev, &byt_rt5640_card);
 
