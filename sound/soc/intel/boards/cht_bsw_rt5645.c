// SPDX-License-Identifier: GPL-2.0-only
/*
 *  cht-bsw-rt5645.c - ASoc Machine driver for Intel Cherryview-based platforms
 *                     Cherrytrail and Braswell, with RT5645 codec.
 *
 *  Copyright (C) 2015 Intel Corp
 *  Author: Fang, Yang A <yang.a.fang@intel.com>
 *	        N,Harshapriya <harshapriya.n@intel.com>
 *  This file is modified from cht_bsw_rt5672.c
 *  ~~~~~~~~~~~~~~~~~~~~~~~~~~~~~~~~~~~~~~~~~~~~~~~~~~~~~~~~~~~~~~~~~~~~~~~~~~
 *
 * ~~~~~~~~~~~~~~~~~~~~~~~~~~~~~~~~~~~~~~~~~~~~~~~~~~~~~~~~~~~~~~~~~~~~~~~~~~
 */

#include <linux/module.h>
#include <linux/platform_device.h>
#include <linux/acpi.h>
#include <linux/clk.h>
#include <linux/dmi.h>
#include <linux/slab.h>
#include <sound/pcm.h>
#include <sound/pcm_params.h>
#include <sound/soc.h>
#include <sound/jack.h>
#include <sound/soc-acpi.h>
#include "../../codecs/rt5645.h"
#include "../atom/sst-atom-controls.h"
<<<<<<< HEAD
#include "../common/sst-acpi.h"
=======
#include "../common/soc-intel-quirks.h"
>>>>>>> 24b8d41d

#define CHT_PLAT_CLK_3_HZ	19200000
#define CHT_CODEC_DAI1	"rt5645-aif1"
#define CHT_CODEC_DAI2	"rt5645-aif2"

struct cht_acpi_card {
	char *codec_id;
	int codec_type;
	struct snd_soc_card *soc_card;
};

struct cht_mc_private {
	struct snd_soc_jack jack;
	struct cht_acpi_card *acpi_card;
	char codec_name[SND_ACPI_I2C_ID_LEN];
	struct clk *mclk;
};

#define CHT_RT5645_MAP(quirk)	((quirk) & GENMASK(7, 0))
#define CHT_RT5645_SSP2_AIF2     BIT(16) /* default is using AIF1  */
#define CHT_RT5645_SSP0_AIF1     BIT(17)
#define CHT_RT5645_SSP0_AIF2     BIT(18)
#define CHT_RT5645_PMC_PLT_CLK_0 BIT(19)

static unsigned long cht_rt5645_quirk = 0;

static void log_quirks(struct device *dev)
{
	if (cht_rt5645_quirk & CHT_RT5645_SSP2_AIF2)
		dev_info(dev, "quirk SSP2_AIF2 enabled");
	if (cht_rt5645_quirk & CHT_RT5645_SSP0_AIF1)
		dev_info(dev, "quirk SSP0_AIF1 enabled");
	if (cht_rt5645_quirk & CHT_RT5645_SSP0_AIF2)
		dev_info(dev, "quirk SSP0_AIF2 enabled");
	if (cht_rt5645_quirk & CHT_RT5645_PMC_PLT_CLK_0)
		dev_info(dev, "quirk PMC_PLT_CLK_0 enabled");
}

static int platform_clock_control(struct snd_soc_dapm_widget *w,
		struct snd_kcontrol *k, int  event)
{
	struct snd_soc_dapm_context *dapm = w->dapm;
	struct snd_soc_card *card = dapm->card;
	struct snd_soc_dai *codec_dai;
	struct cht_mc_private *ctx = snd_soc_card_get_drvdata(card);
	int ret;

	codec_dai = snd_soc_card_get_codec_dai(card, CHT_CODEC_DAI1);
	if (!codec_dai)
		codec_dai = snd_soc_card_get_codec_dai(card, CHT_CODEC_DAI2);

	if (!codec_dai) {
		dev_err(card->dev, "Codec dai not found; Unable to set platform clock\n");
		return -EIO;
	}

	if (SND_SOC_DAPM_EVENT_ON(event)) {
		ret = clk_prepare_enable(ctx->mclk);
		if (ret < 0) {
			dev_err(card->dev,
				"could not configure MCLK state");
			return ret;
		}
	} else {
		/* Set codec sysclk source to its internal clock because codec PLL will
		 * be off when idle and MCLK will also be off when codec is
		 * runtime suspended. Codec needs clock for jack detection and button
		 * press. MCLK is turned off with clock framework or ACPI.
		 */
		ret = snd_soc_dai_set_sysclk(codec_dai, RT5645_SCLK_S_RCCLK,
					48000 * 512, SND_SOC_CLOCK_IN);
		if (ret < 0) {
			dev_err(card->dev, "can't set codec sysclk: %d\n", ret);
			return ret;
		}

		clk_disable_unprepare(ctx->mclk);
	}

	return 0;
}

static const struct snd_soc_dapm_widget cht_dapm_widgets[] = {
	SND_SOC_DAPM_HP("Headphone", NULL),
	SND_SOC_DAPM_MIC("Headset Mic", NULL),
	SND_SOC_DAPM_MIC("Int Mic", NULL),
	SND_SOC_DAPM_MIC("Int Analog Mic", NULL),
	SND_SOC_DAPM_SPK("Ext Spk", NULL),
	SND_SOC_DAPM_SUPPLY("Platform Clock", SND_SOC_NOPM, 0, 0,
			platform_clock_control, SND_SOC_DAPM_PRE_PMU | SND_SOC_DAPM_POST_PMD),
};

static const struct snd_soc_dapm_route cht_rt5645_audio_map[] = {
	{"IN1P", NULL, "Headset Mic"},
	{"IN1N", NULL, "Headset Mic"},
	{"DMIC L1", NULL, "Int Mic"},
	{"DMIC R1", NULL, "Int Mic"},
	{"IN2P", NULL, "Int Analog Mic"},
	{"IN2N", NULL, "Int Analog Mic"},
	{"Headphone", NULL, "HPOL"},
	{"Headphone", NULL, "HPOR"},
	{"Ext Spk", NULL, "SPOL"},
	{"Ext Spk", NULL, "SPOR"},
	{"Headphone", NULL, "Platform Clock"},
	{"Headset Mic", NULL, "Platform Clock"},
	{"Int Mic", NULL, "Platform Clock"},
	{"Int Analog Mic", NULL, "Platform Clock"},
	{"Int Analog Mic", NULL, "micbias1"},
	{"Int Analog Mic", NULL, "micbias2"},
	{"Ext Spk", NULL, "Platform Clock"},
};

static const struct snd_soc_dapm_route cht_rt5650_audio_map[] = {
	{"IN1P", NULL, "Headset Mic"},
	{"IN1N", NULL, "Headset Mic"},
	{"DMIC L2", NULL, "Int Mic"},
	{"DMIC R2", NULL, "Int Mic"},
	{"Headphone", NULL, "HPOL"},
	{"Headphone", NULL, "HPOR"},
	{"Ext Spk", NULL, "SPOL"},
	{"Ext Spk", NULL, "SPOR"},
	{"Headphone", NULL, "Platform Clock"},
	{"Headset Mic", NULL, "Platform Clock"},
	{"Int Mic", NULL, "Platform Clock"},
	{"Ext Spk", NULL, "Platform Clock"},
};

static const struct snd_soc_dapm_route cht_rt5645_ssp2_aif1_map[] = {
	{"AIF1 Playback", NULL, "ssp2 Tx"},
	{"ssp2 Tx", NULL, "codec_out0"},
	{"ssp2 Tx", NULL, "codec_out1"},
	{"codec_in0", NULL, "ssp2 Rx" },
	{"codec_in1", NULL, "ssp2 Rx" },
	{"ssp2 Rx", NULL, "AIF1 Capture"},
};

static const struct snd_soc_dapm_route cht_rt5645_ssp2_aif2_map[] = {
	{"AIF2 Playback", NULL, "ssp2 Tx"},
	{"ssp2 Tx", NULL, "codec_out0"},
	{"ssp2 Tx", NULL, "codec_out1"},
	{"codec_in0", NULL, "ssp2 Rx" },
	{"codec_in1", NULL, "ssp2 Rx" },
	{"ssp2 Rx", NULL, "AIF2 Capture"},
};

static const struct snd_soc_dapm_route cht_rt5645_ssp0_aif1_map[] = {
	{"AIF1 Playback", NULL, "ssp0 Tx"},
	{"ssp0 Tx", NULL, "modem_out"},
	{"modem_in", NULL, "ssp0 Rx" },
	{"ssp0 Rx", NULL, "AIF1 Capture"},
};

static const struct snd_soc_dapm_route cht_rt5645_ssp0_aif2_map[] = {
	{"AIF2 Playback", NULL, "ssp0 Tx"},
	{"ssp0 Tx", NULL, "modem_out"},
	{"modem_in", NULL, "ssp0 Rx" },
	{"ssp0 Rx", NULL, "AIF2 Capture"},
};

static const struct snd_kcontrol_new cht_mc_controls[] = {
	SOC_DAPM_PIN_SWITCH("Headphone"),
	SOC_DAPM_PIN_SWITCH("Headset Mic"),
	SOC_DAPM_PIN_SWITCH("Int Mic"),
	SOC_DAPM_PIN_SWITCH("Int Analog Mic"),
	SOC_DAPM_PIN_SWITCH("Ext Spk"),
};

static struct snd_soc_jack_pin cht_bsw_jack_pins[] = {
	{
		.pin	= "Headphone",
		.mask	= SND_JACK_HEADPHONE,
	},
	{
		.pin	= "Headset Mic",
		.mask	= SND_JACK_MICROPHONE,
	},
};

static int cht_aif1_hw_params(struct snd_pcm_substream *substream,
			     struct snd_pcm_hw_params *params)
{
	struct snd_soc_pcm_runtime *rtd = asoc_substream_to_rtd(substream);
	struct snd_soc_dai *codec_dai = asoc_rtd_to_codec(rtd, 0);
	int ret;

	/* set codec PLL source to the 19.2MHz platform clock (MCLK) */
	ret = snd_soc_dai_set_pll(codec_dai, 0, RT5645_PLL1_S_MCLK,
				  CHT_PLAT_CLK_3_HZ, params_rate(params) * 512);
	if (ret < 0) {
		dev_err(rtd->dev, "can't set codec pll: %d\n", ret);
		return ret;
	}

	ret = snd_soc_dai_set_sysclk(codec_dai, RT5645_SCLK_S_PLL1,
				params_rate(params) * 512, SND_SOC_CLOCK_IN);
	if (ret < 0) {
		dev_err(rtd->dev, "can't set codec sysclk: %d\n", ret);
		return ret;
	}

	return 0;
}

static int cht_rt5645_quirk_cb(const struct dmi_system_id *id)
{
	cht_rt5645_quirk = (unsigned long)id->driver_data;
	return 1;
}

static const struct dmi_system_id cht_rt5645_quirk_table[] = {
	{
		/* Strago family Chromebooks */
		.callback = cht_rt5645_quirk_cb,
		.matches = {
			DMI_MATCH(DMI_PRODUCT_FAMILY, "Intel_Strago"),
		},
		.driver_data = (void *)CHT_RT5645_PMC_PLT_CLK_0,
	},
	{
	},
};

static int cht_codec_init(struct snd_soc_pcm_runtime *runtime)
{
	struct snd_soc_card *card = runtime->card;
	struct cht_mc_private *ctx = snd_soc_card_get_drvdata(runtime->card);
	struct snd_soc_component *component = asoc_rtd_to_codec(runtime, 0)->component;
	int jack_type;
	int ret;

	if ((cht_rt5645_quirk & CHT_RT5645_SSP2_AIF2) ||
	    (cht_rt5645_quirk & CHT_RT5645_SSP0_AIF2)) {
		/* Select clk_i2s2_asrc as ASRC clock source */
		rt5645_sel_asrc_clk_src(component,
					RT5645_DA_STEREO_FILTER |
					RT5645_DA_MONO_L_FILTER |
					RT5645_DA_MONO_R_FILTER |
					RT5645_AD_STEREO_FILTER,
					RT5645_CLK_SEL_I2S2_ASRC);
	} else {
		/* Select clk_i2s1_asrc as ASRC clock source */
		rt5645_sel_asrc_clk_src(component,
					RT5645_DA_STEREO_FILTER |
					RT5645_DA_MONO_L_FILTER |
					RT5645_DA_MONO_R_FILTER |
					RT5645_AD_STEREO_FILTER,
					RT5645_CLK_SEL_I2S1_ASRC);
	}

	if (cht_rt5645_quirk & CHT_RT5645_SSP2_AIF2) {
		ret = snd_soc_dapm_add_routes(&card->dapm,
					cht_rt5645_ssp2_aif2_map,
					ARRAY_SIZE(cht_rt5645_ssp2_aif2_map));
	} else if (cht_rt5645_quirk & CHT_RT5645_SSP0_AIF1) {
		ret = snd_soc_dapm_add_routes(&card->dapm,
					cht_rt5645_ssp0_aif1_map,
					ARRAY_SIZE(cht_rt5645_ssp0_aif1_map));
	} else if (cht_rt5645_quirk & CHT_RT5645_SSP0_AIF2) {
		ret = snd_soc_dapm_add_routes(&card->dapm,
					cht_rt5645_ssp0_aif2_map,
					ARRAY_SIZE(cht_rt5645_ssp0_aif2_map));
	} else {
		ret = snd_soc_dapm_add_routes(&card->dapm,
					cht_rt5645_ssp2_aif1_map,
					ARRAY_SIZE(cht_rt5645_ssp2_aif1_map));
	}
	if (ret)
		return ret;

	if (ctx->acpi_card->codec_type == CODEC_TYPE_RT5650)
		jack_type = SND_JACK_HEADPHONE | SND_JACK_MICROPHONE |
					SND_JACK_BTN_0 | SND_JACK_BTN_1 |
					SND_JACK_BTN_2 | SND_JACK_BTN_3;
	else
		jack_type = SND_JACK_HEADPHONE | SND_JACK_MICROPHONE;

	ret = snd_soc_card_jack_new(runtime->card, "Headset",
				    jack_type, &ctx->jack,
				    cht_bsw_jack_pins, ARRAY_SIZE(cht_bsw_jack_pins));
	if (ret) {
		dev_err(runtime->dev, "Headset jack creation failed %d\n", ret);
		return ret;
	}

	rt5645_set_jack_detect(component, &ctx->jack, &ctx->jack, &ctx->jack);


	/*
	 * The firmware might enable the clock at
	 * boot (this information may or may not
	 * be reflected in the enable clock register).
	 * To change the rate we must disable the clock
	 * first to cover these cases. Due to common
	 * clock framework restrictions that do not allow
	 * to disable a clock that has not been enabled,
	 * we need to enable the clock first.
	 */
	ret = clk_prepare_enable(ctx->mclk);
	if (!ret)
		clk_disable_unprepare(ctx->mclk);

	ret = clk_set_rate(ctx->mclk, CHT_PLAT_CLK_3_HZ);

	if (ret)
		dev_err(runtime->dev, "unable to set MCLK rate\n");

	return ret;
}

static int cht_codec_fixup(struct snd_soc_pcm_runtime *rtd,
			    struct snd_pcm_hw_params *params)
{
	int ret;
	struct snd_interval *rate = hw_param_interval(params,
			SNDRV_PCM_HW_PARAM_RATE);
	struct snd_interval *channels = hw_param_interval(params,
						SNDRV_PCM_HW_PARAM_CHANNELS);

	/* The DSP will covert the FE rate to 48k, stereo, 24bits */
	rate->min = rate->max = 48000;
	channels->min = channels->max = 2;

	if ((cht_rt5645_quirk & CHT_RT5645_SSP0_AIF1) ||
		(cht_rt5645_quirk & CHT_RT5645_SSP0_AIF2)) {

		/* set SSP0 to 16-bit */
		params_set_format(params, SNDRV_PCM_FORMAT_S16_LE);

		/*
		 * Default mode for SSP configuration is TDM 4 slot, override config
		 * with explicit setting to I2S 2ch 16-bit. The word length is set with
		 * dai_set_tdm_slot() since there is no other API exposed
		 */
		ret = snd_soc_dai_set_fmt(asoc_rtd_to_cpu(rtd, 0),
					SND_SOC_DAIFMT_I2S     |
					SND_SOC_DAIFMT_NB_NF   |
					SND_SOC_DAIFMT_CBS_CFS
			);
		if (ret < 0) {
			dev_err(rtd->dev, "can't set format to I2S, err %d\n", ret);
			return ret;
		}

		ret = snd_soc_dai_set_fmt(asoc_rtd_to_codec(rtd, 0),
					SND_SOC_DAIFMT_I2S     |
					SND_SOC_DAIFMT_NB_NF   |
					SND_SOC_DAIFMT_CBS_CFS
			);
		if (ret < 0) {
			dev_err(rtd->dev, "can't set format to I2S, err %d\n", ret);
			return ret;
		}

		ret = snd_soc_dai_set_tdm_slot(asoc_rtd_to_cpu(rtd, 0), 0x3, 0x3, 2, 16);
		if (ret < 0) {
			dev_err(rtd->dev, "can't set I2S config, err %d\n", ret);
			return ret;
		}

	} else {

		/* set SSP2 to 24-bit */
		params_set_format(params, SNDRV_PCM_FORMAT_S24_LE);

		/*
		 * Default mode for SSP configuration is TDM 4 slot
		 */
		ret = snd_soc_dai_set_fmt(asoc_rtd_to_codec(rtd, 0),
					SND_SOC_DAIFMT_DSP_B |
					SND_SOC_DAIFMT_IB_NF |
					SND_SOC_DAIFMT_CBS_CFS);
		if (ret < 0) {
			dev_err(rtd->dev, "can't set format to TDM %d\n", ret);
			return ret;
		}

		/* TDM 4 slots 24 bit, set Rx & Tx bitmask to 4 active slots */
		ret = snd_soc_dai_set_tdm_slot(asoc_rtd_to_codec(rtd, 0), 0xF, 0xF, 4, 24);
		if (ret < 0) {
			dev_err(rtd->dev, "can't set codec TDM slot %d\n", ret);
			return ret;
		}
	}
	return 0;
}

static int cht_aif1_startup(struct snd_pcm_substream *substream)
{
	return snd_pcm_hw_constraint_single(substream->runtime,
			SNDRV_PCM_HW_PARAM_RATE, 48000);
}

static const struct snd_soc_ops cht_aif1_ops = {
	.startup = cht_aif1_startup,
};

static const struct snd_soc_ops cht_be_ssp2_ops = {
	.hw_params = cht_aif1_hw_params,
};

SND_SOC_DAILINK_DEF(dummy,
	DAILINK_COMP_ARRAY(COMP_DUMMY()));

SND_SOC_DAILINK_DEF(media,
	DAILINK_COMP_ARRAY(COMP_CPU("media-cpu-dai")));

SND_SOC_DAILINK_DEF(deepbuffer,
	DAILINK_COMP_ARRAY(COMP_CPU("deepbuffer-cpu-dai")));

SND_SOC_DAILINK_DEF(ssp2_port,
	DAILINK_COMP_ARRAY(COMP_CPU("ssp2-port")));
SND_SOC_DAILINK_DEF(ssp2_codec,
	DAILINK_COMP_ARRAY(COMP_CODEC("i2c-10EC5645:00", "rt5645-aif1")));

SND_SOC_DAILINK_DEF(platform,
	DAILINK_COMP_ARRAY(COMP_PLATFORM("sst-mfld-platform")));

static struct snd_soc_dai_link cht_dailink[] = {
	[MERR_DPCM_AUDIO] = {
		.name = "Audio Port",
		.stream_name = "Audio",
		.nonatomic = true,
		.dynamic = 1,
		.dpcm_playback = 1,
		.dpcm_capture = 1,
		.ops = &cht_aif1_ops,
		SND_SOC_DAILINK_REG(media, dummy, platform),
	},
	[MERR_DPCM_DEEP_BUFFER] = {
		.name = "Deep-Buffer Audio Port",
		.stream_name = "Deep-Buffer Audio",
		.nonatomic = true,
		.dynamic = 1,
		.dpcm_playback = 1,
		.ops = &cht_aif1_ops,
		SND_SOC_DAILINK_REG(deepbuffer, dummy, platform),
	},
	/* CODEC<->CODEC link */
	/* back ends */
	{
		.name = "SSP2-Codec",
<<<<<<< HEAD
		.id = 1,
		.cpu_dai_name = "ssp2-port",
		.platform_name = "sst-mfld-platform",
=======
		.id = 0,
>>>>>>> 24b8d41d
		.no_pcm = 1,
		.init = cht_codec_init,
		.be_hw_params_fixup = cht_codec_fixup,
		.nonatomic = true,
		.dpcm_playback = 1,
		.dpcm_capture = 1,
		.ops = &cht_be_ssp2_ops,
		SND_SOC_DAILINK_REG(ssp2_port, ssp2_codec, platform),
	},
};

#if IS_ENABLED(CONFIG_SND_SOC_SOF_BAYTRAIL)
/* use space before codec name to simplify card ID, and simplify driver name */
#define CARD_RT5645_NAME "bytcht rt5645" /* card name 'sof-bytcht rt5645' */
#define CARD_RT5650_NAME "bytcht rt5650" /* card name 'sof-bytcht rt5650' */
#define DRIVER_NAME "SOF"
#else
#define CARD_RT5645_NAME "chtrt5645"
#define CARD_RT5650_NAME "chtrt5650"
#define DRIVER_NAME NULL /* card name will be used for driver name */
#endif

/* SoC card */
static struct snd_soc_card snd_soc_card_chtrt5645 = {
	.name = CARD_RT5645_NAME,
	.driver_name = DRIVER_NAME,
	.owner = THIS_MODULE,
	.dai_link = cht_dailink,
	.num_links = ARRAY_SIZE(cht_dailink),
	.dapm_widgets = cht_dapm_widgets,
	.num_dapm_widgets = ARRAY_SIZE(cht_dapm_widgets),
	.dapm_routes = cht_rt5645_audio_map,
	.num_dapm_routes = ARRAY_SIZE(cht_rt5645_audio_map),
	.controls = cht_mc_controls,
	.num_controls = ARRAY_SIZE(cht_mc_controls),
};

static struct snd_soc_card snd_soc_card_chtrt5650 = {
	.name = CARD_RT5650_NAME,
	.driver_name = DRIVER_NAME,
	.owner = THIS_MODULE,
	.dai_link = cht_dailink,
	.num_links = ARRAY_SIZE(cht_dailink),
	.dapm_widgets = cht_dapm_widgets,
	.num_dapm_widgets = ARRAY_SIZE(cht_dapm_widgets),
	.dapm_routes = cht_rt5650_audio_map,
	.num_dapm_routes = ARRAY_SIZE(cht_rt5650_audio_map),
	.controls = cht_mc_controls,
	.num_controls = ARRAY_SIZE(cht_mc_controls),
};

static struct cht_acpi_card snd_soc_cards[] = {
	{"10EC5640", CODEC_TYPE_RT5645, &snd_soc_card_chtrt5645},
	{"10EC5645", CODEC_TYPE_RT5645, &snd_soc_card_chtrt5645},
	{"10EC5648", CODEC_TYPE_RT5645, &snd_soc_card_chtrt5645},
	{"10EC3270", CODEC_TYPE_RT5645, &snd_soc_card_chtrt5645},
	{"10EC5650", CODEC_TYPE_RT5650, &snd_soc_card_chtrt5650},
};

<<<<<<< HEAD
static char cht_rt5640_codec_name[16]; /* i2c-<HID>:00 with HID being 8 chars */
=======
static char cht_rt5645_codec_name[SND_ACPI_I2C_ID_LEN];

struct acpi_chan_package {   /* ACPICA seems to require 64 bit integers */
	u64 aif_value;       /* 1: AIF1, 2: AIF2 */
	u64 mclock_value;    /* usually 25MHz (0x17d7940), ignored */
};
>>>>>>> 24b8d41d

static int snd_cht_mc_probe(struct platform_device *pdev)
{
	struct snd_soc_card *card = snd_soc_cards[0].soc_card;
	struct snd_soc_acpi_mach *mach;
	const char *platform_name;
	struct cht_mc_private *drv;
	struct acpi_device *adev;
	bool found = false;
	bool is_bytcr = false;
	int dai_index = 0;
	int ret_val = 0;
	int i;
<<<<<<< HEAD
	struct cht_mc_private *drv;
	struct snd_soc_card *card = snd_soc_cards[0].soc_card;
	char codec_name[16];
	struct sst_acpi_mach *mach;
	const char *i2c_name = NULL;
	int dai_index = 0;
=======
	const char *mclk_name;
>>>>>>> 24b8d41d

	drv = devm_kzalloc(&pdev->dev, sizeof(*drv), GFP_KERNEL);
	if (!drv)
		return -ENOMEM;

	mach = pdev->dev.platform_data;

	for (i = 0; i < ARRAY_SIZE(snd_soc_cards); i++) {
<<<<<<< HEAD
		if (acpi_dev_found(snd_soc_cards[i].codec_id)) {
=======
		if (acpi_dev_found(snd_soc_cards[i].codec_id) &&
			(!strncmp(snd_soc_cards[i].codec_id, mach->id, 8))) {
>>>>>>> 24b8d41d
			dev_dbg(&pdev->dev,
				"found codec %s\n", snd_soc_cards[i].codec_id);
			card = snd_soc_cards[i].soc_card;
			drv->acpi_card = &snd_soc_cards[i];
			found = true;
			break;
		}
	}

	if (!found) {
		dev_err(&pdev->dev, "No matching HID found in supported list\n");
		return -ENODEV;
	}

	card->dev = &pdev->dev;
<<<<<<< HEAD
	mach = card->dev->platform_data;
	sprintf(codec_name, "i2c-%s:00", drv->acpi_card->codec_id);

	/* set correct codec name */
	for (i = 0; i < ARRAY_SIZE(cht_dailink); i++)
		if (!strcmp(card->dai_link[i].codec_name, "i2c-10EC5645:00")) {
			card->dai_link[i].codec_name = kstrdup(codec_name, GFP_KERNEL);
=======
	sprintf(drv->codec_name, "i2c-%s:00", drv->acpi_card->codec_id);

	/* set correct codec name */
	for (i = 0; i < ARRAY_SIZE(cht_dailink); i++)
		if (!strcmp(card->dai_link[i].codecs->name,
			    "i2c-10EC5645:00")) {
			card->dai_link[i].codecs->name = drv->codec_name;
>>>>>>> 24b8d41d
			dai_index = i;
		}

	/* fixup codec name based on HID */
<<<<<<< HEAD
	i2c_name = sst_acpi_find_name_from_hid(mach->id);
	if (i2c_name != NULL) {
		snprintf(cht_rt5640_codec_name, sizeof(cht_rt5640_codec_name),
			"%s%s", "i2c-", i2c_name);
		cht_dailink[dai_index].codec_name = cht_rt5640_codec_name;
=======
	adev = acpi_dev_get_first_match_dev(mach->id, NULL, -1);
	if (adev) {
		snprintf(cht_rt5645_codec_name, sizeof(cht_rt5645_codec_name),
			 "i2c-%s", acpi_dev_name(adev));
		put_device(&adev->dev);
		cht_dailink[dai_index].codecs->name = cht_rt5645_codec_name;
	}

	/*
	 * swap SSP0 if bytcr is detected
	 * (will be overridden if DMI quirk is detected)
	 */
	if (soc_intel_is_byt()) {
		if (mach->mach_params.acpi_ipc_irq_index == 0)
			is_bytcr = true;
	}

	if (is_bytcr) {
		/*
		 * Baytrail CR platforms may have CHAN package in BIOS, try
		 * to find relevant routing quirk based as done on Windows
		 * platforms. We have to read the information directly from the
		 * BIOS, at this stage the card is not created and the links
		 * with the codec driver/pdata are non-existent
		 */

		struct acpi_chan_package chan_package;

		/* format specified: 2 64-bit integers */
		struct acpi_buffer format = {sizeof("NN"), "NN"};
		struct acpi_buffer state = {0, NULL};
		struct snd_soc_acpi_package_context pkg_ctx;
		bool pkg_found = false;

		state.length = sizeof(chan_package);
		state.pointer = &chan_package;

		pkg_ctx.name = "CHAN";
		pkg_ctx.length = 2;
		pkg_ctx.format = &format;
		pkg_ctx.state = &state;
		pkg_ctx.data_valid = false;

		pkg_found = snd_soc_acpi_find_package_from_hid(mach->id,
							       &pkg_ctx);
		if (pkg_found) {
			if (chan_package.aif_value == 1) {
				dev_info(&pdev->dev, "BIOS Routing: AIF1 connected\n");
				cht_rt5645_quirk |= CHT_RT5645_SSP0_AIF1;
			} else  if (chan_package.aif_value == 2) {
				dev_info(&pdev->dev, "BIOS Routing: AIF2 connected\n");
				cht_rt5645_quirk |= CHT_RT5645_SSP0_AIF2;
			} else {
				dev_info(&pdev->dev, "BIOS Routing isn't valid, ignored\n");
				pkg_found = false;
			}
		}

		if (!pkg_found) {
			/* no BIOS indications, assume SSP0-AIF2 connection */
			cht_rt5645_quirk |= CHT_RT5645_SSP0_AIF2;
		}
	}

	/* check quirks before creating card */
	dmi_check_system(cht_rt5645_quirk_table);
	log_quirks(&pdev->dev);

	if ((cht_rt5645_quirk & CHT_RT5645_SSP2_AIF2) ||
	    (cht_rt5645_quirk & CHT_RT5645_SSP0_AIF2))
		cht_dailink[dai_index].codecs->dai_name = "rt5645-aif2";

	if ((cht_rt5645_quirk & CHT_RT5645_SSP0_AIF1) ||
	    (cht_rt5645_quirk & CHT_RT5645_SSP0_AIF2))
		cht_dailink[dai_index].cpus->dai_name = "ssp0-port";

	/* override plaform name, if required */
	platform_name = mach->mach_params.platform;

	ret_val = snd_soc_fixup_dai_links_platform_name(card,
							platform_name);
	if (ret_val)
		return ret_val;

	if (cht_rt5645_quirk & CHT_RT5645_PMC_PLT_CLK_0)
		mclk_name = "pmc_plt_clk_0";
	else
		mclk_name = "pmc_plt_clk_3";

	drv->mclk = devm_clk_get(&pdev->dev, mclk_name);
	if (IS_ERR(drv->mclk)) {
		dev_err(&pdev->dev, "Failed to get MCLK from %s: %ld\n",
			mclk_name, PTR_ERR(drv->mclk));
		return PTR_ERR(drv->mclk);
>>>>>>> 24b8d41d
	}

	snd_soc_card_set_drvdata(card, drv);
	ret_val = devm_snd_soc_register_card(&pdev->dev, card);
	if (ret_val) {
		dev_err(&pdev->dev,
			"snd_soc_register_card failed %d\n", ret_val);
		return ret_val;
	}
	platform_set_drvdata(pdev, card);
	return ret_val;
}

static struct platform_driver snd_cht_mc_driver = {
	.driver = {
		.name = "cht-bsw-rt5645",
#if IS_ENABLED(CONFIG_SND_SOC_SOF_BAYTRAIL)
		.pm = &snd_soc_pm_ops,
#endif
	},
	.probe = snd_cht_mc_probe,
};

module_platform_driver(snd_cht_mc_driver)

MODULE_DESCRIPTION("ASoC Intel(R) Braswell Machine driver");
MODULE_AUTHOR("Fang, Yang A,N,Harshapriya");
MODULE_LICENSE("GPL v2");
MODULE_ALIAS("platform:cht-bsw-rt5645");<|MERGE_RESOLUTION|>--- conflicted
+++ resolved
@@ -25,11 +25,7 @@
 #include <sound/soc-acpi.h>
 #include "../../codecs/rt5645.h"
 #include "../atom/sst-atom-controls.h"
-<<<<<<< HEAD
-#include "../common/sst-acpi.h"
-=======
 #include "../common/soc-intel-quirks.h"
->>>>>>> 24b8d41d
 
 #define CHT_PLAT_CLK_3_HZ	19200000
 #define CHT_CODEC_DAI1	"rt5645-aif1"
@@ -471,13 +467,7 @@
 	/* back ends */
 	{
 		.name = "SSP2-Codec",
-<<<<<<< HEAD
-		.id = 1,
-		.cpu_dai_name = "ssp2-port",
-		.platform_name = "sst-mfld-platform",
-=======
 		.id = 0,
->>>>>>> 24b8d41d
 		.no_pcm = 1,
 		.init = cht_codec_init,
 		.be_hw_params_fixup = cht_codec_fixup,
@@ -537,16 +527,12 @@
 	{"10EC5650", CODEC_TYPE_RT5650, &snd_soc_card_chtrt5650},
 };
 
-<<<<<<< HEAD
-static char cht_rt5640_codec_name[16]; /* i2c-<HID>:00 with HID being 8 chars */
-=======
 static char cht_rt5645_codec_name[SND_ACPI_I2C_ID_LEN];
 
 struct acpi_chan_package {   /* ACPICA seems to require 64 bit integers */
 	u64 aif_value;       /* 1: AIF1, 2: AIF2 */
 	u64 mclock_value;    /* usually 25MHz (0x17d7940), ignored */
 };
->>>>>>> 24b8d41d
 
 static int snd_cht_mc_probe(struct platform_device *pdev)
 {
@@ -560,16 +546,7 @@
 	int dai_index = 0;
 	int ret_val = 0;
 	int i;
-<<<<<<< HEAD
-	struct cht_mc_private *drv;
-	struct snd_soc_card *card = snd_soc_cards[0].soc_card;
-	char codec_name[16];
-	struct sst_acpi_mach *mach;
-	const char *i2c_name = NULL;
-	int dai_index = 0;
-=======
 	const char *mclk_name;
->>>>>>> 24b8d41d
 
 	drv = devm_kzalloc(&pdev->dev, sizeof(*drv), GFP_KERNEL);
 	if (!drv)
@@ -578,12 +555,8 @@
 	mach = pdev->dev.platform_data;
 
 	for (i = 0; i < ARRAY_SIZE(snd_soc_cards); i++) {
-<<<<<<< HEAD
-		if (acpi_dev_found(snd_soc_cards[i].codec_id)) {
-=======
 		if (acpi_dev_found(snd_soc_cards[i].codec_id) &&
 			(!strncmp(snd_soc_cards[i].codec_id, mach->id, 8))) {
->>>>>>> 24b8d41d
 			dev_dbg(&pdev->dev,
 				"found codec %s\n", snd_soc_cards[i].codec_id);
 			card = snd_soc_cards[i].soc_card;
@@ -599,15 +572,6 @@
 	}
 
 	card->dev = &pdev->dev;
-<<<<<<< HEAD
-	mach = card->dev->platform_data;
-	sprintf(codec_name, "i2c-%s:00", drv->acpi_card->codec_id);
-
-	/* set correct codec name */
-	for (i = 0; i < ARRAY_SIZE(cht_dailink); i++)
-		if (!strcmp(card->dai_link[i].codec_name, "i2c-10EC5645:00")) {
-			card->dai_link[i].codec_name = kstrdup(codec_name, GFP_KERNEL);
-=======
 	sprintf(drv->codec_name, "i2c-%s:00", drv->acpi_card->codec_id);
 
 	/* set correct codec name */
@@ -615,18 +579,10 @@
 		if (!strcmp(card->dai_link[i].codecs->name,
 			    "i2c-10EC5645:00")) {
 			card->dai_link[i].codecs->name = drv->codec_name;
->>>>>>> 24b8d41d
 			dai_index = i;
 		}
 
 	/* fixup codec name based on HID */
-<<<<<<< HEAD
-	i2c_name = sst_acpi_find_name_from_hid(mach->id);
-	if (i2c_name != NULL) {
-		snprintf(cht_rt5640_codec_name, sizeof(cht_rt5640_codec_name),
-			"%s%s", "i2c-", i2c_name);
-		cht_dailink[dai_index].codec_name = cht_rt5640_codec_name;
-=======
 	adev = acpi_dev_get_first_match_dev(mach->id, NULL, -1);
 	if (adev) {
 		snprintf(cht_rt5645_codec_name, sizeof(cht_rt5645_codec_name),
@@ -721,7 +677,6 @@
 		dev_err(&pdev->dev, "Failed to get MCLK from %s: %ld\n",
 			mclk_name, PTR_ERR(drv->mclk));
 		return PTR_ERR(drv->mclk);
->>>>>>> 24b8d41d
 	}
 
 	snd_soc_card_set_drvdata(card, drv);
