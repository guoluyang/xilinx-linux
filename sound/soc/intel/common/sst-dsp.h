/* SPDX-License-Identifier: GPL-2.0-only */
/*
 * Intel Smart Sound Technology (SST) Core
 *
 * Copyright (C) 2013, Intel Corporation. All rights reserved.
 */

#ifndef __SOUND_SOC_SST_DSP_H
#define __SOUND_SOC_SST_DSP_H

#include <linux/kernel.h>
#include <linux/types.h>
#include <linux/interrupt.h>

struct sst_dsp;

/*
 * SST Device.
 *
 * This structure is populated by the SST core driver.
 */
struct sst_dsp_device {
	/* Mandatory fields */
	struct sst_ops *ops;
	irqreturn_t (*thread)(int irq, void *context);
	void *thread_context;
};

<<<<<<< HEAD
/*
 * SST Platform Data.
 */
struct sst_pdata {
	/* ACPI data */
	u32 lpe_base;
	u32 lpe_size;
	u32 pcicfg_base;
	u32 pcicfg_size;
	u32 fw_base;
	u32 fw_size;
	int irq;

	/* Firmware */
	const struct firmware *fw;

	/* DMA */
	int resindex_dma_base; /* other fields invalid if equals to -1 */
	u32 dma_base;
	u32 dma_size;
	int dma_engine;
	struct device *dma_dev;

	/* DSP */
	u32 id;
	void *dsp;
};

#if IS_ENABLED(CONFIG_DW_DMAC_CORE)
/* Initialization */
struct sst_dsp *sst_dsp_new(struct device *dev,
	struct sst_dsp_device *sst_dev, struct sst_pdata *pdata);
void sst_dsp_free(struct sst_dsp *sst);
#endif

=======
>>>>>>> 24b8d41d
/* SHIM Read / Write */
void sst_dsp_shim_write(struct sst_dsp *sst, u32 offset, u32 value);
u32 sst_dsp_shim_read(struct sst_dsp *sst, u32 offset);
int sst_dsp_shim_update_bits(struct sst_dsp *sst, u32 offset,
				u32 mask, u32 value);
void sst_dsp_shim_update_bits_forced(struct sst_dsp *sst, u32 offset,
				u32 mask, u32 value);

/* SHIM Read / Write Unlocked for callers already holding sst lock */
void sst_dsp_shim_write_unlocked(struct sst_dsp *sst, u32 offset, u32 value);
u32 sst_dsp_shim_read_unlocked(struct sst_dsp *sst, u32 offset);
int sst_dsp_shim_update_bits_unlocked(struct sst_dsp *sst, u32 offset,
				u32 mask, u32 value);
void sst_dsp_shim_update_bits_forced_unlocked(struct sst_dsp *sst, u32 offset,
				u32 mask, u32 value);

/* Internal generic low-level SST IO functions - can be overidden */
void sst_shim32_write(void __iomem *addr, u32 offset, u32 value);
u32 sst_shim32_read(void __iomem *addr, u32 offset);
void sst_shim32_write64(void __iomem *addr, u32 offset, u64 value);
u64 sst_shim32_read64(void __iomem *addr, u32 offset);

/* Mailbox management */
int sst_dsp_mailbox_init(struct sst_dsp *sst, u32 inbox_offset,
	size_t inbox_size, u32 outbox_offset, size_t outbox_size);
void sst_dsp_inbox_write(struct sst_dsp *sst, void *message, size_t bytes);
void sst_dsp_inbox_read(struct sst_dsp *sst, void *message, size_t bytes);
void sst_dsp_outbox_write(struct sst_dsp *sst, void *message, size_t bytes);
void sst_dsp_outbox_read(struct sst_dsp *sst, void *message, size_t bytes);
int sst_dsp_register_poll(struct sst_dsp  *ctx, u32 offset, u32 mask,
		 u32 target, u32 time, char *operation);

#endif<|MERGE_RESOLUTION|>--- conflicted
+++ resolved
@@ -26,44 +26,6 @@
 	void *thread_context;
 };
 
-<<<<<<< HEAD
-/*
- * SST Platform Data.
- */
-struct sst_pdata {
-	/* ACPI data */
-	u32 lpe_base;
-	u32 lpe_size;
-	u32 pcicfg_base;
-	u32 pcicfg_size;
-	u32 fw_base;
-	u32 fw_size;
-	int irq;
-
-	/* Firmware */
-	const struct firmware *fw;
-
-	/* DMA */
-	int resindex_dma_base; /* other fields invalid if equals to -1 */
-	u32 dma_base;
-	u32 dma_size;
-	int dma_engine;
-	struct device *dma_dev;
-
-	/* DSP */
-	u32 id;
-	void *dsp;
-};
-
-#if IS_ENABLED(CONFIG_DW_DMAC_CORE)
-/* Initialization */
-struct sst_dsp *sst_dsp_new(struct device *dev,
-	struct sst_dsp_device *sst_dev, struct sst_pdata *pdata);
-void sst_dsp_free(struct sst_dsp *sst);
-#endif
-
-=======
->>>>>>> 24b8d41d
 /* SHIM Read / Write */
 void sst_dsp_shim_write(struct sst_dsp *sst, u32 offset, u32 value);
 u32 sst_dsp_shim_read(struct sst_dsp *sst, u32 offset);
