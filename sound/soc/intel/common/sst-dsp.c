--- conflicted
+++ resolved
@@ -175,18 +175,9 @@
 		return 0;
 	}
 
-<<<<<<< HEAD
-	reg = sst_dsp_shim_read_unlocked(ctx, offset);
-	dev_dbg(ctx->dev, "FW Poll Status: reg=%#x %s %s\n", reg, operation,
-			(time < timeout) ? "successful" : "timedout");
-	ret = time < timeout ? 0 : -ETIME;
-
-	return ret;
-=======
 	dev_dbg(ctx->dev, "FW Poll Status: reg=%#x %s timedout\n",
 					reg, operation);
 	return -ETIME;
->>>>>>> 24b8d41d
 }
 EXPORT_SYMBOL_GPL(sst_dsp_register_poll);
 
