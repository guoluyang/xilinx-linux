--- conflicted
+++ resolved
@@ -658,19 +658,8 @@
 	return str_info->buffer_ptr;
 }
 
-<<<<<<< HEAD
-static const struct snd_pcm_ops sst_platform_ops = {
-	.open = sst_platform_open,
-	.ioctl = snd_pcm_lib_ioctl,
-	.trigger = sst_platform_pcm_trigger,
-	.pointer = sst_platform_pcm_pointer,
-};
-
-static int sst_pcm_new(struct snd_soc_pcm_runtime *rtd)
-=======
 static int sst_soc_pcm_new(struct snd_soc_component *component,
 			   struct snd_soc_pcm_runtime *rtd)
->>>>>>> 24b8d41d
 {
 	struct snd_soc_dai *dai = asoc_rtd_to_cpu(rtd, 0);
 	struct snd_pcm *pcm = rtd->pcm;
