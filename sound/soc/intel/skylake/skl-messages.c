// SPDX-License-Identifier: GPL-2.0-only
/*
 *  skl-message.c - HDA DSP interface for FW registration, Pipe and Module
 *  configurations
 *
 *  Copyright (C) 2015 Intel Corp
 *  Author:Rafal Redzimski <rafal.f.redzimski@intel.com>
 *	   Jeeja KP <jeeja.kp@intel.com>
 *  ~~~~~~~~~~~~~~~~~~~~~~~~~~~~~~~~~~~~~~~~~~~~~~~~~~~~~~~~~~~~~~~~~~~~~~~~~~
 */

#include <linux/slab.h>
#include <linux/pci.h>
#include <sound/core.h>
#include <sound/pcm.h>
#include <uapi/sound/skl-tplg-interface.h>
#include "skl-sst-dsp.h"
#include "cnl-sst-dsp.h"
#include "skl-sst-ipc.h"
#include "skl.h"
#include "../common/sst-dsp.h"
#include "../common/sst-dsp-priv.h"
#include "skl-topology.h"

static int skl_alloc_dma_buf(struct device *dev,
		struct snd_dma_buffer *dmab, size_t size)
{
	return snd_dma_alloc_pages(SNDRV_DMA_TYPE_DEV, dev, size, dmab);
}

static int skl_free_dma_buf(struct device *dev, struct snd_dma_buffer *dmab)
{
	snd_dma_free_pages(dmab);
	return 0;
}

#define SKL_ASTATE_PARAM_ID	4

void skl_dsp_set_astate_cfg(struct skl_dev *skl, u32 cnt, void *data)
{
	struct skl_ipc_large_config_msg	msg = {0};

	msg.large_param_id = SKL_ASTATE_PARAM_ID;
	msg.param_data_size = (cnt * sizeof(struct skl_astate_param) +
				sizeof(cnt));

	skl_ipc_set_large_config(&skl->ipc, &msg, data);
}

static int skl_dsp_setup_spib(struct device *dev, unsigned int size,
				int stream_tag, int enable)
{
	struct hdac_bus *bus = dev_get_drvdata(dev);
	struct hdac_stream *stream = snd_hdac_get_stream(bus,
			SNDRV_PCM_STREAM_PLAYBACK, stream_tag);
	struct hdac_ext_stream *estream;

	if (!stream)
		return -EINVAL;

	estream = stream_to_hdac_ext_stream(stream);
	/* enable/disable SPIB for this hdac stream */
	snd_hdac_ext_stream_spbcap_enable(bus, enable, stream->index);

	/* set the spib value */
	snd_hdac_ext_stream_set_spib(bus, estream, size);

	return 0;
}

static int skl_dsp_prepare(struct device *dev, unsigned int format,
			unsigned int size, struct snd_dma_buffer *dmab)
{
	struct hdac_bus *bus = dev_get_drvdata(dev);
	struct hdac_ext_stream *estream;
	struct hdac_stream *stream;
	struct snd_pcm_substream substream;
	int ret;

	if (!bus)
		return -ENODEV;

	memset(&substream, 0, sizeof(substream));
	substream.stream = SNDRV_PCM_STREAM_PLAYBACK;

	estream = snd_hdac_ext_stream_assign(bus, &substream,
					HDAC_EXT_STREAM_TYPE_HOST);
	if (!estream)
		return -ENODEV;

	stream = hdac_stream(estream);

	/* assign decouple host dma channel */
	ret = snd_hdac_dsp_prepare(stream, format, size, dmab);
	if (ret < 0)
		return ret;

	skl_dsp_setup_spib(dev, size, stream->stream_tag, true);

	return stream->stream_tag;
}

static int skl_dsp_trigger(struct device *dev, bool start, int stream_tag)
{
	struct hdac_bus *bus = dev_get_drvdata(dev);
	struct hdac_stream *stream;

	if (!bus)
		return -ENODEV;

	stream = snd_hdac_get_stream(bus,
		SNDRV_PCM_STREAM_PLAYBACK, stream_tag);
	if (!stream)
		return -EINVAL;

	snd_hdac_dsp_trigger(stream, start);

	return 0;
}

static int skl_dsp_cleanup(struct device *dev,
		struct snd_dma_buffer *dmab, int stream_tag)
{
	struct hdac_bus *bus = dev_get_drvdata(dev);
	struct hdac_stream *stream;
	struct hdac_ext_stream *estream;

	if (!bus)
		return -ENODEV;

	stream = snd_hdac_get_stream(bus,
		SNDRV_PCM_STREAM_PLAYBACK, stream_tag);
	if (!stream)
		return -EINVAL;

	estream = stream_to_hdac_ext_stream(stream);
	skl_dsp_setup_spib(dev, 0, stream_tag, false);
	snd_hdac_ext_stream_release(estream, HDAC_EXT_STREAM_TYPE_HOST);

	snd_hdac_dsp_cleanup(stream, dmab);

	return 0;
}

static int skl_dsp_setup_spib(struct device *dev, unsigned int size,
				int stream_tag, int enable)
{
	struct hdac_ext_bus *ebus = dev_get_drvdata(dev);
	struct hdac_bus *bus = ebus_to_hbus(ebus);
	struct hdac_stream *stream = snd_hdac_get_stream(bus,
			SNDRV_PCM_STREAM_PLAYBACK, stream_tag);
	struct hdac_ext_stream *estream;

	if (!stream)
		return -EINVAL;

	estream = stream_to_hdac_ext_stream(stream);
	/* enable/disable SPIB for this hdac stream */
	snd_hdac_ext_stream_spbcap_enable(ebus, enable, stream->index);

	/* set the spib value */
	snd_hdac_ext_stream_set_spib(ebus, estream, size);

	return 0;
}

static int skl_dsp_prepare(struct device *dev, unsigned int format,
			unsigned int size, struct snd_dma_buffer *dmab)
{
	struct hdac_ext_bus *ebus = dev_get_drvdata(dev);
	struct hdac_bus *bus = ebus_to_hbus(ebus);
	struct hdac_ext_stream *estream;
	struct hdac_stream *stream;
	struct snd_pcm_substream substream;
	int ret;

	if (!bus)
		return -ENODEV;

	memset(&substream, 0, sizeof(substream));
	substream.stream = SNDRV_PCM_STREAM_PLAYBACK;

	estream = snd_hdac_ext_stream_assign(ebus, &substream,
					HDAC_EXT_STREAM_TYPE_HOST);
	if (!estream)
		return -ENODEV;

	stream = hdac_stream(estream);

	/* assign decouple host dma channel */
	ret = snd_hdac_dsp_prepare(stream, format, size, dmab);
	if (ret < 0)
		return ret;

	skl_dsp_setup_spib(dev, size, stream->stream_tag, true);

	return stream->stream_tag;
}

static int skl_dsp_trigger(struct device *dev, bool start, int stream_tag)
{
	struct hdac_ext_bus *ebus = dev_get_drvdata(dev);
	struct hdac_stream *stream;
	struct hdac_bus *bus = ebus_to_hbus(ebus);

	if (!bus)
		return -ENODEV;

	stream = snd_hdac_get_stream(bus,
		SNDRV_PCM_STREAM_PLAYBACK, stream_tag);
	if (!stream)
		return -EINVAL;

	snd_hdac_dsp_trigger(stream, start);

	return 0;
}

static int skl_dsp_cleanup(struct device *dev,
		struct snd_dma_buffer *dmab, int stream_tag)
{
	struct hdac_ext_bus *ebus = dev_get_drvdata(dev);
	struct hdac_stream *stream;
	struct hdac_ext_stream *estream;
	struct hdac_bus *bus = ebus_to_hbus(ebus);

	if (!bus)
		return -ENODEV;

	stream = snd_hdac_get_stream(bus,
		SNDRV_PCM_STREAM_PLAYBACK, stream_tag);
	if (!stream)
		return -EINVAL;

	estream = stream_to_hdac_ext_stream(stream);
	skl_dsp_setup_spib(dev, 0, stream_tag, false);
	snd_hdac_ext_stream_release(estream, HDAC_EXT_STREAM_TYPE_HOST);

	snd_hdac_dsp_cleanup(stream, dmab);

	return 0;
}

static struct skl_dsp_loader_ops skl_get_loader_ops(void)
{
	struct skl_dsp_loader_ops loader_ops;

	memset(&loader_ops, 0, sizeof(struct skl_dsp_loader_ops));

	loader_ops.alloc_dma_buf = skl_alloc_dma_buf;
	loader_ops.free_dma_buf = skl_free_dma_buf;

	return loader_ops;
};

static struct skl_dsp_loader_ops bxt_get_loader_ops(void)
{
	struct skl_dsp_loader_ops loader_ops;

	memset(&loader_ops, 0, sizeof(loader_ops));

	loader_ops.alloc_dma_buf = skl_alloc_dma_buf;
	loader_ops.free_dma_buf = skl_free_dma_buf;
	loader_ops.prepare = skl_dsp_prepare;
	loader_ops.trigger = skl_dsp_trigger;
	loader_ops.cleanup = skl_dsp_cleanup;

	return loader_ops;
};

static const struct skl_dsp_ops dsp_ops[] = {
	{
		.id = 0x9d70,
		.num_cores = 2,
		.loader_ops = skl_get_loader_ops,
		.init = skl_sst_dsp_init,
		.init_fw = skl_sst_init_fw,
		.cleanup = skl_sst_dsp_cleanup
	},
	{
		.id = 0x9d71,
		.num_cores = 2,
		.loader_ops = skl_get_loader_ops,
		.init = skl_sst_dsp_init,
		.init_fw = skl_sst_init_fw,
		.cleanup = skl_sst_dsp_cleanup
	},
	{
<<<<<<< HEAD
		.id = 0x9d71,
		.loader_ops = skl_get_loader_ops,
		.init = skl_sst_dsp_init,
		.init_fw = skl_sst_init_fw,
		.cleanup = skl_sst_dsp_cleanup
	},
	{
		.id = 0x5a98,
=======
		.id = 0x5a98,
		.num_cores = 2,
		.loader_ops = bxt_get_loader_ops,
		.init = bxt_sst_dsp_init,
		.init_fw = bxt_sst_init_fw,
		.cleanup = bxt_sst_dsp_cleanup
	},
	{
		.id = 0x3198,
		.num_cores = 2,
>>>>>>> 24b8d41d
		.loader_ops = bxt_get_loader_ops,
		.init = bxt_sst_dsp_init,
		.init_fw = bxt_sst_init_fw,
		.cleanup = bxt_sst_dsp_cleanup
	},
<<<<<<< HEAD
=======
	{
		.id = 0x9dc8,
		.num_cores = 4,
		.loader_ops = bxt_get_loader_ops,
		.init = cnl_sst_dsp_init,
		.init_fw = cnl_sst_init_fw,
		.cleanup = cnl_sst_dsp_cleanup
	},
	{
		.id = 0xa348,
		.num_cores = 4,
		.loader_ops = bxt_get_loader_ops,
		.init = cnl_sst_dsp_init,
		.init_fw = cnl_sst_init_fw,
		.cleanup = cnl_sst_dsp_cleanup
	},
	{
		.id = 0x02c8,
		.num_cores = 4,
		.loader_ops = bxt_get_loader_ops,
		.init = cnl_sst_dsp_init,
		.init_fw = cnl_sst_init_fw,
		.cleanup = cnl_sst_dsp_cleanup
	},
	{
		.id = 0x06c8,
		.num_cores = 4,
		.loader_ops = bxt_get_loader_ops,
		.init = cnl_sst_dsp_init,
		.init_fw = cnl_sst_init_fw,
		.cleanup = cnl_sst_dsp_cleanup
	},
>>>>>>> 24b8d41d
};

const struct skl_dsp_ops *skl_get_dsp_ops(int pci_id)
{
	int i;

	for (i = 0; i < ARRAY_SIZE(dsp_ops); i++) {
		if (dsp_ops[i].id == pci_id)
			return &dsp_ops[i];
	}

	return NULL;
}

int skl_init_dsp(struct skl_dev *skl)
{
	void __iomem *mmio_base;
	struct hdac_bus *bus = skl_to_bus(skl);
	struct skl_dsp_loader_ops loader_ops;
	int irq = bus->irq;
	const struct skl_dsp_ops *ops;
<<<<<<< HEAD
=======
	struct skl_dsp_cores *cores;
>>>>>>> 24b8d41d
	int ret;

	/* enable ppcap interrupt */
	snd_hdac_ext_bus_ppcap_enable(bus, true);
	snd_hdac_ext_bus_ppcap_int_enable(bus, true);

	/* read the BAR of the ADSP MMIO */
	mmio_base = pci_ioremap_bar(skl->pci, 4);
	if (mmio_base == NULL) {
		dev_err(bus->dev, "ioremap error\n");
		return -ENXIO;
	}

	ops = skl_get_dsp_ops(skl->pci->device);
<<<<<<< HEAD
	if (!ops)
		return -EIO;
=======
	if (!ops) {
		ret = -EIO;
		goto unmap_mmio;
	}
>>>>>>> 24b8d41d

	loader_ops = ops->loader_ops();
	ret = ops->init(bus->dev, mmio_base, irq,
				skl->fw_name, loader_ops,
<<<<<<< HEAD
				&skl->skl_sst);
=======
				&skl);
>>>>>>> 24b8d41d

	if (ret < 0)
		goto unmap_mmio;

	skl->dsp_ops = ops;
	cores = &skl->cores;
	cores->count = ops->num_cores;

	cores->state = kcalloc(cores->count, sizeof(*cores->state), GFP_KERNEL);
	if (!cores->state) {
		ret = -ENOMEM;
		goto unmap_mmio;
	}

	cores->usage_count = kcalloc(cores->count, sizeof(*cores->usage_count),
				     GFP_KERNEL);
	if (!cores->usage_count) {
		ret = -ENOMEM;
		goto free_core_state;
	}

	dev_dbg(bus->dev, "dsp registration status=%d\n", ret);

	return 0;

free_core_state:
	kfree(cores->state);

unmap_mmio:
	iounmap(mmio_base);

	return ret;
}

int skl_free_dsp(struct skl_dev *skl)
{
<<<<<<< HEAD
	struct hdac_ext_bus *ebus = &skl->ebus;
	struct hdac_bus *bus = ebus_to_hbus(ebus);
	struct skl_sst *ctx = skl->skl_sst;
	const struct skl_dsp_ops *ops;
=======
	struct hdac_bus *bus = skl_to_bus(skl);
>>>>>>> 24b8d41d

	/* disable  ppcap interrupt */
	snd_hdac_ext_bus_ppcap_int_enable(bus, false);

<<<<<<< HEAD
	ops = skl_get_dsp_ops(skl->pci->device);
	if (!ops)
		return -EIO;

	ops->cleanup(bus->dev, ctx);
=======
	skl->dsp_ops->cleanup(bus->dev, skl);

	kfree(skl->cores.state);
	kfree(skl->cores.usage_count);

	if (skl->dsp->addr.lpe)
		iounmap(skl->dsp->addr.lpe);

	return 0;
}

/*
 * In the case of "suspend_active" i.e, the Audio IP being active
 * during system suspend, immediately excecute any pending D0i3 work
 * before suspending. This is needed for the IP to work in low power
 * mode during system suspend. In the case of normal suspend, cancel
 * any pending D0i3 work.
 */
int skl_suspend_late_dsp(struct skl_dev *skl)
{
	struct delayed_work *dwork;

	if (!skl)
		return 0;

	dwork = &skl->d0i3.work;
>>>>>>> 24b8d41d

	if (dwork->work.func) {
		if (skl->supend_active)
			flush_delayed_work(dwork);
		else
			cancel_delayed_work_sync(dwork);
	}

	return 0;
}

int skl_suspend_dsp(struct skl_dev *skl)
{
	struct hdac_bus *bus = skl_to_bus(skl);
	int ret;

	/* if ppcap is not supported return 0 */
<<<<<<< HEAD
	if (!skl->ebus.bus.ppcap)
=======
	if (!bus->ppcap)
>>>>>>> 24b8d41d
		return 0;

	ret = skl_dsp_sleep(skl->dsp);
	if (ret < 0)
		return ret;

	/* disable ppcap interrupt */
	snd_hdac_ext_bus_ppcap_int_enable(bus, false);
	snd_hdac_ext_bus_ppcap_enable(bus, false);

	return 0;
}

int skl_resume_dsp(struct skl_dev *skl)
{
	struct hdac_bus *bus = skl_to_bus(skl);
	int ret;

	/* if ppcap is not supported return 0 */
<<<<<<< HEAD
	if (!skl->ebus.bus.ppcap)
=======
	if (!bus->ppcap)
>>>>>>> 24b8d41d
		return 0;

	/* enable ppcap interrupt */
	snd_hdac_ext_bus_ppcap_enable(bus, true);
	snd_hdac_ext_bus_ppcap_int_enable(bus, true);

	/* check if DSP 1st boot is done */
	if (skl->is_first_boot)
		return 0;

<<<<<<< HEAD
	/* check if DSP 1st boot is done */
	if (skl->skl_sst->is_first_boot == true)
		return 0;

	ret = skl_dsp_wake(ctx->dsp);
=======
	/*
	 * Disable dynamic clock and power gating during firmware
	 * and library download
	 */
	skl->enable_miscbdcge(skl->dev, false);
	skl->clock_power_gating(skl->dev, false);

	ret = skl_dsp_wake(skl->dsp);
	skl->enable_miscbdcge(skl->dev, true);
	skl->clock_power_gating(skl->dev, true);
>>>>>>> 24b8d41d
	if (ret < 0)
		return ret;

	if (skl->cfg.astate_cfg != NULL) {
		skl_dsp_set_astate_cfg(skl, skl->cfg.astate_cfg->count,
					skl->cfg.astate_cfg);
	}
	return ret;
}

enum skl_bitdepth skl_get_bit_depth(int params)
{
	switch (params) {
	case 8:
		return SKL_DEPTH_8BIT;

	case 16:
		return SKL_DEPTH_16BIT;

	case 24:
		return SKL_DEPTH_24BIT;

	case 32:
		return SKL_DEPTH_32BIT;

	default:
		return SKL_DEPTH_INVALID;

	}
}

/*
 * Each module in DSP expects a base module configuration, which consists of
 * PCM format information, which we calculate in driver and resource values
 * which are read from widget information passed through topology binary
 * This is send when we create a module with INIT_INSTANCE IPC msg
 */
static void skl_set_base_module_format(struct skl_dev *skl,
			struct skl_module_cfg *mconfig,
			struct skl_base_cfg *base_cfg)
{
	struct skl_module *module = mconfig->module;
	struct skl_module_res *res = &module->resources[mconfig->res_idx];
	struct skl_module_iface *fmt = &module->formats[mconfig->fmt_idx];
	struct skl_module_fmt *format = &fmt->inputs[0].fmt;

	base_cfg->audio_fmt.number_of_channels = format->channels;

	base_cfg->audio_fmt.s_freq = format->s_freq;
	base_cfg->audio_fmt.bit_depth = format->bit_depth;
	base_cfg->audio_fmt.valid_bit_depth = format->valid_bit_depth;
	base_cfg->audio_fmt.ch_cfg = format->ch_cfg;
	base_cfg->audio_fmt.sample_type = format->sample_type;

	dev_dbg(skl->dev, "bit_depth=%x valid_bd=%x ch_config=%x\n",
			format->bit_depth, format->valid_bit_depth,
			format->ch_cfg);

	base_cfg->audio_fmt.channel_map = format->ch_map;

	base_cfg->audio_fmt.interleaving = format->interleaving_style;

	base_cfg->cpc = res->cpc;
	base_cfg->ibs = res->ibs;
	base_cfg->obs = res->obs;
	base_cfg->is_pages = res->is_pages;
}

/*
 * Copies copier capabilities into copier module and updates copier module
 * config size.
 */
static void skl_copy_copier_caps(struct skl_module_cfg *mconfig,
				struct skl_cpr_cfg *cpr_mconfig)
{
	if (mconfig->formats_config.caps_size == 0)
		return;

	memcpy(cpr_mconfig->gtw_cfg.config_data,
			mconfig->formats_config.caps,
			mconfig->formats_config.caps_size);

	cpr_mconfig->gtw_cfg.config_length =
			(mconfig->formats_config.caps_size) / 4;
}

#define SKL_NON_GATEWAY_CPR_NODE_ID 0xFFFFFFFF
/*
 * Calculate the gatewat settings required for copier module, type of
 * gateway and index of gateway to use
 */
static u32 skl_get_node_id(struct skl_dev *skl,
			struct skl_module_cfg *mconfig)
{
	union skl_connector_node_id node_id = {0};
	union skl_ssp_dma_node ssp_node  = {0};
	struct skl_pipe_params *params = mconfig->pipe->p_params;

	switch (mconfig->dev_type) {
	case SKL_DEVICE_BT:
		node_id.node.dma_type =
			(SKL_CONN_SOURCE == mconfig->hw_conn_type) ?
			SKL_DMA_I2S_LINK_OUTPUT_CLASS :
			SKL_DMA_I2S_LINK_INPUT_CLASS;
		node_id.node.vindex = params->host_dma_id +
					(mconfig->vbus_id << 3);
		break;

	case SKL_DEVICE_I2S:
		node_id.node.dma_type =
			(SKL_CONN_SOURCE == mconfig->hw_conn_type) ?
			SKL_DMA_I2S_LINK_OUTPUT_CLASS :
			SKL_DMA_I2S_LINK_INPUT_CLASS;
		ssp_node.dma_node.time_slot_index = mconfig->time_slot;
		ssp_node.dma_node.i2s_instance = mconfig->vbus_id;
		node_id.node.vindex = ssp_node.val;
		break;

	case SKL_DEVICE_DMIC:
		node_id.node.dma_type = SKL_DMA_DMIC_LINK_INPUT_CLASS;
		node_id.node.vindex = mconfig->vbus_id +
					 (mconfig->time_slot);
		break;

	case SKL_DEVICE_HDALINK:
		node_id.node.dma_type =
			(SKL_CONN_SOURCE == mconfig->hw_conn_type) ?
			SKL_DMA_HDA_LINK_OUTPUT_CLASS :
			SKL_DMA_HDA_LINK_INPUT_CLASS;
		node_id.node.vindex = params->link_dma_id;
		break;

	case SKL_DEVICE_HDAHOST:
		node_id.node.dma_type =
			(SKL_CONN_SOURCE == mconfig->hw_conn_type) ?
			SKL_DMA_HDA_HOST_OUTPUT_CLASS :
			SKL_DMA_HDA_HOST_INPUT_CLASS;
		node_id.node.vindex = params->host_dma_id;
		break;

	default:
		node_id.val = 0xFFFFFFFF;
		break;
	}

	return node_id.val;
}

static void skl_setup_cpr_gateway_cfg(struct skl_dev *skl,
			struct skl_module_cfg *mconfig,
			struct skl_cpr_cfg *cpr_mconfig)
{
	u32 dma_io_buf;
	struct skl_module_res *res;
	int res_idx = mconfig->res_idx;

	cpr_mconfig->gtw_cfg.node_id = skl_get_node_id(skl, mconfig);

	if (cpr_mconfig->gtw_cfg.node_id == SKL_NON_GATEWAY_CPR_NODE_ID) {
		cpr_mconfig->cpr_feature_mask = 0;
		return;
	}

	if (skl->nr_modules) {
		res = &mconfig->module->resources[mconfig->res_idx];
		cpr_mconfig->gtw_cfg.dma_buffer_size = res->dma_buffer_size;
		goto skip_buf_size_calc;
	} else {
		res = &mconfig->module->resources[res_idx];
	}

	switch (mconfig->hw_conn_type) {
	case SKL_CONN_SOURCE:
		if (mconfig->dev_type == SKL_DEVICE_HDAHOST)
			dma_io_buf =  res->ibs;
		else
			dma_io_buf =  res->obs;
		break;

	case SKL_CONN_SINK:
		if (mconfig->dev_type == SKL_DEVICE_HDAHOST)
			dma_io_buf =  res->obs;
		else
			dma_io_buf =  res->ibs;
		break;

	default:
		dev_warn(skl->dev, "wrong connection type: %d\n",
				mconfig->hw_conn_type);
		return;
	}

	cpr_mconfig->gtw_cfg.dma_buffer_size =
				mconfig->dma_buffer_size * dma_io_buf;

	/* fallback to 2ms default value */
	if (!cpr_mconfig->gtw_cfg.dma_buffer_size) {
		if (mconfig->hw_conn_type == SKL_CONN_SOURCE)
			cpr_mconfig->gtw_cfg.dma_buffer_size = 2 * res->obs;
		else
			cpr_mconfig->gtw_cfg.dma_buffer_size = 2 * res->ibs;
	}

skip_buf_size_calc:
	cpr_mconfig->cpr_feature_mask = 0;
	cpr_mconfig->gtw_cfg.config_length  = 0;

	skl_copy_copier_caps(mconfig, cpr_mconfig);
}

#define DMA_CONTROL_ID 5
#define DMA_I2S_BLOB_SIZE 21

int skl_dsp_set_dma_control(struct skl_dev *skl, u32 *caps,
				u32 caps_size, u32 node_id)
{
	struct skl_dma_control *dma_ctrl;
	struct skl_ipc_large_config_msg msg = {0};
	int err = 0;


	/*
	 * if blob size zero, then return
	 */
	if (caps_size == 0)
		return 0;

	msg.large_param_id = DMA_CONTROL_ID;
	msg.param_data_size = sizeof(struct skl_dma_control) + caps_size;

	dma_ctrl = kzalloc(msg.param_data_size, GFP_KERNEL);
	if (dma_ctrl == NULL)
		return -ENOMEM;

	dma_ctrl->node_id = node_id;

	/*
	 * NHLT blob may contain additional configs along with i2s blob.
	 * firmware expects only the i2s blob size as the config_length.
	 * So fix to i2s blob size.
	 * size in dwords.
	 */
	dma_ctrl->config_length = DMA_I2S_BLOB_SIZE;

	memcpy(dma_ctrl->config_data, caps, caps_size);

	err = skl_ipc_set_large_config(&skl->ipc, &msg, (u32 *)dma_ctrl);

	kfree(dma_ctrl);
	return err;
}
EXPORT_SYMBOL_GPL(skl_dsp_set_dma_control);

static void skl_setup_out_format(struct skl_dev *skl,
			struct skl_module_cfg *mconfig,
			struct skl_audio_data_format *out_fmt)
{
	struct skl_module *module = mconfig->module;
	struct skl_module_iface *fmt = &module->formats[mconfig->fmt_idx];
	struct skl_module_fmt *format = &fmt->outputs[0].fmt;

	out_fmt->number_of_channels = (u8)format->channels;
	out_fmt->s_freq = format->s_freq;
	out_fmt->bit_depth = format->bit_depth;
	out_fmt->valid_bit_depth = format->valid_bit_depth;
	out_fmt->ch_cfg = format->ch_cfg;

	out_fmt->channel_map = format->ch_map;
	out_fmt->interleaving = format->interleaving_style;
	out_fmt->sample_type = format->sample_type;

	dev_dbg(skl->dev, "copier out format chan=%d fre=%d bitdepth=%d\n",
		out_fmt->number_of_channels, format->s_freq, format->bit_depth);
}

/*
 * DSP needs SRC module for frequency conversion, SRC takes base module
 * configuration and the target frequency as extra parameter passed as src
 * config
 */
static void skl_set_src_format(struct skl_dev *skl,
			struct skl_module_cfg *mconfig,
			struct skl_src_module_cfg *src_mconfig)
{
	struct skl_module *module = mconfig->module;
	struct skl_module_iface *iface = &module->formats[mconfig->fmt_idx];
	struct skl_module_fmt *fmt = &iface->outputs[0].fmt;

	skl_set_base_module_format(skl, mconfig,
		(struct skl_base_cfg *)src_mconfig);

	src_mconfig->src_cfg = fmt->s_freq;
}

/*
 * DSP needs updown module to do channel conversion. updown module take base
 * module configuration and channel configuration
 * It also take coefficients and now we have defaults applied here
 */
static void skl_set_updown_mixer_format(struct skl_dev *skl,
			struct skl_module_cfg *mconfig,
			struct skl_up_down_mixer_cfg *mixer_mconfig)
{
	struct skl_module *module = mconfig->module;
	struct skl_module_iface *iface = &module->formats[mconfig->fmt_idx];
	struct skl_module_fmt *fmt = &iface->outputs[0].fmt;

	skl_set_base_module_format(skl,	mconfig,
		(struct skl_base_cfg *)mixer_mconfig);
	mixer_mconfig->out_ch_cfg = fmt->ch_cfg;
	mixer_mconfig->ch_map = fmt->ch_map;
}

/*
 * 'copier' is DSP internal module which copies data from Host DMA (HDA host
 * dma) or link (hda link, SSP, PDM)
 * Here we calculate the copier module parameters, like PCM format, output
 * format, gateway settings
 * copier_module_config is sent as input buffer with INIT_INSTANCE IPC msg
 */
static void skl_set_copier_format(struct skl_dev *skl,
			struct skl_module_cfg *mconfig,
			struct skl_cpr_cfg *cpr_mconfig)
{
	struct skl_audio_data_format *out_fmt = &cpr_mconfig->out_fmt;
	struct skl_base_cfg *base_cfg = (struct skl_base_cfg *)cpr_mconfig;

	skl_set_base_module_format(skl, mconfig, base_cfg);

	skl_setup_out_format(skl, mconfig, out_fmt);
	skl_setup_cpr_gateway_cfg(skl, mconfig, cpr_mconfig);
}

/*
 * Algo module are DSP pre processing modules. Algo module take base module
 * configuration and params
 */

static void skl_set_algo_format(struct skl_dev *skl,
			struct skl_module_cfg *mconfig,
			struct skl_algo_cfg *algo_mcfg)
{
	struct skl_base_cfg *base_cfg = (struct skl_base_cfg *)algo_mcfg;

	skl_set_base_module_format(skl, mconfig, base_cfg);

	if (mconfig->formats_config.caps_size == 0)
		return;

	memcpy(algo_mcfg->params,
			mconfig->formats_config.caps,
			mconfig->formats_config.caps_size);

}

/*
 * Mic select module allows selecting one or many input channels, thus
 * acting as a demux.
 *
 * Mic select module take base module configuration and out-format
 * configuration
 */
static void skl_set_base_outfmt_format(struct skl_dev *skl,
			struct skl_module_cfg *mconfig,
			struct skl_base_outfmt_cfg *base_outfmt_mcfg)
{
	struct skl_audio_data_format *out_fmt = &base_outfmt_mcfg->out_fmt;
	struct skl_base_cfg *base_cfg =
				(struct skl_base_cfg *)base_outfmt_mcfg;

	skl_set_base_module_format(skl, mconfig, base_cfg);
	skl_setup_out_format(skl, mconfig, out_fmt);
}

static u16 skl_get_module_param_size(struct skl_dev *skl,
			struct skl_module_cfg *mconfig)
{
	u16 param_size;

	switch (mconfig->m_type) {
	case SKL_MODULE_TYPE_COPIER:
		param_size = sizeof(struct skl_cpr_cfg);
		param_size += mconfig->formats_config.caps_size;
		return param_size;

	case SKL_MODULE_TYPE_SRCINT:
		return sizeof(struct skl_src_module_cfg);

	case SKL_MODULE_TYPE_UPDWMIX:
		return sizeof(struct skl_up_down_mixer_cfg);

	case SKL_MODULE_TYPE_ALGO:
		param_size = sizeof(struct skl_base_cfg);
		param_size += mconfig->formats_config.caps_size;
		return param_size;

	case SKL_MODULE_TYPE_BASE_OUTFMT:
<<<<<<< HEAD
=======
	case SKL_MODULE_TYPE_MIC_SELECT:
>>>>>>> 24b8d41d
	case SKL_MODULE_TYPE_KPB:
		return sizeof(struct skl_base_outfmt_cfg);

	default:
		/*
		 * return only base cfg when no specific module type is
		 * specified
		 */
		return sizeof(struct skl_base_cfg);
	}

	return 0;
}

/*
 * DSP firmware supports various modules like copier, SRC, updown etc.
 * These modules required various parameters to be calculated and sent for
 * the module initialization to DSP. By default a generic module needs only
 * base module format configuration
 */

static int skl_set_module_format(struct skl_dev *skl,
			struct skl_module_cfg *module_config,
			u16 *module_config_size,
			void **param_data)
{
	u16 param_size;

	param_size  = skl_get_module_param_size(skl, module_config);

	*param_data = kzalloc(param_size, GFP_KERNEL);
	if (NULL == *param_data)
		return -ENOMEM;

	*module_config_size = param_size;

	switch (module_config->m_type) {
	case SKL_MODULE_TYPE_COPIER:
		skl_set_copier_format(skl, module_config, *param_data);
		break;

	case SKL_MODULE_TYPE_SRCINT:
		skl_set_src_format(skl, module_config, *param_data);
		break;

	case SKL_MODULE_TYPE_UPDWMIX:
		skl_set_updown_mixer_format(skl, module_config, *param_data);
		break;

	case SKL_MODULE_TYPE_ALGO:
		skl_set_algo_format(skl, module_config, *param_data);
		break;

	case SKL_MODULE_TYPE_BASE_OUTFMT:
<<<<<<< HEAD
	case SKL_MODULE_TYPE_KPB:
		skl_set_base_outfmt_format(ctx, module_config, *param_data);
=======
	case SKL_MODULE_TYPE_MIC_SELECT:
	case SKL_MODULE_TYPE_KPB:
		skl_set_base_outfmt_format(skl, module_config, *param_data);
>>>>>>> 24b8d41d
		break;

	default:
		skl_set_base_module_format(skl, module_config, *param_data);
		break;

	}

<<<<<<< HEAD
	dev_dbg(ctx->dev, "Module type=%d config size: %d bytes\n",
			module_config->id.module_id, param_size);
=======
	dev_dbg(skl->dev, "Module type=%d id=%d config size: %d bytes\n",
			module_config->m_type, module_config->id.module_id,
			param_size);
>>>>>>> 24b8d41d
	print_hex_dump_debug("Module params:", DUMP_PREFIX_OFFSET, 8, 4,
			*param_data, param_size, false);
	return 0;
}

static int skl_get_queue_index(struct skl_module_pin *mpin,
				struct skl_module_inst_id id, int max)
{
	int i;

	for (i = 0; i < max; i++)  {
		if (mpin[i].id.module_id == id.module_id &&
			mpin[i].id.instance_id == id.instance_id)
			return i;
	}

	return -EINVAL;
}

/*
 * Allocates queue for each module.
 * if dynamic, the pin_index is allocated 0 to max_pin.
 * In static, the pin_index is fixed based on module_id and instance id
 */
static int skl_alloc_queue(struct skl_module_pin *mpin,
			struct skl_module_cfg *tgt_cfg, int max)
{
	int i;
	struct skl_module_inst_id id = tgt_cfg->id;
	/*
	 * if pin in dynamic, find first free pin
	 * otherwise find match module and instance id pin as topology will
	 * ensure a unique pin is assigned to this so no need to
	 * allocate/free
	 */
	for (i = 0; i < max; i++)  {
		if (mpin[i].is_dynamic) {
			if (!mpin[i].in_use &&
				mpin[i].pin_state == SKL_PIN_UNBIND) {

				mpin[i].in_use = true;
				mpin[i].id.module_id = id.module_id;
				mpin[i].id.instance_id = id.instance_id;
				mpin[i].id.pvt_id = id.pvt_id;
				mpin[i].tgt_mcfg = tgt_cfg;
				return i;
			}
		} else {
			if (mpin[i].id.module_id == id.module_id &&
				mpin[i].id.instance_id == id.instance_id &&
				mpin[i].pin_state == SKL_PIN_UNBIND) {

				mpin[i].tgt_mcfg = tgt_cfg;
				return i;
			}
		}
	}

	return -EINVAL;
}

static void skl_free_queue(struct skl_module_pin *mpin, int q_index)
{
	if (mpin[q_index].is_dynamic) {
		mpin[q_index].in_use = false;
		mpin[q_index].id.module_id = 0;
		mpin[q_index].id.instance_id = 0;
		mpin[q_index].id.pvt_id = 0;
	}
	mpin[q_index].pin_state = SKL_PIN_UNBIND;
	mpin[q_index].tgt_mcfg = NULL;
}

/* Module state will be set to unint, if all the out pin state is UNBIND */

static void skl_clear_module_state(struct skl_module_pin *mpin, int max,
						struct skl_module_cfg *mcfg)
{
	int i;
	bool found = false;

	for (i = 0; i < max; i++)  {
		if (mpin[i].pin_state == SKL_PIN_UNBIND)
			continue;
		found = true;
		break;
	}

	if (!found)
		mcfg->m_state = SKL_MODULE_INIT_DONE;
	return;
}

/*
 * A module needs to be instanataited in DSP. A mdoule is present in a
 * collection of module referred as a PIPE.
 * We first calculate the module format, based on module type and then
 * invoke the DSP by sending IPC INIT_INSTANCE using ipc helper
 */
int skl_init_module(struct skl_dev *skl,
			struct skl_module_cfg *mconfig)
{
	u16 module_config_size = 0;
	void *param_data = NULL;
	int ret;
	struct skl_ipc_init_instance_msg msg;

<<<<<<< HEAD
	dev_dbg(ctx->dev, "%s: module_id = %d instance=%d\n", __func__,
=======
	dev_dbg(skl->dev, "%s: module_id = %d instance=%d\n", __func__,
>>>>>>> 24b8d41d
		 mconfig->id.module_id, mconfig->id.pvt_id);

	if (mconfig->pipe->state != SKL_PIPE_CREATED) {
		dev_err(skl->dev, "Pipe not created state= %d pipe_id= %d\n",
				 mconfig->pipe->state, mconfig->pipe->ppl_id);
		return -EIO;
	}

	ret = skl_set_module_format(skl, mconfig,
			&module_config_size, &param_data);
	if (ret < 0) {
		dev_err(skl->dev, "Failed to set module format ret=%d\n", ret);
		return ret;
	}

	msg.module_id = mconfig->id.module_id;
	msg.instance_id = mconfig->id.pvt_id;
	msg.ppl_instance_id = mconfig->pipe->ppl_id;
	msg.param_data_size = module_config_size;
	msg.core_id = mconfig->core_id;
	msg.domain = mconfig->domain;

	ret = skl_ipc_init_instance(&skl->ipc, &msg, param_data);
	if (ret < 0) {
		dev_err(skl->dev, "Failed to init instance ret=%d\n", ret);
		kfree(param_data);
		return ret;
	}
	mconfig->m_state = SKL_MODULE_INIT_DONE;
	kfree(param_data);
	return ret;
}

static void skl_dump_bind_info(struct skl_dev *skl, struct skl_module_cfg
	*src_module, struct skl_module_cfg *dst_module)
{
<<<<<<< HEAD
	dev_dbg(ctx->dev, "%s: src module_id = %d  src_instance=%d\n",
		__func__, src_module->id.module_id, src_module->id.pvt_id);
	dev_dbg(ctx->dev, "%s: dst_module=%d dst_instacne=%d\n", __func__,
=======
	dev_dbg(skl->dev, "%s: src module_id = %d  src_instance=%d\n",
		__func__, src_module->id.module_id, src_module->id.pvt_id);
	dev_dbg(skl->dev, "%s: dst_module=%d dst_instance=%d\n", __func__,
>>>>>>> 24b8d41d
		 dst_module->id.module_id, dst_module->id.pvt_id);

	dev_dbg(skl->dev, "src_module state = %d dst module state = %d\n",
		src_module->m_state, dst_module->m_state);
}

/*
 * On module freeup, we need to unbind the module with modules
 * it is already bind.
 * Find the pin allocated and unbind then using bind_unbind IPC
 */
int skl_unbind_modules(struct skl_dev *skl,
			struct skl_module_cfg *src_mcfg,
			struct skl_module_cfg *dst_mcfg)
{
	int ret;
	struct skl_ipc_bind_unbind_msg msg;
	struct skl_module_inst_id src_id = src_mcfg->id;
	struct skl_module_inst_id dst_id = dst_mcfg->id;
	int in_max = dst_mcfg->module->max_input_pins;
	int out_max = src_mcfg->module->max_output_pins;
	int src_index, dst_index, src_pin_state, dst_pin_state;

	skl_dump_bind_info(skl, src_mcfg, dst_mcfg);

	/* get src queue index */
	src_index = skl_get_queue_index(src_mcfg->m_out_pin, dst_id, out_max);
	if (src_index < 0)
		return 0;

	msg.src_queue = src_index;

	/* get dst queue index */
	dst_index  = skl_get_queue_index(dst_mcfg->m_in_pin, src_id, in_max);
	if (dst_index < 0)
		return 0;

	msg.dst_queue = dst_index;

	src_pin_state = src_mcfg->m_out_pin[src_index].pin_state;
	dst_pin_state = dst_mcfg->m_in_pin[dst_index].pin_state;

	if (src_pin_state != SKL_PIN_BIND_DONE ||
		dst_pin_state != SKL_PIN_BIND_DONE)
		return 0;

	msg.module_id = src_mcfg->id.module_id;
	msg.instance_id = src_mcfg->id.pvt_id;
	msg.dst_module_id = dst_mcfg->id.module_id;
	msg.dst_instance_id = dst_mcfg->id.pvt_id;
	msg.bind = false;

	ret = skl_ipc_bind_unbind(&skl->ipc, &msg);
	if (!ret) {
		/* free queue only if unbind is success */
		skl_free_queue(src_mcfg->m_out_pin, src_index);
		skl_free_queue(dst_mcfg->m_in_pin, dst_index);

		/*
		 * check only if src module bind state, bind is
		 * always from src -> sink
		 */
		skl_clear_module_state(src_mcfg->m_out_pin, out_max, src_mcfg);
	}

	return ret;
}

static void fill_pin_params(struct skl_audio_data_format *pin_fmt,
				struct skl_module_fmt *format)
{
	pin_fmt->number_of_channels = format->channels;
	pin_fmt->s_freq = format->s_freq;
	pin_fmt->bit_depth = format->bit_depth;
	pin_fmt->valid_bit_depth = format->valid_bit_depth;
	pin_fmt->ch_cfg = format->ch_cfg;
	pin_fmt->sample_type = format->sample_type;
	pin_fmt->channel_map = format->ch_map;
	pin_fmt->interleaving = format->interleaving_style;
}

#define CPR_SINK_FMT_PARAM_ID 2

/*
 * Once a module is instantiated it need to be 'bind' with other modules in
 * the pipeline. For binding we need to find the module pins which are bind
 * together
 * This function finds the pins and then sends bund_unbind IPC message to
 * DSP using IPC helper
 */
int skl_bind_modules(struct skl_dev *skl,
			struct skl_module_cfg *src_mcfg,
			struct skl_module_cfg *dst_mcfg)
{
	int ret = 0;
	struct skl_ipc_bind_unbind_msg msg;
	int in_max = dst_mcfg->module->max_input_pins;
	int out_max = src_mcfg->module->max_output_pins;
	int src_index, dst_index;
	struct skl_module_fmt *format;
	struct skl_cpr_pin_fmt pin_fmt;
	struct skl_module *module;
	struct skl_module_iface *fmt;

	skl_dump_bind_info(skl, src_mcfg, dst_mcfg);

	if (src_mcfg->m_state < SKL_MODULE_INIT_DONE ||
		dst_mcfg->m_state < SKL_MODULE_INIT_DONE)
		return 0;

	src_index = skl_alloc_queue(src_mcfg->m_out_pin, dst_mcfg, out_max);
	if (src_index < 0)
		return -EINVAL;

	msg.src_queue = src_index;
	dst_index = skl_alloc_queue(dst_mcfg->m_in_pin, src_mcfg, in_max);
	if (dst_index < 0) {
		skl_free_queue(src_mcfg->m_out_pin, src_index);
		return -EINVAL;
	}

	/*
	 * Copier module requires the separate large_config_set_ipc to
	 * configure the pins other than 0
	 */
	if (src_mcfg->m_type == SKL_MODULE_TYPE_COPIER && src_index > 0) {
		pin_fmt.sink_id = src_index;
		module = src_mcfg->module;
		fmt = &module->formats[src_mcfg->fmt_idx];

		/* Input fmt is same as that of src module input cfg */
		format = &fmt->inputs[0].fmt;
		fill_pin_params(&(pin_fmt.src_fmt), format);

		format = &fmt->outputs[src_index].fmt;
		fill_pin_params(&(pin_fmt.dst_fmt), format);
		ret = skl_set_module_params(skl, (void *)&pin_fmt,
					sizeof(struct skl_cpr_pin_fmt),
					CPR_SINK_FMT_PARAM_ID, src_mcfg);

		if (ret < 0)
			goto out;
	}

	msg.dst_queue = dst_index;

	dev_dbg(skl->dev, "src queue = %d dst queue =%d\n",
			 msg.src_queue, msg.dst_queue);

	msg.module_id = src_mcfg->id.module_id;
	msg.instance_id = src_mcfg->id.pvt_id;
	msg.dst_module_id = dst_mcfg->id.module_id;
	msg.dst_instance_id = dst_mcfg->id.pvt_id;
	msg.bind = true;

	ret = skl_ipc_bind_unbind(&skl->ipc, &msg);

	if (!ret) {
		src_mcfg->m_state = SKL_MODULE_BIND_DONE;
		src_mcfg->m_out_pin[src_index].pin_state = SKL_PIN_BIND_DONE;
		dst_mcfg->m_in_pin[dst_index].pin_state = SKL_PIN_BIND_DONE;
		return ret;
	}
out:
	/* error case , if IPC fails, clear the queue index */
	skl_free_queue(src_mcfg->m_out_pin, src_index);
	skl_free_queue(dst_mcfg->m_in_pin, dst_index);

	return ret;
}

static int skl_set_pipe_state(struct skl_dev *skl, struct skl_pipe *pipe,
	enum skl_ipc_pipeline_state state)
{
	dev_dbg(skl->dev, "%s: pipe_state = %d\n", __func__, state);

	return skl_ipc_set_pipeline_state(&skl->ipc, pipe->ppl_id, state);
}

/*
 * A pipeline is a collection of modules. Before a module in instantiated a
 * pipeline needs to be created for it.
 * This function creates pipeline, by sending create pipeline IPC messages
 * to FW
 */
int skl_create_pipeline(struct skl_dev *skl, struct skl_pipe *pipe)
{
	int ret;

	dev_dbg(skl->dev, "%s: pipe_id = %d\n", __func__, pipe->ppl_id);

	ret = skl_ipc_create_pipeline(&skl->ipc, pipe->memory_pages,
				pipe->pipe_priority, pipe->ppl_id,
				pipe->lp_mode);
	if (ret < 0) {
		dev_err(skl->dev, "Failed to create pipeline\n");
		return ret;
	}

	pipe->state = SKL_PIPE_CREATED;

	return 0;
}

/*
 * A pipeline needs to be deleted on cleanup. If a pipeline is running,
 * then pause it first. Before actual deletion, pipeline should enter
 * reset state. Finish the procedure by sending delete pipeline IPC.
 * DSP will stop the DMA engines and release resources
 */
int skl_delete_pipe(struct skl_dev *skl, struct skl_pipe *pipe)
{
	int ret;

	dev_dbg(skl->dev, "%s: pipe = %d\n", __func__, pipe->ppl_id);

	/* If pipe was not created in FW, do not try to delete it */
	if (pipe->state < SKL_PIPE_CREATED)
		return 0;

	/* If pipe is started, do stop the pipe in FW. */
<<<<<<< HEAD
	if (pipe->state > SKL_PIPE_STARTED) {
		ret = skl_set_pipe_state(ctx, pipe, PPL_PAUSED);
=======
	if (pipe->state >= SKL_PIPE_STARTED) {
		ret = skl_set_pipe_state(skl, pipe, PPL_PAUSED);
>>>>>>> 24b8d41d
		if (ret < 0) {
			dev_err(skl->dev, "Failed to stop pipeline\n");
			return ret;
		}

		pipe->state = SKL_PIPE_PAUSED;
	}

<<<<<<< HEAD
	/* If pipe was not created in FW, do not try to delete it */
	if (pipe->state < SKL_PIPE_CREATED)
		return 0;

	ret = skl_ipc_delete_pipeline(&ctx->ipc, pipe->ppl_id);
	if (ret < 0) {
		dev_err(ctx->dev, "Failed to delete pipeline\n");
=======
	/* reset pipe state before deletion */
	ret = skl_set_pipe_state(skl, pipe, PPL_RESET);
	if (ret < 0) {
		dev_err(skl->dev, "Failed to reset pipe ret=%d\n", ret);
		return ret;
	}

	pipe->state = SKL_PIPE_RESET;

	ret = skl_ipc_delete_pipeline(&skl->ipc, pipe->ppl_id);
	if (ret < 0) {
		dev_err(skl->dev, "Failed to delete pipeline\n");
>>>>>>> 24b8d41d
		return ret;
	}

	pipe->state = SKL_PIPE_INVALID;

	return ret;
}

/*
 * A pipeline is also a scheduling entity in DSP which can be run, stopped
 * For processing data the pipe need to be run by sending IPC set pipe state
 * to DSP
 */
int skl_run_pipe(struct skl_dev *skl, struct skl_pipe *pipe)
{
	int ret;

	dev_dbg(skl->dev, "%s: pipe = %d\n", __func__, pipe->ppl_id);

	/* If pipe was not created in FW, do not try to pause or delete */
	if (pipe->state < SKL_PIPE_CREATED)
		return 0;

	/* Pipe has to be paused before it is started */
	ret = skl_set_pipe_state(skl, pipe, PPL_PAUSED);
	if (ret < 0) {
		dev_err(skl->dev, "Failed to pause pipe\n");
		return ret;
	}

	pipe->state = SKL_PIPE_PAUSED;

	ret = skl_set_pipe_state(skl, pipe, PPL_RUNNING);
	if (ret < 0) {
		dev_err(skl->dev, "Failed to start pipe\n");
		return ret;
	}

	pipe->state = SKL_PIPE_STARTED;

	return 0;
}

/*
 * Stop the pipeline by sending set pipe state IPC
 * DSP doesnt implement stop so we always send pause message
 */
int skl_stop_pipe(struct skl_dev *skl, struct skl_pipe *pipe)
{
	int ret;

	dev_dbg(skl->dev, "In %s pipe=%d\n", __func__, pipe->ppl_id);

	/* If pipe was not created in FW, do not try to pause or delete */
	if (pipe->state < SKL_PIPE_PAUSED)
		return 0;

	ret = skl_set_pipe_state(skl, pipe, PPL_PAUSED);
	if (ret < 0) {
		dev_dbg(skl->dev, "Failed to stop pipe\n");
		return ret;
	}

	pipe->state = SKL_PIPE_PAUSED;

	return 0;
}

/*
 * Reset the pipeline by sending set pipe state IPC this will reset the DMA
 * from the DSP side
 */
<<<<<<< HEAD
int skl_reset_pipe(struct skl_sst *ctx, struct skl_pipe *pipe)
=======
int skl_reset_pipe(struct skl_dev *skl, struct skl_pipe *pipe)
>>>>>>> 24b8d41d
{
	int ret;

	/* If pipe was not created in FW, do not try to pause or delete */
	if (pipe->state < SKL_PIPE_PAUSED)
		return 0;

<<<<<<< HEAD
	ret = skl_set_pipe_state(ctx, pipe, PPL_RESET);
	if (ret < 0) {
		dev_dbg(ctx->dev, "Failed to reset pipe ret=%d\n", ret);
=======
	ret = skl_set_pipe_state(skl, pipe, PPL_RESET);
	if (ret < 0) {
		dev_dbg(skl->dev, "Failed to reset pipe ret=%d\n", ret);
>>>>>>> 24b8d41d
		return ret;
	}

	pipe->state = SKL_PIPE_RESET;

	return 0;
}

/* Algo parameter set helper function */
int skl_set_module_params(struct skl_dev *skl, u32 *params, int size,
				u32 param_id, struct skl_module_cfg *mcfg)
{
	struct skl_ipc_large_config_msg msg;

	msg.module_id = mcfg->id.module_id;
	msg.instance_id = mcfg->id.pvt_id;
	msg.param_data_size = size;
	msg.large_param_id = param_id;

	return skl_ipc_set_large_config(&skl->ipc, &msg, params);
}

int skl_get_module_params(struct skl_dev *skl, u32 *params, int size,
			  u32 param_id, struct skl_module_cfg *mcfg)
{
	struct skl_ipc_large_config_msg msg;
	size_t bytes = size;

	msg.module_id = mcfg->id.module_id;
	msg.instance_id = mcfg->id.pvt_id;
	msg.param_data_size = size;
	msg.large_param_id = param_id;

	return skl_ipc_get_large_config(&skl->ipc, &msg, &params, &bytes);
}<|MERGE_RESOLUTION|>--- conflicted
+++ resolved
@@ -124,105 +124,6 @@
 	struct hdac_bus *bus = dev_get_drvdata(dev);
 	struct hdac_stream *stream;
 	struct hdac_ext_stream *estream;
-
-	if (!bus)
-		return -ENODEV;
-
-	stream = snd_hdac_get_stream(bus,
-		SNDRV_PCM_STREAM_PLAYBACK, stream_tag);
-	if (!stream)
-		return -EINVAL;
-
-	estream = stream_to_hdac_ext_stream(stream);
-	skl_dsp_setup_spib(dev, 0, stream_tag, false);
-	snd_hdac_ext_stream_release(estream, HDAC_EXT_STREAM_TYPE_HOST);
-
-	snd_hdac_dsp_cleanup(stream, dmab);
-
-	return 0;
-}
-
-static int skl_dsp_setup_spib(struct device *dev, unsigned int size,
-				int stream_tag, int enable)
-{
-	struct hdac_ext_bus *ebus = dev_get_drvdata(dev);
-	struct hdac_bus *bus = ebus_to_hbus(ebus);
-	struct hdac_stream *stream = snd_hdac_get_stream(bus,
-			SNDRV_PCM_STREAM_PLAYBACK, stream_tag);
-	struct hdac_ext_stream *estream;
-
-	if (!stream)
-		return -EINVAL;
-
-	estream = stream_to_hdac_ext_stream(stream);
-	/* enable/disable SPIB for this hdac stream */
-	snd_hdac_ext_stream_spbcap_enable(ebus, enable, stream->index);
-
-	/* set the spib value */
-	snd_hdac_ext_stream_set_spib(ebus, estream, size);
-
-	return 0;
-}
-
-static int skl_dsp_prepare(struct device *dev, unsigned int format,
-			unsigned int size, struct snd_dma_buffer *dmab)
-{
-	struct hdac_ext_bus *ebus = dev_get_drvdata(dev);
-	struct hdac_bus *bus = ebus_to_hbus(ebus);
-	struct hdac_ext_stream *estream;
-	struct hdac_stream *stream;
-	struct snd_pcm_substream substream;
-	int ret;
-
-	if (!bus)
-		return -ENODEV;
-
-	memset(&substream, 0, sizeof(substream));
-	substream.stream = SNDRV_PCM_STREAM_PLAYBACK;
-
-	estream = snd_hdac_ext_stream_assign(ebus, &substream,
-					HDAC_EXT_STREAM_TYPE_HOST);
-	if (!estream)
-		return -ENODEV;
-
-	stream = hdac_stream(estream);
-
-	/* assign decouple host dma channel */
-	ret = snd_hdac_dsp_prepare(stream, format, size, dmab);
-	if (ret < 0)
-		return ret;
-
-	skl_dsp_setup_spib(dev, size, stream->stream_tag, true);
-
-	return stream->stream_tag;
-}
-
-static int skl_dsp_trigger(struct device *dev, bool start, int stream_tag)
-{
-	struct hdac_ext_bus *ebus = dev_get_drvdata(dev);
-	struct hdac_stream *stream;
-	struct hdac_bus *bus = ebus_to_hbus(ebus);
-
-	if (!bus)
-		return -ENODEV;
-
-	stream = snd_hdac_get_stream(bus,
-		SNDRV_PCM_STREAM_PLAYBACK, stream_tag);
-	if (!stream)
-		return -EINVAL;
-
-	snd_hdac_dsp_trigger(stream, start);
-
-	return 0;
-}
-
-static int skl_dsp_cleanup(struct device *dev,
-		struct snd_dma_buffer *dmab, int stream_tag)
-{
-	struct hdac_ext_bus *ebus = dev_get_drvdata(dev);
-	struct hdac_stream *stream;
-	struct hdac_ext_stream *estream;
-	struct hdac_bus *bus = ebus_to_hbus(ebus);
 
 	if (!bus)
 		return -ENODEV;
@@ -286,16 +187,6 @@
 		.cleanup = skl_sst_dsp_cleanup
 	},
 	{
-<<<<<<< HEAD
-		.id = 0x9d71,
-		.loader_ops = skl_get_loader_ops,
-		.init = skl_sst_dsp_init,
-		.init_fw = skl_sst_init_fw,
-		.cleanup = skl_sst_dsp_cleanup
-	},
-	{
-		.id = 0x5a98,
-=======
 		.id = 0x5a98,
 		.num_cores = 2,
 		.loader_ops = bxt_get_loader_ops,
@@ -306,14 +197,11 @@
 	{
 		.id = 0x3198,
 		.num_cores = 2,
->>>>>>> 24b8d41d
 		.loader_ops = bxt_get_loader_ops,
 		.init = bxt_sst_dsp_init,
 		.init_fw = bxt_sst_init_fw,
 		.cleanup = bxt_sst_dsp_cleanup
 	},
-<<<<<<< HEAD
-=======
 	{
 		.id = 0x9dc8,
 		.num_cores = 4,
@@ -346,7 +234,6 @@
 		.init_fw = cnl_sst_init_fw,
 		.cleanup = cnl_sst_dsp_cleanup
 	},
->>>>>>> 24b8d41d
 };
 
 const struct skl_dsp_ops *skl_get_dsp_ops(int pci_id)
@@ -368,10 +255,7 @@
 	struct skl_dsp_loader_ops loader_ops;
 	int irq = bus->irq;
 	const struct skl_dsp_ops *ops;
-<<<<<<< HEAD
-=======
 	struct skl_dsp_cores *cores;
->>>>>>> 24b8d41d
 	int ret;
 
 	/* enable ppcap interrupt */
@@ -386,24 +270,15 @@
 	}
 
 	ops = skl_get_dsp_ops(skl->pci->device);
-<<<<<<< HEAD
-	if (!ops)
-		return -EIO;
-=======
 	if (!ops) {
 		ret = -EIO;
 		goto unmap_mmio;
 	}
->>>>>>> 24b8d41d
 
 	loader_ops = ops->loader_ops();
 	ret = ops->init(bus->dev, mmio_base, irq,
 				skl->fw_name, loader_ops,
-<<<<<<< HEAD
-				&skl->skl_sst);
-=======
 				&skl);
->>>>>>> 24b8d41d
 
 	if (ret < 0)
 		goto unmap_mmio;
@@ -440,25 +315,11 @@
 
 int skl_free_dsp(struct skl_dev *skl)
 {
-<<<<<<< HEAD
-	struct hdac_ext_bus *ebus = &skl->ebus;
-	struct hdac_bus *bus = ebus_to_hbus(ebus);
-	struct skl_sst *ctx = skl->skl_sst;
-	const struct skl_dsp_ops *ops;
-=======
 	struct hdac_bus *bus = skl_to_bus(skl);
->>>>>>> 24b8d41d
 
 	/* disable  ppcap interrupt */
 	snd_hdac_ext_bus_ppcap_int_enable(bus, false);
 
-<<<<<<< HEAD
-	ops = skl_get_dsp_ops(skl->pci->device);
-	if (!ops)
-		return -EIO;
-
-	ops->cleanup(bus->dev, ctx);
-=======
 	skl->dsp_ops->cleanup(bus->dev, skl);
 
 	kfree(skl->cores.state);
@@ -485,7 +346,6 @@
 		return 0;
 
 	dwork = &skl->d0i3.work;
->>>>>>> 24b8d41d
 
 	if (dwork->work.func) {
 		if (skl->supend_active)
@@ -503,11 +363,7 @@
 	int ret;
 
 	/* if ppcap is not supported return 0 */
-<<<<<<< HEAD
-	if (!skl->ebus.bus.ppcap)
-=======
 	if (!bus->ppcap)
->>>>>>> 24b8d41d
 		return 0;
 
 	ret = skl_dsp_sleep(skl->dsp);
@@ -527,11 +383,7 @@
 	int ret;
 
 	/* if ppcap is not supported return 0 */
-<<<<<<< HEAD
-	if (!skl->ebus.bus.ppcap)
-=======
 	if (!bus->ppcap)
->>>>>>> 24b8d41d
 		return 0;
 
 	/* enable ppcap interrupt */
@@ -542,13 +394,6 @@
 	if (skl->is_first_boot)
 		return 0;
 
-<<<<<<< HEAD
-	/* check if DSP 1st boot is done */
-	if (skl->skl_sst->is_first_boot == true)
-		return 0;
-
-	ret = skl_dsp_wake(ctx->dsp);
-=======
 	/*
 	 * Disable dynamic clock and power gating during firmware
 	 * and library download
@@ -559,7 +404,6 @@
 	ret = skl_dsp_wake(skl->dsp);
 	skl->enable_miscbdcge(skl->dev, true);
 	skl->clock_power_gating(skl->dev, true);
->>>>>>> 24b8d41d
 	if (ret < 0)
 		return ret;
 
@@ -957,10 +801,7 @@
 		return param_size;
 
 	case SKL_MODULE_TYPE_BASE_OUTFMT:
-<<<<<<< HEAD
-=======
 	case SKL_MODULE_TYPE_MIC_SELECT:
->>>>>>> 24b8d41d
 	case SKL_MODULE_TYPE_KPB:
 		return sizeof(struct skl_base_outfmt_cfg);
 
@@ -1015,14 +856,9 @@
 		break;
 
 	case SKL_MODULE_TYPE_BASE_OUTFMT:
-<<<<<<< HEAD
-	case SKL_MODULE_TYPE_KPB:
-		skl_set_base_outfmt_format(ctx, module_config, *param_data);
-=======
 	case SKL_MODULE_TYPE_MIC_SELECT:
 	case SKL_MODULE_TYPE_KPB:
 		skl_set_base_outfmt_format(skl, module_config, *param_data);
->>>>>>> 24b8d41d
 		break;
 
 	default:
@@ -1031,14 +867,9 @@
 
 	}
 
-<<<<<<< HEAD
-	dev_dbg(ctx->dev, "Module type=%d config size: %d bytes\n",
-			module_config->id.module_id, param_size);
-=======
 	dev_dbg(skl->dev, "Module type=%d id=%d config size: %d bytes\n",
 			module_config->m_type, module_config->id.module_id,
 			param_size);
->>>>>>> 24b8d41d
 	print_hex_dump_debug("Module params:", DUMP_PREFIX_OFFSET, 8, 4,
 			*param_data, param_size, false);
 	return 0;
@@ -1146,11 +977,7 @@
 	int ret;
 	struct skl_ipc_init_instance_msg msg;
 
-<<<<<<< HEAD
-	dev_dbg(ctx->dev, "%s: module_id = %d instance=%d\n", __func__,
-=======
 	dev_dbg(skl->dev, "%s: module_id = %d instance=%d\n", __func__,
->>>>>>> 24b8d41d
 		 mconfig->id.module_id, mconfig->id.pvt_id);
 
 	if (mconfig->pipe->state != SKL_PIPE_CREATED) {
@@ -1187,15 +1014,9 @@
 static void skl_dump_bind_info(struct skl_dev *skl, struct skl_module_cfg
 	*src_module, struct skl_module_cfg *dst_module)
 {
-<<<<<<< HEAD
-	dev_dbg(ctx->dev, "%s: src module_id = %d  src_instance=%d\n",
-		__func__, src_module->id.module_id, src_module->id.pvt_id);
-	dev_dbg(ctx->dev, "%s: dst_module=%d dst_instacne=%d\n", __func__,
-=======
 	dev_dbg(skl->dev, "%s: src module_id = %d  src_instance=%d\n",
 		__func__, src_module->id.module_id, src_module->id.pvt_id);
 	dev_dbg(skl->dev, "%s: dst_module=%d dst_instance=%d\n", __func__,
->>>>>>> 24b8d41d
 		 dst_module->id.module_id, dst_module->id.pvt_id);
 
 	dev_dbg(skl->dev, "src_module state = %d dst module state = %d\n",
@@ -1417,13 +1238,8 @@
 		return 0;
 
 	/* If pipe is started, do stop the pipe in FW. */
-<<<<<<< HEAD
-	if (pipe->state > SKL_PIPE_STARTED) {
-		ret = skl_set_pipe_state(ctx, pipe, PPL_PAUSED);
-=======
 	if (pipe->state >= SKL_PIPE_STARTED) {
 		ret = skl_set_pipe_state(skl, pipe, PPL_PAUSED);
->>>>>>> 24b8d41d
 		if (ret < 0) {
 			dev_err(skl->dev, "Failed to stop pipeline\n");
 			return ret;
@@ -1432,15 +1248,6 @@
 		pipe->state = SKL_PIPE_PAUSED;
 	}
 
-<<<<<<< HEAD
-	/* If pipe was not created in FW, do not try to delete it */
-	if (pipe->state < SKL_PIPE_CREATED)
-		return 0;
-
-	ret = skl_ipc_delete_pipeline(&ctx->ipc, pipe->ppl_id);
-	if (ret < 0) {
-		dev_err(ctx->dev, "Failed to delete pipeline\n");
-=======
 	/* reset pipe state before deletion */
 	ret = skl_set_pipe_state(skl, pipe, PPL_RESET);
 	if (ret < 0) {
@@ -1453,7 +1260,6 @@
 	ret = skl_ipc_delete_pipeline(&skl->ipc, pipe->ppl_id);
 	if (ret < 0) {
 		dev_err(skl->dev, "Failed to delete pipeline\n");
->>>>>>> 24b8d41d
 		return ret;
 	}
 
@@ -1526,11 +1332,7 @@
  * Reset the pipeline by sending set pipe state IPC this will reset the DMA
  * from the DSP side
  */
-<<<<<<< HEAD
-int skl_reset_pipe(struct skl_sst *ctx, struct skl_pipe *pipe)
-=======
 int skl_reset_pipe(struct skl_dev *skl, struct skl_pipe *pipe)
->>>>>>> 24b8d41d
 {
 	int ret;
 
@@ -1538,15 +1340,9 @@
 	if (pipe->state < SKL_PIPE_PAUSED)
 		return 0;
 
-<<<<<<< HEAD
-	ret = skl_set_pipe_state(ctx, pipe, PPL_RESET);
-	if (ret < 0) {
-		dev_dbg(ctx->dev, "Failed to reset pipe ret=%d\n", ret);
-=======
 	ret = skl_set_pipe_state(skl, pipe, PPL_RESET);
 	if (ret < 0) {
 		dev_dbg(skl->dev, "Failed to reset pipe ret=%d\n", ret);
->>>>>>> 24b8d41d
 		return ret;
 	}
 
