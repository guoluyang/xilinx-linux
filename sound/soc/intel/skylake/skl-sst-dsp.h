/* SPDX-License-Identifier: GPL-2.0-only */
/*
 * Skylake SST DSP Support
 *
 * Copyright (C) 2014-15, Intel Corporation.
 */

#ifndef __SKL_SST_DSP_H__
#define __SKL_SST_DSP_H__

#include <linux/interrupt.h>
#include <linux/uuid.h>
#include <linux/firmware.h>
#include <sound/memalloc.h>
#include "skl-sst-cldma.h"
#include "skl-tplg-interface.h"
#include "skl-topology.h"

struct sst_dsp;
struct sst_dsp_device;
struct skl_lib_info;
struct skl_dev;

/* Intel HD Audio General DSP Registers */
#define SKL_ADSP_GEN_BASE		0x0
#define SKL_ADSP_REG_ADSPCS		(SKL_ADSP_GEN_BASE + 0x04)
#define SKL_ADSP_REG_ADSPIC		(SKL_ADSP_GEN_BASE + 0x08)
#define SKL_ADSP_REG_ADSPIS		(SKL_ADSP_GEN_BASE + 0x0C)
#define SKL_ADSP_REG_ADSPIC2		(SKL_ADSP_GEN_BASE + 0x10)
#define SKL_ADSP_REG_ADSPIS2		(SKL_ADSP_GEN_BASE + 0x14)

/* Intel HD Audio Inter-Processor Communication Registers */
#define SKL_ADSP_IPC_BASE		0x40
#define SKL_ADSP_REG_HIPCT		(SKL_ADSP_IPC_BASE + 0x00)
#define SKL_ADSP_REG_HIPCTE		(SKL_ADSP_IPC_BASE + 0x04)
#define SKL_ADSP_REG_HIPCI		(SKL_ADSP_IPC_BASE + 0x08)
#define SKL_ADSP_REG_HIPCIE		(SKL_ADSP_IPC_BASE + 0x0C)
#define SKL_ADSP_REG_HIPCCTL		(SKL_ADSP_IPC_BASE + 0x10)

/*  HIPCI */
#define SKL_ADSP_REG_HIPCI_BUSY		BIT(31)

/* HIPCIE */
#define SKL_ADSP_REG_HIPCIE_DONE	BIT(30)

/* HIPCCTL */
#define SKL_ADSP_REG_HIPCCTL_DONE	BIT(1)
#define SKL_ADSP_REG_HIPCCTL_BUSY	BIT(0)

/* HIPCT */
#define SKL_ADSP_REG_HIPCT_BUSY		BIT(31)

/* FW base IDs */
#define SKL_INSTANCE_ID			0
#define SKL_BASE_FW_MODULE_ID		0

/* Intel HD Audio SRAM Window 1 */
#define SKL_ADSP_SRAM1_BASE		0xA000

#define SKL_ADSP_MMIO_LEN		0x10000

#define SKL_ADSP_W0_STAT_SZ		0x1000

#define SKL_ADSP_W0_UP_SZ		0x1000

#define SKL_ADSP_W1_SZ			0x1000

#define SKL_FW_STS_MASK			0xf

#define SKL_FW_INIT			0x1
#define SKL_FW_RFW_START		0xf
#define BXT_FW_ROM_INIT_RETRY		3
#define BXT_INIT_TIMEOUT		300

#define SKL_ADSPIC_IPC			1
#define SKL_ADSPIS_IPC			1

/* Core ID of core0 */
#define SKL_DSP_CORE0_ID		0

/* Mask for a given core index, c = 0.. number of supported cores - 1 */
#define SKL_DSP_CORE_MASK(c)		BIT(c)

/*
 * Core 0 mask = SKL_DSP_CORE_MASK(0); Defined separately
 * since Core0 is primary core and it is used often
 */
#define SKL_DSP_CORE0_MASK		BIT(0)

/*
 * Mask for a given number of cores
 * nc = number of supported cores
 */
#define SKL_DSP_CORES_MASK(nc)	GENMASK((nc - 1), 0)

/* ADSPCS - Audio DSP Control & Status */
<<<<<<< HEAD

/*
 * Core Reset - asserted high
 * CRST Mask for a given core mask pattern, cm
 */
#define SKL_ADSPCS_CRST_SHIFT		0
#define SKL_ADSPCS_CRST_MASK(cm)	((cm) << SKL_ADSPCS_CRST_SHIFT)

/*
 * Core run/stall - when set to '1' core is stalled
 * CSTALL Mask for a given core mask pattern, cm
 */
#define SKL_ADSPCS_CSTALL_SHIFT		8
#define SKL_ADSPCS_CSTALL_MASK(cm)	((cm) << SKL_ADSPCS_CSTALL_SHIFT)

/*
 * Set Power Active - when set to '1' turn cores on
 * SPA Mask for a given core mask pattern, cm
 */
#define SKL_ADSPCS_SPA_SHIFT		16
#define SKL_ADSPCS_SPA_MASK(cm)		((cm) << SKL_ADSPCS_SPA_SHIFT)

/*
 * Current Power Active - power status of cores, set by hardware
 * CPA Mask for a given core mask pattern, cm
 */
#define SKL_ADSPCS_CPA_SHIFT		24
#define SKL_ADSPCS_CPA_MASK(cm)		((cm) << SKL_ADSPCS_CPA_SHIFT)
=======
>>>>>>> 24b8d41d

/*
 * Core Reset - asserted high
 * CRST Mask for a given core mask pattern, cm
 */
#define SKL_ADSPCS_CRST_SHIFT		0
#define SKL_ADSPCS_CRST_MASK(cm)	((cm) << SKL_ADSPCS_CRST_SHIFT)

/*
 * Core run/stall - when set to '1' core is stalled
 * CSTALL Mask for a given core mask pattern, cm
 */
#define SKL_ADSPCS_CSTALL_SHIFT		8
#define SKL_ADSPCS_CSTALL_MASK(cm)	((cm) << SKL_ADSPCS_CSTALL_SHIFT)

/*
 * Set Power Active - when set to '1' turn cores on
 * SPA Mask for a given core mask pattern, cm
 */
#define SKL_ADSPCS_SPA_SHIFT		16
#define SKL_ADSPCS_SPA_MASK(cm)		((cm) << SKL_ADSPCS_SPA_SHIFT)

/*
 * Current Power Active - power status of cores, set by hardware
 * CPA Mask for a given core mask pattern, cm
 */
#define SKL_ADSPCS_CPA_SHIFT		24
#define SKL_ADSPCS_CPA_MASK(cm)		((cm) << SKL_ADSPCS_CPA_SHIFT)

/* DSP Core state */
enum skl_dsp_states {
	SKL_DSP_RUNNING = 1,
	/* Running in D0i3 state; can be in streaming or non-streaming D0i3 */
	SKL_DSP_RUNNING_D0I3, /* Running in D0i3 state*/
	SKL_DSP_RESET,
};

/* D0i3 substates */
enum skl_dsp_d0i3_states {
	SKL_DSP_D0I3_NONE = -1, /* No D0i3 */
	SKL_DSP_D0I3_NON_STREAMING = 0,
	SKL_DSP_D0I3_STREAMING = 1,
};

struct skl_dsp_fw_ops {
	int (*load_fw)(struct sst_dsp  *ctx);
	/* FW module parser/loader */
	int (*load_library)(struct sst_dsp *ctx,
<<<<<<< HEAD
		struct skl_dfw_manifest *minfo);
	int (*parse_fw)(struct sst_dsp *ctx);
	int (*set_state_D0)(struct sst_dsp *ctx, unsigned int core_id);
	int (*set_state_D3)(struct sst_dsp *ctx, unsigned int core_id);
=======
		struct skl_lib_info *linfo, int lib_count);
	int (*parse_fw)(struct sst_dsp *ctx);
	int (*set_state_D0)(struct sst_dsp *ctx, unsigned int core_id);
	int (*set_state_D3)(struct sst_dsp *ctx, unsigned int core_id);
	int (*set_state_D0i3)(struct sst_dsp *ctx);
	int (*set_state_D0i0)(struct sst_dsp *ctx);
>>>>>>> 24b8d41d
	unsigned int (*get_fw_errcode)(struct sst_dsp *ctx);
	int (*load_mod)(struct sst_dsp *ctx, u16 mod_id, u8 *mod_name);
	int (*unload_mod)(struct sst_dsp *ctx, u16 mod_id);

};

struct skl_dsp_loader_ops {
	int stream_tag;

	int (*alloc_dma_buf)(struct device *dev,
		struct snd_dma_buffer *dmab, size_t size);
	int (*free_dma_buf)(struct device *dev,
		struct snd_dma_buffer *dmab);
	int (*prepare)(struct device *dev, unsigned int format,
				unsigned int byte_size,
				struct snd_dma_buffer *bufp);
	int (*trigger)(struct device *dev, bool start, int stream_tag);

	int (*cleanup)(struct device *dev, struct snd_dma_buffer *dmab,
				 int stream_tag);
<<<<<<< HEAD
=======
};

#define MAX_INSTANCE_BUFF 2

struct uuid_module {
	guid_t uuid;
	int id;
	int is_loadable;
	int max_instance;
	u64 pvt_id[MAX_INSTANCE_BUFF];
	int *instance_id;

	struct list_head list;
>>>>>>> 24b8d41d
};

struct skl_load_module_info {
	u16 mod_id;
	const struct firmware *fw;
};

struct skl_module_table {
	struct skl_load_module_info *mod_info;
	unsigned int usage_cnt;
	struct list_head list;
};

void skl_cldma_process_intr(struct sst_dsp *ctx);
void skl_cldma_int_disable(struct sst_dsp *ctx);
int skl_cldma_prepare(struct sst_dsp *ctx);
int skl_cldma_wait_interruptible(struct sst_dsp *ctx);

void skl_dsp_set_state_locked(struct sst_dsp *ctx, int state);
struct sst_dsp *skl_dsp_ctx_init(struct device *dev,
		struct sst_dsp_device *sst_dev, int irq);
<<<<<<< HEAD
=======
int skl_dsp_acquire_irq(struct sst_dsp *sst);
>>>>>>> 24b8d41d
bool is_skl_dsp_running(struct sst_dsp *ctx);

unsigned int skl_dsp_get_enabled_cores(struct sst_dsp *ctx);
void skl_dsp_init_core_state(struct sst_dsp *ctx);
int skl_dsp_enable_core(struct sst_dsp *ctx, unsigned int core_mask);
int skl_dsp_disable_core(struct sst_dsp *ctx, unsigned int core_mask);
int skl_dsp_core_power_up(struct sst_dsp *ctx, unsigned int core_mask);
int skl_dsp_core_power_down(struct sst_dsp *ctx, unsigned int core_mask);
int skl_dsp_core_unset_reset_state(struct sst_dsp *ctx,
					unsigned int core_mask);
int skl_dsp_start_core(struct sst_dsp *ctx, unsigned int core_mask);

irqreturn_t skl_dsp_sst_interrupt(int irq, void *dev_id);
int skl_dsp_wake(struct sst_dsp *ctx);
int skl_dsp_sleep(struct sst_dsp *ctx);
void skl_dsp_free(struct sst_dsp *dsp);

int skl_dsp_get_core(struct sst_dsp *ctx, unsigned int core_id);
int skl_dsp_put_core(struct sst_dsp *ctx, unsigned int core_id);

int skl_dsp_boot(struct sst_dsp *ctx);
int skl_sst_dsp_init(struct device *dev, void __iomem *mmio_base, int irq,
		const char *fw_name, struct skl_dsp_loader_ops dsp_ops,
<<<<<<< HEAD
		struct skl_sst **dsp);
int bxt_sst_dsp_init(struct device *dev, void __iomem *mmio_base, int irq,
		const char *fw_name, struct skl_dsp_loader_ops dsp_ops,
		struct skl_sst **dsp);
int skl_sst_init_fw(struct device *dev, struct skl_sst *ctx);
int bxt_sst_init_fw(struct device *dev, struct skl_sst *ctx);
void skl_sst_dsp_cleanup(struct device *dev, struct skl_sst *ctx);
void bxt_sst_dsp_cleanup(struct device *dev, struct skl_sst *ctx);

int snd_skl_get_module_info(struct skl_sst *ctx,
				struct skl_module_cfg *mconfig);
int snd_skl_parse_uuids(struct sst_dsp *ctx, const struct firmware *fw,
				unsigned int offset, int index);
int skl_get_pvt_id(struct skl_sst *ctx,
				struct skl_module_cfg *mconfig);
int skl_put_pvt_id(struct skl_sst *ctx,
				struct skl_module_cfg *mconfig);
int skl_get_pvt_instance_id_map(struct skl_sst *ctx,
				int module_id, int instance_id);
void skl_freeup_uuid_list(struct skl_sst *ctx);

int skl_dsp_strip_extended_manifest(struct firmware *fw);
=======
		struct skl_dev **dsp);
int bxt_sst_dsp_init(struct device *dev, void __iomem *mmio_base, int irq,
		const char *fw_name, struct skl_dsp_loader_ops dsp_ops,
		struct skl_dev **dsp);
int skl_sst_init_fw(struct device *dev, struct skl_dev *skl);
int bxt_sst_init_fw(struct device *dev, struct skl_dev *skl);
void skl_sst_dsp_cleanup(struct device *dev, struct skl_dev *skl);
void bxt_sst_dsp_cleanup(struct device *dev, struct skl_dev *skl);

int snd_skl_parse_uuids(struct sst_dsp *ctx, const struct firmware *fw,
				unsigned int offset, int index);
int skl_get_pvt_id(struct skl_dev *skl, guid_t *uuid_mod, int instance_id);
int skl_put_pvt_id(struct skl_dev *skl, guid_t *uuid_mod, int *pvt_id);
int skl_get_pvt_instance_id_map(struct skl_dev *skl,
				int module_id, int instance_id);
void skl_freeup_uuid_list(struct skl_dev *skl);

int skl_dsp_strip_extended_manifest(struct firmware *fw);

void skl_dsp_set_astate_cfg(struct skl_dev *skl, u32 cnt, void *data);

int skl_sst_ctx_init(struct device *dev, int irq, const char *fw_name,
		struct skl_dsp_loader_ops dsp_ops, struct skl_dev **dsp,
		struct sst_dsp_device *skl_dev);
int skl_prepare_lib_load(struct skl_dev *skl, struct skl_lib_info *linfo,
			struct firmware *stripped_fw,
			unsigned int hdr_offset, int index);
void skl_release_library(struct skl_lib_info *linfo, int lib_count);
>>>>>>> 24b8d41d

#endif /*__SKL_SST_DSP_H__*/<|MERGE_RESOLUTION|>--- conflicted
+++ resolved
@@ -13,8 +13,6 @@
 #include <linux/firmware.h>
 #include <sound/memalloc.h>
 #include "skl-sst-cldma.h"
-#include "skl-tplg-interface.h"
-#include "skl-topology.h"
 
 struct sst_dsp;
 struct sst_dsp_device;
@@ -94,37 +92,6 @@
 #define SKL_DSP_CORES_MASK(nc)	GENMASK((nc - 1), 0)
 
 /* ADSPCS - Audio DSP Control & Status */
-<<<<<<< HEAD
-
-/*
- * Core Reset - asserted high
- * CRST Mask for a given core mask pattern, cm
- */
-#define SKL_ADSPCS_CRST_SHIFT		0
-#define SKL_ADSPCS_CRST_MASK(cm)	((cm) << SKL_ADSPCS_CRST_SHIFT)
-
-/*
- * Core run/stall - when set to '1' core is stalled
- * CSTALL Mask for a given core mask pattern, cm
- */
-#define SKL_ADSPCS_CSTALL_SHIFT		8
-#define SKL_ADSPCS_CSTALL_MASK(cm)	((cm) << SKL_ADSPCS_CSTALL_SHIFT)
-
-/*
- * Set Power Active - when set to '1' turn cores on
- * SPA Mask for a given core mask pattern, cm
- */
-#define SKL_ADSPCS_SPA_SHIFT		16
-#define SKL_ADSPCS_SPA_MASK(cm)		((cm) << SKL_ADSPCS_SPA_SHIFT)
-
-/*
- * Current Power Active - power status of cores, set by hardware
- * CPA Mask for a given core mask pattern, cm
- */
-#define SKL_ADSPCS_CPA_SHIFT		24
-#define SKL_ADSPCS_CPA_MASK(cm)		((cm) << SKL_ADSPCS_CPA_SHIFT)
-=======
->>>>>>> 24b8d41d
 
 /*
  * Core Reset - asserted high
@@ -173,19 +140,12 @@
 	int (*load_fw)(struct sst_dsp  *ctx);
 	/* FW module parser/loader */
 	int (*load_library)(struct sst_dsp *ctx,
-<<<<<<< HEAD
-		struct skl_dfw_manifest *minfo);
-	int (*parse_fw)(struct sst_dsp *ctx);
-	int (*set_state_D0)(struct sst_dsp *ctx, unsigned int core_id);
-	int (*set_state_D3)(struct sst_dsp *ctx, unsigned int core_id);
-=======
 		struct skl_lib_info *linfo, int lib_count);
 	int (*parse_fw)(struct sst_dsp *ctx);
 	int (*set_state_D0)(struct sst_dsp *ctx, unsigned int core_id);
 	int (*set_state_D3)(struct sst_dsp *ctx, unsigned int core_id);
 	int (*set_state_D0i3)(struct sst_dsp *ctx);
 	int (*set_state_D0i0)(struct sst_dsp *ctx);
->>>>>>> 24b8d41d
 	unsigned int (*get_fw_errcode)(struct sst_dsp *ctx);
 	int (*load_mod)(struct sst_dsp *ctx, u16 mod_id, u8 *mod_name);
 	int (*unload_mod)(struct sst_dsp *ctx, u16 mod_id);
@@ -206,8 +166,6 @@
 
 	int (*cleanup)(struct device *dev, struct snd_dma_buffer *dmab,
 				 int stream_tag);
-<<<<<<< HEAD
-=======
 };
 
 #define MAX_INSTANCE_BUFF 2
@@ -221,7 +179,6 @@
 	int *instance_id;
 
 	struct list_head list;
->>>>>>> 24b8d41d
 };
 
 struct skl_load_module_info {
@@ -243,10 +200,7 @@
 void skl_dsp_set_state_locked(struct sst_dsp *ctx, int state);
 struct sst_dsp *skl_dsp_ctx_init(struct device *dev,
 		struct sst_dsp_device *sst_dev, int irq);
-<<<<<<< HEAD
-=======
 int skl_dsp_acquire_irq(struct sst_dsp *sst);
->>>>>>> 24b8d41d
 bool is_skl_dsp_running(struct sst_dsp *ctx);
 
 unsigned int skl_dsp_get_enabled_cores(struct sst_dsp *ctx);
@@ -270,30 +224,6 @@
 int skl_dsp_boot(struct sst_dsp *ctx);
 int skl_sst_dsp_init(struct device *dev, void __iomem *mmio_base, int irq,
 		const char *fw_name, struct skl_dsp_loader_ops dsp_ops,
-<<<<<<< HEAD
-		struct skl_sst **dsp);
-int bxt_sst_dsp_init(struct device *dev, void __iomem *mmio_base, int irq,
-		const char *fw_name, struct skl_dsp_loader_ops dsp_ops,
-		struct skl_sst **dsp);
-int skl_sst_init_fw(struct device *dev, struct skl_sst *ctx);
-int bxt_sst_init_fw(struct device *dev, struct skl_sst *ctx);
-void skl_sst_dsp_cleanup(struct device *dev, struct skl_sst *ctx);
-void bxt_sst_dsp_cleanup(struct device *dev, struct skl_sst *ctx);
-
-int snd_skl_get_module_info(struct skl_sst *ctx,
-				struct skl_module_cfg *mconfig);
-int snd_skl_parse_uuids(struct sst_dsp *ctx, const struct firmware *fw,
-				unsigned int offset, int index);
-int skl_get_pvt_id(struct skl_sst *ctx,
-				struct skl_module_cfg *mconfig);
-int skl_put_pvt_id(struct skl_sst *ctx,
-				struct skl_module_cfg *mconfig);
-int skl_get_pvt_instance_id_map(struct skl_sst *ctx,
-				int module_id, int instance_id);
-void skl_freeup_uuid_list(struct skl_sst *ctx);
-
-int skl_dsp_strip_extended_manifest(struct firmware *fw);
-=======
 		struct skl_dev **dsp);
 int bxt_sst_dsp_init(struct device *dev, void __iomem *mmio_base, int irq,
 		const char *fw_name, struct skl_dsp_loader_ops dsp_ops,
@@ -322,6 +252,5 @@
 			struct firmware *stripped_fw,
 			unsigned int hdr_offset, int index);
 void skl_release_library(struct skl_lib_info *linfo, int lib_count);
->>>>>>> 24b8d41d
 
 #endif /*__SKL_SST_DSP_H__*/