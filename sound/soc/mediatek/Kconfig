# SPDX-License-Identifier: GPL-2.0-only
config SND_SOC_MEDIATEK
	tristate

config SND_SOC_MT2701
	tristate "ASoC support for Mediatek MT2701 chip"
	depends on ARCH_MEDIATEK
	select SND_SOC_MEDIATEK
	help
	  This adds ASoC driver for Mediatek MT2701 boards
	  that can be used with other codecs.
	  Select Y if you have such device.
	  If unsure select "N".

config SND_SOC_MT2701_CS42448
	tristate "ASoc Audio driver for MT2701 with CS42448 codec"
<<<<<<< HEAD
	depends on SND_SOC_MT2701
=======
	depends on SND_SOC_MT2701 && I2C
>>>>>>> 24b8d41d
	select SND_SOC_CS42XX8_I2C
	select SND_SOC_BT_SCO
	help
	  This adds ASoC driver for Mediatek MT2701 boards
	  with the CS42448 codecs.
	  Select Y if you have such device.
	  If unsure select "N".

<<<<<<< HEAD
config SND_SOC_MT8173
	tristate "ASoC support for Mediatek MT8173 chip"
	depends on ARCH_MEDIATEK
	select SND_SOC_MEDIATEK
	help
=======
config SND_SOC_MT2701_WM8960
	tristate "ASoc Audio driver for MT2701 with WM8960 codec"
	depends on SND_SOC_MT2701 && I2C
	select SND_SOC_WM8960
	help
	  This adds ASoC driver for Mediatek MT2701 boards
	  with the WM8960 codecs.
	  Select Y if you have such device.
	  If unsure select "N".

config SND_SOC_MT6797
	tristate "ASoC support for Mediatek MT6797 chip"
	depends on ARCH_MEDIATEK
	select SND_SOC_MEDIATEK
	help
	  This adds ASoC driver for Mediatek MT6797 boards
	  that can be used with other codecs.
	  Select Y if you have such device.
	  If unsure select "N".

config SND_SOC_MT6797_MT6351
	tristate "ASoc Audio driver for MT6797 with MT6351 codec"
	depends on SND_SOC_MT6797 && MTK_PMIC_WRAP
	select SND_SOC_MT6351
	help
	  This adds ASoC driver for Mediatek MT6797 boards
	  with the MT6351 codecs.
	  Select Y if you have such device.
	  If unsure select "N".

config SND_SOC_MT8173
	tristate "ASoC support for Mediatek MT8173 chip"
	depends on ARCH_MEDIATEK
	select SND_SOC_MEDIATEK
	help
>>>>>>> 24b8d41d
	  This adds ASoC platform driver support for Mediatek MT8173 chip
	  that can be used with other codecs.
	  Select Y if you have such device.
	  Ex: MT8173

config SND_SOC_MT8173_MAX98090
	tristate "ASoC Audio driver for MT8173 with MAX98090 codec"
	depends on SND_SOC_MT8173 && I2C
	select SND_SOC_MAX98090
	help
	  This adds ASoC driver for Mediatek MT8173 boards
	  with the MAX98090 audio codec.
	  Select Y if you have such device.
	  If unsure select "N".

config SND_SOC_MT8173_RT5650
	tristate "ASoC Audio driver for MT8173 with RT5650 codec"
	depends on SND_SOC_MT8173 && I2C
	select SND_SOC_RT5645
	select SND_SOC_HDMI_CODEC
	help
	  This adds ASoC driver for Mediatek MT8173 boards
	  with the RT5650 audio codec.
	  Select Y if you have such device.
	  If unsure select "N".

config SND_SOC_MT8173_RT5650_RT5514
	tristate "ASoC Audio driver for MT8173 with RT5650 RT5514 codecs"
	depends on SND_SOC_MT8173 && I2C
	select SND_SOC_RT5645
	select SND_SOC_RT5514
	help
	  This adds ASoC driver for Mediatek MT8173 boards
	  with the RT5650 and RT5514 codecs.
	  Select Y if you have such device.
	  If unsure select "N".

config SND_SOC_MT8173_RT5650_RT5676
	tristate "ASoC Audio driver for MT8173 with RT5650 RT5676 codecs"
	depends on SND_SOC_MT8173 && I2C
	select SND_SOC_RT5645
	select SND_SOC_RT5677
	select SND_SOC_HDMI_CODEC
	help
	  This adds ASoC driver for Mediatek MT8173 boards
	  with the RT5650 and RT5676 codecs.
	  Select Y if you have such device.
	  If unsure select "N".

config SND_SOC_MT8183
	tristate "ASoC support for Mediatek MT8183 chip"
	depends on ARCH_MEDIATEK
	select SND_SOC_MEDIATEK
	help
	  This adds ASoC platform driver support for Mediatek MT8183 chip
	  that can be used with other codecs.
	  Select Y if you have such device.
	  If unsure select "N".

config SND_SOC_MT8183_MT6358_TS3A227E_MAX98357A
	tristate "ASoC Audio driver for MT8183 with MT6358 TS3A227E MAX98357A RT1015 codec"
	depends on I2C
	depends on SND_SOC_MT8183
	select SND_SOC_MT6358
	select SND_SOC_MAX98357A
	select SND_SOC_RT1015
	select SND_SOC_BT_SCO
	select SND_SOC_TS3A227E
	select SND_SOC_CROS_EC_CODEC if CROS_EC
	select SND_SOC_HDMI_CODEC
	help
	  This adds ASoC driver for Mediatek MT8183 boards
	  with the MT6358 TS3A227E MAX98357A RT1015 audio codec.
	  Select Y if you have such device.
	  If unsure select "N".

config SND_SOC_MT8183_DA7219_MAX98357A
	tristate "ASoC Audio driver for MT8183 with DA7219 MAX98357A RT1015 codec"
	depends on SND_SOC_MT8183 && I2C
	select SND_SOC_MT6358
	select SND_SOC_MAX98357A
	select SND_SOC_RT1015
	select SND_SOC_RT1015P
	select SND_SOC_DA7219
	select SND_SOC_BT_SCO
	select SND_SOC_HDMI_CODEC
	help
	  This adds ASoC driver for Mediatek MT8183 boards
	  with the DA7219 MAX98357A RT1015 audio codec.
	  Select Y if you have such device.
	  If unsure select "N".

config SND_SOC_MTK_BTCVSD
	tristate "ALSA BT SCO CVSD/MSBC Driver"
	help
	  This is for software BTCVSD. This enable
	  the function for transferring/receiving
	  BT encoded data to/from BT firmware.
	  Select Y if you have such device.
	  If unsure select "N".<|MERGE_RESOLUTION|>--- conflicted
+++ resolved
@@ -14,11 +14,7 @@
 
 config SND_SOC_MT2701_CS42448
 	tristate "ASoc Audio driver for MT2701 with CS42448 codec"
-<<<<<<< HEAD
-	depends on SND_SOC_MT2701
-=======
 	depends on SND_SOC_MT2701 && I2C
->>>>>>> 24b8d41d
 	select SND_SOC_CS42XX8_I2C
 	select SND_SOC_BT_SCO
 	help
@@ -27,13 +23,6 @@
 	  Select Y if you have such device.
 	  If unsure select "N".
 
-<<<<<<< HEAD
-config SND_SOC_MT8173
-	tristate "ASoC support for Mediatek MT8173 chip"
-	depends on ARCH_MEDIATEK
-	select SND_SOC_MEDIATEK
-	help
-=======
 config SND_SOC_MT2701_WM8960
 	tristate "ASoc Audio driver for MT2701 with WM8960 codec"
 	depends on SND_SOC_MT2701 && I2C
@@ -69,7 +58,6 @@
 	depends on ARCH_MEDIATEK
 	select SND_SOC_MEDIATEK
 	help
->>>>>>> 24b8d41d
 	  This adds ASoC platform driver support for Mediatek MT8173 chip
 	  that can be used with other codecs.
 	  Select Y if you have such device.
