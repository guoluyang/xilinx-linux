// SPDX-License-Identifier: GPL-2.0
//
// Renesas R-Car SSIU/SSI support
//
// Copyright (C) 2013 Renesas Solutions Corp.
// Kuninori Morimoto <kuninori.morimoto.gx@renesas.com>
//
// Based on fsi.c
// Kuninori Morimoto <morimoto.kuninori@renesas.com>

/*
 * you can enable below define if you don't need
 * SSI interrupt status debug message when debugging
 * see rsnd_dbg_irq_status()
 *
 * #define RSND_DEBUG_NO_IRQ_STATUS 1
 */

#include <sound/simple_card_utils.h>
#include <linux/delay.h>
#include "rsnd.h"
#define RSND_SSI_NAME_SIZE 16

/*
 * SSICR
 */
#define	FORCE		(1 << 31)	/* Fixed */
#define	DMEN		(1 << 28)	/* DMA Enable */
#define	UIEN		(1 << 27)	/* Underflow Interrupt Enable */
#define	OIEN		(1 << 26)	/* Overflow Interrupt Enable */
#define	IIEN		(1 << 25)	/* Idle Mode Interrupt Enable */
#define	DIEN		(1 << 24)	/* Data Interrupt Enable */
#define	CHNL_4		(1 << 22)	/* Channels */
#define	CHNL_6		(2 << 22)	/* Channels */
#define	CHNL_8		(3 << 22)	/* Channels */
#define DWL_MASK	(7 << 19)	/* Data Word Length mask */
#define	DWL_8		(0 << 19)	/* Data Word Length */
#define	DWL_16		(1 << 19)	/* Data Word Length */
#define	DWL_18		(2 << 19)	/* Data Word Length */
#define	DWL_20		(3 << 19)	/* Data Word Length */
#define	DWL_22		(4 << 19)	/* Data Word Length */
#define	DWL_24		(5 << 19)	/* Data Word Length */
#define	DWL_32		(6 << 19)	/* Data Word Length */

/*
 * System word length
 */
#define	SWL_16		(1 << 16)	/* R/W System Word Length */
#define	SWL_24		(2 << 16)	/* R/W System Word Length */
#define	SWL_32		(3 << 16)	/* R/W System Word Length */

#define	SCKD		(1 << 15)	/* Serial Bit Clock Direction */
#define	SWSD		(1 << 14)	/* Serial WS Direction */
#define	SCKP		(1 << 13)	/* Serial Bit Clock Polarity */
#define	SWSP		(1 << 12)	/* Serial WS Polarity */
#define	SDTA		(1 << 10)	/* Serial Data Alignment */
#define	PDTA		(1 <<  9)	/* Parallel Data Alignment */
#define	DEL		(1 <<  8)	/* Serial Data Delay */
#define	CKDV(v)		(v <<  4)	/* Serial Clock Division Ratio */
#define	TRMD		(1 <<  1)	/* Transmit/Receive Mode Select */
#define	EN		(1 <<  0)	/* SSI Module Enable */

/*
 * SSISR
 */
#define	UIRQ		(1 << 27)	/* Underflow Error Interrupt Status */
#define	OIRQ		(1 << 26)	/* Overflow Error Interrupt Status */
#define	IIRQ		(1 << 25)	/* Idle Mode Interrupt Status */
#define	DIRQ		(1 << 24)	/* Data Interrupt Status Flag */

/*
 * SSIWSR
 */
#define CONT		(1 << 8)	/* WS Continue Function */
#define WS_MODE		(1 << 0)	/* WS Mode */

#define SSI_NAME "ssi"

struct rsnd_ssi {
	struct rsnd_mod mod;

	u32 flags;
	u32 cr_own;
	u32 cr_clk;
	u32 cr_mode;
	u32 cr_en;
	u32 wsr;
	int chan;
	int rate;
	int irq;
	unsigned int usrcnt;

	/* for PIO */
	int byte_pos;
	int byte_per_period;
	int next_period_byte;
};

/* flags */
#define RSND_SSI_CLK_PIN_SHARE		(1 << 0)
#define RSND_SSI_NO_BUSIF		(1 << 1) /* SSI+DMA without BUSIF */
#define RSND_SSI_PROBED			(1 << 2)

#define for_each_rsnd_ssi(pos, priv, i)					\
	for (i = 0;							\
	     (i < rsnd_ssi_nr(priv)) &&					\
		((pos) = ((struct rsnd_ssi *)(priv)->ssi + i));		\
	     i++)

#define rsnd_ssi_get(priv, id) ((struct rsnd_ssi *)(priv->ssi) + id)
#define rsnd_ssi_nr(priv) ((priv)->ssi_nr)
#define rsnd_mod_to_ssi(_mod) container_of((_mod), struct rsnd_ssi, mod)
#define rsnd_ssi_is_parent(ssi, io) ((ssi) == rsnd_io_to_mod_ssip(io))
#define rsnd_ssi_is_multi_secondary(mod, io)				\
	(rsnd_ssi_multi_secondaries(io) & (1 << rsnd_mod_id(mod)))
#define rsnd_ssi_is_run_mods(mod, io) \
	(rsnd_ssi_run_mods(io) & (1 << rsnd_mod_id(mod)))
#define rsnd_ssi_can_output_clk(mod) (!__rsnd_ssi_is_pin_sharing(mod))

static int rsnd_ssi_is_dma_mode(struct rsnd_mod *mod);

int rsnd_ssi_use_busif(struct rsnd_dai_stream *io)
{
	struct rsnd_mod *mod = rsnd_io_to_mod_ssi(io);
	struct rsnd_ssi *ssi = rsnd_mod_to_ssi(mod);
	int use_busif = 0;

	if (!rsnd_ssi_is_dma_mode(mod))
		return 0;

	if (!(rsnd_flags_has(ssi, RSND_SSI_NO_BUSIF)))
		use_busif = 1;
	if (rsnd_io_to_mod_src(io))
		use_busif = 1;

	return use_busif;
}

static void rsnd_ssi_status_clear(struct rsnd_mod *mod)
{
	rsnd_mod_write(mod, SSISR, 0);
}

static u32 rsnd_ssi_status_get(struct rsnd_mod *mod)
{
	return rsnd_mod_read(mod, SSISR);
}

static void rsnd_ssi_status_check(struct rsnd_mod *mod,
				  u32 bit)
{
	struct rsnd_priv *priv = rsnd_mod_to_priv(mod);
	struct device *dev = rsnd_priv_to_dev(priv);
	u32 status;
	int i;

	for (i = 0; i < 1024; i++) {
		status = rsnd_ssi_status_get(mod);
		if (status & bit)
			return;

		udelay(5);
	}

	dev_warn(dev, "%s status check failed\n", rsnd_mod_name(mod));
}

static u32 rsnd_ssi_multi_secondaries(struct rsnd_dai_stream *io)
{
	struct rsnd_mod *mod;
	enum rsnd_mod_type types[] = {
		RSND_MOD_SSIM1,
		RSND_MOD_SSIM2,
		RSND_MOD_SSIM3,
	};
	int i, mask;

	mask = 0;
	for (i = 0; i < ARRAY_SIZE(types); i++) {
		mod = rsnd_io_to_mod(io, types[i]);
		if (!mod)
			continue;

		mask |= 1 << rsnd_mod_id(mod);
	}

	return mask;
}

static u32 rsnd_ssi_run_mods(struct rsnd_dai_stream *io)
{
	struct rsnd_mod *ssi_mod = rsnd_io_to_mod_ssi(io);
	struct rsnd_mod *ssi_parent_mod = rsnd_io_to_mod_ssip(io);
	u32 mods;

	mods = rsnd_ssi_multi_secondaries_runtime(io) |
		1 << rsnd_mod_id(ssi_mod);

	if (ssi_parent_mod)
		mods |= 1 << rsnd_mod_id(ssi_parent_mod);

	return mods;
}

u32 rsnd_ssi_multi_secondaries_runtime(struct rsnd_dai_stream *io)
{
	if (rsnd_runtime_is_multi_ssi(io))
		return rsnd_ssi_multi_secondaries(io);

	return 0;
}

static u32 rsnd_rdai_width_to_swl(struct rsnd_dai *rdai)
{
	struct rsnd_priv *priv = rsnd_rdai_to_priv(rdai);
	struct device *dev = rsnd_priv_to_dev(priv);
	int width = rsnd_rdai_width_get(rdai);

	switch (width) {
	case 32: return SWL_32;
	case 24: return SWL_24;
	case 16: return SWL_16;
	}

	dev_err(dev, "unsupported slot width value: %d\n", width);
	return 0;
}

unsigned int rsnd_ssi_clk_query(struct rsnd_dai *rdai,
		       int param1, int param2, int *idx)
{
	struct rsnd_priv *priv = rsnd_rdai_to_priv(rdai);
	int ssi_clk_mul_table[] = {
		1, 2, 4, 8, 16, 6, 12,
	};
	int j, ret;
	unsigned int main_rate;
	int width = rsnd_rdai_width_get(rdai);

	for (j = 0; j < ARRAY_SIZE(ssi_clk_mul_table); j++) {

		/*
		 * It will set SSIWSR.CONT here, but SSICR.CKDV = 000
		 * with it is not allowed. (SSIWSR.WS_MODE with
		 * SSICR.CKDV = 000 is not allowed either).
		 * Skip it. See SSICR.CKDV
		 */
		if (j == 0)
			continue;

		main_rate = width * param1 * param2 * ssi_clk_mul_table[j];

		ret = rsnd_adg_clk_query(priv, main_rate);
		if (ret < 0)
			continue;

		if (idx)
			*idx = j;

		return main_rate;
	}

	return 0;
}

static int rsnd_ssi_master_clk_start(struct rsnd_mod *mod,
				     struct rsnd_dai_stream *io)
{
	struct rsnd_priv *priv = rsnd_io_to_priv(io);
	struct device *dev = rsnd_priv_to_dev(priv);
	struct rsnd_dai *rdai = rsnd_io_to_rdai(io);
	struct rsnd_ssi *ssi = rsnd_mod_to_ssi(mod);
	int chan = rsnd_runtime_channel_for_ssi(io);
	int idx, ret;
	unsigned int main_rate;
	unsigned int rate = rsnd_io_is_play(io) ?
		rsnd_src_get_out_rate(priv, io) :
		rsnd_src_get_in_rate(priv, io);

	if (!rsnd_rdai_is_clk_master(rdai))
		return 0;

	if (!rsnd_ssi_can_output_clk(mod))
		return 0;

	if (rsnd_ssi_is_multi_secondary(mod, io))
		return 0;

	if (rsnd_runtime_is_tdm_split(io))
		chan = rsnd_io_converted_chan(io);

	chan = rsnd_channel_normalization(chan);

	if (ssi->usrcnt > 0) {
		if (ssi->rate != rate) {
			dev_err(dev, "SSI parent/child should use same rate\n");
			return -EINVAL;
		}

		if (ssi->chan != chan) {
			dev_err(dev, "SSI parent/child should use same chan\n");
			return -EINVAL;
		}

		return 0;
	}

	main_rate = rsnd_ssi_clk_query(rdai, rate, chan, &idx);
	if (!main_rate) {
		dev_err(dev, "unsupported clock rate\n");
		return -EIO;
	}

	ret = rsnd_adg_ssi_clk_try_start(mod, main_rate);
	if (ret < 0)
		return ret;

	/*
	 * SSI clock will be output contiguously
	 * by below settings.
	 * This means, rsnd_ssi_master_clk_start()
	 * and rsnd_ssi_register_setup() are necessary
	 * for SSI parent
	 *
	 * SSICR  : FORCE, SCKD, SWSD
	 * SSIWSR : CONT
	 */
	ssi->cr_clk = FORCE | rsnd_rdai_width_to_swl(rdai) |
			SCKD | SWSD | CKDV(idx);
	ssi->wsr = CONT;
	ssi->rate = rate;
	ssi->chan = chan;

	dev_dbg(dev, "%s outputs %d chan %u Hz\n",
		rsnd_mod_name(mod), chan, rate);

	return 0;
}

static void rsnd_ssi_master_clk_stop(struct rsnd_mod *mod,
				     struct rsnd_dai_stream *io)
{
	struct rsnd_dai *rdai = rsnd_io_to_rdai(io);
	struct rsnd_ssi *ssi = rsnd_mod_to_ssi(mod);

	if (!rsnd_rdai_is_clk_master(rdai))
		return;

	if (!rsnd_ssi_can_output_clk(mod))
		return;

	if (ssi->usrcnt > 1)
		return;

	ssi->cr_clk	= 0;
	ssi->rate	= 0;
	ssi->chan	= 0;

	rsnd_adg_ssi_clk_stop(mod);
}

static void rsnd_ssi_config_init(struct rsnd_mod *mod,
				struct rsnd_dai_stream *io)
{
	struct rsnd_dai *rdai = rsnd_io_to_rdai(io);
	struct rsnd_priv *priv = rsnd_rdai_to_priv(rdai);
	struct device *dev = rsnd_priv_to_dev(priv);
	struct snd_pcm_runtime *runtime = rsnd_io_to_runtime(io);
	struct rsnd_ssi *ssi = rsnd_mod_to_ssi(mod);
	u32 cr_own	= ssi->cr_own;
	u32 cr_mode	= ssi->cr_mode;
	u32 wsr		= ssi->wsr;
	int width;
	int is_tdm, is_tdm_split;
	int id = rsnd_mod_id(mod);
	int i;
	u32 sys_int_enable = 0;

	is_tdm		= rsnd_runtime_is_tdm(io);
	is_tdm_split	= rsnd_runtime_is_tdm_split(io);

	if (is_tdm)
		dev_dbg(dev, "TDM mode\n");
	if (is_tdm_split)
		dev_dbg(dev, "TDM Split mode\n");

	cr_own |= FORCE | rsnd_rdai_width_to_swl(rdai);

	if (rdai->bit_clk_inv)
		cr_own |= SCKP;
	if (rdai->frm_clk_inv && !is_tdm)
		cr_own |= SWSP;
	if (rdai->data_alignment)
		cr_own |= SDTA;
	if (rdai->sys_delay)
		cr_own |= DEL;

	/*
	 * TDM Mode
	 * see
	 *	rsnd_ssiu_init_gen2()
	 */
	wsr = ssi->wsr;
	if (is_tdm || is_tdm_split) {
		wsr	|= WS_MODE;
		cr_own	|= CHNL_8;
	}

	/*
	 * We shouldn't exchange SWSP after running.
	 * This means, parent needs to care it.
	 */
	if (rsnd_ssi_is_parent(mod, io))
		goto init_end;

	if (rsnd_io_is_play(io))
		cr_own |= TRMD;

	cr_own &= ~DWL_MASK;
	width = snd_pcm_format_width(runtime->format);
	if (is_tdm_split) {
		/*
		 * The SWL and DWL bits in SSICR should be fixed at 32-bit
		 * setting when TDM split mode.
		 * see datasheet
		 *	Operation :: TDM Format Split Function (TDM Split Mode)
		 */
		width = 32;
	}

	switch (width) {
	case 8:
		cr_own |= DWL_8;
		break;
	case 16:
		cr_own |= DWL_16;
		break;
	case 24:
		cr_own |= DWL_24;
		break;
	case 32:
		cr_own |= DWL_32;
		break;
	}

	if (rsnd_ssi_is_dma_mode(mod)) {
		cr_mode = UIEN | OIEN |	/* over/under run */
			  DMEN;		/* DMA : enable DMA */
	} else {
		cr_mode = DIEN;		/* PIO : enable Data interrupt */
	}

	/* enable busif buffer over/under run interrupt. */
	if (is_tdm || is_tdm_split) {
		switch (id) {
		case 0:
		case 1:
		case 2:
		case 3:
		case 4:
			for (i = 0; i < 4; i++) {
				sys_int_enable = rsnd_mod_read(mod,
					SSI_SYS_INT_ENABLE(i * 2));
				sys_int_enable |= 0xf << (id * 4);
				rsnd_mod_write(mod,
					       SSI_SYS_INT_ENABLE(i * 2),
					       sys_int_enable);
			}

			break;
		case 9:
			for (i = 0; i < 4; i++) {
				sys_int_enable = rsnd_mod_read(mod,
					SSI_SYS_INT_ENABLE((i * 2) + 1));
				sys_int_enable |= 0xf << 4;
				rsnd_mod_write(mod,
					       SSI_SYS_INT_ENABLE((i * 2) + 1),
					       sys_int_enable);
			}

			break;
		}
	}

init_end:
	ssi->cr_own	= cr_own;
	ssi->cr_mode	= cr_mode;
	ssi->wsr	= wsr;
}

static void rsnd_ssi_register_setup(struct rsnd_mod *mod)
{
	struct rsnd_ssi *ssi = rsnd_mod_to_ssi(mod);

	rsnd_mod_write(mod, SSIWSR,	ssi->wsr);
	rsnd_mod_write(mod, SSICR,	ssi->cr_own	|
					ssi->cr_clk	|
					ssi->cr_mode	|
					ssi->cr_en);
}

/*
 *	SSI mod common functions
 */
static int rsnd_ssi_init(struct rsnd_mod *mod,
			 struct rsnd_dai_stream *io,
			 struct rsnd_priv *priv)
{
	struct rsnd_ssi *ssi = rsnd_mod_to_ssi(mod);

	if (!rsnd_ssi_is_run_mods(mod, io))
		return 0;

	ssi->usrcnt++;

	rsnd_mod_power_on(mod);

	rsnd_ssi_config_init(mod, io);

	rsnd_ssi_register_setup(mod);

	/* clear error status */
	rsnd_ssi_status_clear(mod);

	return 0;
}

static int rsnd_ssi_quit(struct rsnd_mod *mod,
			 struct rsnd_dai_stream *io,
			 struct rsnd_priv *priv)
{
	struct rsnd_ssi *ssi = rsnd_mod_to_ssi(mod);
	struct device *dev = rsnd_priv_to_dev(priv);
	int is_tdm, is_tdm_split;
	int id = rsnd_mod_id(mod);
	int i;
	u32 sys_int_enable = 0;

	is_tdm		= rsnd_runtime_is_tdm(io);
	is_tdm_split	= rsnd_runtime_is_tdm_split(io);

	if (!rsnd_ssi_is_run_mods(mod, io))
		return 0;

	if (!ssi->usrcnt) {
		dev_err(dev, "%s usrcnt error\n", rsnd_mod_name(mod));
		return -EIO;
	}

	rsnd_ssi_master_clk_stop(mod, io);

	rsnd_mod_power_off(mod);

	ssi->usrcnt--;

	if (!ssi->usrcnt) {
		ssi->cr_own	= 0;
		ssi->cr_mode	= 0;
		ssi->wsr	= 0;
	}

	/* disable busif buffer over/under run interrupt. */
	if (is_tdm || is_tdm_split) {
		switch (id) {
		case 0:
		case 1:
		case 2:
		case 3:
		case 4:
			for (i = 0; i < 4; i++) {
				sys_int_enable = rsnd_mod_read(mod,
						SSI_SYS_INT_ENABLE(i * 2));
				sys_int_enable &= ~(0xf << (id * 4));
				rsnd_mod_write(mod,
					       SSI_SYS_INT_ENABLE(i * 2),
					       sys_int_enable);
			}

			break;
		case 9:
			for (i = 0; i < 4; i++) {
				sys_int_enable = rsnd_mod_read(mod,
					SSI_SYS_INT_ENABLE((i * 2) + 1));
				sys_int_enable &= ~(0xf << 4);
				rsnd_mod_write(mod,
					       SSI_SYS_INT_ENABLE((i * 2) + 1),
					       sys_int_enable);
			}

			break;
		}
	}

	return 0;
}

static int rsnd_ssi_hw_params(struct rsnd_mod *mod,
			      struct rsnd_dai_stream *io,
			      struct snd_pcm_substream *substream,
			      struct snd_pcm_hw_params *params)
{
	struct rsnd_dai *rdai = rsnd_io_to_rdai(io);
	unsigned int fmt_width = snd_pcm_format_width(params_format(params));

	if (fmt_width > rdai->chan_width) {
		struct rsnd_priv *priv = rsnd_io_to_priv(io);
		struct device *dev = rsnd_priv_to_dev(priv);

		dev_err(dev, "invalid combination of slot-width and format-data-width\n");
		return -EINVAL;
	}

	return 0;
}

static int rsnd_ssi_start(struct rsnd_mod *mod,
			  struct rsnd_dai_stream *io,
			  struct rsnd_priv *priv)
{
	struct rsnd_ssi *ssi = rsnd_mod_to_ssi(mod);

	if (!rsnd_ssi_is_run_mods(mod, io))
		return 0;

	/*
	 * EN will be set via SSIU :: SSI_CONTROL
	 * if Multi channel mode
	 */
	if (rsnd_ssi_multi_secondaries_runtime(io))
		return 0;

	/*
	 * EN is for data output.
	 * SSI parent EN is not needed.
	 */
	if (rsnd_ssi_is_parent(mod, io))
		return 0;

	ssi->cr_en = EN;

	rsnd_mod_write(mod, SSICR,	ssi->cr_own	|
					ssi->cr_clk	|
					ssi->cr_mode	|
					ssi->cr_en);

	return 0;
}

static int rsnd_ssi_stop(struct rsnd_mod *mod,
			 struct rsnd_dai_stream *io,
			 struct rsnd_priv *priv)
{
	struct rsnd_ssi *ssi = rsnd_mod_to_ssi(mod);
	u32 cr;

	if (!rsnd_ssi_is_run_mods(mod, io))
		return 0;

	if (rsnd_ssi_is_parent(mod, io))
		return 0;

	cr  =	ssi->cr_own	|
		ssi->cr_clk;

	/*
	 * disable all IRQ,
	 * Playback: Wait all data was sent
	 * Capture:  It might not receave data. Do nothing
	 */
	if (rsnd_io_is_play(io)) {
		rsnd_mod_write(mod, SSICR, cr | ssi->cr_en);
		rsnd_ssi_status_check(mod, DIRQ);
	}

	/* In multi-SSI mode, stop is performed by setting ssi0129 in
	 * SSI_CONTROL to 0 (in rsnd_ssio_stop_gen2). Do nothing here.
	 */
	if (rsnd_ssi_multi_secondaries_runtime(io))
		return 0;

	/*
	 * disable SSI,
	 * and, wait idle state
	 */
	rsnd_mod_write(mod, SSICR, cr);	/* disabled all */
	rsnd_ssi_status_check(mod, IIRQ);

	ssi->cr_en = 0;

	return 0;
}

static int rsnd_ssi_irq(struct rsnd_mod *mod,
			struct rsnd_dai_stream *io,
			struct rsnd_priv *priv,
			int enable)
{
	u32 val = 0;
	int is_tdm, is_tdm_split;
	int id = rsnd_mod_id(mod);

	is_tdm		= rsnd_runtime_is_tdm(io);
	is_tdm_split	= rsnd_runtime_is_tdm_split(io);

	if (rsnd_is_gen1(priv))
		return 0;

	if (rsnd_ssi_is_parent(mod, io))
		return 0;

	if (!rsnd_ssi_is_run_mods(mod, io))
		return 0;

	if (enable)
		val = rsnd_ssi_is_dma_mode(mod) ? 0x0e000000 : 0x0f000000;

	if (is_tdm || is_tdm_split) {
		switch (id) {
		case 0:
		case 1:
		case 2:
		case 3:
		case 4:
		case 9:
			val |= 0x0000ff00;
			break;
		}
	}

	rsnd_mod_write(mod, SSI_INT_ENABLE, val);

	return 0;
}

static bool rsnd_ssi_pio_interrupt(struct rsnd_mod *mod,
				   struct rsnd_dai_stream *io);
static void __rsnd_ssi_interrupt(struct rsnd_mod *mod,
				 struct rsnd_dai_stream *io)
{
	struct rsnd_priv *priv = rsnd_mod_to_priv(mod);
	struct device *dev = rsnd_priv_to_dev(priv);
	int is_dma = rsnd_ssi_is_dma_mode(mod);
	u32 status;
	bool elapsed = false;
	bool stop = false;
	int id = rsnd_mod_id(mod);
	int i;
	int is_tdm, is_tdm_split;

	is_tdm		= rsnd_runtime_is_tdm(io);
	is_tdm_split	= rsnd_runtime_is_tdm_split(io);

	spin_lock(&priv->lock);

	/* ignore all cases if not working */
	if (!rsnd_io_is_working(io))
		goto rsnd_ssi_interrupt_out;

	status = rsnd_ssi_status_get(mod);

	/* PIO only */
	if (!is_dma && (status & DIRQ))
		elapsed = rsnd_ssi_pio_interrupt(mod, io);

	/* DMA only */
	if (is_dma && (status & (UIRQ | OIRQ))) {
		rsnd_dbg_irq_status(dev, "%s err status : 0x%08x\n",
			rsnd_mod_name(mod), status);

		stop = true;
	}

	status = 0;

	if (is_tdm || is_tdm_split) {
		switch (id) {
		case 0:
		case 1:
		case 2:
		case 3:
		case 4:
			for (i = 0; i < 4; i++) {
				status = rsnd_mod_read(mod,
						       SSI_SYS_STATUS(i * 2));
				status &= 0xf << (id * 4);

				if (status) {
					rsnd_dbg_irq_status(dev,
						"%s err status : 0x%08x\n",
						rsnd_mod_name(mod), status);
					rsnd_mod_write(mod,
						       SSI_SYS_STATUS(i * 2),
						       0xf << (id * 4));
					stop = true;
					break;
				}
			}
			break;
		case 9:
			for (i = 0; i < 4; i++) {
				status = rsnd_mod_read(mod,
						SSI_SYS_STATUS((i * 2) + 1));
				status &= 0xf << 4;

				if (status) {
					rsnd_dbg_irq_status(dev,
						"%s err status : 0x%08x\n",
						rsnd_mod_name(mod), status);
					rsnd_mod_write(mod,
						SSI_SYS_STATUS((i * 2) + 1),
						0xf << 4);
					stop = true;
					break;
				}
			}
			break;
		}
	}

	rsnd_ssi_status_clear(mod);
rsnd_ssi_interrupt_out:
	spin_unlock(&priv->lock);

	if (elapsed)
		rsnd_dai_period_elapsed(io);

	if (stop)
		snd_pcm_stop_xrun(io->substream);

}

static irqreturn_t rsnd_ssi_interrupt(int irq, void *data)
{
	struct rsnd_mod *mod = data;

	rsnd_mod_interrupt(mod, __rsnd_ssi_interrupt);

	return IRQ_HANDLED;
}

static u32 *rsnd_ssi_get_status(struct rsnd_mod *mod,
				struct rsnd_dai_stream *io,
				enum rsnd_mod_type type)
{
	/*
	 * SSIP (= SSI parent) needs to be special, otherwise,
	 * 2nd SSI might doesn't start. see also rsnd_mod_call()
	 *
	 * We can't include parent SSI status on SSI, because we don't know
	 * how many SSI requests parent SSI. Thus, it is localed on "io" now.
	 * ex) trouble case
	 *	Playback: SSI0
	 *	Capture : SSI1 (needs SSI0)
	 *
	 * 1) start Capture  ->	SSI0/SSI1 are started.
	 * 2) start Playback ->	SSI0 doesn't work, because it is already
	 *			marked as "started" on 1)
	 *
	 * OTOH, using each mod's status is good for MUX case.
	 * It doesn't need to start in 2nd start
	 * ex)
	 *	IO-0: SRC0 -> CTU1 -+-> MUX -> DVC -> SSIU -> SSI0
	 *			    |
	 *	IO-1: SRC1 -> CTU2 -+
	 *
	 * 1) start IO-0 ->	start SSI0
	 * 2) start IO-1 ->	SSI0 doesn't need to start, because it is
	 *			already started on 1)
	 */
	if (type == RSND_MOD_SSIP)
		return &io->parent_ssi_status;

	return rsnd_mod_get_status(mod, io, type);
}

/*
 *		SSI PIO
 */
static void rsnd_ssi_parent_attach(struct rsnd_mod *mod,
				   struct rsnd_dai_stream *io)
{
	struct rsnd_dai *rdai = rsnd_io_to_rdai(io);
	struct rsnd_priv *priv = rsnd_mod_to_priv(mod);

	if (!__rsnd_ssi_is_pin_sharing(mod))
		return;

	if (!rsnd_rdai_is_clk_master(rdai))
		return;

	if (rsnd_ssi_is_multi_secondary(mod, io))
		return;

	switch (rsnd_mod_id(mod)) {
	case 1:
	case 2:
	case 9:
		rsnd_dai_connect(rsnd_ssi_mod_get(priv, 0), io, RSND_MOD_SSIP);
		break;
	case 4:
		rsnd_dai_connect(rsnd_ssi_mod_get(priv, 3), io, RSND_MOD_SSIP);
		break;
	case 8:
		rsnd_dai_connect(rsnd_ssi_mod_get(priv, 7), io, RSND_MOD_SSIP);
		break;
	}
}

static int rsnd_ssi_pcm_new(struct rsnd_mod *mod,
			    struct rsnd_dai_stream *io,
			    struct snd_soc_pcm_runtime *rtd)
{
	/*
	 * rsnd_rdai_is_clk_master() will be enabled after set_fmt,
	 * and, pcm_new will be called after it.
	 * This function reuse pcm_new at this point.
	 */
	rsnd_ssi_parent_attach(mod, io);

	return 0;
}

static int rsnd_ssi_common_probe(struct rsnd_mod *mod,
				 struct rsnd_dai_stream *io,
				 struct rsnd_priv *priv)
{
	struct device *dev = rsnd_priv_to_dev(priv);
	struct rsnd_ssi *ssi = rsnd_mod_to_ssi(mod);
	int ret = 0;

	/*
	 * SSIP/SSIU/IRQ are not needed on
	 * SSI Multi secondaries
	 */
	if (rsnd_ssi_is_multi_secondary(mod, io))
		return 0;

	/*
	 * It can't judge ssi parent at this point
	 * see rsnd_ssi_pcm_new()
	 */

	/*
	 * SSI might be called again as PIO fallback
	 * It is easy to manual handling for IRQ request/free
	 *
	 * OTOH, this function might be called many times if platform is
	 * using MIX. It needs xxx_attach() many times on xxx_probe().
	 * Because of it, we can't control .probe/.remove calling count by
	 * mod->status.
	 * But it don't need to call request_irq() many times.
	 * Let's control it by RSND_SSI_PROBED flag.
	 */
	if (!rsnd_flags_has(ssi, RSND_SSI_PROBED)) {
		ret = request_irq(ssi->irq,
				  rsnd_ssi_interrupt,
				  IRQF_SHARED,
				  dev_name(dev), mod);

		rsnd_flags_set(ssi, RSND_SSI_PROBED);
	}

	return ret;
}

static int rsnd_ssi_common_remove(struct rsnd_mod *mod,
				  struct rsnd_dai_stream *io,
				  struct rsnd_priv *priv)
{
	struct rsnd_ssi *ssi = rsnd_mod_to_ssi(mod);
	struct rsnd_mod *pure_ssi_mod = rsnd_io_to_mod_ssi(io);

	/* Do nothing if non SSI (= SSI parent, multi SSI) mod */
	if (pure_ssi_mod != mod)
		return 0;

	/* PIO will request IRQ again */
	if (rsnd_flags_has(ssi, RSND_SSI_PROBED)) {
		free_irq(ssi->irq, mod);

		rsnd_flags_del(ssi, RSND_SSI_PROBED);
	}

	return 0;
}

/*
 *	SSI PIO functions
 */
static bool rsnd_ssi_pio_interrupt(struct rsnd_mod *mod,
				   struct rsnd_dai_stream *io)
{
	struct snd_pcm_runtime *runtime = rsnd_io_to_runtime(io);
	struct rsnd_ssi *ssi = rsnd_mod_to_ssi(mod);
	u32 *buf = (u32 *)(runtime->dma_area + ssi->byte_pos);
	int shift = 0;
	int byte_pos;
	bool elapsed = false;

	if (snd_pcm_format_width(runtime->format) == 24)
		shift = 8;

	/*
	 * 8/16/32 data can be assesse to TDR/RDR register
	 * directly as 32bit data
	 * see rsnd_ssi_init()
	 */
	if (rsnd_io_is_play(io))
		rsnd_mod_write(mod, SSITDR, (*buf) << shift);
	else
		*buf = (rsnd_mod_read(mod, SSIRDR) >> shift);

	byte_pos = ssi->byte_pos + sizeof(*buf);

	if (byte_pos >= ssi->next_period_byte) {
		int period_pos = byte_pos / ssi->byte_per_period;

		if (period_pos >= runtime->periods) {
			byte_pos = 0;
			period_pos = 0;
		}

		ssi->next_period_byte = (period_pos + 1) * ssi->byte_per_period;

		elapsed = true;
	}

	WRITE_ONCE(ssi->byte_pos, byte_pos);

	return elapsed;
}

static int rsnd_ssi_pio_init(struct rsnd_mod *mod,
			     struct rsnd_dai_stream *io,
			     struct rsnd_priv *priv)
{
	struct snd_pcm_runtime *runtime = rsnd_io_to_runtime(io);
	struct rsnd_ssi *ssi = rsnd_mod_to_ssi(mod);

	if (!rsnd_ssi_is_parent(mod, io)) {
		ssi->byte_pos		= 0;
		ssi->byte_per_period	= runtime->period_size *
					  runtime->channels *
					  samples_to_bytes(runtime, 1);
		ssi->next_period_byte	= ssi->byte_per_period;
	}

	return rsnd_ssi_init(mod, io, priv);
}

static int rsnd_ssi_pio_pointer(struct rsnd_mod *mod,
			    struct rsnd_dai_stream *io,
			    snd_pcm_uframes_t *pointer)
{
	struct rsnd_ssi *ssi = rsnd_mod_to_ssi(mod);
	struct snd_pcm_runtime *runtime = rsnd_io_to_runtime(io);

	*pointer = bytes_to_frames(runtime, READ_ONCE(ssi->byte_pos));

	return 0;
}

static int rsnd_ssi_prepare(struct rsnd_mod *mod,
			    struct rsnd_dai_stream *io,
			    struct rsnd_priv *priv)
{
	return rsnd_ssi_master_clk_start(mod, io);
}

static struct rsnd_mod_ops rsnd_ssi_pio_ops = {
	.name		= SSI_NAME,
	.probe		= rsnd_ssi_common_probe,
	.remove		= rsnd_ssi_common_remove,
	.init		= rsnd_ssi_pio_init,
	.quit		= rsnd_ssi_quit,
	.start		= rsnd_ssi_start,
	.stop		= rsnd_ssi_stop,
	.irq		= rsnd_ssi_irq,
	.pointer	= rsnd_ssi_pio_pointer,
	.pcm_new	= rsnd_ssi_pcm_new,
	.hw_params	= rsnd_ssi_hw_params,
	.prepare	= rsnd_ssi_prepare,
	.get_status	= rsnd_ssi_get_status,
};

static int rsnd_ssi_dma_probe(struct rsnd_mod *mod,
			      struct rsnd_dai_stream *io,
			      struct rsnd_priv *priv)
{
	int ret;

	/*
	 * SSIP/SSIU/IRQ/DMA are not needed on
	 * SSI Multi secondaries
	 */
	if (rsnd_ssi_is_multi_secondary(mod, io))
		return 0;

	ret = rsnd_ssi_common_probe(mod, io, priv);
	if (ret)
		return ret;

	/* SSI probe might be called many times in MUX multi path */
	ret = rsnd_dma_attach(io, mod, &io->dma);

	return ret;
}

static int rsnd_ssi_fallback(struct rsnd_mod *mod,
			     struct rsnd_dai_stream *io,
			     struct rsnd_priv *priv)
{
	struct device *dev = rsnd_priv_to_dev(priv);

	/*
	 * fallback to PIO
	 *
	 * SSI .probe might be called again.
	 * see
	 *	rsnd_rdai_continuance_probe()
	 */
	mod->ops = &rsnd_ssi_pio_ops;

	dev_info(dev, "%s fallback to PIO mode\n", rsnd_mod_name(mod));

	return 0;
}

static struct dma_chan *rsnd_ssi_dma_req(struct rsnd_dai_stream *io,
					 struct rsnd_mod *mod)
{
	struct rsnd_priv *priv = rsnd_mod_to_priv(mod);
	int is_play = rsnd_io_is_play(io);
	char *name;

	/*
	 * It should use "rcar_sound,ssiu" on DT.
	 * But, we need to keep compatibility for old version.
	 *
	 * If it has "rcar_sound.ssiu", it will be used.
	 * If not, "rcar_sound.ssi" will be used.
	 * see
	 *	rsnd_ssiu_dma_req()
	 *	rsnd_dma_of_path()
	 */

	if (rsnd_ssi_use_busif(io))
		name = is_play ? "rxu" : "txu";
	else
		name = is_play ? "rx" : "tx";

	return rsnd_dma_request_channel(rsnd_ssi_of_node(priv),
					mod, name);
}

static struct rsnd_mod_ops rsnd_ssi_dma_ops = {
	.name		= SSI_NAME,
	.dma_req	= rsnd_ssi_dma_req,
	.probe		= rsnd_ssi_dma_probe,
	.remove		= rsnd_ssi_common_remove,
	.init		= rsnd_ssi_init,
	.quit		= rsnd_ssi_quit,
	.start		= rsnd_ssi_start,
	.stop		= rsnd_ssi_stop,
	.irq		= rsnd_ssi_irq,
	.pcm_new	= rsnd_ssi_pcm_new,
	.fallback	= rsnd_ssi_fallback,
	.hw_params	= rsnd_ssi_hw_params,
	.prepare	= rsnd_ssi_prepare,
	.get_status	= rsnd_ssi_get_status,
};

static int rsnd_ssi_is_dma_mode(struct rsnd_mod *mod)
{
	return mod->ops == &rsnd_ssi_dma_ops;
}

/*
 *		ssi mod function
 */
static void rsnd_ssi_connect(struct rsnd_mod *mod,
			     struct rsnd_dai_stream *io)
{
	struct rsnd_dai *rdai = rsnd_io_to_rdai(io);
	enum rsnd_mod_type types[] = {
		RSND_MOD_SSI,
		RSND_MOD_SSIM1,
		RSND_MOD_SSIM2,
		RSND_MOD_SSIM3,
	};
	enum rsnd_mod_type type;
	int i;

	/* try SSI -> SSIM1 -> SSIM2 -> SSIM3 */
	for (i = 0; i < ARRAY_SIZE(types); i++) {
		type = types[i];
		if (!rsnd_io_to_mod(io, type)) {
			rsnd_dai_connect(mod, io, type);
			rsnd_rdai_channels_set(rdai, (i + 1) * 2);
			rsnd_rdai_ssi_lane_set(rdai, (i + 1));
			return;
		}
	}
}

void rsnd_parse_connect_ssi(struct rsnd_dai *rdai,
			    struct device_node *playback,
			    struct device_node *capture)
{
	struct rsnd_priv *priv = rsnd_rdai_to_priv(rdai);
	struct device_node *node;
	struct device_node *np;
	struct rsnd_mod *mod;
	int i;

	node = rsnd_ssi_of_node(priv);
	if (!node)
		return;

	i = 0;
	for_each_child_of_node(node, np) {
		mod = rsnd_ssi_mod_get(priv, i);
		if (np == playback)
			rsnd_ssi_connect(mod, &rdai->playback);
		if (np == capture)
			rsnd_ssi_connect(mod, &rdai->capture);
		i++;
	}

	of_node_put(node);
}

struct rsnd_mod *rsnd_ssi_mod_get(struct rsnd_priv *priv, int id)
{
	if (WARN_ON(id < 0 || id >= rsnd_ssi_nr(priv)))
		id = 0;

	return rsnd_mod_get(rsnd_ssi_get(priv, id));
}

int __rsnd_ssi_is_pin_sharing(struct rsnd_mod *mod)
{
	if (!mod)
		return 0;

	return !!(rsnd_flags_has(rsnd_mod_to_ssi(mod), RSND_SSI_CLK_PIN_SHARE));
}

int rsnd_ssi_probe(struct rsnd_priv *priv)
{
	struct device_node *node;
	struct device_node *np;
	struct device *dev = rsnd_priv_to_dev(priv);
	struct rsnd_mod_ops *ops;
	struct clk *clk;
	struct rsnd_ssi *ssi;
	char name[RSND_SSI_NAME_SIZE];
	int i, nr, ret;

	node = rsnd_ssi_of_node(priv);
	if (!node)
		return -EINVAL;

	nr = of_get_child_count(node);
	if (!nr) {
		ret = -EINVAL;
		goto rsnd_ssi_probe_done;
	}

	ssi	= devm_kcalloc(dev, nr, sizeof(*ssi), GFP_KERNEL);
	if (!ssi) {
		ret = -ENOMEM;
		goto rsnd_ssi_probe_done;
	}

	priv->ssi	= ssi;
	priv->ssi_nr	= nr;

	i = 0;
	for_each_child_of_node(node, np) {
		if (!of_device_is_available(np))
			goto skip;

		ssi = rsnd_ssi_get(priv, i);

		snprintf(name, RSND_SSI_NAME_SIZE, "%s.%d",
			 SSI_NAME, i);

		clk = devm_clk_get(dev, name);
		if (IS_ERR(clk)) {
			ret = PTR_ERR(clk);
			of_node_put(np);
			goto rsnd_ssi_probe_done;
		}

		if (of_get_property(np, "shared-pin", NULL))
			rsnd_flags_set(ssi, RSND_SSI_CLK_PIN_SHARE);

		if (of_get_property(np, "no-busif", NULL))
			rsnd_flags_set(ssi, RSND_SSI_NO_BUSIF);

		ssi->irq = irq_of_parse_and_map(np, 0);
		if (!ssi->irq) {
			ret = -EINVAL;
			of_node_put(np);
			goto rsnd_ssi_probe_done;
		}

<<<<<<< HEAD
		ops = &rsnd_ssi_non_ops;
=======
>>>>>>> 24b8d41d
		if (of_property_read_bool(np, "pio-transfer"))
			ops = &rsnd_ssi_pio_ops;
		else
			ops = &rsnd_ssi_dma_ops;

		ret = rsnd_mod_init(priv, rsnd_mod_get(ssi), ops, clk,
				    RSND_MOD_SSI, i);
		if (ret) {
			of_node_put(np);
			goto rsnd_ssi_probe_done;
		}
skip:
		i++;
	}

	ret = 0;

rsnd_ssi_probe_done:
	of_node_put(node);

	return ret;
}

void rsnd_ssi_remove(struct rsnd_priv *priv)
{
	struct rsnd_ssi *ssi;
	int i;

	for_each_rsnd_ssi(ssi, priv, i) {
		rsnd_mod_quit(rsnd_mod_get(ssi));
	}
}<|MERGE_RESOLUTION|>--- conflicted
+++ resolved
@@ -1306,10 +1306,6 @@
 			goto rsnd_ssi_probe_done;
 		}
 
-<<<<<<< HEAD
-		ops = &rsnd_ssi_non_ops;
-=======
->>>>>>> 24b8d41d
 		if (of_property_read_bool(np, "pio-transfer"))
 			ops = &rsnd_ssi_pio_ops;
 		else
