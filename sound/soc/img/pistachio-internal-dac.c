// SPDX-License-Identifier: GPL-2.0-only
/*
 * Pistachio internal dac driver
 *
 * Copyright (C) 2015 Imagination Technologies Ltd.
 *
 * Author: Damien Horsley <Damien.Horsley@imgtec.com>
 */

#include <linux/clk.h>
#include <linux/delay.h>
#include <linux/mfd/syscon.h>
#include <linux/module.h>
#include <linux/pm_runtime.h>
#include <linux/regmap.h>
#include <linux/regulator/consumer.h>

#include <sound/pcm_params.h>
#include <sound/soc.h>

#define PISTACHIO_INTERNAL_DAC_CTRL			0x40
#define PISTACHIO_INTERNAL_DAC_CTRL_PWR_SEL_MASK	0x2
#define PISTACHIO_INTERNAL_DAC_CTRL_PWRDN_MASK		0x1

#define PISTACHIO_INTERNAL_DAC_SRST			0x44
#define PISTACHIO_INTERNAL_DAC_SRST_MASK		0x1

#define PISTACHIO_INTERNAL_DAC_GTI_CTRL			0x48
#define PISTACHIO_INTERNAL_DAC_GTI_CTRL_ADDR_SHIFT	0
#define PISTACHIO_INTERNAL_DAC_GTI_CTRL_ADDR_MASK	0xFFF
#define PISTACHIO_INTERNAL_DAC_GTI_CTRL_WE_MASK		0x1000
#define PISTACHIO_INTERNAL_DAC_GTI_CTRL_WDATA_SHIFT	13
#define PISTACHIO_INTERNAL_DAC_GTI_CTRL_WDATA_MASK	0x1FE000

#define PISTACHIO_INTERNAL_DAC_PWR			0x1
#define PISTACHIO_INTERNAL_DAC_PWR_MASK			0x1

#define PISTACHIO_INTERNAL_DAC_FORMATS (SNDRV_PCM_FMTBIT_S24_LE |  \
					SNDRV_PCM_FMTBIT_S32_LE)

/* codec private data */
struct pistachio_internal_dac {
	struct regmap *regmap;
	struct regulator *supply;
	bool mute;
};

static const struct snd_kcontrol_new pistachio_internal_dac_snd_controls[] = {
	SOC_SINGLE("Playback Switch", PISTACHIO_INTERNAL_DAC_CTRL, 2, 1, 1)
};

static const struct snd_soc_dapm_widget pistachio_internal_dac_widgets[] = {
	SND_SOC_DAPM_DAC("DAC", "Playback", SND_SOC_NOPM, 0, 0),
	SND_SOC_DAPM_OUTPUT("AOUTL"),
	SND_SOC_DAPM_OUTPUT("AOUTR"),
};

static const struct snd_soc_dapm_route pistachio_internal_dac_routes[] = {
	{ "AOUTL", NULL, "DAC" },
	{ "AOUTR", NULL, "DAC" },
};

static void pistachio_internal_dac_reg_writel(struct regmap *top_regs,
						u32 val, u32 reg)
{
	regmap_update_bits(top_regs, PISTACHIO_INTERNAL_DAC_GTI_CTRL,
			PISTACHIO_INTERNAL_DAC_GTI_CTRL_ADDR_MASK,
			reg << PISTACHIO_INTERNAL_DAC_GTI_CTRL_ADDR_SHIFT);

	regmap_update_bits(top_regs, PISTACHIO_INTERNAL_DAC_GTI_CTRL,
			PISTACHIO_INTERNAL_DAC_GTI_CTRL_WDATA_MASK,
			val << PISTACHIO_INTERNAL_DAC_GTI_CTRL_WDATA_SHIFT);

	regmap_update_bits(top_regs, PISTACHIO_INTERNAL_DAC_GTI_CTRL,
			PISTACHIO_INTERNAL_DAC_GTI_CTRL_WE_MASK,
			PISTACHIO_INTERNAL_DAC_GTI_CTRL_WE_MASK);

	regmap_update_bits(top_regs, PISTACHIO_INTERNAL_DAC_GTI_CTRL,
			PISTACHIO_INTERNAL_DAC_GTI_CTRL_WE_MASK, 0);
}

static void pistachio_internal_dac_pwr_off(struct pistachio_internal_dac *dac)
{
	regmap_update_bits(dac->regmap, PISTACHIO_INTERNAL_DAC_CTRL,
		PISTACHIO_INTERNAL_DAC_CTRL_PWRDN_MASK,
		PISTACHIO_INTERNAL_DAC_CTRL_PWRDN_MASK);

	pistachio_internal_dac_reg_writel(dac->regmap, 0,
					PISTACHIO_INTERNAL_DAC_PWR);
}

static void pistachio_internal_dac_pwr_on(struct pistachio_internal_dac *dac)
{
	regmap_update_bits(dac->regmap, PISTACHIO_INTERNAL_DAC_SRST,
			PISTACHIO_INTERNAL_DAC_SRST_MASK,
			PISTACHIO_INTERNAL_DAC_SRST_MASK);

	regmap_update_bits(dac->regmap, PISTACHIO_INTERNAL_DAC_SRST,
			PISTACHIO_INTERNAL_DAC_SRST_MASK, 0);

	pistachio_internal_dac_reg_writel(dac->regmap,
					PISTACHIO_INTERNAL_DAC_PWR_MASK,
					PISTACHIO_INTERNAL_DAC_PWR);

	regmap_update_bits(dac->regmap, PISTACHIO_INTERNAL_DAC_CTRL,
			PISTACHIO_INTERNAL_DAC_CTRL_PWRDN_MASK, 0);
}

static struct snd_soc_dai_driver pistachio_internal_dac_dais[] = {
	{
		.name = "pistachio_internal_dac",
		.playback = {
			.stream_name = "Playback",
			.channels_min = 2,
			.channels_max = 2,
			.rates = SNDRV_PCM_RATE_8000_48000,
			.formats = PISTACHIO_INTERNAL_DAC_FORMATS,
		}
	},
};

static int pistachio_internal_dac_codec_probe(struct snd_soc_component *component)
{
	struct pistachio_internal_dac *dac = snd_soc_component_get_drvdata(component);

	snd_soc_component_init_regmap(component, dac->regmap);

	return 0;
}

<<<<<<< HEAD
static const struct snd_soc_codec_driver pistachio_internal_dac_driver = {
	.probe = pistachio_internal_dac_codec_probe,
	.idle_bias_off = true,
	.component_driver = {
		.controls		= pistachio_internal_dac_snd_controls,
		.num_controls		= ARRAY_SIZE(pistachio_internal_dac_snd_controls),
		.dapm_widgets		= pistachio_internal_dac_widgets,
		.num_dapm_widgets	= ARRAY_SIZE(pistachio_internal_dac_widgets),
		.dapm_routes		= pistachio_internal_dac_routes,
		.num_dapm_routes	= ARRAY_SIZE(pistachio_internal_dac_routes),
	},
=======
static const struct snd_soc_component_driver pistachio_internal_dac_driver = {
	.probe			= pistachio_internal_dac_codec_probe,
	.controls		= pistachio_internal_dac_snd_controls,
	.num_controls		= ARRAY_SIZE(pistachio_internal_dac_snd_controls),
	.dapm_widgets		= pistachio_internal_dac_widgets,
	.num_dapm_widgets	= ARRAY_SIZE(pistachio_internal_dac_widgets),
	.dapm_routes		= pistachio_internal_dac_routes,
	.num_dapm_routes	= ARRAY_SIZE(pistachio_internal_dac_routes),
	.use_pmdown_time	= 1,
	.endianness		= 1,
	.non_legacy_dai_naming	= 1,
>>>>>>> 24b8d41d
};

static int pistachio_internal_dac_probe(struct platform_device *pdev)
{
	struct pistachio_internal_dac *dac;
	int ret, voltage;
	struct device *dev = &pdev->dev;
	u32 reg;

	dac = devm_kzalloc(dev, sizeof(*dac), GFP_KERNEL);

	if (!dac)
		return -ENOMEM;

	platform_set_drvdata(pdev, dac);

	dac->regmap = syscon_regmap_lookup_by_phandle(pdev->dev.of_node,
							    "img,cr-top");
	if (IS_ERR(dac->regmap))
		return PTR_ERR(dac->regmap);

	dac->supply = devm_regulator_get(dev, "VDD");
	if (IS_ERR(dac->supply)) {
		ret = PTR_ERR(dac->supply);
		if (ret != -EPROBE_DEFER)
			dev_err(dev, "failed to acquire supply 'VDD-supply': %d\n", ret);
		return ret;
	}

	ret = regulator_enable(dac->supply);
	if (ret) {
		dev_err(dev, "failed to enable supply: %d\n", ret);
		return ret;
	}

	voltage = regulator_get_voltage(dac->supply);

	switch (voltage) {
	case 1800000:
		reg = 0;
		break;
	case 3300000:
		reg = PISTACHIO_INTERNAL_DAC_CTRL_PWR_SEL_MASK;
		break;
	default:
		dev_err(dev, "invalid voltage: %d\n", voltage);
		ret = -EINVAL;
		goto err_regulator;
	}

	regmap_update_bits(dac->regmap, PISTACHIO_INTERNAL_DAC_CTRL,
			PISTACHIO_INTERNAL_DAC_CTRL_PWR_SEL_MASK, reg);

	pistachio_internal_dac_pwr_off(dac);
	pistachio_internal_dac_pwr_on(dac);

	pm_runtime_set_active(dev);
	pm_runtime_enable(dev);
	pm_runtime_idle(dev);

	ret = devm_snd_soc_register_component(dev,
			&pistachio_internal_dac_driver,
			pistachio_internal_dac_dais,
			ARRAY_SIZE(pistachio_internal_dac_dais));
	if (ret) {
		dev_err(dev, "failed to register component: %d\n", ret);
		goto err_pwr;
	}

	return 0;

err_pwr:
	pm_runtime_disable(&pdev->dev);
	pistachio_internal_dac_pwr_off(dac);
err_regulator:
	regulator_disable(dac->supply);

	return ret;
}

static int pistachio_internal_dac_remove(struct platform_device *pdev)
{
	struct pistachio_internal_dac *dac = dev_get_drvdata(&pdev->dev);

	pm_runtime_disable(&pdev->dev);
	pistachio_internal_dac_pwr_off(dac);
	regulator_disable(dac->supply);

	return 0;
}

#ifdef CONFIG_PM
static int pistachio_internal_dac_rt_resume(struct device *dev)
{
	struct pistachio_internal_dac *dac = dev_get_drvdata(dev);
	int ret;

	ret = regulator_enable(dac->supply);
	if (ret) {
		dev_err(dev, "failed to enable supply: %d\n", ret);
		return ret;
	}

	pistachio_internal_dac_pwr_on(dac);

	return 0;
}

static int pistachio_internal_dac_rt_suspend(struct device *dev)
{
	struct pistachio_internal_dac *dac = dev_get_drvdata(dev);

	pistachio_internal_dac_pwr_off(dac);

	regulator_disable(dac->supply);

	return 0;
}
#endif

static const struct dev_pm_ops pistachio_internal_dac_pm_ops = {
	SET_RUNTIME_PM_OPS(pistachio_internal_dac_rt_suspend,
			pistachio_internal_dac_rt_resume, NULL)
};

static const struct of_device_id pistachio_internal_dac_of_match[] = {
	{ .compatible = "img,pistachio-internal-dac" },
	{}
};
MODULE_DEVICE_TABLE(of, pistachio_internal_dac_of_match);

static struct platform_driver pistachio_internal_dac_plat_driver = {
	.driver = {
		.name = "img-pistachio-internal-dac",
		.of_match_table = pistachio_internal_dac_of_match,
		.pm = &pistachio_internal_dac_pm_ops
	},
	.probe = pistachio_internal_dac_probe,
	.remove = pistachio_internal_dac_remove
};
module_platform_driver(pistachio_internal_dac_plat_driver);

MODULE_DESCRIPTION("Pistachio Internal DAC driver");
MODULE_AUTHOR("Damien Horsley <Damien.Horsley@imgtec.com>");
MODULE_LICENSE("GPL v2");<|MERGE_RESOLUTION|>--- conflicted
+++ resolved
@@ -128,19 +128,6 @@
 	return 0;
 }
 
-<<<<<<< HEAD
-static const struct snd_soc_codec_driver pistachio_internal_dac_driver = {
-	.probe = pistachio_internal_dac_codec_probe,
-	.idle_bias_off = true,
-	.component_driver = {
-		.controls		= pistachio_internal_dac_snd_controls,
-		.num_controls		= ARRAY_SIZE(pistachio_internal_dac_snd_controls),
-		.dapm_widgets		= pistachio_internal_dac_widgets,
-		.num_dapm_widgets	= ARRAY_SIZE(pistachio_internal_dac_widgets),
-		.dapm_routes		= pistachio_internal_dac_routes,
-		.num_dapm_routes	= ARRAY_SIZE(pistachio_internal_dac_routes),
-	},
-=======
 static const struct snd_soc_component_driver pistachio_internal_dac_driver = {
 	.probe			= pistachio_internal_dac_codec_probe,
 	.controls		= pistachio_internal_dac_snd_controls,
@@ -152,7 +139,6 @@
 	.use_pmdown_time	= 1,
 	.endianness		= 1,
 	.non_legacy_dai_naming	= 1,
->>>>>>> 24b8d41d
 };
 
 static int pistachio_internal_dac_probe(struct platform_device *pdev)
