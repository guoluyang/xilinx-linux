// SPDX-License-Identifier: GPL-2.0
//
// Freescale SSI ALSA SoC Digital Audio Interface (DAI) driver
//
// Author: Timur Tabi <timur@freescale.com>
//
// Copyright 2007-2010 Freescale Semiconductor, Inc.
//
// Some notes why imx-pcm-fiq is used instead of DMA on some boards:
//
// The i.MX SSI core has some nasty limitations in AC97 mode. While most
// sane processor vendors have a FIFO per AC97 slot, the i.MX has only
// one FIFO which combines all valid receive slots. We cannot even select
// which slots we want to receive. The WM9712 with which this driver
// was developed with always sends GPIO status data in slot 12 which
// we receive in our (PCM-) data stream. The only chance we have is to
// manually skip this data in the FIQ handler. With sampling rates different
// from 48000Hz not every frame has valid receive data, so the ratio
// between pcm data and GPIO status data changes. Our FIQ handler is not
// able to handle this, hence this driver only works with 48000Hz sampling
// rate.
// Reading and writing AC97 registers is another challenge. The core
// provides us status bits when the read register is updated with *another*
// value. When we read the same register two times (and the register still
// contains the same value) these status bits are not set. We work
// around this by not polling these bits but only wait a fixed delay.

#include <linux/init.h>
#include <linux/io.h>
#include <linux/module.h>
#include <linux/interrupt.h>
#include <linux/clk.h>
#include <linux/ctype.h>
#include <linux/device.h>
#include <linux/delay.h>
#include <linux/mutex.h>
#include <linux/slab.h>
#include <linux/spinlock.h>
#include <linux/of.h>
#include <linux/of_address.h>
#include <linux/of_irq.h>
#include <linux/of_platform.h>

#include <sound/core.h>
#include <sound/pcm.h>
#include <sound/pcm_params.h>
#include <sound/initval.h>
#include <sound/soc.h>
#include <sound/dmaengine_pcm.h>

#include "fsl_ssi.h"
#include "imx-pcm.h"

/* Define RX and TX to index ssi->regvals array; Can be 0 or 1 only */
#define RX 0
#define TX 1

/**
 * FSLSSI_I2S_FORMATS: audio formats supported by the SSI
 *
 * The SSI has a limitation in that the samples must be in the same byte
 * order as the host CPU.  This is because when multiple bytes are written
 * to the STX register, the bytes and bits must be written in the same
 * order.  The STX is a shift register, so all the bits need to be aligned
 * (bit-endianness must match byte-endianness).  Processors typically write
 * the bits within a byte in the same order that the bytes of a word are
 * written in.  So if the host CPU is big-endian, then only big-endian
 * samples will be written to STX properly.
 */
#ifdef __BIG_ENDIAN
#define FSLSSI_I2S_FORMATS \
	(SNDRV_PCM_FMTBIT_S8 | \
	 SNDRV_PCM_FMTBIT_S16_BE | \
	 SNDRV_PCM_FMTBIT_S18_3BE | \
	 SNDRV_PCM_FMTBIT_S20_3BE | \
	 SNDRV_PCM_FMTBIT_S24_3BE | \
	 SNDRV_PCM_FMTBIT_S24_BE)
#else
#define FSLSSI_I2S_FORMATS \
	(SNDRV_PCM_FMTBIT_S8 | \
	 SNDRV_PCM_FMTBIT_S16_LE | \
	 SNDRV_PCM_FMTBIT_S18_3LE | \
	 SNDRV_PCM_FMTBIT_S20_3LE | \
	 SNDRV_PCM_FMTBIT_S24_3LE | \
	 SNDRV_PCM_FMTBIT_S24_LE)
#endif

/*
 * In AC97 mode, TXDIR bit is forced to 0 and TFDIR bit is forced to 1:
 *  - SSI inputs external bit clock and outputs frame sync clock -- CBM_CFS
 *  - Also have NB_NF to mark these two clocks will not be inverted
 */
#define FSLSSI_AC97_DAIFMT \
	(SND_SOC_DAIFMT_AC97 | \
	 SND_SOC_DAIFMT_CBM_CFS | \
	 SND_SOC_DAIFMT_NB_NF)

#define FSLSSI_SIER_DBG_RX_FLAGS \
	(SSI_SIER_RFF0_EN | \
	 SSI_SIER_RLS_EN | \
	 SSI_SIER_RFS_EN | \
	 SSI_SIER_ROE0_EN | \
	 SSI_SIER_RFRC_EN)
#define FSLSSI_SIER_DBG_TX_FLAGS \
	(SSI_SIER_TFE0_EN | \
	 SSI_SIER_TLS_EN | \
	 SSI_SIER_TFS_EN | \
	 SSI_SIER_TUE0_EN | \
	 SSI_SIER_TFRC_EN)

enum fsl_ssi_type {
	FSL_SSI_MCP8610,
	FSL_SSI_MX21,
	FSL_SSI_MX35,
	FSL_SSI_MX51,
};

struct fsl_ssi_regvals {
	u32 sier;
	u32 srcr;
	u32 stcr;
	u32 scr;
};

static bool fsl_ssi_readable_reg(struct device *dev, unsigned int reg)
{
	switch (reg) {
	case REG_SSI_SACCEN:
	case REG_SSI_SACCDIS:
		return false;
	default:
		return true;
	}
}

static bool fsl_ssi_volatile_reg(struct device *dev, unsigned int reg)
{
	switch (reg) {
<<<<<<< HEAD
	case CCSR_SSI_STX0:
	case CCSR_SSI_STX1:
	case CCSR_SSI_SRX0:
	case CCSR_SSI_SRX1:
	case CCSR_SSI_SISR:
	case CCSR_SSI_SFCSR:
	case CCSR_SSI_SACNT:
	case CCSR_SSI_SACADD:
	case CCSR_SSI_SACDAT:
	case CCSR_SSI_SATAG:
	case CCSR_SSI_SACCST:
	case CCSR_SSI_SOR:
=======
	case REG_SSI_STX0:
	case REG_SSI_STX1:
	case REG_SSI_SRX0:
	case REG_SSI_SRX1:
	case REG_SSI_SISR:
	case REG_SSI_SFCSR:
	case REG_SSI_SACNT:
	case REG_SSI_SACADD:
	case REG_SSI_SACDAT:
	case REG_SSI_SATAG:
	case REG_SSI_SACCST:
	case REG_SSI_SOR:
>>>>>>> 24b8d41d
		return true;
	default:
		return false;
	}
}

static bool fsl_ssi_precious_reg(struct device *dev, unsigned int reg)
{
	switch (reg) {
	case REG_SSI_SRX0:
	case REG_SSI_SRX1:
	case REG_SSI_SISR:
	case REG_SSI_SACADD:
	case REG_SSI_SACDAT:
	case REG_SSI_SATAG:
		return true;
	default:
		return false;
	}
}

static bool fsl_ssi_writeable_reg(struct device *dev, unsigned int reg)
{
	switch (reg) {
	case REG_SSI_SRX0:
	case REG_SSI_SRX1:
	case REG_SSI_SACCST:
		return false;
	default:
		return true;
	}
}

static const struct regmap_config fsl_ssi_regconfig = {
	.max_register = REG_SSI_SACCDIS,
	.reg_bits = 32,
	.val_bits = 32,
	.reg_stride = 4,
	.val_format_endian = REGMAP_ENDIAN_NATIVE,
	.num_reg_defaults_raw = REG_SSI_SACCDIS / sizeof(uint32_t) + 1,
	.readable_reg = fsl_ssi_readable_reg,
	.volatile_reg = fsl_ssi_volatile_reg,
	.precious_reg = fsl_ssi_precious_reg,
	.writeable_reg = fsl_ssi_writeable_reg,
	.cache_type = REGCACHE_FLAT,
};

struct fsl_ssi_soc_data {
	bool imx;
	bool imx21regs; /* imx21-class SSI - no SACC{ST,EN,DIS} regs */
	bool offline_config;
	u32 sisr_write_mask;
};

/**
 * struct fsl_ssi - per-SSI private data
 * @regs: Pointer to the regmap registers
 * @irq: IRQ of this SSI
 * @cpu_dai_drv: CPU DAI driver for this device
 * @dai_fmt: DAI configuration this device is currently used with
 * @streams: Mask of current active streams: BIT(TX) and BIT(RX)
 * @i2s_net: I2S and Network mode configurations of SCR register
 *           (this is the initial settings based on the DAI format)
 * @synchronous: Use synchronous mode - both of TX and RX use STCK and SFCK
 * @use_dma: DMA is used or FIQ with stream filter
 * @use_dual_fifo: DMA with support for dual FIFO mode
 * @has_ipg_clk_name: If "ipg" is in the clock name list of device tree
 * @fifo_depth: Depth of the SSI FIFOs
 * @slot_width: Width of each DAI slot
 * @slots: Number of slots
 * @regvals: Specific RX/TX register settings
 * @clk: Clock source to access register
 * @baudclk: Clock source to generate bit and frame-sync clocks
 * @baudclk_streams: Active streams that are using baudclk
 * @regcache_sfcsr: Cache sfcsr register value during suspend and resume
 * @regcache_sacnt: Cache sacnt register value during suspend and resume
 * @dma_params_tx: DMA transmit parameters
 * @dma_params_rx: DMA receive parameters
 * @ssi_phys: physical address of the SSI registers
 * @fiq_params: FIQ stream filtering parameters
 * @card_pdev: Platform_device pointer to register a sound card for PowerPC or
 *             to register a CODEC platform device for AC97
 * @card_name: Platform_device name to register a sound card for PowerPC or
 *             to register a CODEC platform device for AC97
 * @card_idx: The index of SSI to register a sound card for PowerPC or
 *            to register a CODEC platform device for AC97
 * @dbg_stats: Debugging statistics
 * @soc: SoC specific data
 * @dev: Pointer to &pdev->dev
 * @fifo_watermark: The FIFO watermark setting. Notifies DMA when there are
 *                  @fifo_watermark or fewer words in TX fifo or
 *                  @fifo_watermark or more empty words in RX fifo.
 * @dma_maxburst: Max number of words to transfer in one go. So far,
 *                this is always the same as fifo_watermark.
 * @ac97_reg_lock: Mutex lock to serialize AC97 register access operations
 */
struct fsl_ssi {
	struct regmap *regs;
	int irq;
	struct snd_soc_dai_driver cpu_dai_drv;

	unsigned int dai_fmt;
	u8 streams;
	u8 i2s_net;
	bool synchronous;
	bool use_dma;
	bool use_dual_fifo;
	bool has_ipg_clk_name;
	unsigned int fifo_depth;
	unsigned int slot_width;
	unsigned int slots;
	struct fsl_ssi_regvals regvals[2];

	struct clk *clk;
	struct clk *baudclk;
	unsigned int baudclk_streams;

	u32 regcache_sfcsr;
	u32 regcache_sacnt;

	struct snd_dmaengine_dai_dma_data dma_params_tx;
	struct snd_dmaengine_dai_dma_data dma_params_rx;
	dma_addr_t ssi_phys;

	struct imx_pcm_fiq_params fiq_params;

	struct platform_device *card_pdev;
	char card_name[32];
	u32 card_idx;

	struct fsl_ssi_dbg dbg_stats;

	const struct fsl_ssi_soc_data *soc;
	struct device *dev;
<<<<<<< HEAD
=======

	u32 fifo_watermark;
	u32 dma_maxburst;

	struct mutex ac97_reg_lock;
>>>>>>> 24b8d41d
};

/*
 * SoC specific data
 *
 * Notes:
 * 1) SSI in earlier SoCS has critical bits in control registers that
 *    cannot be changed after SSI starts running -- a software reset
 *    (set SSIEN to 0) is required to change their values. So adding
 *    an offline_config flag for these SoCs.
 * 2) SDMA is available since imx35. However, imx35 does not support
 *    DMA bits changing when SSI is running, so set offline_config.
 * 3) imx51 and later versions support register configurations when
 *    SSI is running (SSIEN); For these versions, DMA needs to be
 *    configured before SSI sends DMA request to avoid an undefined
 *    DMA request on the SDMA side.
 */

static struct fsl_ssi_soc_data fsl_ssi_mpc8610 = {
	.imx = false,
	.offline_config = true,
	.sisr_write_mask = SSI_SISR_RFRC | SSI_SISR_TFRC |
			   SSI_SISR_ROE0 | SSI_SISR_ROE1 |
			   SSI_SISR_TUE0 | SSI_SISR_TUE1,
};

static struct fsl_ssi_soc_data fsl_ssi_imx21 = {
	.imx = true,
	.imx21regs = true,
	.offline_config = true,
	.sisr_write_mask = 0,
};

static struct fsl_ssi_soc_data fsl_ssi_imx35 = {
	.imx = true,
	.offline_config = true,
	.sisr_write_mask = SSI_SISR_RFRC | SSI_SISR_TFRC |
			   SSI_SISR_ROE0 | SSI_SISR_ROE1 |
			   SSI_SISR_TUE0 | SSI_SISR_TUE1,
};

static struct fsl_ssi_soc_data fsl_ssi_imx51 = {
	.imx = true,
	.offline_config = false,
	.sisr_write_mask = SSI_SISR_ROE0 | SSI_SISR_ROE1 |
			   SSI_SISR_TUE0 | SSI_SISR_TUE1,
};

static const struct of_device_id fsl_ssi_ids[] = {
	{ .compatible = "fsl,mpc8610-ssi", .data = &fsl_ssi_mpc8610 },
	{ .compatible = "fsl,imx51-ssi", .data = &fsl_ssi_imx51 },
	{ .compatible = "fsl,imx35-ssi", .data = &fsl_ssi_imx35 },
	{ .compatible = "fsl,imx21-ssi", .data = &fsl_ssi_imx21 },
	{}
};
MODULE_DEVICE_TABLE(of, fsl_ssi_ids);

static bool fsl_ssi_is_ac97(struct fsl_ssi *ssi)
{
	return (ssi->dai_fmt & SND_SOC_DAIFMT_FORMAT_MASK) ==
		SND_SOC_DAIFMT_AC97;
}

static bool fsl_ssi_is_i2s_master(struct fsl_ssi *ssi)
{
	return (ssi->dai_fmt & SND_SOC_DAIFMT_MASTER_MASK) ==
		SND_SOC_DAIFMT_CBS_CFS;
}

static bool fsl_ssi_is_i2s_cbm_cfs(struct fsl_ssi *ssi)
{
	return (ssi->dai_fmt & SND_SOC_DAIFMT_MASTER_MASK) ==
		SND_SOC_DAIFMT_CBM_CFS;
}

/**
 * fsl_ssi_irq - Interrupt handler to gather states
 * @irq: irq number
 * @dev_id: context
 */
static irqreturn_t fsl_ssi_isr(int irq, void *dev_id)
{
	struct fsl_ssi *ssi = dev_id;
	struct regmap *regs = ssi->regs;
	u32 sisr, sisr2;

	regmap_read(regs, REG_SSI_SISR, &sisr);

	sisr2 = sisr & ssi->soc->sisr_write_mask;
	/* Clear the bits that we set */
	if (sisr2)
		regmap_write(regs, REG_SSI_SISR, sisr2);

	fsl_ssi_dbg_isr(&ssi->dbg_stats, sisr);

	return IRQ_HANDLED;
}

/**
 * fsl_ssi_config_enable - Set SCR, SIER, STCR and SRCR registers with
 * cached values in regvals
 * @ssi: SSI context
 * @tx: direction
 *
 * Notes:
 * 1) For offline_config SoCs, enable all necessary bits of both streams
 *    when 1st stream starts, even if the opposite stream will not start
 * 2) It also clears FIFO before setting regvals; SOR is safe to set online
 */
static void fsl_ssi_config_enable(struct fsl_ssi *ssi, bool tx)
{
	struct fsl_ssi_regvals *vals = ssi->regvals;
	int dir = tx ? TX : RX;
	u32 sier, srcr, stcr;

	/* Clear dirty data in the FIFO; It also prevents channel slipping */
	regmap_update_bits(ssi->regs, REG_SSI_SOR,
			   SSI_SOR_xX_CLR(tx), SSI_SOR_xX_CLR(tx));

	/*
	 * On offline_config SoCs, SxCR and SIER are already configured when
	 * the previous stream started. So skip all SxCR and SIER settings
	 * to prevent online reconfigurations, then jump to set SCR directly
	 */
	if (ssi->soc->offline_config && ssi->streams)
		goto enable_scr;

	if (ssi->soc->offline_config) {
		/*
		 * Online reconfiguration not supported, so enable all bits for
		 * both streams at once to avoid necessity of reconfigurations
		 */
		srcr = vals[RX].srcr | vals[TX].srcr;
		stcr = vals[RX].stcr | vals[TX].stcr;
		sier = vals[RX].sier | vals[TX].sier;
	} else {
		/* Otherwise, only set bits for the current stream */
		srcr = vals[dir].srcr;
		stcr = vals[dir].stcr;
		sier = vals[dir].sier;
	}

	/* Configure SRCR, STCR and SIER at once */
	regmap_update_bits(ssi->regs, REG_SSI_SRCR, srcr, srcr);
	regmap_update_bits(ssi->regs, REG_SSI_STCR, stcr, stcr);
	regmap_update_bits(ssi->regs, REG_SSI_SIER, sier, sier);

enable_scr:
	/*
	 * Start DMA before setting TE to avoid FIFO underrun
	 * which may cause a channel slip or a channel swap
	 *
	 * TODO: FIQ cases might also need this upon testing
	 */
	if (ssi->use_dma && tx) {
		int try = 100;
		u32 sfcsr;

		/* Enable SSI first to send TX DMA request */
		regmap_update_bits(ssi->regs, REG_SSI_SCR,
				   SSI_SCR_SSIEN, SSI_SCR_SSIEN);

		/* Busy wait until TX FIFO not empty -- DMA working */
		do {
			regmap_read(ssi->regs, REG_SSI_SFCSR, &sfcsr);
			if (SSI_SFCSR_TFCNT0(sfcsr))
				break;
		} while (--try);

		/* FIFO still empty -- something might be wrong */
		if (!SSI_SFCSR_TFCNT0(sfcsr))
			dev_warn(ssi->dev, "Timeout waiting TX FIFO filling\n");
	}
	/* Enable all remaining bits in SCR */
	regmap_update_bits(ssi->regs, REG_SSI_SCR,
			   vals[dir].scr, vals[dir].scr);

	/* Log the enabled stream to the mask */
	ssi->streams |= BIT(dir);
}

/*
<<<<<<< HEAD
 * Clear RX or TX FIFO to remove samples from the previous
 * stream session which may be still present in the FIFO and
 * may introduce bad samples and/or channel slipping.
 *
 * Note: The SOR is not documented in recent IMX datasheet, but
 * is described in IMX51 reference manual at section 56.3.3.15.
 */
static void fsl_ssi_fifo_clear(struct fsl_ssi_private *ssi_private,
		bool is_rx)
{
	if (is_rx) {
		regmap_update_bits(ssi_private->regs, CCSR_SSI_SOR,
			CCSR_SSI_SOR_RX_CLR, CCSR_SSI_SOR_RX_CLR);
	} else {
		regmap_update_bits(ssi_private->regs, CCSR_SSI_SOR,
			CCSR_SSI_SOR_TX_CLR, CCSR_SSI_SOR_TX_CLR);
	}
}

/*
 * Calculate the bits that have to be disabled for the current stream that is
 * getting disabled. This keeps the bits enabled that are necessary for the
 * second stream to work if 'stream_active' is true.
=======
 * Exclude bits that are used by the opposite stream
>>>>>>> 24b8d41d
 *
 * When both streams are active, disabling some bits for the current stream
 * might break the other stream if these bits are used by it.
 *
 * @vals : regvals of the current stream
 * @avals: regvals of the opposite stream
 * @aactive: active state of the opposite stream
 *
 *  1) XOR vals and avals to get the differences if the other stream is active;
 *     Otherwise, return current vals if the other stream is not active
 *  2) AND the result of 1) with the current vals
 */
#define _ssi_xor_shared_bits(vals, avals, aactive) \
	((vals) ^ ((avals) * (aactive)))

#define ssi_excl_shared_bits(vals, avals, aactive) \
	((vals) & _ssi_xor_shared_bits(vals, avals, aactive))

/**
 * fsl_ssi_config_disable - Unset SCR, SIER, STCR and SRCR registers
 * with cached values in regvals
 * @ssi: SSI context
 * @tx: direction
 *
 * Notes:
 * 1) For offline_config SoCs, to avoid online reconfigurations, disable all
 *    bits of both streams at once when the last stream is abort to end
 * 2) It also clears FIFO after unsetting regvals; SOR is safe to set online
 */
static void fsl_ssi_config_disable(struct fsl_ssi *ssi, bool tx)
{
	struct fsl_ssi_regvals *vals, *avals;
	u32 sier, srcr, stcr, scr;
	int adir = tx ? RX : TX;
	int dir = tx ? TX : RX;
	bool aactive;

	/* Check if the opposite stream is active */
	aactive = ssi->streams & BIT(adir);

	vals = &ssi->regvals[dir];

	/* Get regvals of the opposite stream to keep opposite stream safe */
	avals = &ssi->regvals[adir];

	/*
	 * To keep the other stream safe, exclude shared bits between
	 * both streams, and get safe bits to disable current stream
	 */
	scr = ssi_excl_shared_bits(vals->scr, avals->scr, aactive);

	/* Disable safe bits of SCR register for the current stream */
	regmap_update_bits(ssi->regs, REG_SSI_SCR, scr, 0);

	/* Log the disabled stream to the mask */
	ssi->streams &= ~BIT(dir);

	/*
	 * On offline_config SoCs, if the other stream is active, skip
	 * SxCR and SIER settings to prevent online reconfigurations
	 */
<<<<<<< HEAD
	if (enable) {
		fsl_ssi_fifo_clear(ssi_private, vals->scr & CCSR_SSI_SCR_RE);

		regmap_update_bits(regs, CCSR_SSI_SRCR, vals->srcr, vals->srcr);
		regmap_update_bits(regs, CCSR_SSI_STCR, vals->stcr, vals->stcr);
		regmap_update_bits(regs, CCSR_SSI_SIER, vals->sier, vals->sier);
=======
	if (ssi->soc->offline_config && aactive)
		goto fifo_clear;

	if (ssi->soc->offline_config) {
		/* Now there is only current stream active, disable all bits */
		srcr = vals->srcr | avals->srcr;
		stcr = vals->stcr | avals->stcr;
		sier = vals->sier | avals->sier;
>>>>>>> 24b8d41d
	} else {
		/*
		 * To keep the other stream safe, exclude shared bits between
		 * both streams, and get safe bits to disable current stream
		 */
		sier = ssi_excl_shared_bits(vals->sier, avals->sier, aactive);
		srcr = ssi_excl_shared_bits(vals->srcr, avals->srcr, aactive);
		stcr = ssi_excl_shared_bits(vals->stcr, avals->stcr, aactive);
	}

<<<<<<< HEAD
config_done:
	/* Enabling of subunits is done after configuration */
	if (enable) {
		if (ssi_private->use_dma && (vals->scr & CCSR_SSI_SCR_TE)) {
			/*
			 * Be sure the Tx FIFO is filled when TE is set.
			 * Otherwise, there are some chances to start the
			 * playback with some void samples inserted first,
			 * generating a channel slip.
			 *
			 * First, SSIEN must be set, to let the FIFO be filled.
			 *
			 * Notes:
			 * - Limit this fix to the DMA case until FIQ cases can
			 *   be tested.
			 * - Limit the length of the busy loop to not lock the
			 *   system too long, even if 1-2 loops are sufficient
			 *   in general.
			 */
			int i;
			int max_loop = 100;
			regmap_update_bits(regs, CCSR_SSI_SCR,
					CCSR_SSI_SCR_SSIEN, CCSR_SSI_SCR_SSIEN);
			for (i = 0; i < max_loop; i++) {
				u32 sfcsr;
				regmap_read(regs, CCSR_SSI_SFCSR, &sfcsr);
				if (CCSR_SSI_SFCSR_TFCNT0(sfcsr))
					break;
			}
			if (i == max_loop) {
				dev_err(ssi_private->dev,
					"Timeout waiting TX FIFO filling\n");
			}
		}
		regmap_update_bits(regs, CCSR_SSI_SCR, vals->scr, vals->scr);
	}
}

=======
	/* Clear configurations of SRCR, STCR and SIER at once */
	regmap_update_bits(ssi->regs, REG_SSI_SRCR, srcr, 0);
	regmap_update_bits(ssi->regs, REG_SSI_STCR, stcr, 0);
	regmap_update_bits(ssi->regs, REG_SSI_SIER, sier, 0);
>>>>>>> 24b8d41d

fifo_clear:
	/* Clear remaining data in the FIFO */
	regmap_update_bits(ssi->regs, REG_SSI_SOR,
			   SSI_SOR_xX_CLR(tx), SSI_SOR_xX_CLR(tx));
}

static void fsl_ssi_tx_ac97_saccst_setup(struct fsl_ssi *ssi)
{
	struct regmap *regs = ssi->regs;

	/* no SACC{ST,EN,DIS} regs on imx21-class SSI */
	if (!ssi->soc->imx21regs) {
		/* Disable all channel slots */
		regmap_write(regs, REG_SSI_SACCDIS, 0xff);
		/* Enable slots 3 & 4 -- PCM Playback Left & Right channels */
		regmap_write(regs, REG_SSI_SACCEN, 0x300);
	}
}

/**
 * fsl_ssi_setup_regvals - Cache critical bits of SIER, SRCR, STCR and
 * SCR to later set them safely
 * @ssi: SSI context
 */
static void fsl_ssi_setup_regvals(struct fsl_ssi *ssi)
{
	struct fsl_ssi_regvals *vals = ssi->regvals;

	vals[RX].sier = SSI_SIER_RFF0_EN | FSLSSI_SIER_DBG_RX_FLAGS;
	vals[RX].srcr = SSI_SRCR_RFEN0;
	vals[RX].scr = SSI_SCR_SSIEN | SSI_SCR_RE;
	vals[TX].sier = SSI_SIER_TFE0_EN | FSLSSI_SIER_DBG_TX_FLAGS;
	vals[TX].stcr = SSI_STCR_TFEN0;
	vals[TX].scr = SSI_SCR_SSIEN | SSI_SCR_TE;

	/* AC97 has already enabled SSIEN, RE and TE, so ignore them */
	if (fsl_ssi_is_ac97(ssi))
		vals[RX].scr = vals[TX].scr = 0;

	if (ssi->use_dual_fifo) {
		vals[RX].srcr |= SSI_SRCR_RFEN1;
		vals[TX].stcr |= SSI_STCR_TFEN1;
	}

	if (ssi->use_dma) {
		vals[RX].sier |= SSI_SIER_RDMAE;
		vals[TX].sier |= SSI_SIER_TDMAE;
	} else {
		vals[RX].sier |= SSI_SIER_RIE;
		vals[TX].sier |= SSI_SIER_TIE;
	}
}

static void fsl_ssi_setup_ac97(struct fsl_ssi *ssi)
{
	struct regmap *regs = ssi->regs;

	/* Setup the clock control register */
	regmap_write(regs, REG_SSI_STCCR, SSI_SxCCR_WL(17) | SSI_SxCCR_DC(13));
	regmap_write(regs, REG_SSI_SRCCR, SSI_SxCCR_WL(17) | SSI_SxCCR_DC(13));

	/* Enable AC97 mode and startup the SSI */
	regmap_write(regs, REG_SSI_SACNT, SSI_SACNT_AC97EN | SSI_SACNT_FV);

	/* AC97 has to communicate with codec before starting a stream */
	regmap_update_bits(regs, REG_SSI_SCR,
			   SSI_SCR_SSIEN | SSI_SCR_TE | SSI_SCR_RE,
			   SSI_SCR_SSIEN | SSI_SCR_TE | SSI_SCR_RE);

	regmap_write(regs, REG_SSI_SOR, SSI_SOR_WAIT(3));
}

static int fsl_ssi_startup(struct snd_pcm_substream *substream,
			   struct snd_soc_dai *dai)
{
	struct snd_soc_pcm_runtime *rtd = asoc_substream_to_rtd(substream);
	struct fsl_ssi *ssi = snd_soc_dai_get_drvdata(asoc_rtd_to_cpu(rtd, 0));
	int ret;

	ret = clk_prepare_enable(ssi->clk);
	if (ret)
		return ret;

	/*
	 * When using dual fifo mode, it is safer to ensure an even period
	 * size. If appearing to an odd number while DMA always starts its
	 * task from fifo0, fifo1 would be neglected at the end of each
	 * period. But SSI would still access fifo1 with an invalid data.
	 */
	if (ssi->use_dual_fifo)
		snd_pcm_hw_constraint_step(substream->runtime, 0,
					   SNDRV_PCM_HW_PARAM_PERIOD_SIZE, 2);

	return 0;
}

static void fsl_ssi_shutdown(struct snd_pcm_substream *substream,
			     struct snd_soc_dai *dai)
{
	struct snd_soc_pcm_runtime *rtd = asoc_substream_to_rtd(substream);
	struct fsl_ssi *ssi = snd_soc_dai_get_drvdata(asoc_rtd_to_cpu(rtd, 0));

	clk_disable_unprepare(ssi->clk);
}

/**
 * fsl_ssi_set_bclk - Configure Digital Audio Interface bit clock
 * @substream: ASoC substream
 * @dai: pointer to DAI
 * @hw_params: pointers to hw_params
 *
 * Notes: This function can be only called when using SSI as DAI master
 *
 * Quick instruction for parameters:
 * freq: Output BCLK frequency = samplerate * slots * slot_width
 *       (In 2-channel I2S Master mode, slot_width is fixed 32)
 */
static int fsl_ssi_set_bclk(struct snd_pcm_substream *substream,
			    struct snd_soc_dai *dai,
			    struct snd_pcm_hw_params *hw_params)
{
	bool tx2, tx = substream->stream == SNDRV_PCM_STREAM_PLAYBACK;
	struct fsl_ssi *ssi = snd_soc_dai_get_drvdata(dai);
	struct regmap *regs = ssi->regs;
	u32 pm = 999, div2, psr, stccr, mask, afreq, factor, i;
	unsigned long clkrate, baudrate, tmprate;
	unsigned int channels = params_channels(hw_params);
	unsigned int slot_width = params_width(hw_params);
	unsigned int slots = 2;
	u64 sub, savesub = 100000;
	unsigned int freq;
	bool baudclk_is_used;
	int ret;

	/* Override slots and slot_width if being specifically set... */
	if (ssi->slots)
		slots = ssi->slots;
	if (ssi->slot_width)
		slot_width = ssi->slot_width;

	/* ...but force 32 bits for stereo audio using I2S Master Mode */
	if (channels == 2 &&
	    (ssi->i2s_net & SSI_SCR_I2S_MODE_MASK) == SSI_SCR_I2S_MODE_MASTER)
		slot_width = 32;

	/* Generate bit clock based on the slot number and slot width */
	freq = slots * slot_width * params_rate(hw_params);

	/* Don't apply it to any non-baudclk circumstance */
	if (IS_ERR(ssi->baudclk))
		return -EINVAL;

	/*
	 * Hardware limitation: The bclk rate must be
	 * never greater than 1/5 IPG clock rate
	 */
<<<<<<< HEAD
	if (freq * 5 > clk_get_rate(ssi_private->clk)) {
		dev_err(cpu_dai->dev, "bitclk > ipgclk/5\n");
		return -EINVAL;
	}

	baudclk_is_used = ssi_private->baudclk_streams & ~(BIT(substream->stream));
=======
	if (freq * 5 > clk_get_rate(ssi->clk)) {
		dev_err(dai->dev, "bitclk > ipgclk / 5\n");
		return -EINVAL;
	}

	baudclk_is_used = ssi->baudclk_streams & ~(BIT(substream->stream));
>>>>>>> 24b8d41d

	/* It should be already enough to divide clock by setting pm alone */
	psr = 0;
	div2 = 0;

	factor = (div2 + 1) * (7 * psr + 1) * 2;

	for (i = 0; i < 255; i++) {
		tmprate = freq * factor * (i + 1);

		if (baudclk_is_used)
			clkrate = clk_get_rate(ssi->baudclk);
		else
<<<<<<< HEAD
			clkrate = clk_round_rate(ssi_private->baudclk, tmprate);
=======
			clkrate = clk_round_rate(ssi->baudclk, tmprate);
>>>>>>> 24b8d41d

		clkrate /= factor;
		afreq = clkrate / (i + 1);

		if (freq == afreq)
			sub = 0;
		else if (freq / afreq == 1)
			sub = freq - afreq;
		else if (afreq / freq == 1)
			sub = afreq - freq;
		else
			continue;

		/* Calculate the fraction */
		sub *= 100000;
		do_div(sub, freq);

		if (sub < savesub && !(i == 0 && psr == 0 && div2 == 0)) {
			baudrate = tmprate;
			savesub = sub;
			pm = i;
		}

		/* We are lucky */
		if (savesub == 0)
			break;
	}

	/* No proper pm found if it is still remaining the initial value */
	if (pm == 999) {
		dev_err(dai->dev, "failed to handle the required sysclk\n");
		return -EINVAL;
	}

	stccr = SSI_SxCCR_PM(pm + 1) | (div2 ? SSI_SxCCR_DIV2 : 0) |
		(psr ? SSI_SxCCR_PSR : 0);
	mask = SSI_SxCCR_PM_MASK | SSI_SxCCR_DIV2 | SSI_SxCCR_PSR;

	/* STCCR is used for RX in synchronous mode */
	tx2 = tx || ssi->synchronous;
	regmap_update_bits(regs, REG_SSI_SxCCR(tx2), mask, stccr);

	if (!baudclk_is_used) {
		ret = clk_set_rate(ssi->baudclk, baudrate);
		if (ret) {
			dev_err(dai->dev, "failed to set baudclk rate\n");
			return -EINVAL;
		}
	}

	return 0;
}

/**
 * fsl_ssi_hw_params - Configure SSI based on PCM hardware parameters
 * @substream: ASoC substream
 * @hw_params: pointers to hw_params
 * @dai: pointer to DAI
 *
 * Notes:
 * 1) SxCCR.WL bits are critical bits that require SSI to be temporarily
 *    disabled on offline_config SoCs. Even for online configurable SoCs
 *    running in synchronous mode (both TX and RX use STCCR), it is not
 *    safe to re-configure them when both two streams start running.
 * 2) SxCCR.PM, SxCCR.DIV2 and SxCCR.PSR bits will be configured in the
 *    fsl_ssi_set_bclk() if SSI is the DAI clock master.
 */
static int fsl_ssi_hw_params(struct snd_pcm_substream *substream,
			     struct snd_pcm_hw_params *hw_params,
			     struct snd_soc_dai *dai)
{
	bool tx2, tx = substream->stream == SNDRV_PCM_STREAM_PLAYBACK;
	struct fsl_ssi *ssi = snd_soc_dai_get_drvdata(dai);
	struct regmap *regs = ssi->regs;
	unsigned int channels = params_channels(hw_params);
	unsigned int sample_size = params_width(hw_params);
	u32 wl = SSI_SxCCR_WL(sample_size);
	int ret;

	if (fsl_ssi_is_i2s_master(ssi)) {
		ret = fsl_ssi_set_bclk(substream, dai, hw_params);
		if (ret)
			return ret;

		/* Do not enable the clock if it is already enabled */
		if (!(ssi->baudclk_streams & BIT(substream->stream))) {
			ret = clk_prepare_enable(ssi->baudclk);
			if (ret)
				return ret;

			ssi->baudclk_streams |= BIT(substream->stream);
		}
	}

	/*
	 * SSI is properly configured if it is enabled and running in
	 * the synchronous mode; Note that AC97 mode is an exception
	 * that should set separate configurations for STCCR and SRCCR
	 * despite running in the synchronous mode.
	 */
	if (ssi->streams && ssi->synchronous)
		return 0;

	if (!fsl_ssi_is_ac97(ssi)) {
		/*
		 * Keep the ssi->i2s_net intact while having a local variable
		 * to override settings for special use cases. Otherwise, the
		 * ssi->i2s_net will lose the settings for regular use cases.
		 */
		u8 i2s_net = ssi->i2s_net;

		/* Normal + Network mode to send 16-bit data in 32-bit frames */
		if (fsl_ssi_is_i2s_cbm_cfs(ssi) && sample_size == 16)
			i2s_net = SSI_SCR_I2S_MODE_NORMAL | SSI_SCR_NET;

		/* Use Normal mode to send mono data at 1st slot of 2 slots */
		if (channels == 1)
			i2s_net = SSI_SCR_I2S_MODE_NORMAL;

		regmap_update_bits(regs, REG_SSI_SCR,
				   SSI_SCR_I2S_NET_MASK, i2s_net);
	}

	/* In synchronous mode, the SSI uses STCCR for capture */
	tx2 = tx || ssi->synchronous;
	regmap_update_bits(regs, REG_SSI_SxCCR(tx2), SSI_SxCCR_WL_MASK, wl);

	return 0;
}

static int fsl_ssi_hw_free(struct snd_pcm_substream *substream,
			   struct snd_soc_dai *dai)
{
	struct snd_soc_pcm_runtime *rtd = asoc_substream_to_rtd(substream);
	struct fsl_ssi *ssi = snd_soc_dai_get_drvdata(asoc_rtd_to_cpu(rtd, 0));

	if (fsl_ssi_is_i2s_master(ssi) &&
	    ssi->baudclk_streams & BIT(substream->stream)) {
		clk_disable_unprepare(ssi->baudclk);
		ssi->baudclk_streams &= ~BIT(substream->stream);
	}

	return 0;
}

static int _fsl_ssi_set_dai_fmt(struct fsl_ssi *ssi, unsigned int fmt)
{
	u32 strcr = 0, scr = 0, stcr, srcr, mask;

	ssi->dai_fmt = fmt;

	/* Synchronize frame sync clock for TE to avoid data slipping */
	scr |= SSI_SCR_SYNC_TX_FS;

	/* Set to default shifting settings: LSB_ALIGNED */
	strcr |= SSI_STCR_TXBIT0;

	/* Use Network mode as default */
	ssi->i2s_net = SSI_SCR_NET;
	switch (fmt & SND_SOC_DAIFMT_FORMAT_MASK) {
	case SND_SOC_DAIFMT_I2S:
		regmap_update_bits(regs, CCSR_SSI_STCCR,
				   CCSR_SSI_SxCCR_DC_MASK,
				   CCSR_SSI_SxCCR_DC(2));
		regmap_update_bits(regs, CCSR_SSI_SRCCR,
				   CCSR_SSI_SxCCR_DC_MASK,
				   CCSR_SSI_SxCCR_DC(2));
		switch (fmt & SND_SOC_DAIFMT_MASTER_MASK) {
		case SND_SOC_DAIFMT_CBS_CFS:
<<<<<<< HEAD
			ssi_private->i2s_mode |= CCSR_SSI_SCR_I2S_MODE_MASTER;
=======
			if (IS_ERR(ssi->baudclk)) {
				dev_err(ssi->dev,
					"missing baudclk for master mode\n");
				return -EINVAL;
			}
			fallthrough;
		case SND_SOC_DAIFMT_CBM_CFS:
			ssi->i2s_net |= SSI_SCR_I2S_MODE_MASTER;
>>>>>>> 24b8d41d
			break;
		case SND_SOC_DAIFMT_CBM_CFM:
			ssi->i2s_net |= SSI_SCR_I2S_MODE_SLAVE;
			break;
		default:
			return -EINVAL;
		}

		regmap_update_bits(ssi->regs, REG_SSI_STCCR,
				   SSI_SxCCR_DC_MASK, SSI_SxCCR_DC(2));
		regmap_update_bits(ssi->regs, REG_SSI_SRCCR,
				   SSI_SxCCR_DC_MASK, SSI_SxCCR_DC(2));

		/* Data on rising edge of bclk, frame low, 1clk before data */
		strcr |= SSI_STCR_TFSI | SSI_STCR_TSCKP | SSI_STCR_TEFS;
		break;
	case SND_SOC_DAIFMT_LEFT_J:
		/* Data on rising edge of bclk, frame high */
		strcr |= SSI_STCR_TSCKP;
		break;
	case SND_SOC_DAIFMT_DSP_A:
		/* Data on rising edge of bclk, frame high, 1clk before data */
		strcr |= SSI_STCR_TFSL | SSI_STCR_TSCKP | SSI_STCR_TEFS;
		break;
	case SND_SOC_DAIFMT_DSP_B:
		/* Data on rising edge of bclk, frame high */
		strcr |= SSI_STCR_TFSL | SSI_STCR_TSCKP;
		break;
	case SND_SOC_DAIFMT_AC97:
		/* Data on falling edge of bclk, frame high, 1clk before data */
		strcr |= SSI_STCR_TEFS;
		break;
	default:
		return -EINVAL;
	}

	scr |= ssi->i2s_net;

	/* DAI clock inversion */
	switch (fmt & SND_SOC_DAIFMT_INV_MASK) {
	case SND_SOC_DAIFMT_NB_NF:
		/* Nothing to do for both normal cases */
		break;
	case SND_SOC_DAIFMT_IB_NF:
		/* Invert bit clock */
		strcr ^= SSI_STCR_TSCKP;
		break;
	case SND_SOC_DAIFMT_NB_IF:
		/* Invert frame clock */
		strcr ^= SSI_STCR_TFSI;
		break;
	case SND_SOC_DAIFMT_IB_IF:
		/* Invert both clocks */
		strcr ^= SSI_STCR_TSCKP;
		strcr ^= SSI_STCR_TFSI;
		break;
	default:
		return -EINVAL;
	}

	/* DAI clock master masks */
	switch (fmt & SND_SOC_DAIFMT_MASTER_MASK) {
	case SND_SOC_DAIFMT_CBS_CFS:
		/* Output bit and frame sync clocks */
		strcr |= SSI_STCR_TFDIR | SSI_STCR_TXDIR;
		scr |= SSI_SCR_SYS_CLK_EN;
		break;
	case SND_SOC_DAIFMT_CBM_CFM:
		/* Input bit or frame sync clocks */
		break;
	case SND_SOC_DAIFMT_CBM_CFS:
		/* Input bit clock but output frame sync clock */
		strcr |= SSI_STCR_TFDIR;
		break;
	default:
		return -EINVAL;
	}

	stcr = strcr;
	srcr = strcr;

	/* Set SYN mode and clear RXDIR bit when using SYN or AC97 mode */
	if (ssi->synchronous || fsl_ssi_is_ac97(ssi)) {
		srcr &= ~SSI_SRCR_RXDIR;
		scr |= SSI_SCR_SYN;
	}

	mask = SSI_STCR_TFDIR | SSI_STCR_TXDIR | SSI_STCR_TSCKP |
	       SSI_STCR_TFSL | SSI_STCR_TFSI | SSI_STCR_TEFS | SSI_STCR_TXBIT0;

	regmap_update_bits(ssi->regs, REG_SSI_STCR, mask, stcr);
	regmap_update_bits(ssi->regs, REG_SSI_SRCR, mask, srcr);

	mask = SSI_SCR_SYNC_TX_FS | SSI_SCR_I2S_MODE_MASK |
	       SSI_SCR_SYS_CLK_EN | SSI_SCR_SYN;
	regmap_update_bits(ssi->regs, REG_SSI_SCR, mask, scr);

	return 0;
}

/**
 * fsl_ssi_set_dai_fmt - Configure Digital Audio Interface (DAI) Format
 * @dai: pointer to DAI
 * @fmt: format mask
 */
static int fsl_ssi_set_dai_fmt(struct snd_soc_dai *dai, unsigned int fmt)
{
	struct fsl_ssi *ssi = snd_soc_dai_get_drvdata(dai);

	/* AC97 configured DAIFMT earlier in the probe() */
	if (fsl_ssi_is_ac97(ssi))
		return 0;

	return _fsl_ssi_set_dai_fmt(ssi, fmt);
}

/**
 * fsl_ssi_set_dai_tdm_slot - Set TDM slot number and slot width
 * @dai: pointer to DAI
 * @tx_mask: mask for TX
 * @rx_mask: mask for RX
 * @slots: number of slots
 * @slot_width: number of bits per slot
 */
static int fsl_ssi_set_dai_tdm_slot(struct snd_soc_dai *dai, u32 tx_mask,
				    u32 rx_mask, int slots, int slot_width)
{
	struct fsl_ssi *ssi = snd_soc_dai_get_drvdata(dai);
	struct regmap *regs = ssi->regs;
	u32 val;

	/* The word length should be 8, 10, 12, 16, 18, 20, 22 or 24 */
	if (slot_width & 1 || slot_width < 8 || slot_width > 24) {
		dev_err(dai->dev, "invalid slot width: %d\n", slot_width);
		return -EINVAL;
	}

	/* The slot number should be >= 2 if using Network mode or I2S mode */
	if (ssi->i2s_net && slots < 2) {
		dev_err(dai->dev, "slot number should be >= 2 in I2S or NET\n");
		return -EINVAL;
	}

	regmap_update_bits(regs, REG_SSI_STCCR,
			   SSI_SxCCR_DC_MASK, SSI_SxCCR_DC(slots));
	regmap_update_bits(regs, REG_SSI_SRCCR,
			   SSI_SxCCR_DC_MASK, SSI_SxCCR_DC(slots));

	/* Save the SCR register value */
	regmap_read(regs, REG_SSI_SCR, &val);
	/* Temporarily enable SSI to allow SxMSKs to be configurable */
	regmap_update_bits(regs, REG_SSI_SCR, SSI_SCR_SSIEN, SSI_SCR_SSIEN);

	regmap_write(regs, REG_SSI_STMSK, ~tx_mask);
	regmap_write(regs, REG_SSI_SRMSK, ~rx_mask);

	/* Restore the value of SSIEN bit */
	regmap_update_bits(regs, REG_SSI_SCR, SSI_SCR_SSIEN, val);

	ssi->slot_width = slot_width;
	ssi->slots = slots;

	return 0;
}

/**
 * fsl_ssi_trigger - Start or stop SSI and corresponding DMA transaction.
 * @substream: ASoC substream
 * @cmd: trigger command
 * @dai: pointer to DAI
 *
 * The DMA channel is in external master start and pause mode, which
 * means the SSI completely controls the flow of data.
 */
static int fsl_ssi_trigger(struct snd_pcm_substream *substream, int cmd,
			   struct snd_soc_dai *dai)
{
	struct snd_soc_pcm_runtime *rtd = asoc_substream_to_rtd(substream);
	struct fsl_ssi *ssi = snd_soc_dai_get_drvdata(asoc_rtd_to_cpu(rtd, 0));
	bool tx = substream->stream == SNDRV_PCM_STREAM_PLAYBACK;

	switch (cmd) {
	case SNDRV_PCM_TRIGGER_START:
	case SNDRV_PCM_TRIGGER_RESUME:
	case SNDRV_PCM_TRIGGER_PAUSE_RELEASE:
		/*
		 * SACCST might be modified via AC Link by a CODEC if it sends
		 * extra bits in their SLOTREQ requests, which'll accidentally
		 * send valid data to slots other than normal playback slots.
		 *
		 * To be safe, configure SACCST right before TX starts.
		 */
		if (tx && fsl_ssi_is_ac97(ssi))
			fsl_ssi_tx_ac97_saccst_setup(ssi);
		fsl_ssi_config_enable(ssi, tx);
		break;

	case SNDRV_PCM_TRIGGER_STOP:
	case SNDRV_PCM_TRIGGER_SUSPEND:
	case SNDRV_PCM_TRIGGER_PAUSE_PUSH:
		fsl_ssi_config_disable(ssi, tx);
		break;

	default:
		return -EINVAL;
	}

	return 0;
}

static int fsl_ssi_dai_probe(struct snd_soc_dai *dai)
{
	struct fsl_ssi *ssi = snd_soc_dai_get_drvdata(dai);

	if (ssi->soc->imx && ssi->use_dma)
		snd_soc_dai_init_dma_data(dai, &ssi->dma_params_tx,
					  &ssi->dma_params_rx);

	return 0;
}

static const struct snd_soc_dai_ops fsl_ssi_dai_ops = {
	.startup = fsl_ssi_startup,
	.shutdown = fsl_ssi_shutdown,
	.hw_params = fsl_ssi_hw_params,
	.hw_free = fsl_ssi_hw_free,
	.set_fmt = fsl_ssi_set_dai_fmt,
	.set_tdm_slot = fsl_ssi_set_dai_tdm_slot,
	.trigger = fsl_ssi_trigger,
};

static struct snd_soc_dai_driver fsl_ssi_dai_template = {
	.probe = fsl_ssi_dai_probe,
	.playback = {
		.stream_name = "CPU-Playback",
		.channels_min = 1,
		.channels_max = 32,
<<<<<<< HEAD
		.rates = FSLSSI_I2S_RATES,
=======
		.rates = SNDRV_PCM_RATE_CONTINUOUS,
>>>>>>> 24b8d41d
		.formats = FSLSSI_I2S_FORMATS,
	},
	.capture = {
		.stream_name = "CPU-Capture",
		.channels_min = 1,
		.channels_max = 32,
<<<<<<< HEAD
		.rates = FSLSSI_I2S_RATES,
=======
		.rates = SNDRV_PCM_RATE_CONTINUOUS,
>>>>>>> 24b8d41d
		.formats = FSLSSI_I2S_FORMATS,
	},
	.ops = &fsl_ssi_dai_ops,
};

static const struct snd_soc_component_driver fsl_ssi_component = {
	.name = "fsl-ssi",
};

static struct snd_soc_dai_driver fsl_ssi_ac97_dai = {
	.symmetric_channels = 1,
	.probe = fsl_ssi_dai_probe,
	.playback = {
		.stream_name = "AC97 Playback",
		.channels_min = 2,
		.channels_max = 2,
		.rates = SNDRV_PCM_RATE_8000_48000,
		.formats = SNDRV_PCM_FMTBIT_S16 | SNDRV_PCM_FMTBIT_S20,
	},
	.capture = {
		.stream_name = "AC97 Capture",
		.channels_min = 2,
		.channels_max = 2,
		.rates = SNDRV_PCM_RATE_48000,
		/* 16-bit capture is broken (errata ERR003778) */
		.formats = SNDRV_PCM_FMTBIT_S20,
	},
	.ops = &fsl_ssi_dai_ops,
};

static struct fsl_ssi *fsl_ac97_data;

static void fsl_ssi_ac97_write(struct snd_ac97 *ac97, unsigned short reg,
			       unsigned short val)
{
	struct regmap *regs = fsl_ac97_data->regs;
	unsigned int lreg;
	unsigned int lval;
	int ret;

	if (reg > 0x7f)
		return;

	mutex_lock(&fsl_ac97_data->ac97_reg_lock);

	ret = clk_prepare_enable(fsl_ac97_data->clk);
	if (ret) {
		pr_err("ac97 write clk_prepare_enable failed: %d\n",
			ret);
		goto ret_unlock;
	}

	lreg = reg <<  12;
	regmap_write(regs, REG_SSI_SACADD, lreg);

	lval = val << 4;
	regmap_write(regs, REG_SSI_SACDAT, lval);

	regmap_update_bits(regs, REG_SSI_SACNT,
			   SSI_SACNT_RDWR_MASK, SSI_SACNT_WR);
	udelay(100);

	clk_disable_unprepare(fsl_ac97_data->clk);

ret_unlock:
	mutex_unlock(&fsl_ac97_data->ac97_reg_lock);
}

static unsigned short fsl_ssi_ac97_read(struct snd_ac97 *ac97,
					unsigned short reg)
{
	struct regmap *regs = fsl_ac97_data->regs;
	unsigned short val = 0;
	u32 reg_val;
	unsigned int lreg;
	int ret;

	mutex_lock(&fsl_ac97_data->ac97_reg_lock);

	ret = clk_prepare_enable(fsl_ac97_data->clk);
	if (ret) {
		pr_err("ac97 read clk_prepare_enable failed: %d\n", ret);
		goto ret_unlock;
	}

	lreg = (reg & 0x7f) <<  12;
	regmap_write(regs, REG_SSI_SACADD, lreg);
	regmap_update_bits(regs, REG_SSI_SACNT,
			   SSI_SACNT_RDWR_MASK, SSI_SACNT_RD);

	udelay(100);

	regmap_read(regs, REG_SSI_SACDAT, &reg_val);
	val = (reg_val >> 4) & 0xffff;

	clk_disable_unprepare(fsl_ac97_data->clk);

ret_unlock:
	mutex_unlock(&fsl_ac97_data->ac97_reg_lock);
	return val;
}

static struct snd_ac97_bus_ops fsl_ssi_ac97_ops = {
	.read = fsl_ssi_ac97_read,
	.write = fsl_ssi_ac97_write,
};

/**
 * fsl_ssi_hw_init - Initialize SSI registers
 * @ssi: SSI context
 */
static int fsl_ssi_hw_init(struct fsl_ssi *ssi)
{
	u32 wm = ssi->fifo_watermark;

	/* Initialize regvals */
	fsl_ssi_setup_regvals(ssi);

	/* Set watermarks */
	regmap_write(ssi->regs, REG_SSI_SFCSR,
		     SSI_SFCSR_TFWM0(wm) | SSI_SFCSR_RFWM0(wm) |
		     SSI_SFCSR_TFWM1(wm) | SSI_SFCSR_RFWM1(wm));

	/* Enable Dual FIFO mode */
	if (ssi->use_dual_fifo)
		regmap_update_bits(ssi->regs, REG_SSI_SCR,
				   SSI_SCR_TCH_EN, SSI_SCR_TCH_EN);

	/* AC97 should start earlier to communicate with CODECs */
	if (fsl_ssi_is_ac97(ssi)) {
		_fsl_ssi_set_dai_fmt(ssi, ssi->dai_fmt);
		fsl_ssi_setup_ac97(ssi);
	}

	return 0;
}

/**
 * fsl_ssi_hw_clean - Clear SSI registers
 * @ssi: SSI context
 */
static void fsl_ssi_hw_clean(struct fsl_ssi *ssi)
{
	/* Disable registers for AC97 */
	if (fsl_ssi_is_ac97(ssi)) {
		/* Disable TE and RE bits first */
		regmap_update_bits(ssi->regs, REG_SSI_SCR,
				   SSI_SCR_TE | SSI_SCR_RE, 0);
		/* Disable AC97 mode */
		regmap_write(ssi->regs, REG_SSI_SACNT, 0);
		/* Unset WAIT bits */
		regmap_write(ssi->regs, REG_SSI_SOR, 0);
		/* Disable SSI -- software reset */
		regmap_update_bits(ssi->regs, REG_SSI_SCR, SSI_SCR_SSIEN, 0);
	}
}

/*
 * Make every character in a string lower-case
 */
static void make_lowercase(char *s)
{
	if (!s)
		return;
	for (; *s; s++)
		*s = tolower(*s);
}

static int fsl_ssi_imx_probe(struct platform_device *pdev,
			     struct fsl_ssi *ssi, void __iomem *iomem)
{
	struct device *dev = &pdev->dev;
	int ret;

	/* Backward compatible for a DT without ipg clock name assigned */
	if (ssi->has_ipg_clk_name)
		ssi->clk = devm_clk_get(dev, "ipg");
	else
		ssi->clk = devm_clk_get(dev, NULL);
	if (IS_ERR(ssi->clk)) {
		ret = PTR_ERR(ssi->clk);
		dev_err(dev, "failed to get clock: %d\n", ret);
		return ret;
	}

	/* Enable the clock since regmap will not handle it in this case */
	if (!ssi->has_ipg_clk_name) {
		ret = clk_prepare_enable(ssi->clk);
		if (ret) {
			dev_err(dev, "clk_prepare_enable failed: %d\n", ret);
			return ret;
		}
	}

	/* Do not error out for slave cases that live without a baud clock */
	ssi->baudclk = devm_clk_get(dev, "baud");
	if (IS_ERR(ssi->baudclk))
		dev_dbg(dev, "failed to get baud clock: %ld\n",
			 PTR_ERR(ssi->baudclk));

	ssi->dma_params_tx.maxburst = ssi->dma_maxburst;
	ssi->dma_params_rx.maxburst = ssi->dma_maxburst;
	ssi->dma_params_tx.addr = ssi->ssi_phys + REG_SSI_STX0;
	ssi->dma_params_rx.addr = ssi->ssi_phys + REG_SSI_SRX0;

	/* Use even numbers to avoid channel swap due to SDMA script design */
	if (ssi->use_dual_fifo) {
		ssi->dma_params_tx.maxburst &= ~0x1;
		ssi->dma_params_rx.maxburst &= ~0x1;
	}

	if (!ssi->use_dma) {
		/*
		 * Some boards use an incompatible codec. Use imx-fiq-pcm-audio
		 * to get it working, as DMA is not possible in this situation.
		 */
		ssi->fiq_params.irq = ssi->irq;
		ssi->fiq_params.base = iomem;
		ssi->fiq_params.dma_params_rx = &ssi->dma_params_rx;
		ssi->fiq_params.dma_params_tx = &ssi->dma_params_tx;

		ret = imx_pcm_fiq_init(pdev, &ssi->fiq_params);
		if (ret)
			goto error_pcm;
	} else {
		ret = imx_pcm_dma_init(pdev, IMX_SSI_DMABUF_SIZE);
		if (ret)
			goto error_pcm;
	}

	return 0;

error_pcm:
	if (!ssi->has_ipg_clk_name)
		clk_disable_unprepare(ssi->clk);

	return ret;
}

static void fsl_ssi_imx_clean(struct platform_device *pdev, struct fsl_ssi *ssi)
{
	if (!ssi->use_dma)
		imx_pcm_fiq_exit(pdev);
	if (!ssi->has_ipg_clk_name)
		clk_disable_unprepare(ssi->clk);
}

static int fsl_ssi_probe_from_dt(struct fsl_ssi *ssi)
{
	struct device *dev = ssi->dev;
	struct device_node *np = dev->of_node;
	const struct of_device_id *of_id;
	const char *p, *sprop;
	const __be32 *iprop;
	u32 dmas[4];
	int ret;

	of_id = of_match_device(fsl_ssi_ids, dev);
	if (!of_id || !of_id->data)
		return -EINVAL;

	ssi->soc = of_id->data;

<<<<<<< HEAD
	ssi_private->soc = of_id->data;
	ssi_private->dev = &pdev->dev;
=======
	ret = of_property_match_string(np, "clock-names", "ipg");
	/* Get error code if not found */
	ssi->has_ipg_clk_name = ret >= 0;
>>>>>>> 24b8d41d

	/* Check if being used in AC97 mode */
	sprop = of_get_property(np, "fsl,mode", NULL);
	if (sprop && !strcmp(sprop, "ac97-slave")) {
		ssi->dai_fmt = FSLSSI_AC97_DAIFMT;

		ret = of_property_read_u32(np, "cell-index", &ssi->card_idx);
		if (ret) {
			dev_err(dev, "failed to get SSI index property\n");
			return -EINVAL;
		}
		strcpy(ssi->card_name, "ac97-codec");
	} else if (!of_find_property(np, "fsl,ssi-asynchronous", NULL)) {
		/*
		 * In synchronous mode, STCK and STFS ports are used by RX
		 * as well. So the software should limit the sample rates,
		 * sample bits and channels to be symmetric.
		 *
		 * This is exclusive with FSLSSI_AC97_FORMATS as AC97 runs
		 * in the SSI synchronous mode however it does not have to
		 * limit symmetric sample rates and sample bits.
		 */
		ssi->synchronous = true;
	}

	/* Select DMA or FIQ */
	ssi->use_dma = !of_property_read_bool(np, "fsl,fiq-stream-filter");

	/* Fetch FIFO depth; Set to 8 for older DT without this property */
	iprop = of_get_property(np, "fsl,fifo-depth", NULL);
	if (iprop)
		ssi->fifo_depth = be32_to_cpup(iprop);
	else
		ssi->fifo_depth = 8;

	/* Use dual FIFO mode depending on the support from SDMA script */
	ret = of_property_read_u32_array(np, "dmas", dmas, 4);
	if (ssi->use_dma && !ret && dmas[2] == IMX_DMATYPE_SSI_DUAL)
		ssi->use_dual_fifo = true;

	/*
	 * Backward compatible for older bindings by manually triggering the
	 * machine driver's probe(). Use /compatible property, including the
	 * address of CPU DAI driver structure, as the name of machine driver
	 *
	 * If card_name is set by AC97 earlier, bypass here since it uses a
	 * different name to register the device.
	 */
	if (!ssi->card_name[0] && of_get_property(np, "codec-handle", NULL)) {
		struct device_node *root = of_find_node_by_path("/");

		sprop = of_get_property(root, "compatible", NULL);
		of_node_put(root);
		/* Strip "fsl," in the compatible name if applicable */
		p = strrchr(sprop, ',');
		if (p)
			sprop = p + 1;
		snprintf(ssi->card_name, sizeof(ssi->card_name),
			 "snd-soc-%s", sprop);
		make_lowercase(ssi->card_name);
		ssi->card_idx = 0;
	}

	return 0;
}

static int fsl_ssi_probe(struct platform_device *pdev)
{
	struct regmap_config regconfig = fsl_ssi_regconfig;
	struct device *dev = &pdev->dev;
	struct fsl_ssi *ssi;
	struct resource *res;
	void __iomem *iomem;
	int ret = 0;

	ssi = devm_kzalloc(dev, sizeof(*ssi), GFP_KERNEL);
	if (!ssi)
		return -ENOMEM;

	ssi->dev = dev;

	/* Probe from DT */
	ret = fsl_ssi_probe_from_dt(ssi);
	if (ret)
		return ret;

	if (fsl_ssi_is_ac97(ssi)) {
		memcpy(&ssi->cpu_dai_drv, &fsl_ssi_ac97_dai,
		       sizeof(fsl_ssi_ac97_dai));
		fsl_ac97_data = ssi;
	} else {
		memcpy(&ssi->cpu_dai_drv, &fsl_ssi_dai_template,
		       sizeof(fsl_ssi_dai_template));
	}
	ssi->cpu_dai_drv.name = dev_name(dev);

	res = platform_get_resource(pdev, IORESOURCE_MEM, 0);
	iomem = devm_ioremap_resource(dev, res);
	if (IS_ERR(iomem))
		return PTR_ERR(iomem);
	ssi->ssi_phys = res->start;

	if (ssi->soc->imx21regs) {
		/* No SACC{ST,EN,DIS} regs in imx21-class SSI */
		regconfig.max_register = REG_SSI_SRMSK;
		regconfig.num_reg_defaults_raw =
			REG_SSI_SRMSK / sizeof(uint32_t) + 1;
	}

	if (ssi->has_ipg_clk_name)
		ssi->regs = devm_regmap_init_mmio_clk(dev, "ipg", iomem,
						      &regconfig);
	else
		ssi->regs = devm_regmap_init_mmio(dev, iomem, &regconfig);
	if (IS_ERR(ssi->regs)) {
		dev_err(dev, "failed to init register map\n");
		return PTR_ERR(ssi->regs);
	}

	ssi->irq = platform_get_irq(pdev, 0);
	if (ssi->irq < 0)
		return ssi->irq;

	/* Set software limitations for synchronous mode except AC97 */
	if (ssi->synchronous && !fsl_ssi_is_ac97(ssi)) {
		ssi->cpu_dai_drv.symmetric_rates = 1;
		ssi->cpu_dai_drv.symmetric_channels = 1;
		ssi->cpu_dai_drv.symmetric_samplebits = 1;
	}

	/*
	 * Configure TX and RX DMA watermarks -- when to send a DMA request
	 *
	 * Values should be tested to avoid FIFO under/over run. Set maxburst
	 * to fifo_watermark to maxiumize DMA transaction to reduce overhead.
	 */
	switch (ssi->fifo_depth) {
	case 15:
		/*
		 * Set to 8 as a balanced configuration -- When TX FIFO has 8
		 * empty slots, send a DMA request to fill these 8 slots. The
		 * remaining 7 slots should be able to allow DMA to finish the
		 * transaction before TX FIFO underruns; Same applies to RX.
		 *
		 * Tested with cases running at 48kHz @ 16 bits x 16 channels
		 */
		ssi->fifo_watermark = 8;
		ssi->dma_maxburst = 8;
		break;
	case 8:
	default:
		/* Safely use old watermark configurations for older chips */
		ssi->fifo_watermark = ssi->fifo_depth - 2;
		ssi->dma_maxburst = ssi->fifo_depth - 2;
		break;
	}

	dev_set_drvdata(dev, ssi);

	if (ssi->soc->imx) {
		ret = fsl_ssi_imx_probe(pdev, ssi, iomem);
		if (ret)
			return ret;
	}

	if (fsl_ssi_is_ac97(ssi)) {
		mutex_init(&ssi->ac97_reg_lock);
		ret = snd_soc_set_ac97_ops_of_reset(&fsl_ssi_ac97_ops, pdev);
		if (ret) {
			dev_err(dev, "failed to set AC'97 ops\n");
			goto error_ac97_ops;
		}
	}

	ret = devm_snd_soc_register_component(dev, &fsl_ssi_component,
					      &ssi->cpu_dai_drv, 1);
	if (ret) {
		dev_err(dev, "failed to register DAI: %d\n", ret);
		goto error_asoc_register;
	}

	if (ssi->use_dma) {
		ret = devm_request_irq(dev, ssi->irq, fsl_ssi_isr, 0,
				       dev_name(dev), ssi);
		if (ret < 0) {
			dev_err(dev, "failed to claim irq %u\n", ssi->irq);
			goto error_asoc_register;
		}
	}

	fsl_ssi_debugfs_create(&ssi->dbg_stats, dev);

	/* Initially configures SSI registers */
	fsl_ssi_hw_init(ssi);

	/* Register a platform device for older bindings or AC97 */
	if (ssi->card_name[0]) {
		struct device *parent = dev;
		/*
		 * Do not set SSI dev as the parent of AC97 CODEC device since
		 * it does not have a DT node. Otherwise ASoC core will assume
		 * CODEC has the same DT node as the SSI, so it may bypass the
		 * dai_probe() of SSI and then cause NULL DMA data pointers.
		 */
		if (fsl_ssi_is_ac97(ssi))
			parent = NULL;

		ssi->card_pdev = platform_device_register_data(parent,
				ssi->card_name, ssi->card_idx, NULL, 0);
		if (IS_ERR(ssi->card_pdev)) {
			ret = PTR_ERR(ssi->card_pdev);
			dev_err(dev, "failed to register %s: %d\n",
				ssi->card_name, ret);
			goto error_sound_card;
		}
	}

	return 0;

error_sound_card:
	fsl_ssi_debugfs_remove(&ssi->dbg_stats);
error_asoc_register:
	if (fsl_ssi_is_ac97(ssi))
		snd_soc_set_ac97_ops(NULL);
error_ac97_ops:
	if (fsl_ssi_is_ac97(ssi))
		mutex_destroy(&ssi->ac97_reg_lock);

	if (ssi->soc->imx)
		fsl_ssi_imx_clean(pdev, ssi);

	return ret;
}

static int fsl_ssi_remove(struct platform_device *pdev)
{
	struct fsl_ssi *ssi = dev_get_drvdata(&pdev->dev);

	fsl_ssi_debugfs_remove(&ssi->dbg_stats);

	if (ssi->card_pdev)
		platform_device_unregister(ssi->card_pdev);

	/* Clean up SSI registers */
	fsl_ssi_hw_clean(ssi);

	if (ssi->soc->imx)
		fsl_ssi_imx_clean(pdev, ssi);

	if (fsl_ssi_is_ac97(ssi)) {
		snd_soc_set_ac97_ops(NULL);
		mutex_destroy(&ssi->ac97_reg_lock);
	}

	return 0;
}

#ifdef CONFIG_PM_SLEEP
static int fsl_ssi_suspend(struct device *dev)
{
	struct fsl_ssi *ssi = dev_get_drvdata(dev);
	struct regmap *regs = ssi->regs;

	regmap_read(regs, REG_SSI_SFCSR, &ssi->regcache_sfcsr);
	regmap_read(regs, REG_SSI_SACNT, &ssi->regcache_sacnt);

	regcache_cache_only(regs, true);
	regcache_mark_dirty(regs);

	return 0;
}

static int fsl_ssi_resume(struct device *dev)
{
	struct fsl_ssi *ssi = dev_get_drvdata(dev);
	struct regmap *regs = ssi->regs;

	regcache_cache_only(regs, false);

	regmap_update_bits(regs, REG_SSI_SFCSR,
			   SSI_SFCSR_RFWM1_MASK | SSI_SFCSR_TFWM1_MASK |
			   SSI_SFCSR_RFWM0_MASK | SSI_SFCSR_TFWM0_MASK,
			   ssi->regcache_sfcsr);
	regmap_write(regs, REG_SSI_SACNT, ssi->regcache_sacnt);

	return regcache_sync(regs);
}
#endif /* CONFIG_PM_SLEEP */

static const struct dev_pm_ops fsl_ssi_pm = {
	SET_SYSTEM_SLEEP_PM_OPS(fsl_ssi_suspend, fsl_ssi_resume)
};

static struct platform_driver fsl_ssi_driver = {
	.driver = {
		.name = "fsl-ssi-dai",
		.of_match_table = fsl_ssi_ids,
		.pm = &fsl_ssi_pm,
	},
	.probe = fsl_ssi_probe,
	.remove = fsl_ssi_remove,
};

module_platform_driver(fsl_ssi_driver);

MODULE_ALIAS("platform:fsl-ssi-dai");
MODULE_AUTHOR("Timur Tabi <timur@freescale.com>");
MODULE_DESCRIPTION("Freescale Synchronous Serial Interface (SSI) ASoC Driver");
MODULE_LICENSE("GPL v2");<|MERGE_RESOLUTION|>--- conflicted
+++ resolved
@@ -136,20 +136,6 @@
 static bool fsl_ssi_volatile_reg(struct device *dev, unsigned int reg)
 {
 	switch (reg) {
-<<<<<<< HEAD
-	case CCSR_SSI_STX0:
-	case CCSR_SSI_STX1:
-	case CCSR_SSI_SRX0:
-	case CCSR_SSI_SRX1:
-	case CCSR_SSI_SISR:
-	case CCSR_SSI_SFCSR:
-	case CCSR_SSI_SACNT:
-	case CCSR_SSI_SACADD:
-	case CCSR_SSI_SACDAT:
-	case CCSR_SSI_SATAG:
-	case CCSR_SSI_SACCST:
-	case CCSR_SSI_SOR:
-=======
 	case REG_SSI_STX0:
 	case REG_SSI_STX1:
 	case REG_SSI_SRX0:
@@ -162,7 +148,6 @@
 	case REG_SSI_SATAG:
 	case REG_SSI_SACCST:
 	case REG_SSI_SOR:
->>>>>>> 24b8d41d
 		return true;
 	default:
 		return false;
@@ -297,14 +282,11 @@
 
 	const struct fsl_ssi_soc_data *soc;
 	struct device *dev;
-<<<<<<< HEAD
-=======
 
 	u32 fifo_watermark;
 	u32 dma_maxburst;
 
 	struct mutex ac97_reg_lock;
->>>>>>> 24b8d41d
 };
 
 /*
@@ -487,33 +469,7 @@
 }
 
 /*
-<<<<<<< HEAD
- * Clear RX or TX FIFO to remove samples from the previous
- * stream session which may be still present in the FIFO and
- * may introduce bad samples and/or channel slipping.
- *
- * Note: The SOR is not documented in recent IMX datasheet, but
- * is described in IMX51 reference manual at section 56.3.3.15.
- */
-static void fsl_ssi_fifo_clear(struct fsl_ssi_private *ssi_private,
-		bool is_rx)
-{
-	if (is_rx) {
-		regmap_update_bits(ssi_private->regs, CCSR_SSI_SOR,
-			CCSR_SSI_SOR_RX_CLR, CCSR_SSI_SOR_RX_CLR);
-	} else {
-		regmap_update_bits(ssi_private->regs, CCSR_SSI_SOR,
-			CCSR_SSI_SOR_TX_CLR, CCSR_SSI_SOR_TX_CLR);
-	}
-}
-
-/*
- * Calculate the bits that have to be disabled for the current stream that is
- * getting disabled. This keeps the bits enabled that are necessary for the
- * second stream to work if 'stream_active' is true.
-=======
  * Exclude bits that are used by the opposite stream
->>>>>>> 24b8d41d
  *
  * When both streams are active, disabling some bits for the current stream
  * might break the other stream if these bits are used by it.
@@ -575,14 +531,6 @@
 	 * On offline_config SoCs, if the other stream is active, skip
 	 * SxCR and SIER settings to prevent online reconfigurations
 	 */
-<<<<<<< HEAD
-	if (enable) {
-		fsl_ssi_fifo_clear(ssi_private, vals->scr & CCSR_SSI_SCR_RE);
-
-		regmap_update_bits(regs, CCSR_SSI_SRCR, vals->srcr, vals->srcr);
-		regmap_update_bits(regs, CCSR_SSI_STCR, vals->stcr, vals->stcr);
-		regmap_update_bits(regs, CCSR_SSI_SIER, vals->sier, vals->sier);
-=======
 	if (ssi->soc->offline_config && aactive)
 		goto fifo_clear;
 
@@ -591,7 +539,6 @@
 		srcr = vals->srcr | avals->srcr;
 		stcr = vals->stcr | avals->stcr;
 		sier = vals->sier | avals->sier;
->>>>>>> 24b8d41d
 	} else {
 		/*
 		 * To keep the other stream safe, exclude shared bits between
@@ -602,51 +549,10 @@
 		stcr = ssi_excl_shared_bits(vals->stcr, avals->stcr, aactive);
 	}
 
-<<<<<<< HEAD
-config_done:
-	/* Enabling of subunits is done after configuration */
-	if (enable) {
-		if (ssi_private->use_dma && (vals->scr & CCSR_SSI_SCR_TE)) {
-			/*
-			 * Be sure the Tx FIFO is filled when TE is set.
-			 * Otherwise, there are some chances to start the
-			 * playback with some void samples inserted first,
-			 * generating a channel slip.
-			 *
-			 * First, SSIEN must be set, to let the FIFO be filled.
-			 *
-			 * Notes:
-			 * - Limit this fix to the DMA case until FIQ cases can
-			 *   be tested.
-			 * - Limit the length of the busy loop to not lock the
-			 *   system too long, even if 1-2 loops are sufficient
-			 *   in general.
-			 */
-			int i;
-			int max_loop = 100;
-			regmap_update_bits(regs, CCSR_SSI_SCR,
-					CCSR_SSI_SCR_SSIEN, CCSR_SSI_SCR_SSIEN);
-			for (i = 0; i < max_loop; i++) {
-				u32 sfcsr;
-				regmap_read(regs, CCSR_SSI_SFCSR, &sfcsr);
-				if (CCSR_SSI_SFCSR_TFCNT0(sfcsr))
-					break;
-			}
-			if (i == max_loop) {
-				dev_err(ssi_private->dev,
-					"Timeout waiting TX FIFO filling\n");
-			}
-		}
-		regmap_update_bits(regs, CCSR_SSI_SCR, vals->scr, vals->scr);
-	}
-}
-
-=======
 	/* Clear configurations of SRCR, STCR and SIER at once */
 	regmap_update_bits(ssi->regs, REG_SSI_SRCR, srcr, 0);
 	regmap_update_bits(ssi->regs, REG_SSI_STCR, stcr, 0);
 	regmap_update_bits(ssi->regs, REG_SSI_SIER, sier, 0);
->>>>>>> 24b8d41d
 
 fifo_clear:
 	/* Clear remaining data in the FIFO */
@@ -804,21 +710,12 @@
 	 * Hardware limitation: The bclk rate must be
 	 * never greater than 1/5 IPG clock rate
 	 */
-<<<<<<< HEAD
-	if (freq * 5 > clk_get_rate(ssi_private->clk)) {
-		dev_err(cpu_dai->dev, "bitclk > ipgclk/5\n");
-		return -EINVAL;
-	}
-
-	baudclk_is_used = ssi_private->baudclk_streams & ~(BIT(substream->stream));
-=======
 	if (freq * 5 > clk_get_rate(ssi->clk)) {
 		dev_err(dai->dev, "bitclk > ipgclk / 5\n");
 		return -EINVAL;
 	}
 
 	baudclk_is_used = ssi->baudclk_streams & ~(BIT(substream->stream));
->>>>>>> 24b8d41d
 
 	/* It should be already enough to divide clock by setting pm alone */
 	psr = 0;
@@ -832,11 +729,7 @@
 		if (baudclk_is_used)
 			clkrate = clk_get_rate(ssi->baudclk);
 		else
-<<<<<<< HEAD
-			clkrate = clk_round_rate(ssi_private->baudclk, tmprate);
-=======
 			clkrate = clk_round_rate(ssi->baudclk, tmprate);
->>>>>>> 24b8d41d
 
 		clkrate /= factor;
 		afreq = clkrate / (i + 1);
@@ -998,17 +891,8 @@
 	ssi->i2s_net = SSI_SCR_NET;
 	switch (fmt & SND_SOC_DAIFMT_FORMAT_MASK) {
 	case SND_SOC_DAIFMT_I2S:
-		regmap_update_bits(regs, CCSR_SSI_STCCR,
-				   CCSR_SSI_SxCCR_DC_MASK,
-				   CCSR_SSI_SxCCR_DC(2));
-		regmap_update_bits(regs, CCSR_SSI_SRCCR,
-				   CCSR_SSI_SxCCR_DC_MASK,
-				   CCSR_SSI_SxCCR_DC(2));
 		switch (fmt & SND_SOC_DAIFMT_MASTER_MASK) {
 		case SND_SOC_DAIFMT_CBS_CFS:
-<<<<<<< HEAD
-			ssi_private->i2s_mode |= CCSR_SSI_SCR_I2S_MODE_MASTER;
-=======
 			if (IS_ERR(ssi->baudclk)) {
 				dev_err(ssi->dev,
 					"missing baudclk for master mode\n");
@@ -1017,7 +901,6 @@
 			fallthrough;
 		case SND_SOC_DAIFMT_CBM_CFS:
 			ssi->i2s_net |= SSI_SCR_I2S_MODE_MASTER;
->>>>>>> 24b8d41d
 			break;
 		case SND_SOC_DAIFMT_CBM_CFM:
 			ssi->i2s_net |= SSI_SCR_I2S_MODE_SLAVE;
@@ -1255,22 +1138,14 @@
 		.stream_name = "CPU-Playback",
 		.channels_min = 1,
 		.channels_max = 32,
-<<<<<<< HEAD
-		.rates = FSLSSI_I2S_RATES,
-=======
 		.rates = SNDRV_PCM_RATE_CONTINUOUS,
->>>>>>> 24b8d41d
 		.formats = FSLSSI_I2S_FORMATS,
 	},
 	.capture = {
 		.stream_name = "CPU-Capture",
 		.channels_min = 1,
 		.channels_max = 32,
-<<<<<<< HEAD
-		.rates = FSLSSI_I2S_RATES,
-=======
 		.rates = SNDRV_PCM_RATE_CONTINUOUS,
->>>>>>> 24b8d41d
 		.formats = FSLSSI_I2S_FORMATS,
 	},
 	.ops = &fsl_ssi_dai_ops,
@@ -1534,14 +1409,9 @@
 
 	ssi->soc = of_id->data;
 
-<<<<<<< HEAD
-	ssi_private->soc = of_id->data;
-	ssi_private->dev = &pdev->dev;
-=======
 	ret = of_property_match_string(np, "clock-names", "ipg");
 	/* Get error code if not found */
 	ssi->has_ipg_clk_name = ret >= 0;
->>>>>>> 24b8d41d
 
 	/* Check if being used in AC97 mode */
 	sprop = of_get_property(np, "fsl,mode", NULL);
