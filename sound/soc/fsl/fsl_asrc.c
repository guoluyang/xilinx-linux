// SPDX-License-Identifier: GPL-2.0
//
// Freescale ASRC ALSA SoC Digital Audio Interface (DAI) driver
//
// Copyright (C) 2014 Freescale Semiconductor, Inc.
//
// Author: Nicolin Chen <nicoleotsuka@gmail.com>

#include <linux/clk.h>
#include <linux/delay.h>
#include <linux/dma-mapping.h>
#include <linux/module.h>
#include <linux/of_platform.h>
#include <linux/platform_data/dma-imx.h>
#include <linux/pm_runtime.h>
#include <sound/dmaengine_pcm.h>
#include <sound/pcm_params.h>

#include "fsl_asrc.h"

#define IDEAL_RATIO_DECIMAL_DEPTH 26

#define pair_err(fmt, ...) \
	dev_err(&asrc->pdev->dev, "Pair %c: " fmt, 'A' + index, ##__VA_ARGS__)

#define pair_dbg(fmt, ...) \
	dev_dbg(&asrc->pdev->dev, "Pair %c: " fmt, 'A' + index, ##__VA_ARGS__)

/* Corresponding to process_option */
static unsigned int supported_asrc_rate[] = {
	5512, 8000, 11025, 12000, 16000, 22050, 24000, 32000, 44100, 48000,
	64000, 88200, 96000, 128000, 176400, 192000,
};

static struct snd_pcm_hw_constraint_list fsl_asrc_rate_constraints = {
	.count = ARRAY_SIZE(supported_asrc_rate),
	.list = supported_asrc_rate,
};

/*
 * The following tables map the relationship between asrc_inclk/asrc_outclk in
 * fsl_asrc.h and the registers of ASRCSR
 */
static unsigned char input_clk_map_imx35[ASRC_CLK_MAP_LEN] = {
	0, 1, 2, 3, 4, 5, 6, 7, 8, 9, 0xa, 0xb, 0xc, 0xd, 0xe, 0xf,
	3, 3, 3, 3, 3, 3, 3, 3, 3, 3, 3, 3, 3, 3, 3, 3,
	3, 3, 3, 3, 3, 3, 3, 3, 3, 3, 3, 3, 3, 3, 3, 3,
};

static unsigned char output_clk_map_imx35[ASRC_CLK_MAP_LEN] = {
	0, 1, 2, 3, 4, 5, 6, 7, 8, 9, 0xa, 0xb, 0xc, 0xd, 0xe, 0xf,
	3, 3, 3, 3, 3, 3, 3, 3, 3, 3, 3, 3, 3, 3, 3, 3,
	3, 3, 3, 3, 3, 3, 3, 3, 3, 3, 3, 3, 3, 3, 3, 3,
};

/* i.MX53 uses the same map for input and output */
static unsigned char input_clk_map_imx53[ASRC_CLK_MAP_LEN] = {
/*	0x0  0x1  0x2  0x3  0x4  0x5  0x6  0x7  0x8  0x9  0xa  0xb  0xc  0xd  0xe  0xf */
	0x0, 0x1, 0x2, 0x7, 0x4, 0x5, 0x6, 0x3, 0x8, 0x9, 0xa, 0xb, 0xc, 0xf, 0xe, 0xd,
	0x7, 0x7, 0x7, 0x7, 0x7, 0x7, 0x7, 0x7, 0x7, 0x7, 0x7, 0x7, 0x7, 0x7, 0x7, 0x7,
	0x7, 0x7, 0x7, 0x7, 0x7, 0x7, 0x7, 0x7, 0x7, 0x7, 0x7, 0x7, 0x7, 0x7, 0x7, 0x7,
};

static unsigned char output_clk_map_imx53[ASRC_CLK_MAP_LEN] = {
/*	0x0  0x1  0x2  0x3  0x4  0x5  0x6  0x7  0x8  0x9  0xa  0xb  0xc  0xd  0xe  0xf */
	0x8, 0x9, 0xa, 0x7, 0xc, 0x5, 0x6, 0xb, 0x0, 0x1, 0x2, 0x3, 0x4, 0xf, 0xe, 0xd,
	0x7, 0x7, 0x7, 0x7, 0x7, 0x7, 0x7, 0x7, 0x7, 0x7, 0x7, 0x7, 0x7, 0x7, 0x7, 0x7,
	0x7, 0x7, 0x7, 0x7, 0x7, 0x7, 0x7, 0x7, 0x7, 0x7, 0x7, 0x7, 0x7, 0x7, 0x7, 0x7,
};

/*
 * i.MX8QM/i.MX8QXP uses the same map for input and output.
 * clk_map_imx8qm[0] is for i.MX8QM asrc0
 * clk_map_imx8qm[1] is for i.MX8QM asrc1
 * clk_map_imx8qxp[0] is for i.MX8QXP asrc0
 * clk_map_imx8qxp[1] is for i.MX8QXP asrc1
 */
static unsigned char clk_map_imx8qm[2][ASRC_CLK_MAP_LEN] = {
	{
	0xf, 0xf, 0xf, 0xf, 0xf, 0xf, 0xf, 0xf, 0xf, 0xf, 0xf, 0xf, 0xf, 0xf, 0xf, 0x0,
	0x0, 0x1, 0x2, 0x3, 0x4, 0x5, 0x6, 0x7, 0x8, 0x9, 0xa, 0xb, 0xc, 0xd, 0xe, 0xf,
	0xf, 0xf, 0xf, 0xf, 0xf, 0xf, 0xf, 0xf, 0xf, 0xf, 0xf, 0xf, 0xf, 0xf, 0xf, 0xf,
	},
	{
	0xf, 0xf, 0xf, 0xf, 0xf, 0x7, 0xf, 0xf, 0xf, 0xf, 0xf, 0xf, 0xf, 0xf, 0xf, 0x0,
	0x0, 0x1, 0x2, 0x3, 0xb, 0xc, 0xf, 0xf, 0xd, 0xe, 0xf, 0xf, 0xf, 0xf, 0xf, 0xf,
	0x4, 0x5, 0x6, 0xf, 0x8, 0x9, 0xa, 0xf, 0xf, 0xf, 0xf, 0xf, 0xf, 0xf, 0xf, 0xf,
	},
};

static unsigned char clk_map_imx8qxp[2][ASRC_CLK_MAP_LEN] = {
	{
	0xf, 0xf, 0xf, 0xf, 0xf, 0xf, 0xf, 0xf, 0xf, 0xf, 0xf, 0xf, 0xf, 0xf, 0xf, 0x0,
	0x0, 0x1, 0x2, 0x3, 0x4, 0x5, 0x6, 0xf, 0x7, 0x8, 0x9, 0xa, 0xb, 0xc, 0xf, 0xf,
	0xf, 0xf, 0xf, 0xf, 0xf, 0xf, 0xf, 0xf, 0xf, 0xf, 0xf, 0xf, 0xf, 0xf, 0xf, 0xf,
	},
	{
	0xf, 0xf, 0xf, 0xf, 0xf, 0x7, 0xf, 0xf, 0xf, 0xf, 0xf, 0xf, 0xf, 0xf, 0xf, 0x0,
	0x0, 0x1, 0x2, 0x3, 0x7, 0x8, 0xf, 0xf, 0x9, 0xa, 0xf, 0xf, 0xf, 0xf, 0xf, 0xf,
	0xf, 0xf, 0x6, 0xf, 0xf, 0xf, 0xa, 0xf, 0xf, 0xf, 0xf, 0xf, 0xf, 0xf, 0xf, 0xf,
	},
};

/**
 * fsl_asrc_sel_proc - Select the pre-processing and post-processing options
 * @inrate: input sample rate
 * @outrate: output sample rate
 * @pre_proc: return value for pre-processing option
 * @post_proc: return value for post-processing option
 *
 * Make sure to exclude following unsupported cases before
 * calling this function:
 * 1) inrate > 8.125 * outrate
 * 2) inrate > 16.125 * outrate
 *
 */
static void fsl_asrc_sel_proc(int inrate, int outrate,
			     int *pre_proc, int *post_proc)
{
	bool post_proc_cond2;
	bool post_proc_cond0;

	/* select pre_proc between [0, 2] */
	if (inrate * 8 > 33 * outrate)
		*pre_proc = 2;
	else if (inrate * 8 > 15 * outrate) {
		if (inrate > 152000)
			*pre_proc = 2;
		else
			*pre_proc = 1;
	} else if (inrate < 76000)
		*pre_proc = 0;
	else if (inrate > 152000)
		*pre_proc = 2;
	else
		*pre_proc = 1;

	/* Condition for selection of post-processing */
	post_proc_cond2 = (inrate * 15 > outrate * 16 && outrate < 56000) ||
			  (inrate > 56000 && outrate < 56000);
	post_proc_cond0 = inrate * 23 < outrate * 8;

	if (post_proc_cond2)
		*post_proc = 2;
	else if (post_proc_cond0)
		*post_proc = 0;
	else
		*post_proc = 1;
}

/**
 * fsl_asrc_request_pair - Request ASRC pair
 * @channels: number of channels
 * @pair: pointer to pair
 *
 * It assigns pair by the order of A->C->B because allocation of pair B,
 * within range [ANCA, ANCA+ANCB-1], depends on the channels of pair A
 * while pair A and pair C are comparatively independent.
 */
static int fsl_asrc_request_pair(int channels, struct fsl_asrc_pair *pair)
{
	enum asrc_pair_index index = ASRC_INVALID_PAIR;
	struct fsl_asrc *asrc = pair->asrc;
	struct device *dev = &asrc->pdev->dev;
	unsigned long lock_flags;
	int i, ret = 0;

	spin_lock_irqsave(&asrc->lock, lock_flags);

	for (i = ASRC_PAIR_A; i < ASRC_PAIR_MAX_NUM; i++) {
		if (asrc->pair[i] != NULL)
			continue;

		index = i;

		if (i != ASRC_PAIR_B)
			break;
	}

	if (index == ASRC_INVALID_PAIR) {
		dev_err(dev, "all pairs are busy now\n");
		ret = -EBUSY;
	} else if (asrc->channel_avail < channels) {
		dev_err(dev, "can't afford required channels: %d\n", channels);
		ret = -EINVAL;
	} else {
		asrc->channel_avail -= channels;
		asrc->pair[index] = pair;
		pair->channels = channels;
		pair->index = index;
	}

	spin_unlock_irqrestore(&asrc->lock, lock_flags);

	return ret;
}

/**
 * fsl_asrc_release_pair - Release ASRC pair
 * @pair: pair to release
 *
 * It clears the resource from asrc and releases the occupied channels.
 */
static void fsl_asrc_release_pair(struct fsl_asrc_pair *pair)
{
	struct fsl_asrc *asrc = pair->asrc;
	enum asrc_pair_index index = pair->index;
	unsigned long lock_flags;

	/* Make sure the pair is disabled */
	regmap_update_bits(asrc->regmap, REG_ASRCTR,
			   ASRCTR_ASRCEi_MASK(index), 0);

	spin_lock_irqsave(&asrc->lock, lock_flags);

	asrc->channel_avail += pair->channels;
	asrc->pair[index] = NULL;
	pair->error = 0;

	spin_unlock_irqrestore(&asrc->lock, lock_flags);
}

/**
 * fsl_asrc_set_watermarks- configure input and output thresholds
 * @pair: pointer to pair
 * @in: input threshold
 * @out: output threshold
 */
static void fsl_asrc_set_watermarks(struct fsl_asrc_pair *pair, u32 in, u32 out)
{
	struct fsl_asrc *asrc = pair->asrc;
	enum asrc_pair_index index = pair->index;

	regmap_update_bits(asrc->regmap, REG_ASRMCR(index),
			   ASRMCRi_EXTTHRSHi_MASK |
			   ASRMCRi_INFIFO_THRESHOLD_MASK |
			   ASRMCRi_OUTFIFO_THRESHOLD_MASK,
			   ASRMCRi_EXTTHRSHi |
			   ASRMCRi_INFIFO_THRESHOLD(in) |
			   ASRMCRi_OUTFIFO_THRESHOLD(out));
}

/**
 * fsl_asrc_cal_asrck_divisor - Calculate the total divisor between asrck clock rate and sample rate
 * @pair: pointer to pair
 * @div: divider
 *
 * It follows the formula clk_rate = samplerate * (2 ^ prescaler) * divider
 */
static u32 fsl_asrc_cal_asrck_divisor(struct fsl_asrc_pair *pair, u32 div)
{
	u32 ps;

	/* Calculate the divisors: prescaler [2^0, 2^7], divder [1, 8] */
	for (ps = 0; div > 8; ps++)
		div >>= 1;

	return ((div - 1) << ASRCDRi_AxCPi_WIDTH) | ps;
}

/**
 * fsl_asrc_set_ideal_ratio - Calculate and set the ratio for Ideal Ratio mode only
 * @pair: pointer to pair
 * @inrate: input rate
 * @outrate: output rate
 *
 * The ratio is a 32-bit fixed point value with 26 fractional bits.
 */
static int fsl_asrc_set_ideal_ratio(struct fsl_asrc_pair *pair,
				    int inrate, int outrate)
{
	struct fsl_asrc *asrc = pair->asrc;
	enum asrc_pair_index index = pair->index;
	unsigned long ratio;
	int i;

	if (!outrate) {
		pair_err("output rate should not be zero\n");
		return -EINVAL;
	}

	/* Calculate the intergal part of the ratio */
	ratio = (inrate / outrate) << IDEAL_RATIO_DECIMAL_DEPTH;

	/* ... and then the 26 depth decimal part */
	inrate %= outrate;

	for (i = 1; i <= IDEAL_RATIO_DECIMAL_DEPTH; i++) {
		inrate <<= 1;

		if (inrate < outrate)
			continue;

		ratio |= 1 << (IDEAL_RATIO_DECIMAL_DEPTH - i);
		inrate -= outrate;

		if (!inrate)
			break;
	}

	regmap_write(asrc->regmap, REG_ASRIDRL(index), ratio);
	regmap_write(asrc->regmap, REG_ASRIDRH(index), ratio >> 24);

	return 0;
}

/**
 * fsl_asrc_config_pair - Configure the assigned ASRC pair
 * @pair: pointer to pair
 * @use_ideal_rate: boolean configuration
 *
 * It configures those ASRC registers according to a configuration instance
 * of struct asrc_config which includes in/output sample rate, width, channel
 * and clock settings.
 *
 * Note:
 * The ideal ratio configuration can work with a flexible clock rate setting.
 * Using IDEAL_RATIO_RATE gives a faster converting speed but overloads ASRC.
 * For a regular audio playback, the clock rate should not be slower than an
 * clock rate aligning with the output sample rate; For a use case requiring
 * faster conversion, set use_ideal_rate to have the faster speed.
 */
static int fsl_asrc_config_pair(struct fsl_asrc_pair *pair, bool use_ideal_rate)
{
	struct fsl_asrc_pair_priv *pair_priv = pair->private;
	struct asrc_config *config = pair_priv->config;
	struct fsl_asrc *asrc = pair->asrc;
	struct fsl_asrc_priv *asrc_priv = asrc->private;
	enum asrc_pair_index index = pair->index;
	enum asrc_word_width input_word_width;
	enum asrc_word_width output_word_width;
	u32 inrate, outrate, indiv, outdiv;
	u32 clk_index[2], div[2], rem[2];
	u64 clk_rate;
	int in, out, channels;
	int pre_proc, post_proc;
	struct clk *clk;
	bool ideal;

	if (!config) {
		pair_err("invalid pair config\n");
		return -EINVAL;
	}

	/* Validate channels */
	if (config->channel_num < 1 || config->channel_num > 10) {
		pair_err("does not support %d channels\n", config->channel_num);
		return -EINVAL;
	}

	switch (snd_pcm_format_width(config->input_format)) {
	case 8:
		input_word_width = ASRC_WIDTH_8_BIT;
		break;
	case 16:
		input_word_width = ASRC_WIDTH_16_BIT;
		break;
	case 24:
		input_word_width = ASRC_WIDTH_24_BIT;
		break;
	default:
		pair_err("does not support this input format, %d\n",
			 config->input_format);
		return -EINVAL;
	}

	switch (snd_pcm_format_width(config->output_format)) {
	case 16:
		output_word_width = ASRC_WIDTH_16_BIT;
		break;
	case 24:
		output_word_width = ASRC_WIDTH_24_BIT;
		break;
	default:
		pair_err("does not support this output format, %d\n",
			 config->output_format);
		return -EINVAL;
	}

	inrate = config->input_sample_rate;
	outrate = config->output_sample_rate;
	ideal = config->inclk == INCLK_NONE;

	/* Validate input and output sample rates */
	for (in = 0; in < ARRAY_SIZE(supported_asrc_rate); in++)
		if (inrate == supported_asrc_rate[in])
			break;

	if (in == ARRAY_SIZE(supported_asrc_rate)) {
		pair_err("unsupported input sample rate: %dHz\n", inrate);
		return -EINVAL;
	}

	for (out = 0; out < ARRAY_SIZE(supported_asrc_rate); out++)
		if (outrate == supported_asrc_rate[out])
			break;

	if (out == ARRAY_SIZE(supported_asrc_rate)) {
		pair_err("unsupported output sample rate: %dHz\n", outrate);
		return -EINVAL;
	}

	if ((outrate >= 5512 && outrate <= 30000) &&
	    (outrate > 24 * inrate || inrate > 8 * outrate)) {
		pair_err("exceed supported ratio range [1/24, 8] for \
				inrate/outrate: %d/%d\n", inrate, outrate);
		return -EINVAL;
	}

	/* Validate input and output clock sources */
	clk_index[IN] = asrc_priv->clk_map[IN][config->inclk];
	clk_index[OUT] = asrc_priv->clk_map[OUT][config->outclk];

	/* We only have output clock for ideal ratio mode */
	clk = asrc_priv->asrck_clk[clk_index[ideal ? OUT : IN]];

	clk_rate = clk_get_rate(clk);
	rem[IN] = do_div(clk_rate, inrate);
	div[IN] = (u32)clk_rate;

	/*
	 * The divider range is [1, 1024], defined by the hardware. For non-
	 * ideal ratio configuration, clock rate has to be strictly aligned
	 * with the sample rate. For ideal ratio configuration, clock rates
	 * only result in different converting speeds. So remainder does not
	 * matter, as long as we keep the divider within its valid range.
	 */
	if (div[IN] == 0 || (!ideal && (div[IN] > 1024 || rem[IN] != 0))) {
		pair_err("failed to support input sample rate %dHz by asrck_%x\n",
				inrate, clk_index[ideal ? OUT : IN]);
		return -EINVAL;
	}

	div[IN] = min_t(u32, 1024, div[IN]);

	clk = asrc_priv->asrck_clk[clk_index[OUT]];
	clk_rate = clk_get_rate(clk);
	if (ideal && use_ideal_rate)
		rem[OUT] = do_div(clk_rate, IDEAL_RATIO_RATE);
	else
		rem[OUT] = do_div(clk_rate, outrate);
	div[OUT] = clk_rate;

	/* Output divider has the same limitation as the input one */
	if (div[OUT] == 0 || (!ideal && (div[OUT] > 1024 || rem[OUT] != 0))) {
		pair_err("failed to support output sample rate %dHz by asrck_%x\n",
				outrate, clk_index[OUT]);
		return -EINVAL;
	}

	div[OUT] = min_t(u32, 1024, div[OUT]);

	/* Set the channel number */
	channels = config->channel_num;

	if (asrc_priv->soc->channel_bits < 4)
		channels /= 2;

	/* Update channels for current pair */
	regmap_update_bits(asrc->regmap, REG_ASRCNCR,
			   ASRCNCR_ANCi_MASK(index, asrc_priv->soc->channel_bits),
			   ASRCNCR_ANCi(index, channels, asrc_priv->soc->channel_bits));

	/* Default setting: Automatic selection for processing mode */
	regmap_update_bits(asrc->regmap, REG_ASRCTR,
			   ASRCTR_ATSi_MASK(index), ASRCTR_ATS(index));
	regmap_update_bits(asrc->regmap, REG_ASRCTR,
			   ASRCTR_USRi_MASK(index), 0);

	/* Set the input and output clock sources */
	regmap_update_bits(asrc->regmap, REG_ASRCSR,
			   ASRCSR_AICSi_MASK(index) | ASRCSR_AOCSi_MASK(index),
			   ASRCSR_AICS(index, clk_index[IN]) |
			   ASRCSR_AOCS(index, clk_index[OUT]));

	/* Calculate the input clock divisors */
	indiv = fsl_asrc_cal_asrck_divisor(pair, div[IN]);
	outdiv = fsl_asrc_cal_asrck_divisor(pair, div[OUT]);

	/* Suppose indiv and outdiv includes prescaler, so add its MASK too */
	regmap_update_bits(asrc->regmap, REG_ASRCDR(index),
			   ASRCDRi_AOCPi_MASK(index) | ASRCDRi_AICPi_MASK(index) |
			   ASRCDRi_AOCDi_MASK(index) | ASRCDRi_AICDi_MASK(index),
			   ASRCDRi_AOCP(index, outdiv) | ASRCDRi_AICP(index, indiv));

	/* Implement word_width configurations */
	regmap_update_bits(asrc->regmap, REG_ASRMCR1(index),
			   ASRMCR1i_OW16_MASK | ASRMCR1i_IWD_MASK,
			   ASRMCR1i_OW16(output_word_width) |
			   ASRMCR1i_IWD(input_word_width));

	/* Enable BUFFER STALL */
	regmap_update_bits(asrc->regmap, REG_ASRMCR(index),
			   ASRMCRi_BUFSTALLi_MASK, ASRMCRi_BUFSTALLi);

	/* Set default thresholds for input and output FIFO */
	fsl_asrc_set_watermarks(pair, ASRC_INPUTFIFO_THRESHOLD,
				ASRC_INPUTFIFO_THRESHOLD);

	/* Configure the following only for Ideal Ratio mode */
	if (!ideal)
		return 0;

	/* Clear ASTSx bit to use Ideal Ratio mode */
	regmap_update_bits(asrc->regmap, REG_ASRCTR,
			   ASRCTR_ATSi_MASK(index), 0);

	/* Enable Ideal Ratio mode */
	regmap_update_bits(asrc->regmap, REG_ASRCTR,
			   ASRCTR_IDRi_MASK(index) | ASRCTR_USRi_MASK(index),
			   ASRCTR_IDR(index) | ASRCTR_USR(index));

	fsl_asrc_sel_proc(inrate, outrate, &pre_proc, &post_proc);

	/* Apply configurations for pre- and post-processing */
	regmap_update_bits(asrc->regmap, REG_ASRCFG,
			   ASRCFG_PREMODi_MASK(index) |	ASRCFG_POSTMODi_MASK(index),
			   ASRCFG_PREMOD(index, pre_proc) |
			   ASRCFG_POSTMOD(index, post_proc));

	return fsl_asrc_set_ideal_ratio(pair, inrate, outrate);
}

/**
 * fsl_asrc_start_pair - Start the assigned ASRC pair
 * @pair: pointer to pair
 *
 * It enables the assigned pair and makes it stopped at the stall level.
 */
static void fsl_asrc_start_pair(struct fsl_asrc_pair *pair)
{
	struct fsl_asrc *asrc = pair->asrc;
	enum asrc_pair_index index = pair->index;
	int reg, retry = 10, i;

	/* Enable the current pair */
	regmap_update_bits(asrc->regmap, REG_ASRCTR,
			   ASRCTR_ASRCEi_MASK(index), ASRCTR_ASRCE(index));

	/* Wait for status of initialization */
	do {
		udelay(5);
		regmap_read(asrc->regmap, REG_ASRCFG, &reg);
		reg &= ASRCFG_INIRQi_MASK(index);
	} while (!reg && --retry);

	/* Make the input fifo to ASRC STALL level */
	regmap_read(asrc->regmap, REG_ASRCNCR, &reg);
	for (i = 0; i < pair->channels * 4; i++)
		regmap_write(asrc->regmap, REG_ASRDI(index), 0);

	/* Enable overload interrupt */
	regmap_write(asrc->regmap, REG_ASRIER, ASRIER_AOLIE);
}

/**
 * fsl_asrc_stop_pair - Stop the assigned ASRC pair
 * @pair: pointer to pair
 */
static void fsl_asrc_stop_pair(struct fsl_asrc_pair *pair)
{
	struct fsl_asrc *asrc = pair->asrc;
	enum asrc_pair_index index = pair->index;

	/* Stop the current pair */
	regmap_update_bits(asrc->regmap, REG_ASRCTR,
			   ASRCTR_ASRCEi_MASK(index), 0);
}

/**
 * fsl_asrc_get_dma_channel- Get DMA channel according to the pair and direction.
 * @pair: pointer to pair
 * @dir: DMA direction
 */
static struct dma_chan *fsl_asrc_get_dma_channel(struct fsl_asrc_pair *pair,
						 bool dir)
{
	struct fsl_asrc *asrc = pair->asrc;
	enum asrc_pair_index index = pair->index;
	char name[4];

	sprintf(name, "%cx%c", dir == IN ? 'r' : 't', index + 'a');

	return dma_request_slave_channel(&asrc->pdev->dev, name);
}

static int fsl_asrc_dai_startup(struct snd_pcm_substream *substream,
				struct snd_soc_dai *dai)
{
	struct fsl_asrc *asrc = snd_soc_dai_get_drvdata(dai);
	struct fsl_asrc_priv *asrc_priv = asrc->private;

	/* Odd channel number is not valid for older ASRC (channel_bits==3) */
	if (asrc_priv->soc->channel_bits == 3)
		snd_pcm_hw_constraint_step(substream->runtime, 0,
					   SNDRV_PCM_HW_PARAM_CHANNELS, 2);


	return snd_pcm_hw_constraint_list(substream->runtime, 0,
			SNDRV_PCM_HW_PARAM_RATE, &fsl_asrc_rate_constraints);
}

/* Select proper clock source for internal ratio mode */
static void fsl_asrc_select_clk(struct fsl_asrc_priv *asrc_priv,
				struct fsl_asrc_pair *pair,
				int in_rate,
				int out_rate)
{
	struct fsl_asrc_pair_priv *pair_priv = pair->private;
	struct asrc_config *config = pair_priv->config;
	int rate[2], select_clk[2]; /* Array size 2 means IN and OUT */
	int clk_rate, clk_index;
	int i = 0, j = 0;

	rate[IN] = in_rate;
	rate[OUT] = out_rate;

	/* Select proper clock source for internal ratio mode */
	for (j = 0; j < 2; j++) {
		for (i = 0; i < ASRC_CLK_MAP_LEN; i++) {
			clk_index = asrc_priv->clk_map[j][i];
			clk_rate = clk_get_rate(asrc_priv->asrck_clk[clk_index]);
			/* Only match a perfect clock source with no remainder */
			if (clk_rate != 0 && (clk_rate / rate[j]) <= 1024 &&
			    (clk_rate % rate[j]) == 0)
				break;
		}

		select_clk[j] = i;
	}

	/* Switch to ideal ratio mode if there is no proper clock source */
	if (select_clk[IN] == ASRC_CLK_MAP_LEN || select_clk[OUT] == ASRC_CLK_MAP_LEN) {
		select_clk[IN] = INCLK_NONE;
		select_clk[OUT] = OUTCLK_ASRCK1_CLK;
	}

	config->inclk = select_clk[IN];
	config->outclk = select_clk[OUT];
}

static int fsl_asrc_dai_hw_params(struct snd_pcm_substream *substream,
				  struct snd_pcm_hw_params *params,
				  struct snd_soc_dai *dai)
{
	struct fsl_asrc *asrc = snd_soc_dai_get_drvdata(dai);
	struct fsl_asrc_priv *asrc_priv = asrc->private;
	struct snd_pcm_runtime *runtime = substream->runtime;
	struct fsl_asrc_pair *pair = runtime->private_data;
	struct fsl_asrc_pair_priv *pair_priv = pair->private;
	unsigned int channels = params_channels(params);
	unsigned int rate = params_rate(params);
	struct asrc_config config;
	int ret;

	ret = fsl_asrc_request_pair(channels, pair);
	if (ret) {
		dev_err(dai->dev, "fail to request asrc pair\n");
		return ret;
	}

	pair_priv->config = &config;

	config.pair = pair->index;
	config.channel_num = channels;

	if (substream->stream == SNDRV_PCM_STREAM_PLAYBACK) {
		config.input_format   = params_format(params);
		config.output_format  = asrc->asrc_format;
		config.input_sample_rate  = rate;
		config.output_sample_rate = asrc->asrc_rate;
	} else {
		config.input_format   = asrc->asrc_format;
		config.output_format  = params_format(params);
		config.input_sample_rate  = asrc->asrc_rate;
		config.output_sample_rate = rate;
	}

	fsl_asrc_select_clk(asrc_priv, pair,
			    config.input_sample_rate,
			    config.output_sample_rate);

	ret = fsl_asrc_config_pair(pair, false);
	if (ret) {
		dev_err(dai->dev, "fail to config asrc pair\n");
		return ret;
	}

	return 0;
}

static int fsl_asrc_dai_hw_free(struct snd_pcm_substream *substream,
				struct snd_soc_dai *dai)
{
	struct snd_pcm_runtime *runtime = substream->runtime;
	struct fsl_asrc_pair *pair = runtime->private_data;

	if (pair)
		fsl_asrc_release_pair(pair);

	return 0;
}

static int fsl_asrc_dai_trigger(struct snd_pcm_substream *substream, int cmd,
				struct snd_soc_dai *dai)
{
	struct snd_pcm_runtime *runtime = substream->runtime;
	struct fsl_asrc_pair *pair = runtime->private_data;

	switch (cmd) {
	case SNDRV_PCM_TRIGGER_START:
	case SNDRV_PCM_TRIGGER_RESUME:
	case SNDRV_PCM_TRIGGER_PAUSE_RELEASE:
		fsl_asrc_start_pair(pair);
		break;
	case SNDRV_PCM_TRIGGER_STOP:
	case SNDRV_PCM_TRIGGER_SUSPEND:
	case SNDRV_PCM_TRIGGER_PAUSE_PUSH:
		fsl_asrc_stop_pair(pair);
		break;
	default:
		return -EINVAL;
	}

	return 0;
}

static const struct snd_soc_dai_ops fsl_asrc_dai_ops = {
	.startup      = fsl_asrc_dai_startup,
	.hw_params    = fsl_asrc_dai_hw_params,
	.hw_free      = fsl_asrc_dai_hw_free,
	.trigger      = fsl_asrc_dai_trigger,
};

static int fsl_asrc_dai_probe(struct snd_soc_dai *dai)
{
	struct fsl_asrc *asrc = snd_soc_dai_get_drvdata(dai);

	snd_soc_dai_init_dma_data(dai, &asrc->dma_params_tx,
				  &asrc->dma_params_rx);

	return 0;
}

#define FSL_ASRC_FORMATS	(SNDRV_PCM_FMTBIT_S24_LE | \
				 SNDRV_PCM_FMTBIT_S16_LE | \
				 SNDRV_PCM_FMTBIT_S24_3LE)

static struct snd_soc_dai_driver fsl_asrc_dai = {
	.probe = fsl_asrc_dai_probe,
	.playback = {
		.stream_name = "ASRC-Playback",
		.channels_min = 1,
		.channels_max = 10,
		.rate_min = 5512,
		.rate_max = 192000,
		.rates = SNDRV_PCM_RATE_KNOT,
		.formats = FSL_ASRC_FORMATS |
			   SNDRV_PCM_FMTBIT_S8,
	},
	.capture = {
		.stream_name = "ASRC-Capture",
		.channels_min = 1,
		.channels_max = 10,
		.rate_min = 5512,
		.rate_max = 192000,
		.rates = SNDRV_PCM_RATE_KNOT,
		.formats = FSL_ASRC_FORMATS,
	},
	.ops = &fsl_asrc_dai_ops,
};

static bool fsl_asrc_readable_reg(struct device *dev, unsigned int reg)
{
	switch (reg) {
	case REG_ASRCTR:
	case REG_ASRIER:
	case REG_ASRCNCR:
	case REG_ASRCFG:
	case REG_ASRCSR:
	case REG_ASRCDR1:
	case REG_ASRCDR2:
	case REG_ASRSTR:
	case REG_ASRPM1:
	case REG_ASRPM2:
	case REG_ASRPM3:
	case REG_ASRPM4:
	case REG_ASRPM5:
	case REG_ASRTFR1:
	case REG_ASRCCR:
	case REG_ASRDOA:
	case REG_ASRDOB:
	case REG_ASRDOC:
	case REG_ASRIDRHA:
	case REG_ASRIDRLA:
	case REG_ASRIDRHB:
	case REG_ASRIDRLB:
	case REG_ASRIDRHC:
	case REG_ASRIDRLC:
	case REG_ASR76K:
	case REG_ASR56K:
	case REG_ASRMCRA:
	case REG_ASRFSTA:
	case REG_ASRMCRB:
	case REG_ASRFSTB:
	case REG_ASRMCRC:
	case REG_ASRFSTC:
	case REG_ASRMCR1A:
	case REG_ASRMCR1B:
	case REG_ASRMCR1C:
		return true;
	default:
		return false;
	}
}

static bool fsl_asrc_volatile_reg(struct device *dev, unsigned int reg)
{
	switch (reg) {
	case REG_ASRSTR:
	case REG_ASRDIA:
	case REG_ASRDIB:
	case REG_ASRDIC:
	case REG_ASRDOA:
	case REG_ASRDOB:
	case REG_ASRDOC:
	case REG_ASRFSTA:
	case REG_ASRFSTB:
	case REG_ASRFSTC:
	case REG_ASRCFG:
		return true;
	default:
		return false;
	}
}

static bool fsl_asrc_writeable_reg(struct device *dev, unsigned int reg)
{
	switch (reg) {
	case REG_ASRCTR:
	case REG_ASRIER:
	case REG_ASRCNCR:
	case REG_ASRCFG:
	case REG_ASRCSR:
	case REG_ASRCDR1:
	case REG_ASRCDR2:
	case REG_ASRSTR:
	case REG_ASRPM1:
	case REG_ASRPM2:
	case REG_ASRPM3:
	case REG_ASRPM4:
	case REG_ASRPM5:
	case REG_ASRTFR1:
	case REG_ASRCCR:
	case REG_ASRDIA:
	case REG_ASRDIB:
	case REG_ASRDIC:
	case REG_ASRIDRHA:
	case REG_ASRIDRLA:
	case REG_ASRIDRHB:
	case REG_ASRIDRLB:
	case REG_ASRIDRHC:
	case REG_ASRIDRLC:
	case REG_ASR76K:
	case REG_ASR56K:
	case REG_ASRMCRA:
	case REG_ASRMCRB:
	case REG_ASRMCRC:
	case REG_ASRMCR1A:
	case REG_ASRMCR1B:
	case REG_ASRMCR1C:
		return true;
	default:
		return false;
	}
}

static struct reg_default fsl_asrc_reg[] = {
	{ REG_ASRCTR, 0x0000 }, { REG_ASRIER, 0x0000 },
	{ REG_ASRCNCR, 0x0000 }, { REG_ASRCFG, 0x0000 },
	{ REG_ASRCSR, 0x0000 }, { REG_ASRCDR1, 0x0000 },
	{ REG_ASRCDR2, 0x0000 }, { REG_ASRSTR, 0x0000 },
	{ REG_ASRRA, 0x0000 }, { REG_ASRRB, 0x0000 },
	{ REG_ASRRC, 0x0000 }, { REG_ASRPM1, 0x0000 },
	{ REG_ASRPM2, 0x0000 }, { REG_ASRPM3, 0x0000 },
	{ REG_ASRPM4, 0x0000 }, { REG_ASRPM5, 0x0000 },
	{ REG_ASRTFR1, 0x0000 }, { REG_ASRCCR, 0x0000 },
	{ REG_ASRDIA, 0x0000 }, { REG_ASRDOA, 0x0000 },
	{ REG_ASRDIB, 0x0000 }, { REG_ASRDOB, 0x0000 },
	{ REG_ASRDIC, 0x0000 }, { REG_ASRDOC, 0x0000 },
	{ REG_ASRIDRHA, 0x0000 }, { REG_ASRIDRLA, 0x0000 },
	{ REG_ASRIDRHB, 0x0000 }, { REG_ASRIDRLB, 0x0000 },
	{ REG_ASRIDRHC, 0x0000 }, { REG_ASRIDRLC, 0x0000 },
	{ REG_ASR76K, 0x0A47 }, { REG_ASR56K, 0x0DF3 },
	{ REG_ASRMCRA, 0x0000 }, { REG_ASRFSTA, 0x0000 },
	{ REG_ASRMCRB, 0x0000 }, { REG_ASRFSTB, 0x0000 },
	{ REG_ASRMCRC, 0x0000 }, { REG_ASRFSTC, 0x0000 },
	{ REG_ASRMCR1A, 0x0000 }, { REG_ASRMCR1B, 0x0000 },
	{ REG_ASRMCR1C, 0x0000 },
};

static const struct regmap_config fsl_asrc_regmap_config = {
	.reg_bits = 32,
	.reg_stride = 4,
	.val_bits = 32,

	.max_register = REG_ASRMCR1C,
	.reg_defaults = fsl_asrc_reg,
	.num_reg_defaults = ARRAY_SIZE(fsl_asrc_reg),
	.readable_reg = fsl_asrc_readable_reg,
	.volatile_reg = fsl_asrc_volatile_reg,
	.writeable_reg = fsl_asrc_writeable_reg,
	.cache_type = REGCACHE_FLAT,
};

/**
 * fsl_asrc_init - Initialize ASRC registers with a default configuration
 * @asrc: ASRC context
 */
static int fsl_asrc_init(struct fsl_asrc *asrc)
{
	unsigned long ipg_rate;

	/* Halt ASRC internal FP when input FIFO needs data for pair A, B, C */
	regmap_write(asrc->regmap, REG_ASRCTR, ASRCTR_ASRCEN);

	/* Disable interrupt by default */
	regmap_write(asrc->regmap, REG_ASRIER, 0x0);

	/* Apply recommended settings for parameters from Reference Manual */
	regmap_write(asrc->regmap, REG_ASRPM1, 0x7fffff);
	regmap_write(asrc->regmap, REG_ASRPM2, 0x255555);
	regmap_write(asrc->regmap, REG_ASRPM3, 0xff7280);
	regmap_write(asrc->regmap, REG_ASRPM4, 0xff7280);
	regmap_write(asrc->regmap, REG_ASRPM5, 0xff7280);

	/* Base address for task queue FIFO. Set to 0x7C */
	regmap_update_bits(asrc->regmap, REG_ASRTFR1,
			   ASRTFR1_TF_BASE_MASK, ASRTFR1_TF_BASE(0xfc));

	/*
	 * Set the period of the 76KHz and 56KHz sampling clocks based on
	 * the ASRC processing clock.
	 * On iMX6, ipg_clk = 133MHz, REG_ASR76K = 0x06D6, REG_ASR56K = 0x0947
	 */
	ipg_rate = clk_get_rate(asrc->ipg_clk);
	regmap_write(asrc->regmap, REG_ASR76K, ipg_rate / 76000);
	return regmap_write(asrc->regmap, REG_ASR56K, ipg_rate / 56000);
}

/**
 * fsl_asrc_isr- Interrupt handler for ASRC
 * @irq: irq number
 * @dev_id: ASRC context
 */
static irqreturn_t fsl_asrc_isr(int irq, void *dev_id)
{
	struct fsl_asrc *asrc = (struct fsl_asrc *)dev_id;
	struct device *dev = &asrc->pdev->dev;
	enum asrc_pair_index index;
	u32 status;

	regmap_read(asrc->regmap, REG_ASRSTR, &status);

	/* Clean overload error */
	regmap_write(asrc->regmap, REG_ASRSTR, ASRSTR_AOLE);

	/*
	 * We here use dev_dbg() for all exceptions because ASRC itself does
	 * not care if FIFO overflowed or underrun while a warning in the
	 * interrupt would result a ridged conversion.
	 */
	for (index = ASRC_PAIR_A; index < ASRC_PAIR_MAX_NUM; index++) {
		if (!asrc->pair[index])
			continue;

		if (status & ASRSTR_ATQOL) {
			asrc->pair[index]->error |= ASRC_TASK_Q_OVERLOAD;
			dev_dbg(dev, "ASRC Task Queue FIFO overload\n");
		}

		if (status & ASRSTR_AOOL(index)) {
			asrc->pair[index]->error |= ASRC_OUTPUT_TASK_OVERLOAD;
			pair_dbg("Output Task Overload\n");
		}

		if (status & ASRSTR_AIOL(index)) {
			asrc->pair[index]->error |= ASRC_INPUT_TASK_OVERLOAD;
			pair_dbg("Input Task Overload\n");
		}

		if (status & ASRSTR_AODO(index)) {
			asrc->pair[index]->error |= ASRC_OUTPUT_BUFFER_OVERFLOW;
			pair_dbg("Output Data Buffer has overflowed\n");
		}

		if (status & ASRSTR_AIDU(index)) {
			asrc->pair[index]->error |= ASRC_INPUT_BUFFER_UNDERRUN;
			pair_dbg("Input Data Buffer has underflowed\n");
		}
	}

	return IRQ_HANDLED;
}

static int fsl_asrc_get_fifo_addr(u8 dir, enum asrc_pair_index index)
{
	return REG_ASRDx(dir, index);
}

static int fsl_asrc_probe(struct platform_device *pdev)
{
	struct device_node *np = pdev->dev.of_node;
	struct fsl_asrc_priv *asrc_priv;
	struct fsl_asrc *asrc;
	struct resource *res;
	void __iomem *regs;
	int irq, ret, i;
	u32 map_idx;
	char tmp[16];
	u32 width;

	asrc = devm_kzalloc(&pdev->dev, sizeof(*asrc), GFP_KERNEL);
	if (!asrc)
		return -ENOMEM;

	asrc_priv = devm_kzalloc(&pdev->dev, sizeof(*asrc_priv), GFP_KERNEL);
	if (!asrc_priv)
		return -ENOMEM;

	asrc->pdev = pdev;
	asrc->private = asrc_priv;

	/* Get the addresses and IRQ */
	res = platform_get_resource(pdev, IORESOURCE_MEM, 0);
	regs = devm_ioremap_resource(&pdev->dev, res);
	if (IS_ERR(regs))
		return PTR_ERR(regs);

	asrc->paddr = res->start;

	asrc->regmap = devm_regmap_init_mmio_clk(&pdev->dev, "mem", regs,
						 &fsl_asrc_regmap_config);
	if (IS_ERR(asrc->regmap)) {
		dev_err(&pdev->dev, "failed to init regmap\n");
		return PTR_ERR(asrc->regmap);
	}

	irq = platform_get_irq(pdev, 0);
	if (irq < 0)
		return irq;

	ret = devm_request_irq(&pdev->dev, irq, fsl_asrc_isr, 0,
			       dev_name(&pdev->dev), asrc);
	if (ret) {
		dev_err(&pdev->dev, "failed to claim irq %u: %d\n", irq, ret);
		return ret;
	}

	asrc->mem_clk = devm_clk_get(&pdev->dev, "mem");
	if (IS_ERR(asrc->mem_clk)) {
		dev_err(&pdev->dev, "failed to get mem clock\n");
		return PTR_ERR(asrc->mem_clk);
	}

	asrc->ipg_clk = devm_clk_get(&pdev->dev, "ipg");
	if (IS_ERR(asrc->ipg_clk)) {
		dev_err(&pdev->dev, "failed to get ipg clock\n");
		return PTR_ERR(asrc->ipg_clk);
	}

	asrc->spba_clk = devm_clk_get(&pdev->dev, "spba");
	if (IS_ERR(asrc->spba_clk))
		dev_warn(&pdev->dev, "failed to get spba clock\n");

	for (i = 0; i < ASRC_CLK_MAX_NUM; i++) {
		sprintf(tmp, "asrck_%x", i);
		asrc_priv->asrck_clk[i] = devm_clk_get(&pdev->dev, tmp);
		if (IS_ERR(asrc_priv->asrck_clk[i])) {
			dev_err(&pdev->dev, "failed to get %s clock\n", tmp);
			return PTR_ERR(asrc_priv->asrck_clk[i]);
		}
	}

<<<<<<< HEAD
	if (of_device_is_compatible(np, "fsl,imx35-asrc")) {
		asrc_priv->channel_bits = 3;
		clk_map[IN] = input_clk_map_imx35;
		clk_map[OUT] = output_clk_map_imx35;
	} else {
		asrc_priv->channel_bits = 4;
		clk_map[IN] = input_clk_map_imx53;
		clk_map[OUT] = output_clk_map_imx53;
=======
	asrc_priv->soc = of_device_get_match_data(&pdev->dev);
	if (!asrc_priv->soc) {
		dev_err(&pdev->dev, "failed to get soc data\n");
		return -ENODEV;
>>>>>>> 24b8d41d
	}

	asrc->use_edma = asrc_priv->soc->use_edma;
	asrc->get_dma_channel = fsl_asrc_get_dma_channel;
	asrc->request_pair = fsl_asrc_request_pair;
	asrc->release_pair = fsl_asrc_release_pair;
	asrc->get_fifo_addr = fsl_asrc_get_fifo_addr;
	asrc->pair_priv_size = sizeof(struct fsl_asrc_pair_priv);

	if (of_device_is_compatible(np, "fsl,imx35-asrc")) {
		asrc_priv->clk_map[IN] = input_clk_map_imx35;
		asrc_priv->clk_map[OUT] = output_clk_map_imx35;
	} else if (of_device_is_compatible(np, "fsl,imx53-asrc")) {
		asrc_priv->clk_map[IN] = input_clk_map_imx53;
		asrc_priv->clk_map[OUT] = output_clk_map_imx53;
	} else if (of_device_is_compatible(np, "fsl,imx8qm-asrc") ||
		   of_device_is_compatible(np, "fsl,imx8qxp-asrc")) {
		ret = of_property_read_u32(np, "fsl,asrc-clk-map", &map_idx);
		if (ret) {
			dev_err(&pdev->dev, "failed to get clk map index\n");
			return ret;
		}

		if (map_idx > 1) {
			dev_err(&pdev->dev, "unsupported clk map index\n");
			return -EINVAL;
		}
		if (of_device_is_compatible(np, "fsl,imx8qm-asrc")) {
			asrc_priv->clk_map[IN] = clk_map_imx8qm[map_idx];
			asrc_priv->clk_map[OUT] = clk_map_imx8qm[map_idx];
		} else {
			asrc_priv->clk_map[IN] = clk_map_imx8qxp[map_idx];
			asrc_priv->clk_map[OUT] = clk_map_imx8qxp[map_idx];
		}
	}

	ret = fsl_asrc_init(asrc);
	if (ret) {
		dev_err(&pdev->dev, "failed to init asrc %d\n", ret);
		return ret;
	}

	asrc->channel_avail = 10;

	ret = of_property_read_u32(np, "fsl,asrc-rate",
				   &asrc->asrc_rate);
	if (ret) {
		dev_err(&pdev->dev, "failed to get output rate\n");
		return ret;
	}

	ret = of_property_read_u32(np, "fsl,asrc-format", &asrc->asrc_format);
	if (ret) {
<<<<<<< HEAD
		dev_err(&pdev->dev, "failed to get output width\n");
		return ret;
=======
		ret = of_property_read_u32(np, "fsl,asrc-width", &width);
		if (ret) {
			dev_err(&pdev->dev, "failed to decide output format\n");
			return ret;
		}

		switch (width) {
		case 16:
			asrc->asrc_format = SNDRV_PCM_FORMAT_S16_LE;
			break;
		case 24:
			asrc->asrc_format = SNDRV_PCM_FORMAT_S24_LE;
			break;
		default:
			dev_warn(&pdev->dev,
				 "unsupported width, use default S24_LE\n");
			asrc->asrc_format = SNDRV_PCM_FORMAT_S24_LE;
			break;
		}
>>>>>>> 24b8d41d
	}

	if (!(FSL_ASRC_FORMATS & (1ULL << asrc->asrc_format))) {
		dev_warn(&pdev->dev, "unsupported width, use default S24_LE\n");
		asrc->asrc_format = SNDRV_PCM_FORMAT_S24_LE;
	}

	platform_set_drvdata(pdev, asrc);
	pm_runtime_enable(&pdev->dev);
	spin_lock_init(&asrc->lock);
	regcache_cache_only(asrc->regmap, true);

	ret = devm_snd_soc_register_component(&pdev->dev, &fsl_asrc_component,
					      &fsl_asrc_dai, 1);
	if (ret) {
		dev_err(&pdev->dev, "failed to register ASoC DAI\n");
		return ret;
	}

<<<<<<< HEAD
	ret = devm_snd_soc_register_platform(&pdev->dev, &fsl_asrc_platform);
	if (ret) {
		dev_err(&pdev->dev, "failed to register ASoC platform\n");
		return ret;
	}

=======
>>>>>>> 24b8d41d
	return 0;
}

#ifdef CONFIG_PM
static int fsl_asrc_runtime_resume(struct device *dev)
{
	struct fsl_asrc *asrc = dev_get_drvdata(dev);
	struct fsl_asrc_priv *asrc_priv = asrc->private;
	int i, ret;
	u32 asrctr;

	ret = clk_prepare_enable(asrc->mem_clk);
	if (ret)
		return ret;
	ret = clk_prepare_enable(asrc->ipg_clk);
	if (ret)
		goto disable_mem_clk;
	if (!IS_ERR(asrc->spba_clk)) {
		ret = clk_prepare_enable(asrc->spba_clk);
		if (ret)
			goto disable_ipg_clk;
	}
	for (i = 0; i < ASRC_CLK_MAX_NUM; i++) {
		ret = clk_prepare_enable(asrc_priv->asrck_clk[i]);
		if (ret)
			goto disable_asrck_clk;
	}

	/* Stop all pairs provisionally */
	regmap_read(asrc->regmap, REG_ASRCTR, &asrctr);
	regmap_update_bits(asrc->regmap, REG_ASRCTR,
			   ASRCTR_ASRCEi_ALL_MASK, 0);

	/* Restore all registers */
	regcache_cache_only(asrc->regmap, false);
	regcache_mark_dirty(asrc->regmap);
	regcache_sync(asrc->regmap);

	regmap_update_bits(asrc->regmap, REG_ASRCFG,
			   ASRCFG_NDPRi_ALL_MASK | ASRCFG_POSTMODi_ALL_MASK |
			   ASRCFG_PREMODi_ALL_MASK, asrc_priv->regcache_cfg);

	/* Restart enabled pairs */
	regmap_update_bits(asrc->regmap, REG_ASRCTR,
			   ASRCTR_ASRCEi_ALL_MASK, asrctr);

	return 0;

disable_asrck_clk:
	for (i--; i >= 0; i--)
		clk_disable_unprepare(asrc_priv->asrck_clk[i]);
	if (!IS_ERR(asrc->spba_clk))
		clk_disable_unprepare(asrc->spba_clk);
disable_ipg_clk:
	clk_disable_unprepare(asrc->ipg_clk);
disable_mem_clk:
	clk_disable_unprepare(asrc->mem_clk);
	return ret;
}

static int fsl_asrc_runtime_suspend(struct device *dev)
{
	struct fsl_asrc *asrc = dev_get_drvdata(dev);
	struct fsl_asrc_priv *asrc_priv = asrc->private;
	int i;

	regmap_read(asrc->regmap, REG_ASRCFG,
		    &asrc_priv->regcache_cfg);

	regcache_cache_only(asrc->regmap, true);

	for (i = 0; i < ASRC_CLK_MAX_NUM; i++)
		clk_disable_unprepare(asrc_priv->asrck_clk[i]);
	if (!IS_ERR(asrc->spba_clk))
		clk_disable_unprepare(asrc->spba_clk);
	clk_disable_unprepare(asrc->ipg_clk);
	clk_disable_unprepare(asrc->mem_clk);

	return 0;
}
#endif /* CONFIG_PM */

static const struct dev_pm_ops fsl_asrc_pm = {
	SET_RUNTIME_PM_OPS(fsl_asrc_runtime_suspend, fsl_asrc_runtime_resume, NULL)
	SET_SYSTEM_SLEEP_PM_OPS(pm_runtime_force_suspend,
				pm_runtime_force_resume)
};

static const struct fsl_asrc_soc_data fsl_asrc_imx35_data = {
	.use_edma = false,
	.channel_bits = 3,
};

static const struct fsl_asrc_soc_data fsl_asrc_imx53_data = {
	.use_edma = false,
	.channel_bits = 4,
};

static const struct fsl_asrc_soc_data fsl_asrc_imx8qm_data = {
	.use_edma = true,
	.channel_bits = 4,
};

static const struct fsl_asrc_soc_data fsl_asrc_imx8qxp_data = {
	.use_edma = true,
	.channel_bits = 4,
};

static const struct of_device_id fsl_asrc_ids[] = {
	{ .compatible = "fsl,imx35-asrc", .data = &fsl_asrc_imx35_data },
	{ .compatible = "fsl,imx53-asrc", .data = &fsl_asrc_imx53_data },
	{ .compatible = "fsl,imx8qm-asrc", .data = &fsl_asrc_imx8qm_data },
	{ .compatible = "fsl,imx8qxp-asrc", .data = &fsl_asrc_imx8qxp_data },
	{}
};
MODULE_DEVICE_TABLE(of, fsl_asrc_ids);

static struct platform_driver fsl_asrc_driver = {
	.probe = fsl_asrc_probe,
	.driver = {
		.name = "fsl-asrc",
		.of_match_table = fsl_asrc_ids,
		.pm = &fsl_asrc_pm,
	},
};
module_platform_driver(fsl_asrc_driver);

MODULE_DESCRIPTION("Freescale ASRC ASoC driver");
MODULE_AUTHOR("Nicolin Chen <nicoleotsuka@gmail.com>");
MODULE_ALIAS("platform:fsl-asrc");
MODULE_LICENSE("GPL v2");<|MERGE_RESOLUTION|>--- conflicted
+++ resolved
@@ -1082,21 +1082,10 @@
 		}
 	}
 
-<<<<<<< HEAD
-	if (of_device_is_compatible(np, "fsl,imx35-asrc")) {
-		asrc_priv->channel_bits = 3;
-		clk_map[IN] = input_clk_map_imx35;
-		clk_map[OUT] = output_clk_map_imx35;
-	} else {
-		asrc_priv->channel_bits = 4;
-		clk_map[IN] = input_clk_map_imx53;
-		clk_map[OUT] = output_clk_map_imx53;
-=======
 	asrc_priv->soc = of_device_get_match_data(&pdev->dev);
 	if (!asrc_priv->soc) {
 		dev_err(&pdev->dev, "failed to get soc data\n");
 		return -ENODEV;
->>>>>>> 24b8d41d
 	}
 
 	asrc->use_edma = asrc_priv->soc->use_edma;
@@ -1150,10 +1139,6 @@
 
 	ret = of_property_read_u32(np, "fsl,asrc-format", &asrc->asrc_format);
 	if (ret) {
-<<<<<<< HEAD
-		dev_err(&pdev->dev, "failed to get output width\n");
-		return ret;
-=======
 		ret = of_property_read_u32(np, "fsl,asrc-width", &width);
 		if (ret) {
 			dev_err(&pdev->dev, "failed to decide output format\n");
@@ -1173,7 +1158,6 @@
 			asrc->asrc_format = SNDRV_PCM_FORMAT_S24_LE;
 			break;
 		}
->>>>>>> 24b8d41d
 	}
 
 	if (!(FSL_ASRC_FORMATS & (1ULL << asrc->asrc_format))) {
@@ -1193,15 +1177,6 @@
 		return ret;
 	}
 
-<<<<<<< HEAD
-	ret = devm_snd_soc_register_platform(&pdev->dev, &fsl_asrc_platform);
-	if (ret) {
-		dev_err(&pdev->dev, "failed to register ASoC platform\n");
-		return ret;
-	}
-
-=======
->>>>>>> 24b8d41d
 	return 0;
 }
 
