--- conflicted
+++ resolved
@@ -1004,14 +1004,7 @@
 		return -ENOMEM;
 
 	sai->pdev = pdev;
-<<<<<<< HEAD
-
-	if (of_device_is_compatible(np, "fsl,imx6sx-sai") ||
-	    of_device_is_compatible(np, "fsl,imx6ul-sai"))
-		sai->sai_on_imx = true;
-=======
 	sai->soc_data = of_device_get_match_data(&pdev->dev);
->>>>>>> 24b8d41d
 
 	sai->is_lsb_first = of_property_read_bool(np, "lsb-first");
 
@@ -1115,13 +1108,8 @@
 				   MCLK_DIR(index));
 	}
 
-<<<<<<< HEAD
-	sai->dma_params_rx.addr = res->start + FSL_SAI_RDR;
-	sai->dma_params_tx.addr = res->start + FSL_SAI_TDR;
-=======
 	sai->dma_params_rx.addr = res->start + FSL_SAI_RDR0;
 	sai->dma_params_tx.addr = res->start + FSL_SAI_TDR0;
->>>>>>> 24b8d41d
 	sai->dma_params_rx.maxburst = FSL_SAI_MAXBURST_RX;
 	sai->dma_params_tx.maxburst = FSL_SAI_MAXBURST_TX;
 
@@ -1208,18 +1196,12 @@
 };
 
 static const struct of_device_id fsl_sai_ids[] = {
-<<<<<<< HEAD
-	{ .compatible = "fsl,vf610-sai", },
-	{ .compatible = "fsl,imx6sx-sai", },
-	{ .compatible = "fsl,imx6ul-sai", },
-=======
 	{ .compatible = "fsl,vf610-sai", .data = &fsl_sai_vf610_data },
 	{ .compatible = "fsl,imx6sx-sai", .data = &fsl_sai_imx6sx_data },
 	{ .compatible = "fsl,imx6ul-sai", .data = &fsl_sai_imx6sx_data },
 	{ .compatible = "fsl,imx7ulp-sai", .data = &fsl_sai_imx7ulp_data },
 	{ .compatible = "fsl,imx8mq-sai", .data = &fsl_sai_imx8mq_data },
 	{ .compatible = "fsl,imx8qm-sai", .data = &fsl_sai_imx8qm_data },
->>>>>>> 24b8d41d
 	{ /* sentinel */ }
 };
 MODULE_DEVICE_TABLE(of, fsl_sai_ids);
