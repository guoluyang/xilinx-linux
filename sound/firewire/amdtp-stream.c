--- conflicted
+++ resolved
@@ -20,11 +20,8 @@
 #define CYCLES_PER_SECOND	8000
 #define TICKS_PER_SECOND	(TICKS_PER_CYCLE * CYCLES_PER_SECOND)
 
-<<<<<<< HEAD
-=======
 #define OHCI_MAX_SECOND		8
 
->>>>>>> 24b8d41d
 /* Always support Linux tracing subsystem. */
 #define CREATE_TRACE_POINTS
 #include "amdtp-stream-trace.h"
@@ -440,11 +437,7 @@
 	s->pcm_period_pointer += frames;
 	if (s->pcm_period_pointer >= pcm->runtime->period_size) {
 		s->pcm_period_pointer -= pcm->runtime->period_size;
-<<<<<<< HEAD
-		tasklet_hi_schedule(&s->period_tasklet);
-=======
 		queue_work(system_highpri_wq, &s->period_work);
->>>>>>> 24b8d41d
 	}
 }
 
@@ -458,13 +451,8 @@
 		snd_pcm_period_elapsed(pcm);
 }
 
-<<<<<<< HEAD
-static int queue_packet(struct amdtp_stream *s, unsigned int header_length,
-			unsigned int payload_length)
-=======
 static int queue_packet(struct amdtp_stream *s, struct fw_iso_packet *params,
 			bool sched_irq)
->>>>>>> 24b8d41d
 {
 	int err;
 
@@ -472,18 +460,7 @@
 	params->tag = s->tag;
 	params->sy = 0;
 
-<<<<<<< HEAD
-	p.interrupt = IS_ALIGNED(s->packet_index + 1, INTERRUPT_INTERVAL);
-	p.tag = TAG_CIP;
-	p.header_length = header_length;
-	if (payload_length > 0)
-		p.payload_length = payload_length;
-	else
-		p.skip = true;
-	err = fw_iso_context_queue(s->context, &p, &s->buffer.iso_buffer,
-=======
 	err = fw_iso_context_queue(s->context, params, &s->buffer.iso_buffer,
->>>>>>> 24b8d41d
 				   s->buffer.packets[s->packet_index].offset);
 	if (err < 0) {
 		dev_err(&s->unit->device, "queueing error: %d\n", err);
@@ -497,44 +474,16 @@
 }
 
 static inline int queue_out_packet(struct amdtp_stream *s,
-<<<<<<< HEAD
-				   unsigned int payload_length)
-{
-	return queue_packet(s, OUT_PACKET_HEADER_SIZE, payload_length);
-=======
 				   struct fw_iso_packet *params, bool sched_irq)
 {
 	params->skip =
 		!!(params->header_length == 0 && params->payload_length == 0);
 	return queue_packet(s, params, sched_irq);
->>>>>>> 24b8d41d
 }
 
 static inline int queue_in_packet(struct amdtp_stream *s,
 				  struct fw_iso_packet *params)
 {
-<<<<<<< HEAD
-	return queue_packet(s, IN_PACKET_HEADER_SIZE,
-			    amdtp_stream_get_max_payload(s));
-}
-
-static int handle_out_packet(struct amdtp_stream *s, unsigned int cycle,
-			     unsigned int index)
-{
-	__be32 *buffer;
-	unsigned int syt;
-	unsigned int data_blocks;
-	unsigned int payload_length;
-	unsigned int pcm_frames;
-	struct snd_pcm_substream *pcm;
-
-	buffer = s->buffer.packets[s->packet_index].buffer;
-	syt = calculate_syt(s, cycle);
-	data_blocks = calculate_data_blocks(s, syt);
-	pcm_frames = s->process_data_blocks(s, buffer + 2, data_blocks, &syt);
-
-	buffer[0] = cpu_to_be32(ACCESS_ONCE(s->source_node_id_field) |
-=======
 	// Queue one packet for IR context.
 	params->header_length = s->ctx_data.tx.ctx_header_size;
 	params->payload_length = s->ctx_data.tx.max_ctx_payload_length;
@@ -546,7 +495,6 @@
 			unsigned int data_block_counter, unsigned int syt)
 {
 	cip_header[0] = cpu_to_be32(READ_ONCE(s->source_node_id_field) |
->>>>>>> 24b8d41d
 				(s->data_block_quadlets << CIP_DBS_SHIFT) |
 				((s->sph << CIP_SPH_SHIFT) & CIP_SPH_MASK) |
 				data_block_counter);
@@ -556,15 +504,6 @@
 			(syt & CIP_SYT_MASK));
 }
 
-<<<<<<< HEAD
-	s->data_block_counter = (s->data_block_counter + data_blocks) & 0xff;
-	payload_length = 8 + data_blocks * 4 * s->data_block_quadlets;
-
-	trace_out_packet(s, cycle, buffer, payload_length, index);
-
-	if (queue_out_packet(s, payload_length) < 0)
-		return -EIO;
-=======
 static void build_it_pkt_header(struct amdtp_stream *s, unsigned int cycle,
 				struct fw_iso_packet *params,
 				unsigned int data_blocks,
@@ -576,7 +515,6 @@
 
 	payload_length = data_blocks * sizeof(__be32) * s->data_block_quadlets;
 	params->payload_length = payload_length;
->>>>>>> 24b8d41d
 
 	if (!(s->flags & CIP_NO_HEADER)) {
 		cip_header = (__be32 *)params->header;
@@ -591,31 +529,12 @@
 			   data_block_counter, index);
 }
 
-<<<<<<< HEAD
-static int handle_in_packet(struct amdtp_stream *s,
-			    unsigned int payload_quadlets, unsigned int cycle,
-			    unsigned int index)
-=======
 static int check_cip_header(struct amdtp_stream *s, const __be32 *buf,
 			    unsigned int payload_length,
 			    unsigned int *data_blocks,
 			    unsigned int *data_block_counter, unsigned int *syt)
->>>>>>> 24b8d41d
-{
-	__be32 *buffer;
+{
 	u32 cip_header[2];
-<<<<<<< HEAD
-	unsigned int fmt, fdf, syt;
-	unsigned int data_block_quadlets, data_block_counter, dbc_interval;
-	unsigned int data_blocks;
-	struct snd_pcm_substream *pcm;
-	unsigned int pcm_frames;
-	bool lost;
-
-	buffer = s->buffer.packets[s->packet_index].buffer;
-	cip_header[0] = be32_to_cpu(buffer[0]);
-	cip_header[1] = be32_to_cpu(buffer[1]);
-=======
 	unsigned int sph;
 	unsigned int fmt;
 	unsigned int fdf;
@@ -624,9 +543,6 @@
 
 	cip_header[0] = be32_to_cpu(buf[0]);
 	cip_header[1] = be32_to_cpu(buf[1]);
->>>>>>> 24b8d41d
-
-	trace_in_packet(s, cycle, cip_header, payload_quadlets, index);
 
 	/*
 	 * This module supports 'Two-quadlet CIP header with SYT field'.
@@ -638,13 +554,7 @@
 		dev_info_ratelimited(&s->unit->device,
 				"Invalid CIP header for AMDTP: %08X:%08X\n",
 				cip_header[0], cip_header[1]);
-<<<<<<< HEAD
-		data_blocks = 0;
-		pcm_frames = 0;
-		goto end;
-=======
 		return -EAGAIN;
->>>>>>> 24b8d41d
 	}
 
 	/* Check valid protocol or not. */
@@ -654,20 +564,14 @@
 		dev_info_ratelimited(&s->unit->device,
 				     "Detect unexpected protocol: %08x %08x\n",
 				     cip_header[0], cip_header[1]);
-<<<<<<< HEAD
-		data_blocks = 0;
-		pcm_frames = 0;
-		goto end;
-=======
 		return -EAGAIN;
->>>>>>> 24b8d41d
 	}
 
 	/* Calculate data blocks */
 	fdf = (cip_header[1] & CIP_FDF_MASK) >> CIP_FDF_SHIFT;
 	if (payload_length < sizeof(__be32) * 2 ||
 	    (fmt == CIP_FMT_AM && fdf == AMDTP_FDF_NO_DATA)) {
-		data_blocks = 0;
+		*data_blocks = 0;
 	} else {
 		unsigned int data_block_quadlets =
 				(cip_header[0] & CIP_DBS_MASK) >> CIP_DBS_SHIFT;
@@ -681,16 +585,6 @@
 		if (s->flags & CIP_WRONG_DBS)
 			data_block_quadlets = s->data_block_quadlets;
 
-<<<<<<< HEAD
-		data_blocks = (payload_quadlets - 2) / data_block_quadlets;
-	}
-
-	/* Check data block counter continuity */
-	data_block_counter = cip_header[0] & CIP_DBC_MASK;
-	if (data_blocks == 0 && (s->flags & CIP_EMPTY_HAS_WRONG_DBC) &&
-	    s->data_block_counter != UINT_MAX)
-		data_block_counter = s->data_block_counter;
-=======
 		*data_blocks = (payload_length / sizeof(__be32) - 2) /
 							data_block_quadlets;
 	}
@@ -700,7 +594,6 @@
 	if (*data_blocks == 0 && (s->flags & CIP_EMPTY_HAS_WRONG_DBC) &&
 	    *data_block_counter != UINT_MAX)
 		dbc = *data_block_counter;
->>>>>>> 24b8d41d
 
 	if ((dbc == 0x00 && (s->flags & CIP_SKIP_DBC_ZERO_CHECK)) ||
 	    *data_block_counter == UINT_MAX) {
@@ -708,17 +601,12 @@
 	} else if (!(s->flags & CIP_DBC_IS_END_EVENT)) {
 		lost = dbc != *data_block_counter;
 	} else {
-<<<<<<< HEAD
-		if (data_blocks > 0 && s->tx_dbc_interval > 0)
-			dbc_interval = s->tx_dbc_interval;
-=======
 		unsigned int dbc_interval;
 
 		if (*data_blocks > 0 && s->ctx_data.tx.dbc_interval > 0)
 			dbc_interval = s->ctx_data.tx.dbc_interval;
->>>>>>> 24b8d41d
 		else
-			dbc_interval = data_blocks;
+			dbc_interval = *data_blocks;
 
 		lost = dbc != ((*data_block_counter + dbc_interval) & 0xff);
 	}
@@ -730,18 +618,6 @@
 		return -EIO;
 	}
 
-<<<<<<< HEAD
-	syt = be32_to_cpu(buffer[1]) & CIP_SYT_MASK;
-	pcm_frames = s->process_data_blocks(s, buffer + 2, data_blocks, &syt);
-
-	if (s->flags & CIP_DBC_IS_END_EVENT)
-		s->data_block_counter = data_block_counter;
-	else
-		s->data_block_counter =
-				(data_block_counter + data_blocks) & 0xff;
-end:
-	if (queue_in_packet(s) < 0)
-=======
 	*data_block_counter = dbc;
 
 	*syt = cip_header[1] & CIP_SYT_MASK;
@@ -765,7 +641,6 @@
 		dev_err(&s->unit->device,
 			"Detect jumbo payload: %04x %04x\n",
 			*payload_length, s->ctx_data.tx.max_ctx_payload_length);
->>>>>>> 24b8d41d
 		return -EIO;
 	}
 
@@ -862,31 +737,6 @@
 	return 0;
 }
 
-<<<<<<< HEAD
-/*
- * In CYCLE_TIMER register of IEEE 1394, 7 bits are used to represent second. On
- * the other hand, in DMA descriptors of 1394 OHCI, 3 bits are used to represent
- * it. Thus, via Linux firewire subsystem, we can get the 3 bits for second.
- */
-static inline u32 compute_cycle_count(u32 tstamp)
-{
-	return (((tstamp >> 13) & 0x07) * 8000) + (tstamp & 0x1fff);
-}
-
-static inline u32 increment_cycle_count(u32 cycle, unsigned int addend)
-{
-	cycle += addend;
-	if (cycle >= 8 * CYCLES_PER_SECOND)
-		cycle -= 8 * CYCLES_PER_SECOND;
-	return cycle;
-}
-
-static inline u32 decrement_cycle_count(u32 cycle, unsigned int subtrahend)
-{
-	if (cycle < subtrahend)
-		cycle += 8 * CYCLES_PER_SECOND;
-	return cycle - subtrahend;
-=======
 static unsigned int compute_syt(unsigned int syt_offset, unsigned int cycle,
 				unsigned int transfer_delay)
 {
@@ -961,7 +811,6 @@
 	pcm_frames = s->process_ctx_payloads(s, descs, packets, pcm);
 	if (pcm)
 		update_pcm_pointers(s, pcm, pcm_frames);
->>>>>>> 24b8d41d
 }
 
 static void out_stream_callback(struct fw_iso_context *context, u32 tstamp,
@@ -969,33 +818,16 @@
 				void *private_data)
 {
 	struct amdtp_stream *s = private_data;
-<<<<<<< HEAD
-	unsigned int i, packets = header_length / 4;
-	u32 cycle;
-=======
 	const struct amdtp_domain *d = s->domain;
 	const __be32 *ctx_header = header;
 	unsigned int events_per_period = s->ctx_data.rx.events_per_period;
 	unsigned int event_count = s->ctx_data.rx.event_count;
 	unsigned int packets;
 	int i;
->>>>>>> 24b8d41d
 
 	if (s->packet_index < 0)
 		return;
 
-<<<<<<< HEAD
-	cycle = compute_cycle_count(tstamp);
-
-	/* Align to actual cycle count for the last packet. */
-	cycle = increment_cycle_count(cycle, QUEUE_LENGTH - packets);
-
-	for (i = 0; i < packets; ++i) {
-		cycle = increment_cycle_count(cycle, 1);
-		if (handle_out_packet(s, cycle, i) < 0) {
-			s->packet_index = -1;
-			amdtp_stream_pcm_abort(s);
-=======
 	// Calculate the number of packets in buffer and check XRUN.
 	packets = header_length / sizeof(*ctx_header);
 
@@ -1032,7 +864,6 @@
 
 		if (queue_out_packet(s, &template.params, sched_irq) < 0) {
 			cancel_stream(s);
->>>>>>> 24b8d41d
 			return;
 		}
 	}
@@ -1045,45 +876,14 @@
 			       void *private_data)
 {
 	struct amdtp_stream *s = private_data;
-<<<<<<< HEAD
-	unsigned int i, packets;
-	unsigned int payload_quadlets, max_payload_quadlets;
-	__be32 *headers = header;
-	u32 cycle;
-=======
 	__be32 *ctx_header = header;
 	unsigned int packets;
 	int i;
 	int err;
->>>>>>> 24b8d41d
 
 	if (s->packet_index < 0)
 		return;
 
-<<<<<<< HEAD
-	/* The number of packets in buffer */
-	packets = header_length / IN_PACKET_HEADER_SIZE;
-
-	cycle = compute_cycle_count(tstamp);
-
-	/* Align to actual cycle count for the last packet. */
-	cycle = decrement_cycle_count(cycle, packets);
-
-	/* For buffer-over-run prevention. */
-	max_payload_quadlets = amdtp_stream_get_max_payload(s) / 4;
-
-	for (i = 0; i < packets; i++) {
-		cycle = increment_cycle_count(cycle, 1);
-
-		/* The number of quadlets in this packet */
-		payload_quadlets =
-			(be32_to_cpu(headers[i]) >> ISO_DATA_LENGTH_SHIFT) / 4;
-		if (payload_quadlets > max_payload_quadlets) {
-			dev_err(&s->unit->device,
-				"Detect jumbo payload: %02x %02x\n",
-				payload_quadlets, max_payload_quadlets);
-			break;
-=======
 	// Calculate the number of packets in buffer and check XRUN.
 	packets = header_length / s->ctx_data.tx.ctx_header_size;
 
@@ -1092,16 +892,11 @@
 		if (err != -EAGAIN) {
 			cancel_stream(s);
 			return;
->>>>>>> 24b8d41d
 		}
 	} else {
 		process_ctx_payloads(s, s->pkt_descs, packets);
 	}
 
-<<<<<<< HEAD
-		if (handle_in_packet(s, payload_quadlets, cycle, i) < 0)
-			break;
-=======
 	for (i = 0; i < packets; ++i) {
 		struct fw_iso_packet params = {0};
 
@@ -1109,23 +904,9 @@
 			cancel_stream(s);
 			return;
 		}
->>>>>>> 24b8d41d
-	}
-}
-
-<<<<<<< HEAD
-	/* Queueing error or detecting invalid payload. */
-	if (i < packets) {
-		s->packet_index = -1;
-		amdtp_stream_pcm_abort(s);
-		return;
-	}
-
-	fw_iso_context_queue_flush(s->context);
-}
-
-/* this is executed one time */
-=======
+	}
+}
+
 static void pool_ideal_seq_descs(struct amdtp_domain *d, unsigned int packets)
 {
 	struct amdtp_stream *irq_target = d->irq_target;
@@ -1207,7 +988,6 @@
 }
 
 // this is executed one time.
->>>>>>> 24b8d41d
 static void amdtp_stream_first_callback(struct fw_iso_context *context,
 					u32 tstamp, size_t header_length,
 					void *header, void *private_data)
@@ -1227,10 +1007,6 @@
 		cycle = compute_cycle_count(ctx_header[1]);
 
 		context->callback.sc = in_stream_callback;
-<<<<<<< HEAD
-	else
-		context->callback.sc = out_stream_callback;
-=======
 	} else {
 		cycle = compute_it_cycle(*ctx_header, s->queue_size);
 
@@ -1241,7 +1017,6 @@
 	}
 
 	s->start_cycle = cycle;
->>>>>>> 24b8d41d
 
 	context->callback.sc(context, tstamp, header_length, header, s);
 }
@@ -1278,9 +1053,6 @@
 		goto err_unlock;
 	}
 
-<<<<<<< HEAD
-	if (s->direction == AMDTP_IN_STREAM)
-=======
 	if (s->direction == AMDTP_IN_STREAM) {
 		// NOTE: IT context should be used for constant IRQ.
 		if (is_irq_target) {
@@ -1288,7 +1060,6 @@
 			goto err_unlock;
 		}
 
->>>>>>> 24b8d41d
 		s->data_block_counter = UINT_MAX;
 	} else {
 		s->data_block_counter = 0;
@@ -1353,12 +1124,6 @@
 
 	s->packet_index = 0;
 	do {
-<<<<<<< HEAD
-		if (s->direction == AMDTP_IN_STREAM)
-			err = queue_in_packet(s);
-		else
-			err = queue_out_packet(s, 0);
-=======
 		struct fw_iso_packet params;
 
 		if (s->direction == AMDTP_IN_STREAM) {
@@ -1376,7 +1141,6 @@
 
 			err = queue_out_packet(s, &params, sched_irq);
 		}
->>>>>>> 24b8d41d
 		if (err < 0)
 			goto err_pkt_descs;
 	} while (s->packet_index > 0);
@@ -1417,26 +1181,6 @@
 unsigned long amdtp_domain_stream_pcm_pointer(struct amdtp_domain *d,
 					      struct amdtp_stream *s)
 {
-<<<<<<< HEAD
-	/*
-	 * This function is called in software IRQ context of period_tasklet or
-	 * process context.
-	 *
-	 * When the software IRQ context was scheduled by software IRQ context
-	 * of IR/IT contexts, queued packets were already handled. Therefore,
-	 * no need to flush the queue in buffer anymore.
-	 *
-	 * When the process context reach here, some packets will be already
-	 * queued in the buffer. These packets should be handled immediately
-	 * to keep better granularity of PCM pointer.
-	 *
-	 * Later, the process context will sometimes schedules software IRQ
-	 * context of the period_tasklet. Then, no need to flush the queue by
-	 * the same reason as described for IR/IT contexts.
-	 */
-	if (!in_interrupt() && amdtp_stream_running(s))
-		fw_iso_context_flush_completions(s->context);
-=======
 	struct amdtp_stream *irq_target = d->irq_target;
 
 	if (irq_target && amdtp_stream_running(irq_target)) {
@@ -1462,7 +1206,6 @@
 			preempt_enable();
 		}
 	}
->>>>>>> 24b8d41d
 
 	return READ_ONCE(s->pcm_buffer_pointer);
 }
