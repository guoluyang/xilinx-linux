--- conflicted
+++ resolved
@@ -193,11 +193,7 @@
 
 	spin_lock_irq(&efw->lock);
 	if (efw->dev_lock_changed || efw->pull_ptr != efw->push_ptr)
-<<<<<<< HEAD
-		events = POLLIN | POLLRDNORM;
-=======
 		events = EPOLLIN | EPOLLRDNORM;
->>>>>>> 24b8d41d
 	else
 		events = 0;
 	spin_unlock_irq(&efw->lock);
