--- conflicted
+++ resolved
@@ -306,32 +306,6 @@
 	return amdtp_domain_stream_pcm_pointer(&dg00x->domain, &dg00x->rx_stream);
 }
 
-<<<<<<< HEAD
-static const struct snd_pcm_ops pcm_capture_ops = {
-	.open		= pcm_open,
-	.close		= pcm_close,
-	.ioctl		= snd_pcm_lib_ioctl,
-	.hw_params	= pcm_capture_hw_params,
-	.hw_free	= pcm_capture_hw_free,
-	.prepare	= pcm_capture_prepare,
-	.trigger	= pcm_capture_trigger,
-	.pointer	= pcm_capture_pointer,
-	.page		= snd_pcm_lib_get_vmalloc_page,
-};
-
-static const struct snd_pcm_ops pcm_playback_ops = {
-	.open		= pcm_open,
-	.close		= pcm_close,
-	.ioctl		= snd_pcm_lib_ioctl,
-	.hw_params	= pcm_playback_hw_params,
-	.hw_free	= pcm_playback_hw_free,
-	.prepare	= pcm_playback_prepare,
-	.trigger	= pcm_playback_trigger,
-	.pointer	= pcm_playback_pointer,
-	.page		= snd_pcm_lib_get_vmalloc_page,
-	.mmap		= snd_pcm_lib_mmap_vmalloc,
-};
-=======
 static int pcm_capture_ack(struct snd_pcm_substream *substream)
 {
 	struct snd_dg00x *dg00x = substream->private_data;
@@ -345,7 +319,6 @@
 
 	return amdtp_domain_stream_pcm_ack(&dg00x->domain, &dg00x->rx_stream);
 }
->>>>>>> 24b8d41d
 
 int snd_dg00x_create_pcm_devices(struct snd_dg00x *dg00x)
 {
