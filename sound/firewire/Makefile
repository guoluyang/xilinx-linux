<<<<<<< HEAD
=======
# SPDX-License-Identifier: GPL-2.0
>>>>>>> 24b8d41d
# To find a header included by define_trace.h.
CFLAGS_amdtp-stream.o	:= -I$(src)

snd-firewire-lib-objs := lib.o iso-resources.o packets-buffer.o \
			 fcp.o cmp.o amdtp-stream.o amdtp-am824.o
snd-isight-objs := isight.o

obj-$(CONFIG_SND_FIREWIRE_LIB) += snd-firewire-lib.o
obj-$(CONFIG_SND_DICE) += dice/
obj-$(CONFIG_SND_OXFW) += oxfw/
obj-$(CONFIG_SND_ISIGHT) += snd-isight.o
obj-$(CONFIG_SND_FIREWORKS) += fireworks/
obj-$(CONFIG_SND_BEBOB) += bebob/
obj-$(CONFIG_SND_FIREWIRE_DIGI00X) += digi00x/
obj-$(CONFIG_SND_FIREWIRE_TASCAM) += tascam/
obj-$(CONFIG_SND_FIREWIRE_MOTU) += motu/
obj-$(CONFIG_SND_FIREFACE) += fireface/<|MERGE_RESOLUTION|>--- conflicted
+++ resolved
@@ -1,7 +1,4 @@
-<<<<<<< HEAD
-=======
 # SPDX-License-Identifier: GPL-2.0
->>>>>>> 24b8d41d
 # To find a header included by define_trace.h.
 CFLAGS_amdtp-stream.o	:= -I$(src)
 
