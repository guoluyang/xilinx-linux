// SPDX-License-Identifier: GPL-2.0-only
/*
 * tascam.c - a part of driver for TASCAM FireWire series
 *
 * Copyright (c) 2015 Takashi Sakamoto
 */

#include "tascam.h"

MODULE_DESCRIPTION("TASCAM FireWire series Driver");
MODULE_AUTHOR("Takashi Sakamoto <o-takashi@sakamocchi.jp>");
MODULE_LICENSE("GPL v2");

static const struct snd_tscm_spec model_specs[] = {
	{
		.name = "FW-1884",
		.has_adat = true,
		.has_spdif = true,
		.pcm_capture_analog_channels = 8,
		.pcm_playback_analog_channels = 8,
		.midi_capture_ports = 4,
		.midi_playback_ports = 4,
	},
	{
		.name = "FW-1082",
		.has_adat = false,
		.has_spdif = true,
		.pcm_capture_analog_channels = 8,
		.pcm_playback_analog_channels = 2,
		.midi_capture_ports = 2,
		.midi_playback_ports = 2,
	},
	{
		.name = "FW-1804",
		.has_adat = true,
		.has_spdif = true,
		.pcm_capture_analog_channels = 8,
		.pcm_playback_analog_channels = 2,
		.midi_capture_ports = 2,
		.midi_playback_ports = 4,
	},
};

static int identify_model(struct snd_tscm *tscm)
{
	struct fw_device *fw_dev = fw_parent_device(tscm->unit);
	const u32 *config_rom = fw_dev->config_rom;
	char model[9];
	unsigned int i;
	u8 c;

	if (fw_dev->config_rom_length < 30) {
		dev_err(&tscm->unit->device,
			"Configuration ROM is too short.\n");
		return -ENODEV;
	}

	/* Pick up model name from certain addresses. */
	for (i = 0; i < 8; i++) {
		c = config_rom[28 + i / 4] >> (24 - 8 * (i % 4));
		if (c == '\0')
			break;
		model[i] = c;
	}
	model[i] = '\0';

	for (i = 0; i < ARRAY_SIZE(model_specs); i++) {
		if (strcmp(model, model_specs[i].name) == 0) {
			tscm->spec = &model_specs[i];
			break;
		}
	}
	if (tscm->spec == NULL)
		return -ENODEV;

	strcpy(tscm->card->driver, "FW-TASCAM");
	strcpy(tscm->card->shortname, model);
	strcpy(tscm->card->mixername, model);
	snprintf(tscm->card->longname, sizeof(tscm->card->longname),
		 "TASCAM %s, GUID %08x%08x at %s, S%d", model,
		 fw_dev->config_rom[3], fw_dev->config_rom[4],
		 dev_name(&tscm->unit->device), 100 << fw_dev->max_speed);

	return 0;
}

static void tscm_free(struct snd_tscm *tscm)
{
	snd_tscm_transaction_unregister(tscm);
	snd_tscm_stream_destroy_duplex(tscm);
}

<<<<<<< HEAD
static void tscm_card_free(struct snd_card *card)
{
	tscm_free(card->private_data);
}

static void do_registration(struct work_struct *work)
{
=======
static void do_registration(struct work_struct *work)
{
>>>>>>> 24b8d41d
	struct snd_tscm *tscm = container_of(work, struct snd_tscm, dwork.work);
	int err;

	err = snd_card_new(&tscm->unit->device, -1, NULL, THIS_MODULE, 0,
			   &tscm->card);
	if (err < 0)
		return;
<<<<<<< HEAD
=======
	tscm->card->private_free = tscm_card_free;
	tscm->card->private_data = tscm;
>>>>>>> 24b8d41d

	err = identify_model(tscm);
	if (err < 0)
		goto error;

	err = snd_tscm_transaction_register(tscm);
	if (err < 0)
		goto error;

	err = snd_tscm_stream_init_duplex(tscm);
	if (err < 0)
		goto error;

	snd_tscm_proc_init(tscm);

	err = snd_tscm_create_pcm_devices(tscm);
	if (err < 0)
		goto error;

	err = snd_tscm_create_midi_devices(tscm);
	if (err < 0)
		goto error;

	err = snd_tscm_create_hwdep_device(tscm);
	if (err < 0)
		goto error;

	err = snd_card_register(tscm->card);
	if (err < 0)
		goto error;

<<<<<<< HEAD
	/*
	 * After registered, tscm instance can be released corresponding to
	 * releasing the sound card instance.
	 */
	tscm->card->private_free = tscm_card_free;
	tscm->card->private_data = tscm;
=======
>>>>>>> 24b8d41d
	tscm->registered = true;

	return;
error:
<<<<<<< HEAD
	snd_tscm_transaction_unregister(tscm);
	snd_tscm_stream_destroy_duplex(tscm);
=======
>>>>>>> 24b8d41d
	snd_card_free(tscm->card);
	dev_info(&tscm->unit->device,
		 "Sound card registration failed: %d\n", err);
}

static int snd_tscm_probe(struct fw_unit *unit,
			   const struct ieee1394_device_id *entry)
{
	struct snd_tscm *tscm;

	/* Allocate this independent of sound card instance. */
<<<<<<< HEAD
	tscm = kzalloc(sizeof(struct snd_tscm), GFP_KERNEL);
	if (tscm == NULL)
		return -ENOMEM;

	/* initialize myself */
=======
	tscm = devm_kzalloc(&unit->device, sizeof(struct snd_tscm), GFP_KERNEL);
	if (!tscm)
		return -ENOMEM;
>>>>>>> 24b8d41d
	tscm->unit = fw_unit_get(unit);
	dev_set_drvdata(&unit->device, tscm);

	mutex_init(&tscm->mutex);
	spin_lock_init(&tscm->lock);
	init_waitqueue_head(&tscm->hwdep_wait);

	/* Allocate and register this sound card later. */
	INIT_DEFERRABLE_WORK(&tscm->dwork, do_registration);
	snd_fw_schedule_registration(unit, &tscm->dwork);

	return 0;
}

static void snd_tscm_update(struct fw_unit *unit)
{
	struct snd_tscm *tscm = dev_get_drvdata(&unit->device);

	/* Postpone a workqueue for deferred registration. */
	if (!tscm->registered)
		snd_fw_schedule_registration(unit, &tscm->dwork);

	snd_tscm_transaction_reregister(tscm);

	/*
	 * After registration, userspace can start packet streaming, then this
	 * code block works fine.
	 */
	if (tscm->registered) {
		mutex_lock(&tscm->mutex);
		snd_tscm_stream_update_duplex(tscm);
		mutex_unlock(&tscm->mutex);
	}
}

static void snd_tscm_remove(struct fw_unit *unit)
{
	struct snd_tscm *tscm = dev_get_drvdata(&unit->device);

	/*
	 * Confirm to stop the work for registration before the sound card is
	 * going to be released. The work is not scheduled again because bus
	 * reset handler is not called anymore.
	 */
	cancel_delayed_work_sync(&tscm->dwork);

	if (tscm->registered) {
<<<<<<< HEAD
		/* No need to wait for releasing card object in this context. */
		snd_card_free_when_closed(tscm->card);
	} else {
		/* Don't forget this case. */
		tscm_free(tscm);
	}
=======
		// Block till all of ALSA character devices are released.
		snd_card_free(tscm->card);
	}

	mutex_destroy(&tscm->mutex);
	fw_unit_put(tscm->unit);
>>>>>>> 24b8d41d
}

static const struct ieee1394_device_id snd_tscm_id_table[] = {
	// Tascam, FW-1884.
	{
		.match_flags = IEEE1394_MATCH_VENDOR_ID |
			       IEEE1394_MATCH_SPECIFIER_ID |
			       IEEE1394_MATCH_VERSION,
		.vendor_id = 0x00022e,
		.specifier_id = 0x00022e,
		.version = 0x800000,
	},
	// Tascam, FE-8 (.version = 0x800001)
	// This kernel module doesn't support FE-8 because the most of features
	// can be implemented in userspace without any specific support of this
	// module.
	//
	// .version = 0x800002 is unknown.
	//
	// Tascam, FW-1082.
	{
		.match_flags = IEEE1394_MATCH_VENDOR_ID |
			       IEEE1394_MATCH_SPECIFIER_ID |
			       IEEE1394_MATCH_VERSION,
		.vendor_id = 0x00022e,
		.specifier_id = 0x00022e,
		.version = 0x800003,
	},
	// Tascam, FW-1804.
	{
		.match_flags = IEEE1394_MATCH_VENDOR_ID |
			       IEEE1394_MATCH_SPECIFIER_ID |
			       IEEE1394_MATCH_VERSION,
		.vendor_id = 0x00022e,
		.specifier_id = 0x00022e,
		.version = 0x800004,
	},
	{}
};
MODULE_DEVICE_TABLE(ieee1394, snd_tscm_id_table);

static struct fw_driver tscm_driver = {
	.driver = {
		.owner = THIS_MODULE,
		.name = KBUILD_MODNAME,
		.bus = &fw_bus_type,
	},
	.probe    = snd_tscm_probe,
	.update   = snd_tscm_update,
	.remove   = snd_tscm_remove,
	.id_table = snd_tscm_id_table,
};

static int __init snd_tscm_init(void)
{
	return driver_register(&tscm_driver.driver);
}

static void __exit snd_tscm_exit(void)
{
	driver_unregister(&tscm_driver.driver);
}

module_init(snd_tscm_init);
module_exit(snd_tscm_exit);<|MERGE_RESOLUTION|>--- conflicted
+++ resolved
@@ -84,24 +84,16 @@
 	return 0;
 }
 
-static void tscm_free(struct snd_tscm *tscm)
-{
+static void tscm_card_free(struct snd_card *card)
+{
+	struct snd_tscm *tscm = card->private_data;
+
 	snd_tscm_transaction_unregister(tscm);
 	snd_tscm_stream_destroy_duplex(tscm);
 }
 
-<<<<<<< HEAD
-static void tscm_card_free(struct snd_card *card)
-{
-	tscm_free(card->private_data);
-}
-
 static void do_registration(struct work_struct *work)
 {
-=======
-static void do_registration(struct work_struct *work)
-{
->>>>>>> 24b8d41d
 	struct snd_tscm *tscm = container_of(work, struct snd_tscm, dwork.work);
 	int err;
 
@@ -109,11 +101,8 @@
 			   &tscm->card);
 	if (err < 0)
 		return;
-<<<<<<< HEAD
-=======
 	tscm->card->private_free = tscm_card_free;
 	tscm->card->private_data = tscm;
->>>>>>> 24b8d41d
 
 	err = identify_model(tscm);
 	if (err < 0)
@@ -145,24 +134,10 @@
 	if (err < 0)
 		goto error;
 
-<<<<<<< HEAD
-	/*
-	 * After registered, tscm instance can be released corresponding to
-	 * releasing the sound card instance.
-	 */
-	tscm->card->private_free = tscm_card_free;
-	tscm->card->private_data = tscm;
-=======
->>>>>>> 24b8d41d
 	tscm->registered = true;
 
 	return;
 error:
-<<<<<<< HEAD
-	snd_tscm_transaction_unregister(tscm);
-	snd_tscm_stream_destroy_duplex(tscm);
-=======
->>>>>>> 24b8d41d
 	snd_card_free(tscm->card);
 	dev_info(&tscm->unit->device,
 		 "Sound card registration failed: %d\n", err);
@@ -174,17 +149,9 @@
 	struct snd_tscm *tscm;
 
 	/* Allocate this independent of sound card instance. */
-<<<<<<< HEAD
-	tscm = kzalloc(sizeof(struct snd_tscm), GFP_KERNEL);
-	if (tscm == NULL)
-		return -ENOMEM;
-
-	/* initialize myself */
-=======
 	tscm = devm_kzalloc(&unit->device, sizeof(struct snd_tscm), GFP_KERNEL);
 	if (!tscm)
 		return -ENOMEM;
->>>>>>> 24b8d41d
 	tscm->unit = fw_unit_get(unit);
 	dev_set_drvdata(&unit->device, tscm);
 
@@ -232,21 +199,12 @@
 	cancel_delayed_work_sync(&tscm->dwork);
 
 	if (tscm->registered) {
-<<<<<<< HEAD
-		/* No need to wait for releasing card object in this context. */
-		snd_card_free_when_closed(tscm->card);
-	} else {
-		/* Don't forget this case. */
-		tscm_free(tscm);
-	}
-=======
 		// Block till all of ALSA character devices are released.
 		snd_card_free(tscm->card);
 	}
 
 	mutex_destroy(&tscm->mutex);
 	fw_unit_put(tscm->unit);
->>>>>>> 24b8d41d
 }
 
 static const struct ieee1394_device_id snd_tscm_id_table[] = {
