// SPDX-License-Identifier: GPL-2.0-only
/*
 * Copyright(c) 2013-2015 Intel Corporation. All rights reserved.
 */
#include <linux/memremap.h>
#include <linux/rculist.h>
#include <linux/export.h>
#include <linux/ioport.h>
#include <linux/module.h>
#include <linux/types.h>
#include <linux/pfn_t.h>
#include <linux/acpi.h>
#include <linux/io.h>
#include <linux/mm.h>
#include "nfit_test.h"

static LIST_HEAD(iomap_head);

static struct iomap_ops {
	nfit_test_lookup_fn nfit_test_lookup;
	nfit_test_evaluate_dsm_fn evaluate_dsm;
	struct list_head list;
} iomap_ops = {
	.list = LIST_HEAD_INIT(iomap_ops.list),
};

void nfit_test_setup(nfit_test_lookup_fn lookup,
		nfit_test_evaluate_dsm_fn evaluate)
{
	iomap_ops.nfit_test_lookup = lookup;
	iomap_ops.evaluate_dsm = evaluate;
	list_add_rcu(&iomap_ops.list, &iomap_head);
}
EXPORT_SYMBOL(nfit_test_setup);

void nfit_test_teardown(void)
{
	list_del_rcu(&iomap_ops.list);
	synchronize_rcu();
}
EXPORT_SYMBOL(nfit_test_teardown);

static struct nfit_test_resource *__get_nfit_res(resource_size_t resource)
{
	struct iomap_ops *ops;

	ops = list_first_or_null_rcu(&iomap_head, typeof(*ops), list);
	if (ops)
		return ops->nfit_test_lookup(resource);
	return NULL;
}

struct nfit_test_resource *get_nfit_res(resource_size_t resource)
{
	struct nfit_test_resource *res;

	rcu_read_lock();
	res = __get_nfit_res(resource);
	rcu_read_unlock();

	return res;
}
EXPORT_SYMBOL(get_nfit_res);

void __iomem *__nfit_test_ioremap(resource_size_t offset, unsigned long size,
		void __iomem *(*fallback_fn)(resource_size_t, unsigned long))
{
	struct nfit_test_resource *nfit_res = get_nfit_res(offset);

	if (nfit_res)
		return (void __iomem *) nfit_res->buf + offset
			- nfit_res->res.start;
	return fallback_fn(offset, size);
}

void __iomem *__wrap_devm_ioremap(struct device *dev,
		resource_size_t offset, unsigned long size)
{
	struct nfit_test_resource *nfit_res = get_nfit_res(offset);

	if (nfit_res)
		return (void __iomem *) nfit_res->buf + offset
			- nfit_res->res.start;
<<<<<<< HEAD
	return devm_ioremap_nocache(dev, offset, size);
=======
	return devm_ioremap(dev, offset, size);
>>>>>>> 24b8d41d
}
EXPORT_SYMBOL(__wrap_devm_ioremap);

void *__wrap_devm_memremap(struct device *dev, resource_size_t offset,
		size_t size, unsigned long flags)
{
	struct nfit_test_resource *nfit_res = get_nfit_res(offset);

	if (nfit_res)
		return nfit_res->buf + offset - nfit_res->res.start;
	return devm_memremap(dev, offset, size, flags);
}
EXPORT_SYMBOL(__wrap_devm_memremap);

<<<<<<< HEAD
void *__wrap_devm_memremap_pages(struct device *dev, struct resource *res,
		struct percpu_ref *ref, struct vmem_altmap *altmap)
=======
static void nfit_test_kill(void *_pgmap)
{
	struct dev_pagemap *pgmap = _pgmap;

	WARN_ON(!pgmap || !pgmap->ref);

	if (pgmap->ops && pgmap->ops->kill)
		pgmap->ops->kill(pgmap);
	else
		percpu_ref_kill(pgmap->ref);

	if (pgmap->ops && pgmap->ops->cleanup) {
		pgmap->ops->cleanup(pgmap);
	} else {
		wait_for_completion(&pgmap->done);
		percpu_ref_exit(pgmap->ref);
	}
}

static void dev_pagemap_percpu_release(struct percpu_ref *ref)
{
	struct dev_pagemap *pgmap =
		container_of(ref, struct dev_pagemap, internal_ref);

	complete(&pgmap->done);
}

void *__wrap_devm_memremap_pages(struct device *dev, struct dev_pagemap *pgmap)
>>>>>>> 24b8d41d
{
	int error;
	resource_size_t offset = pgmap->range.start;
	struct nfit_test_resource *nfit_res = get_nfit_res(offset);

<<<<<<< HEAD
	if (nfit_res)
		return nfit_res->buf + offset - nfit_res->res.start;
	return devm_memremap_pages(dev, res, ref, altmap);
=======
	if (!nfit_res)
		return devm_memremap_pages(dev, pgmap);

	if (!pgmap->ref) {
		if (pgmap->ops && (pgmap->ops->kill || pgmap->ops->cleanup))
			return ERR_PTR(-EINVAL);

		init_completion(&pgmap->done);
		error = percpu_ref_init(&pgmap->internal_ref,
				dev_pagemap_percpu_release, 0, GFP_KERNEL);
		if (error)
			return ERR_PTR(error);
		pgmap->ref = &pgmap->internal_ref;
	} else {
		if (!pgmap->ops || !pgmap->ops->kill || !pgmap->ops->cleanup) {
			WARN(1, "Missing reference count teardown definition\n");
			return ERR_PTR(-EINVAL);
		}
	}

	error = devm_add_action_or_reset(dev, nfit_test_kill, pgmap);
	if (error)
		return ERR_PTR(error);
	return nfit_res->buf + offset - nfit_res->res.start;
>>>>>>> 24b8d41d
}
EXPORT_SYMBOL_GPL(__wrap_devm_memremap_pages);

pfn_t __wrap_phys_to_pfn_t(phys_addr_t addr, unsigned long flags)
{
	struct nfit_test_resource *nfit_res = get_nfit_res(addr);

	if (nfit_res)
		flags &= ~PFN_MAP;
        return phys_to_pfn_t(addr, flags);
}
EXPORT_SYMBOL(__wrap_phys_to_pfn_t);

void *__wrap_memremap(resource_size_t offset, size_t size,
		unsigned long flags)
{
	struct nfit_test_resource *nfit_res = get_nfit_res(offset);

	if (nfit_res)
		return nfit_res->buf + offset - nfit_res->res.start;
	return memremap(offset, size, flags);
}
EXPORT_SYMBOL(__wrap_memremap);

void __wrap_devm_memunmap(struct device *dev, void *addr)
{
	struct nfit_test_resource *nfit_res = get_nfit_res((long) addr);

	if (nfit_res)
		return;
	return devm_memunmap(dev, addr);
}
EXPORT_SYMBOL(__wrap_devm_memunmap);

void __iomem *__wrap_ioremap(resource_size_t offset, unsigned long size)
{
	return __nfit_test_ioremap(offset, size, ioremap);
}
EXPORT_SYMBOL(__wrap_ioremap);

void __iomem *__wrap_ioremap_wc(resource_size_t offset, unsigned long size)
{
	return __nfit_test_ioremap(offset, size, ioremap_wc);
}
EXPORT_SYMBOL(__wrap_ioremap_wc);

void __wrap_iounmap(volatile void __iomem *addr)
{
	struct nfit_test_resource *nfit_res = get_nfit_res((long) addr);
	if (nfit_res)
		return;
	return iounmap(addr);
}
EXPORT_SYMBOL(__wrap_iounmap);

void __wrap_memunmap(void *addr)
{
	struct nfit_test_resource *nfit_res = get_nfit_res((long) addr);

	if (nfit_res)
		return;
	return memunmap(addr);
}
EXPORT_SYMBOL(__wrap_memunmap);

static bool nfit_test_release_region(struct device *dev,
		struct resource *parent, resource_size_t start,
		resource_size_t n);

static void nfit_devres_release(struct device *dev, void *data)
{
	struct resource *res = *((struct resource **) data);

	WARN_ON(!nfit_test_release_region(NULL, &iomem_resource, res->start,
			resource_size(res)));
}

static int match(struct device *dev, void *__res, void *match_data)
{
	struct resource *res = *((struct resource **) __res);
	resource_size_t start = *((resource_size_t *) match_data);

	return res->start == start;
}

static bool nfit_test_release_region(struct device *dev,
		struct resource *parent, resource_size_t start,
		resource_size_t n)
{
	if (parent == &iomem_resource) {
		struct nfit_test_resource *nfit_res = get_nfit_res(start);

		if (nfit_res) {
			struct nfit_test_request *req;
			struct resource *res = NULL;

			if (dev) {
				devres_release(dev, nfit_devres_release, match,
						&start);
				return true;
			}

			spin_lock(&nfit_res->lock);
			list_for_each_entry(req, &nfit_res->requests, list)
				if (req->res.start == start) {
					res = &req->res;
					list_del(&req->list);
					break;
				}
			spin_unlock(&nfit_res->lock);

			WARN(!res || resource_size(res) != n,
					"%s: start: %llx n: %llx mismatch: %pr\n",
						__func__, start, n, res);
			if (res)
				kfree(req);
			return true;
		}
	}
	return false;
}

static struct resource *nfit_test_request_region(struct device *dev,
		struct resource *parent, resource_size_t start,
		resource_size_t n, const char *name, int flags)
{
	struct nfit_test_resource *nfit_res;

	if (parent == &iomem_resource) {
		nfit_res = get_nfit_res(start);
		if (nfit_res) {
			struct nfit_test_request *req;
			struct resource *res = NULL;

			if (start + n > nfit_res->res.start
					+ resource_size(&nfit_res->res)) {
				pr_debug("%s: start: %llx n: %llx overflow: %pr\n",
						__func__, start, n,
						&nfit_res->res);
<<<<<<< HEAD
				return NULL;
			}

			spin_lock(&nfit_res->lock);
			list_for_each_entry(req, &nfit_res->requests, list)
				if (start == req->res.start) {
					res = &req->res;
					break;
				}
			spin_unlock(&nfit_res->lock);

			if (res) {
				WARN(1, "%pr already busy\n", res);
				return NULL;
			}

=======
				return NULL;
			}

			spin_lock(&nfit_res->lock);
			list_for_each_entry(req, &nfit_res->requests, list)
				if (start == req->res.start) {
					res = &req->res;
					break;
				}
			spin_unlock(&nfit_res->lock);

			if (res) {
				WARN(1, "%pr already busy\n", res);
				return NULL;
			}

>>>>>>> 24b8d41d
			req = kzalloc(sizeof(*req), GFP_KERNEL);
			if (!req)
				return NULL;
			INIT_LIST_HEAD(&req->list);
			res = &req->res;

			res->start = start;
			res->end = start + n - 1;
			res->name = name;
			res->flags = resource_type(parent);
			res->flags |= IORESOURCE_BUSY | flags;
			spin_lock(&nfit_res->lock);
			list_add(&req->list, &nfit_res->requests);
			spin_unlock(&nfit_res->lock);

			if (dev) {
				struct resource **d;

				d = devres_alloc(nfit_devres_release,
						sizeof(struct resource *),
						GFP_KERNEL);
				if (!d)
					return NULL;
				*d = res;
				devres_add(dev, d);
			}

			pr_debug("%s: %pr\n", __func__, res);
			return res;
		}
	}
	if (dev)
		return __devm_request_region(dev, parent, start, n, name);
	return __request_region(parent, start, n, name, flags);
}

struct resource *__wrap___request_region(struct resource *parent,
		resource_size_t start, resource_size_t n, const char *name,
		int flags)
{
	return nfit_test_request_region(NULL, parent, start, n, name, flags);
}
EXPORT_SYMBOL(__wrap___request_region);

int __wrap_insert_resource(struct resource *parent, struct resource *res)
{
	if (get_nfit_res(res->start))
		return 0;
	return insert_resource(parent, res);
}
EXPORT_SYMBOL(__wrap_insert_resource);

int __wrap_remove_resource(struct resource *res)
{
	if (get_nfit_res(res->start))
		return 0;
	return remove_resource(res);
}
EXPORT_SYMBOL(__wrap_remove_resource);

struct resource *__wrap___devm_request_region(struct device *dev,
		struct resource *parent, resource_size_t start,
		resource_size_t n, const char *name)
{
	if (!dev)
		return NULL;
	return nfit_test_request_region(dev, parent, start, n, name, 0);
}
EXPORT_SYMBOL(__wrap___devm_request_region);

void __wrap___release_region(struct resource *parent, resource_size_t start,
		resource_size_t n)
{
	if (!nfit_test_release_region(NULL, parent, start, n))
		__release_region(parent, start, n);
}
EXPORT_SYMBOL(__wrap___release_region);

void __wrap___devm_release_region(struct device *dev, struct resource *parent,
		resource_size_t start, resource_size_t n)
{
	if (!nfit_test_release_region(dev, parent, start, n))
		__devm_release_region(dev, parent, start, n);
}
EXPORT_SYMBOL(__wrap___devm_release_region);

acpi_status __wrap_acpi_evaluate_object(acpi_handle handle, acpi_string path,
		struct acpi_object_list *p, struct acpi_buffer *buf)
{
	struct nfit_test_resource *nfit_res = get_nfit_res((long) handle);
	union acpi_object **obj;

	if (!nfit_res || strcmp(path, "_FIT") || !buf)
		return acpi_evaluate_object(handle, path, p, buf);

	obj = nfit_res->buf;
	buf->length = sizeof(union acpi_object);
	buf->pointer = *obj;
	return AE_OK;
}
EXPORT_SYMBOL(__wrap_acpi_evaluate_object);

<<<<<<< HEAD
union acpi_object * __wrap_acpi_evaluate_dsm(acpi_handle handle, const u8 *uuid,
=======
union acpi_object * __wrap_acpi_evaluate_dsm(acpi_handle handle, const guid_t *guid,
>>>>>>> 24b8d41d
		u64 rev, u64 func, union acpi_object *argv4)
{
	union acpi_object *obj = ERR_PTR(-ENXIO);
	struct iomap_ops *ops;

	rcu_read_lock();
	ops = list_first_or_null_rcu(&iomap_head, typeof(*ops), list);
	if (ops)
<<<<<<< HEAD
		obj = ops->evaluate_dsm(handle, uuid, rev, func, argv4);
	rcu_read_unlock();

	if (IS_ERR(obj))
		return acpi_evaluate_dsm(handle, uuid, rev, func, argv4);
=======
		obj = ops->evaluate_dsm(handle, guid, rev, func, argv4);
	rcu_read_unlock();

	if (IS_ERR(obj))
		return acpi_evaluate_dsm(handle, guid, rev, func, argv4);
>>>>>>> 24b8d41d
	return obj;
}
EXPORT_SYMBOL(__wrap_acpi_evaluate_dsm);

MODULE_LICENSE("GPL v2");<|MERGE_RESOLUTION|>--- conflicted
+++ resolved
@@ -81,11 +81,7 @@
 	if (nfit_res)
 		return (void __iomem *) nfit_res->buf + offset
 			- nfit_res->res.start;
-<<<<<<< HEAD
-	return devm_ioremap_nocache(dev, offset, size);
-=======
 	return devm_ioremap(dev, offset, size);
->>>>>>> 24b8d41d
 }
 EXPORT_SYMBOL(__wrap_devm_ioremap);
 
@@ -100,10 +96,6 @@
 }
 EXPORT_SYMBOL(__wrap_devm_memremap);
 
-<<<<<<< HEAD
-void *__wrap_devm_memremap_pages(struct device *dev, struct resource *res,
-		struct percpu_ref *ref, struct vmem_altmap *altmap)
-=======
 static void nfit_test_kill(void *_pgmap)
 {
 	struct dev_pagemap *pgmap = _pgmap;
@@ -132,17 +124,11 @@
 }
 
 void *__wrap_devm_memremap_pages(struct device *dev, struct dev_pagemap *pgmap)
->>>>>>> 24b8d41d
 {
 	int error;
 	resource_size_t offset = pgmap->range.start;
 	struct nfit_test_resource *nfit_res = get_nfit_res(offset);
 
-<<<<<<< HEAD
-	if (nfit_res)
-		return nfit_res->buf + offset - nfit_res->res.start;
-	return devm_memremap_pages(dev, res, ref, altmap);
-=======
 	if (!nfit_res)
 		return devm_memremap_pages(dev, pgmap);
 
@@ -167,7 +153,6 @@
 	if (error)
 		return ERR_PTR(error);
 	return nfit_res->buf + offset - nfit_res->res.start;
->>>>>>> 24b8d41d
 }
 EXPORT_SYMBOL_GPL(__wrap_devm_memremap_pages);
 
@@ -307,7 +292,6 @@
 				pr_debug("%s: start: %llx n: %llx overflow: %pr\n",
 						__func__, start, n,
 						&nfit_res->res);
-<<<<<<< HEAD
 				return NULL;
 			}
 
@@ -324,24 +308,6 @@
 				return NULL;
 			}
 
-=======
-				return NULL;
-			}
-
-			spin_lock(&nfit_res->lock);
-			list_for_each_entry(req, &nfit_res->requests, list)
-				if (start == req->res.start) {
-					res = &req->res;
-					break;
-				}
-			spin_unlock(&nfit_res->lock);
-
-			if (res) {
-				WARN(1, "%pr already busy\n", res);
-				return NULL;
-			}
-
->>>>>>> 24b8d41d
 			req = kzalloc(sizeof(*req), GFP_KERNEL);
 			if (!req)
 				return NULL;
@@ -444,11 +410,7 @@
 }
 EXPORT_SYMBOL(__wrap_acpi_evaluate_object);
 
-<<<<<<< HEAD
-union acpi_object * __wrap_acpi_evaluate_dsm(acpi_handle handle, const u8 *uuid,
-=======
 union acpi_object * __wrap_acpi_evaluate_dsm(acpi_handle handle, const guid_t *guid,
->>>>>>> 24b8d41d
 		u64 rev, u64 func, union acpi_object *argv4)
 {
 	union acpi_object *obj = ERR_PTR(-ENXIO);
@@ -457,19 +419,11 @@
 	rcu_read_lock();
 	ops = list_first_or_null_rcu(&iomap_head, typeof(*ops), list);
 	if (ops)
-<<<<<<< HEAD
-		obj = ops->evaluate_dsm(handle, uuid, rev, func, argv4);
-	rcu_read_unlock();
-
-	if (IS_ERR(obj))
-		return acpi_evaluate_dsm(handle, uuid, rev, func, argv4);
-=======
 		obj = ops->evaluate_dsm(handle, guid, rev, func, argv4);
 	rcu_read_unlock();
 
 	if (IS_ERR(obj))
 		return acpi_evaluate_dsm(handle, guid, rev, func, argv4);
->>>>>>> 24b8d41d
 	return obj;
 }
 EXPORT_SYMBOL(__wrap_acpi_evaluate_dsm);
