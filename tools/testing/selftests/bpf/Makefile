LIBDIR := ../../../lib
BPFDIR := $(LIBDIR)/bpf
<<<<<<< HEAD

CFLAGS += -Wall -O2 -I../../../include/uapi -I$(LIBDIR) -I../../../include
LDLIBS += -lcap -lelf
=======
APIDIR := ../../../include/uapi
GENDIR := ../../../../include/generated
GENHDR := $(GENDIR)/autoconf.h

ifneq ($(wildcard $(GENHDR)),)
  GENFLAGS := -DHAVE_GENHDR
endif

CFLAGS += -Wall -O2 -I$(APIDIR) -I$(LIBDIR) -I$(GENDIR) $(GENFLAGS)
LDLIBS += -lcap
>>>>>>> ea6b1720

TEST_GEN_PROGS = test_verifier test_tag test_maps test_lru_map test_lpm_map test_progs

TEST_GEN_FILES = test_pkt_access.o test_xdp.o test_l4lb.o

TEST_PROGS := test_kmod.sh

include ../lib.mk

<<<<<<< HEAD
BPFOBJ := $(OUTPUT)/libbpf.a
=======
BPFOBJ := $(OUTPUT)/bpf.o
>>>>>>> ea6b1720

$(TEST_GEN_PROGS): $(BPFOBJ)

.PHONY: force

# force a rebuild of BPFOBJ when its dependencies are updated
force:

$(BPFOBJ): force
<<<<<<< HEAD
	$(MAKE) -C $(BPFDIR) OUTPUT=$(OUTPUT)/

CLANG ?= clang

%.o: %.c
	$(CLANG) -I../../../include/uapi -I../../../../samples/bpf/ \
		-D__x86_64__ -Wno-compare-distinct-pointer-types \
		-O2 -target bpf -c $< -o $@
=======
	$(MAKE) -C $(BPFDIR) OUTPUT=$(OUTPUT)/
>>>>>>> ea6b1720
<|MERGE_RESOLUTION|>--- conflicted
+++ resolved
@@ -1,10 +1,5 @@
 LIBDIR := ../../../lib
 BPFDIR := $(LIBDIR)/bpf
-<<<<<<< HEAD
-
-CFLAGS += -Wall -O2 -I../../../include/uapi -I$(LIBDIR) -I../../../include
-LDLIBS += -lcap -lelf
-=======
 APIDIR := ../../../include/uapi
 GENDIR := ../../../../include/generated
 GENHDR := $(GENDIR)/autoconf.h
@@ -13,9 +8,8 @@
   GENFLAGS := -DHAVE_GENHDR
 endif
 
-CFLAGS += -Wall -O2 -I$(APIDIR) -I$(LIBDIR) -I$(GENDIR) $(GENFLAGS)
-LDLIBS += -lcap
->>>>>>> ea6b1720
+CFLAGS += -Wall -O2 -I$(APIDIR) -I$(LIBDIR) -I$(GENDIR) $(GENFLAGS) -I../../../include
+LDLIBS += -lcap -lelf
 
 TEST_GEN_PROGS = test_verifier test_tag test_maps test_lru_map test_lpm_map test_progs
 
@@ -25,11 +19,7 @@
 
 include ../lib.mk
 
-<<<<<<< HEAD
 BPFOBJ := $(OUTPUT)/libbpf.a
-=======
-BPFOBJ := $(OUTPUT)/bpf.o
->>>>>>> ea6b1720
 
 $(TEST_GEN_PROGS): $(BPFOBJ)
 
@@ -39,7 +29,6 @@
 force:
 
 $(BPFOBJ): force
-<<<<<<< HEAD
 	$(MAKE) -C $(BPFDIR) OUTPUT=$(OUTPUT)/
 
 CLANG ?= clang
@@ -47,7 +36,4 @@
 %.o: %.c
 	$(CLANG) -I../../../include/uapi -I../../../../samples/bpf/ \
 		-D__x86_64__ -Wno-compare-distinct-pointer-types \
-		-O2 -target bpf -c $< -o $@
-=======
-	$(MAKE) -C $(BPFDIR) OUTPUT=$(OUTPUT)/
->>>>>>> ea6b1720
+		-O2 -target bpf -c $< -o $@