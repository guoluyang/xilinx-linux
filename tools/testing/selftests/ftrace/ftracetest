#!/bin/sh
# SPDX-License-Identifier: GPL-2.0-only

# ftracetest - Ftrace test shell scripts
#
# Copyright (C) Hitachi Ltd., 2014
#  Written by Masami Hiramatsu <masami.hiramatsu.pt@hitachi.com>
#

usage() { # errno [message]
[ ! -z "$2" ] && echo $2
echo "Usage: ftracetest [options] [testcase(s)] [testcase-directory(s)]"
echo " Options:"
echo "		-h|--help  Show help message"
echo "		-k|--keep  Keep passed test logs"
echo "		-v|--verbose Increase verbosity of test messages"
echo "		-vv        Alias of -v -v (Show all results in stdout)"
echo "		-vvv       Alias of -v -v -v (Show all commands immediately)"
echo "		--fail-unsupported Treat UNSUPPORTED as a failure"
echo "		--fail-unresolved Treat UNRESOLVED as a failure"
echo "		-d|--debug Debug mode (trace all shell commands)"
echo "		-l|--logdir <dir> Save logs on the <dir>"
echo "		            If <dir> is -, all logs output in console only"
exit $1
}

# default error
err_ret=1

# kselftest skip code is 4
err_skip=4

# cgroup RT scheduling prevents chrt commands from succeeding, which
# induces failures in test wakeup tests.  Disable for the duration of
# the tests.

readonly sched_rt_runtime=/proc/sys/kernel/sched_rt_runtime_us

sched_rt_runtime_orig=$(cat $sched_rt_runtime)

setup() {
  echo -1 > $sched_rt_runtime
}

cleanup() {
  echo $sched_rt_runtime_orig > $sched_rt_runtime
}

errexit() { # message
  echo "Error: $1" 1>&2
  cleanup
  exit $err_ret
}

# Ensuring user privilege
if [ `id -u` -ne 0 ]; then
  errexit "this must be run by root user"
fi

setup

# Utilities
absdir() { # file_path
  (cd `dirname $1`; pwd)
}

abspath() {
  echo `absdir $1`/`basename $1`
}

find_testcases() { #directory
  echo `find $1 -name \*.tc | sort`
}

parse_opts() { # opts
  local OPT_TEST_CASES=
  local OPT_TEST_DIR=

  while [ ! -z "$1" ]; do
    case "$1" in
    --help|-h)
      usage 0
    ;;
    --keep|-k)
      KEEP_LOG=1
      shift 1
    ;;
    --verbose|-v|-vv|-vvv)
      if [ $VERBOSE -eq -1 ]; then
	usage "--console can not use with --verbose"
      fi
      VERBOSE=$((VERBOSE + 1))
      [ $1 = '-vv' ] && VERBOSE=$((VERBOSE + 1))
      [ $1 = '-vvv' ] && VERBOSE=$((VERBOSE + 2))
      shift 1
    ;;
    --console)
      if [ $VERBOSE -ne 0 ]; then
	usage "--console can not use with --verbose"
      fi
      VERBOSE=-1
      shift 1
    ;;
    --debug|-d)
      DEBUG=1
      shift 1
    ;;
    --stop-fail)
      STOP_FAILURE=1
      shift 1
    ;;
    --fail-unsupported)
      UNSUPPORTED_RESULT=1
      shift 1
    ;;
    --fail-unresolved)
      UNRESOLVED_RESULT=1
      shift 1
    ;;
    --logdir|-l)
      LOG_DIR=$2
      shift 2
    ;;
    *.tc)
      if [ -f "$1" ]; then
        OPT_TEST_CASES="$OPT_TEST_CASES `abspath $1`"
        shift 1
      else
        usage 1 "$1 is not a testcase"
      fi
      ;;
    *)
      if [ -d "$1" ]; then
        OPT_TEST_DIR=`abspath $1`
        OPT_TEST_CASES="$OPT_TEST_CASES `find_testcases $OPT_TEST_DIR`"
        shift 1
      else
        usage 1 "Invalid option ($1)"
      fi
    ;;
    esac
  done
  if [ ! -z "$OPT_TEST_CASES" ]; then
    TEST_CASES=$OPT_TEST_CASES
  fi
}

# Parameters
<<<<<<< HEAD
DEBUGFS_DIR=`grep debugfs /proc/mounts | cut -f2 -d' ' | head -1`
if [ -z "$DEBUGFS_DIR" ]; then
    TRACING_DIR=`grep tracefs /proc/mounts | cut -f2 -d' ' | head -1`
else
    TRACING_DIR=$DEBUGFS_DIR/tracing
=======
TRACING_DIR=`grep tracefs /proc/mounts | cut -f2 -d' ' | head -1`
if [ -z "$TRACING_DIR" ]; then
    DEBUGFS_DIR=`grep debugfs /proc/mounts | cut -f2 -d' ' | head -1`
    if [ -z "$DEBUGFS_DIR" ]; then
	# If tracefs exists, then so does /sys/kernel/tracing
	if [ -d "/sys/kernel/tracing" ]; then
	    mount -t tracefs nodev /sys/kernel/tracing ||
	      errexit "Failed to mount /sys/kernel/tracing"
	    TRACING_DIR="/sys/kernel/tracing"
	# If debugfs exists, then so does /sys/kernel/debug
	elif [ -d "/sys/kernel/debug" ]; then
	    mount -t debugfs nodev /sys/kernel/debug ||
	      errexit "Failed to mount /sys/kernel/debug"
	    TRACING_DIR="/sys/kernel/debug/tracing"
	else
	    err_ret=$err_skip
	    errexit "debugfs and tracefs are not configured in this kernel"
	fi
    else
	TRACING_DIR="$DEBUGFS_DIR/tracing"
    fi
fi
if [ ! -d "$TRACING_DIR" ]; then
    err_ret=$err_skip
    errexit "ftrace is not configured in this kernel"
>>>>>>> 24b8d41d
fi

TOP_DIR=`absdir $0`
TEST_DIR=$TOP_DIR/test.d
TEST_CASES=`find_testcases $TEST_DIR`
LOG_DIR=$TOP_DIR/logs/`date +%Y%m%d-%H%M%S`/
KEEP_LOG=0
DEBUG=0
VERBOSE=0
UNSUPPORTED_RESULT=0
UNRESOLVED_RESULT=0
STOP_FAILURE=0
# Parse command-line options
parse_opts $*

[ $DEBUG -ne 0 ] && set -x

# Verify parameters
if [ -z "$TRACING_DIR" -o ! -d "$TRACING_DIR" ]; then
  errexit "No ftrace directory found"
fi

# Preparing logs
if [ "x$LOG_DIR" = "x-" ]; then
  LOG_FILE=
  date
else
  LOG_FILE=$LOG_DIR/ftracetest.log
  mkdir -p $LOG_DIR || errexit "Failed to make a log directory: $LOG_DIR"
  date > $LOG_FILE
fi

# Define text colors
# Check available colors on the terminal, if any
ncolors=`tput colors 2>/dev/null || echo 0`
color_reset=
color_red=
color_green=
color_blue=
# If stdout exists and number of colors is eight or more, use them
if [ -t 1 -a "$ncolors" -ge 8 ]; then
  color_reset="\033[0m"
  color_red="\033[31m"
  color_green="\033[32m"
  color_blue="\033[34m"
fi

strip_esc() {
  # busybox sed implementation doesn't accept "\x1B", so use [:cntrl:] instead.
  sed -E "s/[[:cntrl:]]\[([0-9]{1,2}(;[0-9]{1,2})?)?[m|K]//g"
}

prlog() { # messages
  newline="\n"
  if [ "$1" = "-n" ] ; then
    newline=
    shift
  fi
  printf "$*$newline"
  [ "$LOG_FILE" ] && printf "$*$newline" | strip_esc >> $LOG_FILE
}
catlog() { #file
  cat $1
  [ "$LOG_FILE" ] && cat $1 | strip_esc >> $LOG_FILE
}
prlog "=== Ftrace unit tests ==="


# Testcase management
# Test result codes - Dejagnu extended code
PASS=0	# The test succeeded.
FAIL=1	# The test failed, but was expected to succeed.
UNRESOLVED=2  # The test produced indeterminate results. (e.g. interrupted)
UNTESTED=3    # The test was not run, currently just a placeholder.
UNSUPPORTED=4 # The test failed because of lack of feature.
XFAIL=5	# The test failed, and was expected to fail.

# Accumulations
PASSED_CASES=
FAILED_CASES=
UNRESOLVED_CASES=
UNTESTED_CASES=
UNSUPPORTED_CASES=
XFAILED_CASES=
UNDEFINED_CASES=
TOTAL_RESULT=0

INSTANCE=
CASENO=0

testcase() { # testfile
  CASENO=$((CASENO+1))
  desc=`grep "^#[ \t]*description:" $1 | cut -f2- -d:`
  prlog -n "[$CASENO]$INSTANCE$desc"
}

checkreq() { # testfile
  requires=`grep "^#[ \t]*requires:" $1 | cut -f2- -d:`
  # Use eval to pass quoted-patterns correctly.
  eval check_requires "$requires"
}

test_on_instance() { # testfile
  grep -q "^#[ \t]*flags:.*instance" $1
}

eval_result() { # sigval
  case $1 in
    $PASS)
      prlog "	[${color_green}PASS${color_reset}]"
      PASSED_CASES="$PASSED_CASES $CASENO"
      return 0
    ;;
    $FAIL)
      prlog "	[${color_red}FAIL${color_reset}]"
      FAILED_CASES="$FAILED_CASES $CASENO"
      return 1 # this is a bug.
    ;;
    $UNRESOLVED)
      prlog "	[${color_blue}UNRESOLVED${color_reset}]"
      UNRESOLVED_CASES="$UNRESOLVED_CASES $CASENO"
      return $UNRESOLVED_RESULT # depends on use case
    ;;
    $UNTESTED)
      prlog "	[${color_blue}UNTESTED${color_reset}]"
      UNTESTED_CASES="$UNTESTED_CASES $CASENO"
      return 0
    ;;
    $UNSUPPORTED)
      prlog "	[${color_blue}UNSUPPORTED${color_reset}]"
      UNSUPPORTED_CASES="$UNSUPPORTED_CASES $CASENO"
      return $UNSUPPORTED_RESULT # depends on use case
    ;;
    $XFAIL)
      prlog "	[${color_green}XFAIL${color_reset}]"
      XFAILED_CASES="$XFAILED_CASES $CASENO"
      return 0
    ;;
    *)
      prlog "	[${color_blue}UNDEFINED${color_reset}]"
      UNDEFINED_CASES="$UNDEFINED_CASES $CASENO"
      return 1 # this must be a test bug
    ;;
  esac
}

# Signal handling for result codes
SIG_RESULT=
SIG_BASE=36	# Use realtime signals
SIG_PID=$$

exit_pass () {
  exit 0
}

SIG_FAIL=$((SIG_BASE + FAIL))
exit_fail () {
  exit 1
}
trap 'SIG_RESULT=$FAIL' $SIG_FAIL

SIG_UNRESOLVED=$((SIG_BASE + UNRESOLVED))
exit_unresolved () {
  kill -s $SIG_UNRESOLVED $SIG_PID
  exit 0
}
trap 'SIG_RESULT=$UNRESOLVED' $SIG_UNRESOLVED

SIG_UNTESTED=$((SIG_BASE + UNTESTED))
exit_untested () {
  kill -s $SIG_UNTESTED $SIG_PID
  exit 0
}
trap 'SIG_RESULT=$UNTESTED' $SIG_UNTESTED

SIG_UNSUPPORTED=$((SIG_BASE + UNSUPPORTED))
exit_unsupported () {
  kill -s $SIG_UNSUPPORTED $SIG_PID
  exit 0
}
trap 'SIG_RESULT=$UNSUPPORTED' $SIG_UNSUPPORTED

SIG_XFAIL=$((SIG_BASE + XFAIL))
exit_xfail () {
  kill -s $SIG_XFAIL $SIG_PID
  exit 0
}
trap 'SIG_RESULT=$XFAIL' $SIG_XFAIL

__run_test() { # testfile
  # setup PID and PPID, $$ is not updated.
  (cd $TRACING_DIR; read PID _ < /proc/self/stat; set -e; set -x;
   checkreq $1; initialize_ftrace; . $1)
  [ $? -ne 0 ] && kill -s $SIG_FAIL $SIG_PID
}

# Run one test case
run_test() { # testfile
  local testname=`basename $1`
  testcase $1
  if [ ! -z "$LOG_FILE" ] ; then
    local testlog=`mktemp $LOG_DIR/${CASENO}-${testname}-log.XXXXXX`
  else
    local testlog=/proc/self/fd/1
  fi
  export TMPDIR=`mktemp -d /tmp/ftracetest-dir.XXXXXX`
  export FTRACETEST_ROOT=$TOP_DIR
  echo "execute$INSTANCE: "$1 > $testlog
  SIG_RESULT=0
  if [ $VERBOSE -eq -1 ]; then
    __run_test $1
  elif [ -z "$LOG_FILE" ]; then
    __run_test $1 2>&1
  elif [ $VERBOSE -ge 3 ]; then
    __run_test $1 | tee -a $testlog 2>&1
  elif [ $VERBOSE -eq 2 ]; then
    __run_test $1 2>> $testlog | tee -a $testlog
  else
    __run_test $1 >> $testlog 2>&1
  fi
  eval_result $SIG_RESULT
  if [ $? -eq 0 ]; then
    # Remove test log if the test was done as it was expected.
    [ $KEEP_LOG -eq 0 -a ! -z "$LOG_FILE" ] && rm $testlog
  else
    [ $VERBOSE -eq 1 -o $VERBOSE -eq 2 ] && catlog $testlog
    TOTAL_RESULT=1
  fi
  rm -rf $TMPDIR
}

# load in the helper functions
. $TEST_DIR/functions

# Main loop
for t in $TEST_CASES; do
  run_test $t
  if [ $STOP_FAILURE -ne 0 -a $TOTAL_RESULT -ne 0 ]; then
    echo "A failure detected. Stop test."
    exit 1
  fi
done

# Test on instance loop
INSTANCE=" (instance) "
for t in $TEST_CASES; do
  test_on_instance $t || continue
  SAVED_TRACING_DIR=$TRACING_DIR
  export TRACING_DIR=`mktemp -d $TRACING_DIR/instances/ftracetest.XXXXXX`
  run_test $t
  rmdir $TRACING_DIR
  TRACING_DIR=$SAVED_TRACING_DIR
  if [ $STOP_FAILURE -ne 0 -a $TOTAL_RESULT -ne 0 ]; then
    echo "A failure detected. Stop test."
    exit 1
  fi
done
(cd $TRACING_DIR; initialize_ftrace) # for cleanup

prlog ""
prlog "# of passed: " `echo $PASSED_CASES | wc -w`
prlog "# of failed: " `echo $FAILED_CASES | wc -w`
prlog "# of unresolved: " `echo $UNRESOLVED_CASES | wc -w`
prlog "# of untested: " `echo $UNTESTED_CASES | wc -w`
prlog "# of unsupported: " `echo $UNSUPPORTED_CASES | wc -w`
prlog "# of xfailed: " `echo $XFAILED_CASES | wc -w`
prlog "# of undefined(test bug): " `echo $UNDEFINED_CASES | wc -w`

cleanup

# if no error, return 0
exit $TOTAL_RESULT<|MERGE_RESOLUTION|>--- conflicted
+++ resolved
@@ -146,13 +146,6 @@
 }
 
 # Parameters
-<<<<<<< HEAD
-DEBUGFS_DIR=`grep debugfs /proc/mounts | cut -f2 -d' ' | head -1`
-if [ -z "$DEBUGFS_DIR" ]; then
-    TRACING_DIR=`grep tracefs /proc/mounts | cut -f2 -d' ' | head -1`
-else
-    TRACING_DIR=$DEBUGFS_DIR/tracing
-=======
 TRACING_DIR=`grep tracefs /proc/mounts | cut -f2 -d' ' | head -1`
 if [ -z "$TRACING_DIR" ]; then
     DEBUGFS_DIR=`grep debugfs /proc/mounts | cut -f2 -d' ' | head -1`
@@ -178,7 +171,6 @@
 if [ ! -d "$TRACING_DIR" ]; then
     err_ret=$err_skip
     errexit "ftrace is not configured in this kernel"
->>>>>>> 24b8d41d
 fi
 
 TOP_DIR=`absdir $0`
