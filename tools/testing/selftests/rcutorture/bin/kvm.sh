--- conflicted
+++ resolved
@@ -18,11 +18,8 @@
 trap 'rm -rf $T' 0
 mkdir $T
 
-<<<<<<< HEAD
-=======
 cd `dirname $scriptname`/../../../../../
 
->>>>>>> 24b8d41d
 dur=$((30*60))
 dryrun=""
 KVM="`pwd`/tools/testing/selftests/rcutorture"; export KVM
@@ -47,15 +44,8 @@
 resdir=""
 configs=""
 cpus=0
-<<<<<<< HEAD
-ds=`date +%Y.%m.%d-%H:%M:%S`
-jitter="-1"
-
-. functions.sh
-=======
 ds=`date +%Y.%m.%d-%H.%M.%S`
 jitter="-1"
->>>>>>> 24b8d41d
 
 usage () {
 	echo "Usage: $scriptname optional arguments:"
@@ -73,10 +63,7 @@
 	echo "       --help"
 	echo "       --interactive"
 	echo "       --jitter N [ maxsleep (us) [ maxspin (us) ] ]"
-<<<<<<< HEAD
-=======
 	echo "       --kconfig Kconfig-options"
->>>>>>> 24b8d41d
 	echo "       --kmake-arg kernel-make-arguments"
 	echo "       --mac nn:nn:nn:nn:nn:nn"
 	echo "       --memory megabytes|nnnG"
@@ -161,8 +148,6 @@
 		jitter="$2"
 		shift
 		;;
-<<<<<<< HEAD
-=======
 	--kconfig)
 		checkarg --kconfig "(Kconfig options)" $# "$2" '^CONFIG_[A-Z0-9_]\+=\([ynm]\|[0-9]\+\)\( CONFIG_[A-Z0-9_]\+=\([ynm]\|[0-9]\+\)\)*$' '^error$'
 		TORTURE_KCONFIG_ARG="$2"
@@ -174,7 +159,6 @@
 	--kcsan)
 		TORTURE_KCONFIG_KCSAN_ARG="CONFIG_DEBUG_INFO=y CONFIG_KCSAN=y CONFIG_KCSAN_ASSUME_PLAIN_WRITES_ATOMIC=n CONFIG_KCSAN_REPORT_VALUE_CHANGE_ONLY=n CONFIG_KCSAN_REPORT_ONCE_IN_MS=100000 CONFIG_KCSAN_VERBOSE=y CONFIG_KCSAN_INTERRUPT_WATCHER=y"; export TORTURE_KCONFIG_KCSAN_ARG
 		;;
->>>>>>> 24b8d41d
 	--kmake-arg)
 		checkarg --kmake-arg "(kernel make arguments)" $# "$2" '.*' '^error$'
 		TORTURE_KMAKE_ARG="$2"
@@ -214,11 +198,7 @@
 		shift
 		;;
 	--torture)
-<<<<<<< HEAD
-		checkarg --torture "(suite name)" "$#" "$2" '^\(lock\|rcu\|rcuperf\)$' '^--'
-=======
 		checkarg --torture "(suite name)" "$#" "$2" '^\(lock\|rcu\|rcuscale\|refscale\|scf\)$' '^--'
->>>>>>> 24b8d41d
 		TORTURE_SUITE=$2
 		shift
 		if test "$TORTURE_SUITE" = rcuscale || test "$TORTURE_SUITE" = refscale
@@ -469,12 +449,6 @@
 		njitter = ncpus;
 	else
 		njitter = ja[1];
-<<<<<<< HEAD
-	for (j = 0; j < njitter; j++)
-		print "jitter.sh " j " " dur " " ja[2] " " ja[3] "&"
-	print "wait"
-	print "if test -z \"$TORTURE_BUILDONLY\""
-=======
 	if (TORTURE_BUILDONLY && njitter != 0) {
 		njitter = 0;
 		print "echo Build-only run, so suppressing jitter | tee -a " rd "log"
@@ -483,7 +457,6 @@
 		print "needqemurun="
 	}
 	print "if test -n \"$needqemurun\""
->>>>>>> 24b8d41d
 	print "then"
 	print "\techo ---- Starting kernels. `date` | tee -a " rd "log";
 	for (j = 0; j < njitter; j++)
