--- conflicted
+++ resolved
@@ -75,55 +75,6 @@
 base_resdir=`echo $resdir | sed -e 's/\.[0-9]\+$//'`
 if test "$base_resdir" != "$resdir" -a -f $base_resdir/bzImage -a -f $base_resdir/vmlinux
 then
-<<<<<<< HEAD
-	cat < $config_dir/CFcommon >> $T
-fi
-# Optimizations below this point
-# CONFIG_USB=n
-# CONFIG_SECURITY=n
-# CONFIG_NFS_FS=n
-# CONFIG_SOUND=n
-# CONFIG_INPUT_JOYSTICK=n
-# CONFIG_INPUT_TABLET=n
-# CONFIG_INPUT_TOUCHSCREEN=n
-# CONFIG_INPUT_MISC=n
-# CONFIG_INPUT_MOUSE=n
-# # CONFIG_NET=n # disables console access, so accept the slower build.
-# CONFIG_SCSI=n
-# CONFIG_ATA=n
-# CONFIG_FAT_FS=n
-# CONFIG_MSDOS_FS=n
-# CONFIG_VFAT_FS=n
-# CONFIG_ISO9660_FS=n
-# CONFIG_QUOTA=n
-# CONFIG_HID=n
-# CONFIG_CRYPTO=n
-# CONFIG_PCCARD=n
-# CONFIG_PCMCIA=n
-# CONFIG_CARDBUS=n
-# CONFIG_YENTA=n
-base_resdir=`echo $resdir | sed -e 's/\.[0-9]\+$//'`
-if test "$base_resdir" != "$resdir" -a -f $base_resdir/bzImage -a -f $base_resdir/vmlinux
-then
-	# Rerunning previous test, so use that test's kernel.
-	QEMU="`identify_qemu $base_resdir/vmlinux`"
-	BOOT_IMAGE="`identify_boot_image $QEMU`"
-	KERNEL=$base_resdir/${BOOT_IMAGE##*/} # use the last component of ${BOOT_IMAGE}
-	ln -s $base_resdir/Make*.out $resdir  # for kvm-recheck.sh
-	ln -s $base_resdir/.config $resdir  # for kvm-recheck.sh
-elif kvm-build.sh $config_template $builddir $T
-then
-	# Had to build a kernel for this test.
-	QEMU="`identify_qemu $builddir/vmlinux`"
-	BOOT_IMAGE="`identify_boot_image $QEMU`"
-	cp $builddir/Make*.out $resdir
-	cp $builddir/vmlinux $resdir
-	cp $builddir/.config $resdir
-	if test -n "$BOOT_IMAGE"
-	then
-		cp $builddir/$BOOT_IMAGE $resdir
-		KERNEL=$resdir/${BOOT_IMAGE##*/}
-=======
 	# Rerunning previous test, so use that test's kernel.
 	QEMU="`identify_qemu $base_resdir/vmlinux`"
 	BOOT_IMAGE="`identify_boot_image $QEMU`"
@@ -147,7 +98,6 @@
 		KERNEL=$resdir/${BOOT_IMAGE##*/}
 		# Arch-independent indicator
 		touch $resdir/builtkernel
->>>>>>> 24b8d41d
 	else
 		echo No identifiable boot image, not running KVM, see $resdir.
 		echo Do the torture scripts know about your architecture?
@@ -155,12 +105,7 @@
 	parse-build.sh $resdir/Make.out $title
 else
 	# Build failed.
-<<<<<<< HEAD
-	cp $builddir/Make*.out $resdir
-	cp $builddir/.config $resdir || :
-=======
 	cp .config $resdir || :
->>>>>>> 24b8d41d
 	echo Build failed, not running KVM, see $resdir.
 	if test -f $builddir.wait
 	then
@@ -188,11 +133,7 @@
 
 # Generate -smp qemu argument.
 qemu_args="-enable-kvm -nographic $qemu_args"
-<<<<<<< HEAD
-cpu_count=`configNR_CPUS.sh $config_template`
-=======
 cpu_count=`configNR_CPUS.sh $resdir/ConfigFragment`
->>>>>>> 24b8d41d
 cpu_count=`configfrag_boot_cpus "$boot_args" "$config_template" "$cpu_count"`
 if test "$cpu_count" -gt "$TORTURE_ALLOTED_CPUS"
 then
@@ -231,19 +172,6 @@
 
 # In case qemu refuses to run...
 echo "NOTE: $QEMU either did not run or was interactive" > $resdir/console.log
-<<<<<<< HEAD
-echo $QEMU $qemu_args -m 512 -kernel $KERNEL -append \"$qemu_append $boot_args\" > $resdir/qemu-cmd
-( $QEMU $qemu_args -m 512 -kernel $KERNEL -append "$qemu_append $boot_args"& echo $! > $resdir/qemu_pid; wait `cat  $resdir/qemu_pid`; echo $? > $resdir/qemu-retval ) &
-commandcompleted=0
-sleep 10 # Give qemu's pid a chance to reach the file
-if test -s "$resdir/qemu_pid"
-then
-	qemu_pid=`cat "$resdir/qemu_pid"`
-	echo Monitoring qemu job at pid $qemu_pid
-else
-	qemu_pid=""
-	echo Monitoring qemu job at yet-as-unknown pid
-=======
 
 # Attempt to run qemu
 ( . $T/qemu-cmd; wait `cat  $resdir/qemu_pid`; echo $? > $resdir/qemu-retval ) &
@@ -268,19 +196,10 @@
 	echo "    target remote :1234" > /dev/tty
 	echo "    continue" > /dev/tty
 	kstarttime=`gawk 'BEGIN { print systime() }' < /dev/null`
->>>>>>> 24b8d41d
 fi
 while :
 do
 	if test -z "$qemu_pid" -a -s "$resdir/qemu_pid"
-<<<<<<< HEAD
-	then
-		qemu_pid=`cat "$resdir/qemu_pid"`
-	fi
-	kruntime=`awk 'BEGIN { print systime() - '"$kstarttime"' }' < /dev/null`
-	if test -z "$qemu_pid" || kill -0 "$qemu_pid" > /dev/null 2>&1
-=======
->>>>>>> 24b8d41d
 	then
 		qemu_pid=`cat "$resdir/qemu_pid"`
 	fi
@@ -316,14 +235,10 @@
 fi
 if test $commandcompleted -eq 0 -a -n "$qemu_pid"
 then
-<<<<<<< HEAD
-	echo Grace period for qemu job at pid $qemu_pid
-=======
 	if ! test -f "$TORTURE_STOPFILE"
 	then
 		echo Grace period for qemu job at pid $qemu_pid
 	fi
->>>>>>> 24b8d41d
 	oldline="`tail $resdir/console.log`"
 	while :
 	do
@@ -347,11 +262,7 @@
 			must_continue=yes
 		fi
 		last_ts="`tail $resdir/console.log | grep '^\[ *[0-9]\+\.[0-9]\+]' | tail -1 | sed -e 's/^\[ *//' -e 's/\..*$//'`"
-<<<<<<< HEAD
-		if test -z "last_ts"
-=======
 		if test -z "$last_ts"
->>>>>>> 24b8d41d
 		then
 			last_ts=0
 		fi
