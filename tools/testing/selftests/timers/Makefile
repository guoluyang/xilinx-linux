--- conflicted
+++ resolved
@@ -7,13 +7,8 @@
 TEST_GEN_PROGS = posix_timers nanosleep nsleep-lat set-timer-lat mqueue-lat \
 	     inconsistency-check raw_skew threadtest rtcpie
 
-<<<<<<< HEAD
-TEST_PROGS_EXTENDED = alarmtimer-suspend valid-adjtimex adjtick change_skew \
-		      skew_consistency clocksource-switch leap-a-day \
-=======
 DESTRUCTIVE_TESTS = alarmtimer-suspend valid-adjtimex adjtick change_skew \
 		      skew_consistency clocksource-switch freq-step leap-a-day \
->>>>>>> 24b8d41d
 		      leapcrash set-tai set-2038 set-tz
 
 TEST_GEN_PROGS_EXTENDED = $(DESTRUCTIVE_TESTS)
@@ -26,21 +21,4 @@
 # and may modify the system time or trigger
 # other behavior like suspend
 run_destructive_tests: run_tests
-<<<<<<< HEAD
-	./alarmtimer-suspend
-	./valid-adjtimex
-	./adjtick
-	./change_skew
-	./skew_consistency
-	./clocksource-switch
-	./leap-a-day -s -i 10
-	./leapcrash
-	./set-tz
-	./set-tai
-	./set-2038
-
-clean:
-	rm -f ${bins}
-=======
-	$(call RUN_TESTS, $(DESTRUCTIVE_TESTS))
->>>>>>> 24b8d41d
+	$(call RUN_TESTS, $(DESTRUCTIVE_TESTS))