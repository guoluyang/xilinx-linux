/* SPDX-License-Identifier: GPL-2.0-only */
/*
 * Copyright 2015, Michael Ellerman, IBM Corp.
 */

#ifndef _SELFTESTS_POWERPC_TM_TM_H
#define _SELFTESTS_POWERPC_TM_TM_H

<<<<<<< HEAD
#include <asm/tm.h>
#include <asm/cputable.h>
#include <stdbool.h>
=======
#include <stdbool.h>
#include <asm/tm.h>
>>>>>>> 24b8d41d

#include "utils.h"

static inline bool have_htm(void)
{
#ifdef PPC_FEATURE2_HTM
	return have_hwcap2(PPC_FEATURE2_HTM);
#else
	printf("PPC_FEATURE2_HTM not defined, can't check AT_HWCAP2\n");
	return false;
#endif
}

static inline bool have_htm_nosc(void)
{
#ifdef PPC_FEATURE2_HTM_NOSC
	return have_hwcap2(PPC_FEATURE2_HTM_NOSC);
#else
	printf("PPC_FEATURE2_HTM_NOSC not defined, can't check AT_HWCAP2\n");
	return false;
#endif
}

static inline long failure_code(void)
{
	return __builtin_get_texasru() >> 24;
}

static inline bool failure_is_persistent(void)
{
	return (failure_code() & TM_CAUSE_PERSISTENT) == TM_CAUSE_PERSISTENT;
}

static inline bool failure_is_syscall(void)
{
	return (failure_code() & TM_CAUSE_SYSCALL) == TM_CAUSE_SYSCALL;
}

<<<<<<< HEAD
=======
static inline bool failure_is_unavailable(void)
{
	return (failure_code() & TM_CAUSE_FAC_UNAV) == TM_CAUSE_FAC_UNAV;
}

static inline bool failure_is_reschedule(void)
{
	if ((failure_code() & TM_CAUSE_RESCHED) == TM_CAUSE_RESCHED ||
	    (failure_code() & TM_CAUSE_KVM_RESCHED) == TM_CAUSE_KVM_RESCHED ||
	    (failure_code() & TM_CAUSE_KVM_FAC_UNAV) == TM_CAUSE_KVM_FAC_UNAV)
		return true;

	return false;
}

>>>>>>> 24b8d41d
static inline bool failure_is_nesting(void)
{
	return (__builtin_get_texasru() & 0x400000);
}

static inline int tcheck(void)
{
	long cr;
	asm volatile ("tcheck 0" : "=r"(cr) : : "cr0");
	return (cr >> 28) & 4;
}

static inline bool tcheck_doomed(void)
{
	return tcheck() & 8;
}

static inline bool tcheck_active(void)
{
	return tcheck() & 4;
}

static inline bool tcheck_suspended(void)
{
	return tcheck() & 2;
}

static inline bool tcheck_transactional(void)
{
	return tcheck() & 6;
}

#endif /* _SELFTESTS_POWERPC_TM_TM_H */<|MERGE_RESOLUTION|>--- conflicted
+++ resolved
@@ -6,14 +6,8 @@
 #ifndef _SELFTESTS_POWERPC_TM_TM_H
 #define _SELFTESTS_POWERPC_TM_TM_H
 
-<<<<<<< HEAD
-#include <asm/tm.h>
-#include <asm/cputable.h>
-#include <stdbool.h>
-=======
 #include <stdbool.h>
 #include <asm/tm.h>
->>>>>>> 24b8d41d
 
 #include "utils.h"
 
@@ -52,8 +46,6 @@
 	return (failure_code() & TM_CAUSE_SYSCALL) == TM_CAUSE_SYSCALL;
 }
 
-<<<<<<< HEAD
-=======
 static inline bool failure_is_unavailable(void)
 {
 	return (failure_code() & TM_CAUSE_FAC_UNAV) == TM_CAUSE_FAC_UNAV;
@@ -69,7 +61,6 @@
 	return false;
 }
 
->>>>>>> 24b8d41d
 static inline bool failure_is_nesting(void)
 {
 	return (__builtin_get_texasru() & 0x400000);
