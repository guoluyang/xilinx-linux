--- conflicted
+++ resolved
@@ -27,23 +27,9 @@
 $(OUTPUT)/execveat.denatured: $(OUTPUT)/execveat
 	cp $< $@
 	chmod -x $@
-<<<<<<< HEAD
-%: %.c
-	$(CC) $(CFLAGS) -o $@ $^
-
-TEST_PROGS := execveat
-# Makefile is a run-time dependency, since it's accessed by the execveat test
-TEST_FILES := $(DEPS) Makefile
-
-include ../lib.mk
-
-clean:
-	rm -rf $(BINARIES) $(DEPS) subdir.moved execveat.moved xxxxx*
-=======
 $(OUTPUT)/load_address_4096: load_address.c
 	$(CC) $(CFLAGS) $(LDFLAGS) -Wl,-z,max-page-size=0x1000 -pie $< -o $@
 $(OUTPUT)/load_address_2097152: load_address.c
 	$(CC) $(CFLAGS) $(LDFLAGS) -Wl,-z,max-page-size=0x200000 -pie $< -o $@
 $(OUTPUT)/load_address_16777216: load_address.c
-	$(CC) $(CFLAGS) $(LDFLAGS) -Wl,-z,max-page-size=0x1000000 -pie $< -o $@
->>>>>>> 24b8d41d
+	$(CC) $(CFLAGS) $(LDFLAGS) -Wl,-z,max-page-size=0x1000000 -pie $< -o $@