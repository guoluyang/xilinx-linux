# SPDX-License-Identifier: GPL-2.0
# Makefile for vm selftests
uname_M := $(shell uname -m 2>/dev/null || echo not)
MACHINE ?= $(shell echo $(uname_M) | sed -e 's/aarch64.*/arm64/')

# Without this, failed build products remain, with up-to-date timestamps,
# thus tricking Make (and you!) into believing that All Is Well, in subsequent
# make invocations:
.DELETE_ON_ERROR:

# Avoid accidental wrong builds, due to built-in rules working just a little
# bit too well--but not quite as well as required for our situation here.
#
# In other words, "make userfaultfd" is supposed to fail to build at all,
# because this Makefile only supports either "make" (all), or "make /full/path".
# However,  the built-in rules, if not suppressed, will pick up CFLAGS and the
# initial LDLIBS (but not the target-specific LDLIBS, because those are only
# set for the full path target!). This causes it to get pretty far into building
# things despite using incorrect values such as an *occasionally* incomplete
# LDLIBS.
MAKEFLAGS += --no-builtin-rules

CFLAGS = -Wall -I ../../../../usr/include $(EXTRA_CFLAGS)
<<<<<<< HEAD
BINARIES = compaction_test
BINARIES += hugepage-mmap
BINARIES += hugepage-shm
BINARIES += map_hugetlb
BINARIES += mlock2-tests
BINARIES += on-fault-limit
BINARIES += thuge-gen
BINARIES += transhuge-stress
BINARIES += userfaultfd
BINARIES += mlock-random-test

all: $(BINARIES)
%: %.c
	$(CC) $(CFLAGS) -o $@ $^ -lrt
userfaultfd: userfaultfd.c ../../../../usr/include/linux/kernel.h
	$(CC) $(CFLAGS) -O2 -o $@ $< -lpthread

mlock-random-test: mlock-random-test.c
	$(CC) $(CFLAGS) -o $@ $< -lcap

../../../../usr/include/linux/kernel.h:
	make -C ../../../.. headers_install
=======
LDLIBS = -lrt
TEST_GEN_FILES = compaction_test
TEST_GEN_FILES += gup_benchmark
TEST_GEN_FILES += hmm-tests
TEST_GEN_FILES += hugepage-mmap
TEST_GEN_FILES += hugepage-shm
TEST_GEN_FILES += map_hugetlb
TEST_GEN_FILES += map_fixed_noreplace
TEST_GEN_FILES += map_populate
TEST_GEN_FILES += mlock-random-test
TEST_GEN_FILES += mlock2-tests
TEST_GEN_FILES += mremap_dontunmap
TEST_GEN_FILES += on-fault-limit
TEST_GEN_FILES += thuge-gen
TEST_GEN_FILES += transhuge-stress
TEST_GEN_FILES += userfaultfd
TEST_GEN_FILES += khugepaged

ifeq ($(ARCH),x86_64)
CAN_BUILD_I386 := $(shell ./../x86/check_cc.sh $(CC) ../x86/trivial_32bit_program.c -m32)
CAN_BUILD_X86_64 := $(shell ./../x86/check_cc.sh $(CC) ../x86/trivial_64bit_program.c)
CAN_BUILD_WITH_NOPIE := $(shell ./../x86/check_cc.sh $(CC) ../x86/trivial_program.c -no-pie)

TARGETS := protection_keys
BINARIES_32 := $(TARGETS:%=%_32)
BINARIES_64 := $(TARGETS:%=%_64)

ifeq ($(CAN_BUILD_WITH_NOPIE),1)
CFLAGS += -no-pie
endif

ifeq ($(CAN_BUILD_I386),1)
TEST_GEN_FILES += $(BINARIES_32)
endif

ifeq ($(CAN_BUILD_X86_64),1)
TEST_GEN_FILES += $(BINARIES_64)
endif
else

ifneq (,$(findstring $(ARCH),powerpc))
TEST_GEN_FILES += protection_keys
endif

endif

ifneq (,$(filter $(MACHINE),arm64 ia64 mips64 parisc64 ppc64 ppc64le riscv64 s390x sh64 sparc64 x86_64))
TEST_GEN_FILES += va_128TBswitch
TEST_GEN_FILES += virtual_address_range
TEST_GEN_FILES += write_to_hugetlbfs
endif
>>>>>>> 24b8d41d

TEST_PROGS := run_vmtests

TEST_FILES := test_vmalloc.sh

KSFT_KHDR_INSTALL := 1
include ../lib.mk

$(OUTPUT)/hmm-tests: LDLIBS += -lhugetlbfs -lpthread

ifeq ($(ARCH),x86_64)
BINARIES_32 := $(patsubst %,$(OUTPUT)/%,$(BINARIES_32))
BINARIES_64 := $(patsubst %,$(OUTPUT)/%,$(BINARIES_64))

define gen-target-rule-32
$(1) $(1)_32: $(OUTPUT)/$(1)_32
.PHONY: $(1) $(1)_32
endef

define gen-target-rule-64
$(1) $(1)_64: $(OUTPUT)/$(1)_64
.PHONY: $(1) $(1)_64
endef

ifeq ($(CAN_BUILD_I386),1)
$(BINARIES_32): CFLAGS += -m32
$(BINARIES_32): LDLIBS += -lrt -ldl -lm
$(BINARIES_32): %_32: %.c
	$(CC) $(CFLAGS) $(EXTRA_CFLAGS) $(notdir $^) $(LDLIBS) -o $@
$(foreach t,$(TARGETS),$(eval $(call gen-target-rule-32,$(t))))
endif

ifeq ($(CAN_BUILD_X86_64),1)
$(BINARIES_64): CFLAGS += -m64
$(BINARIES_64): LDLIBS += -lrt -ldl
$(BINARIES_64): %_64: %.c
	$(CC) $(CFLAGS) $(EXTRA_CFLAGS) $(notdir $^) $(LDLIBS) -o $@
$(foreach t,$(TARGETS),$(eval $(call gen-target-rule-64,$(t))))
endif

# x86_64 users should be encouraged to install 32-bit libraries
ifeq ($(CAN_BUILD_I386)$(CAN_BUILD_X86_64),01)
all: warn_32bit_failure

warn_32bit_failure:
	@echo "Warning: you seem to have a broken 32-bit build" 2>&1;		\
	echo  "environment. This will reduce test coverage of 64-bit" 2>&1;	\
	echo  "kernels. If you are using a Debian-like distribution," 2>&1;	\
	echo  "try:"; 2>&1;							\
	echo  "";								\
	echo  "  apt-get install gcc-multilib libc6-i386 libc6-dev-i386";	\
	echo  "";								\
	echo  "If you are using a Fedora-like distribution, try:";		\
	echo  "";								\
	echo  "  yum install glibc-devel.*i686";				\
	exit 0;
endif
endif

$(OUTPUT)/userfaultfd: LDLIBS += -lpthread

$(OUTPUT)/mlock-random-test: LDLIBS += -lcap<|MERGE_RESOLUTION|>--- conflicted
+++ resolved
@@ -21,30 +21,6 @@
 MAKEFLAGS += --no-builtin-rules
 
 CFLAGS = -Wall -I ../../../../usr/include $(EXTRA_CFLAGS)
-<<<<<<< HEAD
-BINARIES = compaction_test
-BINARIES += hugepage-mmap
-BINARIES += hugepage-shm
-BINARIES += map_hugetlb
-BINARIES += mlock2-tests
-BINARIES += on-fault-limit
-BINARIES += thuge-gen
-BINARIES += transhuge-stress
-BINARIES += userfaultfd
-BINARIES += mlock-random-test
-
-all: $(BINARIES)
-%: %.c
-	$(CC) $(CFLAGS) -o $@ $^ -lrt
-userfaultfd: userfaultfd.c ../../../../usr/include/linux/kernel.h
-	$(CC) $(CFLAGS) -O2 -o $@ $< -lpthread
-
-mlock-random-test: mlock-random-test.c
-	$(CC) $(CFLAGS) -o $@ $< -lcap
-
-../../../../usr/include/linux/kernel.h:
-	make -C ../../../.. headers_install
-=======
 LDLIBS = -lrt
 TEST_GEN_FILES = compaction_test
 TEST_GEN_FILES += gup_benchmark
@@ -96,7 +72,6 @@
 TEST_GEN_FILES += virtual_address_range
 TEST_GEN_FILES += write_to_hugetlbfs
 endif
->>>>>>> 24b8d41d
 
 TEST_PROGS := run_vmtests
 
