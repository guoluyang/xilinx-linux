--- conflicted
+++ resolved
@@ -19,10 +19,6 @@
 
 LIBFILE = $(OUTPUT)libsubcmd.a
 
-<<<<<<< HEAD
-CFLAGS := $(EXTRA_WARNINGS) $(EXTRA_CFLAGS)
-CFLAGS += -ggdb3 -Wall -Wextra -std=gnu99 -O6 -U_FORTIFY_SOURCE -D_FORTIFY_SOURCE=2 -fPIC
-=======
 CFLAGS := -ggdb3 -Wall -Wextra -std=gnu99 -fPIC
 
 ifeq ($(DEBUG),0)
@@ -38,7 +34,6 @@
 else
   CFLAGS += -O6
 endif
->>>>>>> 24b8d41d
 
 # Treat warnings as errors unless directed not to
 ifneq ($(WERROR),0)
