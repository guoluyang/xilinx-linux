--- conflicted
+++ resolved
@@ -51,12 +51,7 @@
 	[IIO_DISTANCE] = "distance",
 	[IIO_VELOCITY] = "velocity",
 	[IIO_CONCENTRATION] = "concentration",
-<<<<<<< HEAD
 	[IIO_GENERIC_DATA] = "data",
-	[IIO_RESISTANCE] = "resistance",
-	[IIO_PH] = "ph",
-	[IIO_UVINDEX] = "uvindex",
-=======
 	[IIO_RESISTANCE] = "resistance",
 	[IIO_PH] = "ph",
 	[IIO_UVINDEX] = "uvindex",
@@ -65,7 +60,6 @@
 	[IIO_POSITIONRELATIVE] = "positionrelative",
 	[IIO_PHASE] = "phase",
 	[IIO_MASSCONCENTRATION] = "massconcentration",
->>>>>>> 24b8d41d
 };
 
 static const char * const iio_ev_type_text[] = {
@@ -105,10 +99,7 @@
 	[IIO_MOD_LIGHT_GREEN] = "green",
 	[IIO_MOD_LIGHT_BLUE] = "blue",
 	[IIO_MOD_LIGHT_UV] = "uv",
-<<<<<<< HEAD
-=======
 	[IIO_MOD_LIGHT_DUV] = "duv",
->>>>>>> 24b8d41d
 	[IIO_MOD_QUATERNION] = "quaternion",
 	[IIO_MOD_TEMP_AMBIENT] = "ambient",
 	[IIO_MOD_TEMP_OBJECT] = "object",
@@ -124,9 +115,6 @@
 	[IIO_MOD_I] = "i",
 	[IIO_MOD_Q] = "q",
 	[IIO_MOD_CO2] = "co2",
-<<<<<<< HEAD
-	[IIO_MOD_VOC] = "voc",
-=======
 	[IIO_MOD_ETHANOL] = "ethanol",
 	[IIO_MOD_H2] = "h2",
 	[IIO_MOD_VOC] = "voc",
@@ -135,7 +123,6 @@
 	[IIO_MOD_PM4] = "pm4",
 	[IIO_MOD_PM10] = "pm10",
 	[IIO_MOD_O2] = "o2",
->>>>>>> 24b8d41d
 };
 
 static bool event_is_known(struct iio_event_data *event)
@@ -171,12 +158,7 @@
 	case IIO_DISTANCE:
 	case IIO_VELOCITY:
 	case IIO_CONCENTRATION:
-<<<<<<< HEAD
 	case IIO_GENERIC_DATA:
-	case IIO_RESISTANCE:
-	case IIO_PH:
-	case IIO_UVINDEX:
-=======
 	case IIO_RESISTANCE:
 	case IIO_PH:
 	case IIO_UVINDEX:
@@ -185,7 +167,6 @@
 	case IIO_POSITIONRELATIVE:
 	case IIO_PHASE:
 	case IIO_MASSCONCENTRATION:
->>>>>>> 24b8d41d
 		break;
 	default:
 		return false;
@@ -213,10 +194,7 @@
 	case IIO_MOD_LIGHT_GREEN:
 	case IIO_MOD_LIGHT_BLUE:
 	case IIO_MOD_LIGHT_UV:
-<<<<<<< HEAD
-=======
 	case IIO_MOD_LIGHT_DUV:
->>>>>>> 24b8d41d
 	case IIO_MOD_QUATERNION:
 	case IIO_MOD_TEMP_AMBIENT:
 	case IIO_MOD_TEMP_OBJECT:
@@ -232,9 +210,6 @@
 	case IIO_MOD_I:
 	case IIO_MOD_Q:
 	case IIO_MOD_CO2:
-<<<<<<< HEAD
-	case IIO_MOD_VOC:
-=======
 	case IIO_MOD_ETHANOL:
 	case IIO_MOD_H2:
 	case IIO_MOD_VOC:
@@ -243,7 +218,6 @@
 	case IIO_MOD_PM4:
 	case IIO_MOD_PM10:
 	case IIO_MOD_O2:
->>>>>>> 24b8d41d
 		break;
 	default:
 		return false;
