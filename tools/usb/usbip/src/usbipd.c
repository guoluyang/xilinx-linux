--- conflicted
+++ resolved
@@ -5,22 +5,6 @@
  * Copyright (C) 2015-2016 Samsung Electronics
  *               Igor Kotrasinski <i.kotrasinsk@samsung.com>
  *               Krzysztof Opasiak <k.opasiak@samsung.com>
-<<<<<<< HEAD
- *
- * This program is free software: you can redistribute it and/or modify
- * it under the terms of the GNU General Public License as published by
- * the Free Software Foundation, either version 2 of the License, or
- * (at your option) any later version.
- *
- * This program is distributed in the hope that it will be useful,
- * but WITHOUT ANY WARRANTY; without even the implied warranty of
- * MERCHANTABILITY or FITNESS FOR A PARTICULAR PURPOSE. See the
- * GNU General Public License for more details.
- *
- * You should have received a copy of the GNU General Public License
- * along with this program. If not, see <http://www.gnu.org/licenses/>.
-=======
->>>>>>> 24b8d41d
  */
 
 #ifdef HAVE_CONFIG_H
@@ -137,15 +121,9 @@
 		usbip_net_set_nodelay(sockfd);
 
 		/* export device needs a TCP/IP socket descriptor */
-<<<<<<< HEAD
-		rc = usbip_export_device(edev, sockfd);
-		if (rc < 0)
-			error = 1;
-=======
 		status = usbip_export_device(edev, sockfd);
 		if (status < 0)
 			status = ST_NA;
->>>>>>> 24b8d41d
 	} else {
 		info("requested device not found: %s", req.busid);
 		status = ST_NODEV;
@@ -197,13 +175,9 @@
 	reply.ndev = 0;
 	/* number of exported devices */
 	list_for_each(j, &driver->edev_list) {
-<<<<<<< HEAD
-		reply.ndev += 1;
-=======
 		edev = list_entry(j, struct usbip_exported_device, node);
 		if (edev->status != SDEV_ST_USED)
 			reply.ndev += 1;
->>>>>>> 24b8d41d
 	}
 	info("exportable devices: %d", reply.ndev);
 
