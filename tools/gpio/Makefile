--- conflicted
+++ resolved
@@ -1,39 +1,3 @@
-<<<<<<< HEAD
-include ../scripts/Makefile.include
-
-bindir ?= /usr/bin
-
-ifeq ($(srctree),)
-srctree := $(patsubst %/,%,$(dir $(shell pwd)))
-srctree := $(patsubst %/,%,$(dir $(srctree)))
-endif
-
-# Do not use make's built-in rules
-# (this improves performance and avoids hard-to-debug behaviour);
-MAKEFLAGS += -r
-
-CC = $(CROSS_COMPILE)gcc
-LD = $(CROSS_COMPILE)ld
-CFLAGS += -O2 -Wall -g -D_GNU_SOURCE -I$(OUTPUT)include
-
-ALL_TARGETS := lsgpio gpio-hammer gpio-event-mon
-ALL_PROGRAMS := $(patsubst %,$(OUTPUT)%,$(ALL_TARGETS))
-
-all: $(ALL_PROGRAMS)
-
-export srctree OUTPUT CC LD CFLAGS
-include $(srctree)/tools/build/Makefile.include
-
-#
-# We need the following to be outside of kernel tree
-#
-$(OUTPUT)include/linux/gpio.h: ../../include/uapi/linux/gpio.h
-	mkdir -p $(OUTPUT)include/linux 2>&1 || true
-	ln -sf $(CURDIR)/../../include/uapi/linux/gpio.h $@
-
-prepare: $(OUTPUT)include/linux/gpio.h
-
-=======
 # SPDX-License-Identifier: GPL-2.0
 include ../scripts/Makefile.include
 
@@ -75,16 +39,11 @@
 $(GPIO_UTILS_IN): prepare FORCE
 	$(Q)$(MAKE) $(build)=gpio-utils
 
->>>>>>> 24b8d41d
 #
 # lsgpio
 #
 LSGPIO_IN := $(OUTPUT)lsgpio-in.o
-<<<<<<< HEAD
-$(LSGPIO_IN): prepare FORCE
-=======
 $(LSGPIO_IN): prepare FORCE $(OUTPUT)gpio-utils-in.o
->>>>>>> 24b8d41d
 	$(Q)$(MAKE) $(build)=lsgpio
 $(OUTPUT)lsgpio: $(LSGPIO_IN)
 	$(QUIET_LINK)$(CC) $(CFLAGS) $(LDFLAGS) $< -o $@
@@ -93,11 +52,7 @@
 # gpio-hammer
 #
 GPIO_HAMMER_IN := $(OUTPUT)gpio-hammer-in.o
-<<<<<<< HEAD
-$(GPIO_HAMMER_IN): prepare FORCE
-=======
 $(GPIO_HAMMER_IN): prepare FORCE $(OUTPUT)gpio-utils-in.o
->>>>>>> 24b8d41d
 	$(Q)$(MAKE) $(build)=gpio-hammer
 $(OUTPUT)gpio-hammer: $(GPIO_HAMMER_IN)
 	$(QUIET_LINK)$(CC) $(CFLAGS) $(LDFLAGS) $< -o $@
@@ -106,12 +61,6 @@
 # gpio-event-mon
 #
 GPIO_EVENT_MON_IN := $(OUTPUT)gpio-event-mon-in.o
-<<<<<<< HEAD
-$(GPIO_EVENT_MON_IN): prepare FORCE
-	$(Q)$(MAKE) $(build)=gpio-event-mon
-$(OUTPUT)gpio-event-mon: $(GPIO_EVENT_MON_IN)
-	$(QUIET_LINK)$(CC) $(CFLAGS) $(LDFLAGS) $< -o $@
-=======
 $(GPIO_EVENT_MON_IN): prepare FORCE $(OUTPUT)gpio-utils-in.o
 	$(Q)$(MAKE) $(build)=gpio-event-mon
 $(OUTPUT)gpio-event-mon: $(GPIO_EVENT_MON_IN)
@@ -125,7 +74,6 @@
 	$(Q)$(MAKE) $(build)=gpio-watch
 $(OUTPUT)gpio-watch: $(GPIO_WATCH_IN)
 	$(QUIET_LINK)$(CC) $(CFLAGS) $(LDFLAGS) $< -o $@
->>>>>>> 24b8d41d
 
 clean:
 	rm -f $(ALL_PROGRAMS)
