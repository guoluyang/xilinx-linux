// SPDX-License-Identifier: GPL-2.0-or-later
/*
 * elf.c - ELF access library
 *
 * Adapted from kpatch (https://github.com/dynup/kpatch):
 * Copyright (C) 2013-2015 Josh Poimboeuf <jpoimboe@redhat.com>
 * Copyright (C) 2014 Seth Jennings <sjenning@redhat.com>
 */

#include <sys/types.h>
#include <sys/stat.h>
#include <fcntl.h>
#include <stdio.h>
#include <stdlib.h>
#include <string.h>
#include <unistd.h>
#include <errno.h>
#include "builtin.h"

#include "elf.h"
#include "warn.h"

<<<<<<< HEAD
/*
 * Fallback for systems without this "read, mmaping if possible" cmd.
 */
#ifndef ELF_C_READ_MMAP
#define ELF_C_READ_MMAP ELF_C_READ
#endif

struct section *find_section_by_name(struct elf *elf, const char *name)
=======
#define MAX_NAME_LEN 128

static inline u32 str_hash(const char *str)
{
	return jhash(str, strlen(str), 0);
}

static inline int elf_hash_bits(void)
{
	return vmlinux ? ELF_HASH_BITS : 16;
}

#define elf_hash_add(hashtable, node, key) \
	hlist_add_head(node, &hashtable[hash_min(key, elf_hash_bits())])

static void elf_hash_init(struct hlist_head *table)
{
	__hash_init(table, 1U << elf_hash_bits());
}

#define elf_hash_for_each_possible(name, obj, member, key)			\
	hlist_for_each_entry(obj, &name[hash_min(key, elf_hash_bits())], member)

static void rb_add(struct rb_root *tree, struct rb_node *node,
		   int (*cmp)(struct rb_node *, const struct rb_node *))
{
	struct rb_node **link = &tree->rb_node;
	struct rb_node *parent = NULL;

	while (*link) {
		parent = *link;
		if (cmp(node, parent) < 0)
			link = &parent->rb_left;
		else
			link = &parent->rb_right;
	}

	rb_link_node(node, parent, link);
	rb_insert_color(node, tree);
}

static struct rb_node *rb_find_first(const struct rb_root *tree, const void *key,
			       int (*cmp)(const void *key, const struct rb_node *))
{
	struct rb_node *node = tree->rb_node;
	struct rb_node *match = NULL;

	while (node) {
		int c = cmp(key, node);
		if (c <= 0) {
			if (!c)
				match = node;
			node = node->rb_left;
		} else if (c > 0) {
			node = node->rb_right;
		}
	}

	return match;
}

static struct rb_node *rb_next_match(struct rb_node *node, const void *key,
				    int (*cmp)(const void *key, const struct rb_node *))
{
	node = rb_next(node);
	if (node && cmp(key, node))
		node = NULL;
	return node;
}

#define rb_for_each(tree, node, key, cmp) \
	for ((node) = rb_find_first((tree), (key), (cmp)); \
	     (node); (node) = rb_next_match((node), (key), (cmp)))

static int symbol_to_offset(struct rb_node *a, const struct rb_node *b)
{
	struct symbol *sa = rb_entry(a, struct symbol, node);
	struct symbol *sb = rb_entry(b, struct symbol, node);

	if (sa->offset < sb->offset)
		return -1;
	if (sa->offset > sb->offset)
		return 1;

	if (sa->len < sb->len)
		return -1;
	if (sa->len > sb->len)
		return 1;

	sa->alias = sb;

	return 0;
}

static int symbol_by_offset(const void *key, const struct rb_node *node)
{
	const struct symbol *s = rb_entry(node, struct symbol, node);
	const unsigned long *o = key;

	if (*o < s->offset)
		return -1;
	if (*o >= s->offset + s->len)
		return 1;

	return 0;
}

struct section *find_section_by_name(const struct elf *elf, const char *name)
>>>>>>> 24b8d41d
{
	struct section *sec;

	elf_hash_for_each_possible(elf->section_name_hash, sec, name_hash, str_hash(name))
		if (!strcmp(sec->name, name))
			return sec;

	return NULL;
}

static struct section *find_section_by_index(struct elf *elf,
					     unsigned int idx)
{
	struct section *sec;

	elf_hash_for_each_possible(elf->section_hash, sec, hash, idx)
		if (sec->idx == idx)
			return sec;

	return NULL;
}

static struct symbol *find_symbol_by_index(struct elf *elf, unsigned int idx)
{
	struct symbol *sym;

	elf_hash_for_each_possible(elf->symbol_hash, sym, hash, idx)
		if (sym->idx == idx)
			return sym;

	return NULL;
}

struct symbol *find_symbol_by_offset(struct section *sec, unsigned long offset)
{
	struct rb_node *node;

	rb_for_each(&sec->symbol_tree, node, &offset, symbol_by_offset) {
		struct symbol *s = rb_entry(node, struct symbol, node);

		if (s->offset == offset && s->type != STT_SECTION)
			return s;
	}

	return NULL;
}

struct symbol *find_func_by_offset(struct section *sec, unsigned long offset)
{
	struct rb_node *node;

	rb_for_each(&sec->symbol_tree, node, &offset, symbol_by_offset) {
		struct symbol *s = rb_entry(node, struct symbol, node);

		if (s->offset == offset && s->type == STT_FUNC)
			return s;
	}

	return NULL;
}

struct symbol *find_symbol_containing(const struct section *sec, unsigned long offset)
{
	struct rb_node *node;

	rb_for_each(&sec->symbol_tree, node, &offset, symbol_by_offset) {
		struct symbol *s = rb_entry(node, struct symbol, node);

		if (s->type != STT_SECTION)
			return s;
	}

	return NULL;
}

struct symbol *find_func_containing(struct section *sec, unsigned long offset)
{
	struct rb_node *node;

	rb_for_each(&sec->symbol_tree, node, &offset, symbol_by_offset) {
		struct symbol *s = rb_entry(node, struct symbol, node);

		if (s->type == STT_FUNC)
			return s;
	}

	return NULL;
}

struct symbol *find_symbol_by_name(const struct elf *elf, const char *name)
{
	struct symbol *sym;

	elf_hash_for_each_possible(elf->symbol_name_hash, sym, name_hash, str_hash(name))
		if (!strcmp(sym->name, name))
			return sym;

	return NULL;
}

struct reloc *find_reloc_by_dest_range(const struct elf *elf, struct section *sec,
				     unsigned long offset, unsigned int len)
{
	struct reloc *reloc, *r = NULL;
	unsigned long o;

	if (!sec->reloc)
		return NULL;

	sec = sec->reloc;

	for_offset_range(o, offset, offset + len) {
		elf_hash_for_each_possible(elf->reloc_hash, reloc, hash,
				       sec_offset_hash(sec, o)) {
			if (reloc->sec != sec)
				continue;

			if (reloc->offset >= offset && reloc->offset < offset + len) {
				if (!r || reloc->offset < r->offset)
					r = reloc;
			}
		}
		if (r)
			return r;
	}

	return NULL;
}

struct reloc *find_reloc_by_dest(const struct elf *elf, struct section *sec, unsigned long offset)
{
	return find_reloc_by_dest_range(elf, sec, offset, 1);
}

static int read_sections(struct elf *elf)
{
	Elf_Scn *s = NULL;
	struct section *sec;
	size_t shstrndx, sections_nr;
	int i;

	if (elf_getshdrnum(elf->elf, &sections_nr)) {
		WARN_ELF("elf_getshdrnum");
		return -1;
	}

	if (elf_getshdrstrndx(elf->elf, &shstrndx)) {
		WARN_ELF("elf_getshdrstrndx");
		return -1;
	}

	for (i = 0; i < sections_nr; i++) {
		sec = malloc(sizeof(*sec));
		if (!sec) {
			perror("malloc");
			return -1;
		}
		memset(sec, 0, sizeof(*sec));

		INIT_LIST_HEAD(&sec->symbol_list);
		INIT_LIST_HEAD(&sec->reloc_list);

		s = elf_getscn(elf->elf, i);
		if (!s) {
			WARN_ELF("elf_getscn");
			return -1;
		}

		sec->idx = elf_ndxscn(s);

		if (!gelf_getshdr(s, &sec->sh)) {
			WARN_ELF("gelf_getshdr");
			return -1;
		}

		sec->name = elf_strptr(elf->elf, shstrndx, sec->sh.sh_name);
		if (!sec->name) {
			WARN_ELF("elf_strptr");
			return -1;
		}

		if (sec->sh.sh_size != 0) {
			sec->data = elf_getdata(s, NULL);
			if (!sec->data) {
				WARN_ELF("elf_getdata");
				return -1;
			}
			if (sec->data->d_off != 0 ||
			    sec->data->d_size != sec->sh.sh_size) {
				WARN("unexpected data attributes for %s",
				     sec->name);
				return -1;
			}
		}
		sec->len = sec->sh.sh_size;

		list_add_tail(&sec->list, &elf->sections);
		elf_hash_add(elf->section_hash, &sec->hash, sec->idx);
		elf_hash_add(elf->section_name_hash, &sec->name_hash, str_hash(sec->name));
	}

	if (stats)
		printf("nr_sections: %lu\n", (unsigned long)sections_nr);

	/* sanity check, one more call to elf_nextscn() should return NULL */
	if (elf_nextscn(elf->elf, s)) {
		WARN("section entry mismatch");
		return -1;
	}

	return 0;
}

static int read_symbols(struct elf *elf)
{
	struct section *symtab, *symtab_shndx, *sec;
	struct symbol *sym, *pfunc;
	struct list_head *entry;
	struct rb_node *pnode;
	int symbols_nr, i;
	char *coldstr;
	Elf_Data *shndx_data = NULL;
	Elf32_Word shndx;

	symtab = find_section_by_name(elf, ".symtab");
	if (!symtab) {
		WARN("missing symbol table");
		return -1;
	}

	symtab_shndx = find_section_by_name(elf, ".symtab_shndx");
	if (symtab_shndx)
		shndx_data = symtab_shndx->data;

	symbols_nr = symtab->sh.sh_size / symtab->sh.sh_entsize;

	for (i = 0; i < symbols_nr; i++) {
		sym = malloc(sizeof(*sym));
		if (!sym) {
			perror("malloc");
			return -1;
		}
		memset(sym, 0, sizeof(*sym));
		sym->alias = sym;

		sym->idx = i;

		if (!gelf_getsymshndx(symtab->data, shndx_data, i, &sym->sym,
				      &shndx)) {
			WARN_ELF("gelf_getsymshndx");
			goto err;
		}

		sym->name = elf_strptr(elf->elf, symtab->sh.sh_link,
				       sym->sym.st_name);
		if (!sym->name) {
			WARN_ELF("elf_strptr");
			goto err;
		}

		sym->type = GELF_ST_TYPE(sym->sym.st_info);
		sym->bind = GELF_ST_BIND(sym->sym.st_info);

		if ((sym->sym.st_shndx > SHN_UNDEF &&
		     sym->sym.st_shndx < SHN_LORESERVE) ||
		    (shndx_data && sym->sym.st_shndx == SHN_XINDEX)) {
			if (sym->sym.st_shndx != SHN_XINDEX)
				shndx = sym->sym.st_shndx;

			sym->sec = find_section_by_index(elf, shndx);
			if (!sym->sec) {
				WARN("couldn't find section for symbol %s",
				     sym->name);
				goto err;
			}
			if (sym->type == STT_SECTION) {
				sym->name = sym->sec->name;
				sym->sec->sym = sym;
			}
		} else
			sym->sec = find_section_by_index(elf, 0);

		sym->offset = sym->sym.st_value;
		sym->len = sym->sym.st_size;

		rb_add(&sym->sec->symbol_tree, &sym->node, symbol_to_offset);
		pnode = rb_prev(&sym->node);
		if (pnode)
			entry = &rb_entry(pnode, struct symbol, node)->list;
		else
			entry = &sym->sec->symbol_list;
		list_add(&sym->list, entry);
		elf_hash_add(elf->symbol_hash, &sym->hash, sym->idx);
		elf_hash_add(elf->symbol_name_hash, &sym->name_hash, str_hash(sym->name));
	}

	if (stats)
		printf("nr_symbols: %lu\n", (unsigned long)symbols_nr);

	/* Create parent/child links for any cold subfunctions */
	list_for_each_entry(sec, &elf->sections, list) {
		list_for_each_entry(sym, &sec->symbol_list, list) {
			char pname[MAX_NAME_LEN + 1];
			size_t pnamelen;
			if (sym->type != STT_FUNC)
				continue;

			if (sym->pfunc == NULL)
				sym->pfunc = sym;

			if (sym->cfunc == NULL)
				sym->cfunc = sym;

			coldstr = strstr(sym->name, ".cold");
			if (!coldstr)
				continue;

			pnamelen = coldstr - sym->name;
			if (pnamelen > MAX_NAME_LEN) {
				WARN("%s(): parent function name exceeds maximum length of %d characters",
				     sym->name, MAX_NAME_LEN);
				return -1;
			}

			strncpy(pname, sym->name, pnamelen);
			pname[pnamelen] = '\0';
			pfunc = find_symbol_by_name(elf, pname);

			if (!pfunc) {
				WARN("%s(): can't find parent function",
				     sym->name);
				return -1;
			}

			sym->pfunc = pfunc;
			pfunc->cfunc = sym;

			/*
			 * Unfortunately, -fnoreorder-functions puts the child
			 * inside the parent.  Remove the overlap so we can
			 * have sane assumptions.
			 *
			 * Note that pfunc->len now no longer matches
			 * pfunc->sym.st_size.
			 */
			if (sym->sec == pfunc->sec &&
			    sym->offset >= pfunc->offset &&
			    sym->offset + sym->len == pfunc->offset + pfunc->len) {
				pfunc->len -= sym->len;
			}
		}
	}

	return 0;

err:
	free(sym);
	return -1;
}

void elf_add_reloc(struct elf *elf, struct reloc *reloc)
{
	struct section *sec = reloc->sec;

	list_add_tail(&reloc->list, &sec->reloc_list);
	elf_hash_add(elf->reloc_hash, &reloc->hash, reloc_hash(reloc));
}

static int read_rel_reloc(struct section *sec, int i, struct reloc *reloc, unsigned int *symndx)
{
	if (!gelf_getrel(sec->data, i, &reloc->rel)) {
		WARN_ELF("gelf_getrel");
		return -1;
	}
	reloc->type = GELF_R_TYPE(reloc->rel.r_info);
	reloc->addend = 0;
	reloc->offset = reloc->rel.r_offset;
	*symndx = GELF_R_SYM(reloc->rel.r_info);
	return 0;
}

static int read_rela_reloc(struct section *sec, int i, struct reloc *reloc, unsigned int *symndx)
{
	if (!gelf_getrela(sec->data, i, &reloc->rela)) {
		WARN_ELF("gelf_getrela");
		return -1;
	}
	reloc->type = GELF_R_TYPE(reloc->rela.r_info);
	reloc->addend = reloc->rela.r_addend;
	reloc->offset = reloc->rela.r_offset;
	*symndx = GELF_R_SYM(reloc->rela.r_info);
	return 0;
}

static int read_relocs(struct elf *elf)
{
	struct section *sec;
	struct reloc *reloc;
	int i;
	unsigned int symndx;
	unsigned long nr_reloc, max_reloc = 0, tot_reloc = 0;

	list_for_each_entry(sec, &elf->sections, list) {
		if ((sec->sh.sh_type != SHT_RELA) &&
		    (sec->sh.sh_type != SHT_REL))
			continue;

		sec->base = find_section_by_index(elf, sec->sh.sh_info);
		if (!sec->base) {
			WARN("can't find base section for reloc section %s",
			     sec->name);
			return -1;
		}

		sec->base->reloc = sec;

		nr_reloc = 0;
		for (i = 0; i < sec->sh.sh_size / sec->sh.sh_entsize; i++) {
			reloc = malloc(sizeof(*reloc));
			if (!reloc) {
				perror("malloc");
				return -1;
			}
			memset(reloc, 0, sizeof(*reloc));
			switch (sec->sh.sh_type) {
			case SHT_REL:
				if (read_rel_reloc(sec, i, reloc, &symndx))
					return -1;
				break;
			case SHT_RELA:
				if (read_rela_reloc(sec, i, reloc, &symndx))
					return -1;
				break;
			default: return -1;
			}

			reloc->sec = sec;
			reloc->idx = i;
			reloc->sym = find_symbol_by_index(elf, symndx);
			if (!reloc->sym) {
				WARN("can't find reloc entry symbol %d for %s",
				     symndx, sec->name);
				return -1;
			}

			elf_add_reloc(elf, reloc);
			nr_reloc++;
		}
		max_reloc = max(max_reloc, nr_reloc);
		tot_reloc += nr_reloc;
	}

	if (stats) {
		printf("max_reloc: %lu\n", max_reloc);
		printf("tot_reloc: %lu\n", tot_reloc);
	}

	return 0;
}

struct elf *elf_open_read(const char *name, int flags)
{
	struct elf *elf;
	Elf_Cmd cmd;

	elf_version(EV_CURRENT);

	elf = malloc(sizeof(*elf));
	if (!elf) {
		perror("malloc");
		return NULL;
	}
	memset(elf, 0, offsetof(struct elf, sections));

	INIT_LIST_HEAD(&elf->sections);

	elf_hash_init(elf->symbol_hash);
	elf_hash_init(elf->symbol_name_hash);
	elf_hash_init(elf->section_hash);
	elf_hash_init(elf->section_name_hash);
	elf_hash_init(elf->reloc_hash);

	elf->fd = open(name, flags);
	if (elf->fd == -1) {
		fprintf(stderr, "objtool: Can't open '%s': %s\n",
			name, strerror(errno));
		goto err;
	}

	if ((flags & O_ACCMODE) == O_RDONLY)
		cmd = ELF_C_READ_MMAP;
	else if ((flags & O_ACCMODE) == O_RDWR)
		cmd = ELF_C_RDWR;
	else /* O_WRONLY */
		cmd = ELF_C_WRITE;

	elf->elf = elf_begin(elf->fd, cmd, NULL);
	if (!elf->elf) {
		WARN_ELF("elf_begin");
		goto err;
	}

	if (!gelf_getehdr(elf->elf, &elf->ehdr)) {
		WARN_ELF("gelf_getehdr");
		goto err;
	}

	if (read_sections(elf))
		goto err;

	if (read_symbols(elf))
		goto err;

	if (read_relocs(elf))
		goto err;

	return elf;

err:
	elf_close(elf);
	return NULL;
}

struct section *elf_create_section(struct elf *elf, const char *name,
				   unsigned int sh_flags, size_t entsize, int nr)
{
	struct section *sec, *shstrtab;
	size_t size = entsize * nr;
	Elf_Scn *s;
	Elf_Data *data;

	sec = malloc(sizeof(*sec));
	if (!sec) {
		perror("malloc");
		return NULL;
	}
	memset(sec, 0, sizeof(*sec));

	INIT_LIST_HEAD(&sec->symbol_list);
	INIT_LIST_HEAD(&sec->reloc_list);

	s = elf_newscn(elf->elf);
	if (!s) {
		WARN_ELF("elf_newscn");
		return NULL;
	}

	sec->name = strdup(name);
	if (!sec->name) {
		perror("strdup");
		return NULL;
	}

	sec->idx = elf_ndxscn(s);
	sec->len = size;
	sec->changed = true;

	sec->data = elf_newdata(s);
	if (!sec->data) {
		WARN_ELF("elf_newdata");
		return NULL;
	}

	sec->data->d_size = size;
	sec->data->d_align = 1;

	if (size) {
		sec->data->d_buf = malloc(size);
		if (!sec->data->d_buf) {
			perror("malloc");
			return NULL;
		}
		memset(sec->data->d_buf, 0, size);
	}

	if (!gelf_getshdr(s, &sec->sh)) {
		WARN_ELF("gelf_getshdr");
		return NULL;
	}

	sec->sh.sh_size = size;
	sec->sh.sh_entsize = entsize;
	sec->sh.sh_type = SHT_PROGBITS;
	sec->sh.sh_addralign = 1;
	sec->sh.sh_flags = SHF_ALLOC | sh_flags;


	/* Add section name to .shstrtab (or .strtab for Clang) */
	shstrtab = find_section_by_name(elf, ".shstrtab");
	if (!shstrtab)
		shstrtab = find_section_by_name(elf, ".strtab");
	if (!shstrtab) {
		WARN("can't find .shstrtab or .strtab section");
		return NULL;
	}

	s = elf_getscn(elf->elf, shstrtab->idx);
	if (!s) {
		WARN_ELF("elf_getscn");
		return NULL;
	}

	data = elf_newdata(s);
	if (!data) {
		WARN_ELF("elf_newdata");
		return NULL;
	}

	data->d_buf = sec->name;
	data->d_size = strlen(name) + 1;
	data->d_align = 1;

	sec->sh.sh_name = shstrtab->len;

	shstrtab->len += strlen(name) + 1;
	shstrtab->changed = true;

	list_add_tail(&sec->list, &elf->sections);
	elf_hash_add(elf->section_hash, &sec->hash, sec->idx);
	elf_hash_add(elf->section_name_hash, &sec->name_hash, str_hash(sec->name));

	elf->changed = true;

	return sec;
}

static struct section *elf_create_rel_reloc_section(struct elf *elf, struct section *base)
{
	char *relocname;
	struct section *sec;

	relocname = malloc(strlen(base->name) + strlen(".rel") + 1);
	if (!relocname) {
		perror("malloc");
		return NULL;
	}
	strcpy(relocname, ".rel");
	strcat(relocname, base->name);

	sec = elf_create_section(elf, relocname, 0, sizeof(GElf_Rel), 0);
	free(relocname);
	if (!sec)
		return NULL;

	base->reloc = sec;
	sec->base = base;

	sec->sh.sh_type = SHT_REL;
	sec->sh.sh_addralign = 8;
	sec->sh.sh_link = find_section_by_name(elf, ".symtab")->idx;
	sec->sh.sh_info = base->idx;
	sec->sh.sh_flags = SHF_INFO_LINK;

	return sec;
}

static struct section *elf_create_rela_reloc_section(struct elf *elf, struct section *base)
{
	char *relocname;
	struct section *sec;

	relocname = malloc(strlen(base->name) + strlen(".rela") + 1);
	if (!relocname) {
		perror("malloc");
		return NULL;
	}
	strcpy(relocname, ".rela");
	strcat(relocname, base->name);

	sec = elf_create_section(elf, relocname, 0, sizeof(GElf_Rela), 0);
	free(relocname);
	if (!sec)
		return NULL;

	base->reloc = sec;
	sec->base = base;

	sec->sh.sh_type = SHT_RELA;
	sec->sh.sh_addralign = 8;
	sec->sh.sh_link = find_section_by_name(elf, ".symtab")->idx;
	sec->sh.sh_info = base->idx;
	sec->sh.sh_flags = SHF_INFO_LINK;

	return sec;
}

struct section *elf_create_reloc_section(struct elf *elf,
					 struct section *base,
					 int reltype)
{
	switch (reltype) {
	case SHT_REL:  return elf_create_rel_reloc_section(elf, base);
	case SHT_RELA: return elf_create_rela_reloc_section(elf, base);
	default:       return NULL;
	}
}

static int elf_rebuild_rel_reloc_section(struct section *sec, int nr)
{
	struct reloc *reloc;
	int idx = 0, size;
	GElf_Rel *relocs;

	/* Allocate a buffer for relocations */
	size = nr * sizeof(*relocs);
	relocs = malloc(size);
	if (!relocs) {
		perror("malloc");
		return -1;
	}

	sec->data->d_buf = relocs;
	sec->data->d_size = size;

	sec->sh.sh_size = size;

	idx = 0;
	list_for_each_entry(reloc, &sec->reloc_list, list) {
		relocs[idx].r_offset = reloc->offset;
		relocs[idx].r_info = GELF_R_INFO(reloc->sym->idx, reloc->type);
		idx++;
	}

	return 0;
}

static int elf_rebuild_rela_reloc_section(struct section *sec, int nr)
{
	struct reloc *reloc;
	int idx = 0, size;
	GElf_Rela *relocs;

	/* Allocate a buffer for relocations with addends */
	size = nr * sizeof(*relocs);
	relocs = malloc(size);
	if (!relocs) {
		perror("malloc");
		return -1;
	}

	sec->data->d_buf = relocs;
	sec->data->d_size = size;

	sec->sh.sh_size = size;

	idx = 0;
	list_for_each_entry(reloc, &sec->reloc_list, list) {
		relocs[idx].r_offset = reloc->offset;
		relocs[idx].r_addend = reloc->addend;
		relocs[idx].r_info = GELF_R_INFO(reloc->sym->idx, reloc->type);
		idx++;
	}

	return 0;
}

int elf_rebuild_reloc_section(struct elf *elf, struct section *sec)
{
	struct reloc *reloc;
	int nr;

	sec->changed = true;
	elf->changed = true;

	nr = 0;
	list_for_each_entry(reloc, &sec->reloc_list, list)
		nr++;

	switch (sec->sh.sh_type) {
	case SHT_REL:  return elf_rebuild_rel_reloc_section(sec, nr);
	case SHT_RELA: return elf_rebuild_rela_reloc_section(sec, nr);
	default:       return -1;
	}
}

int elf_write_insn(struct elf *elf, struct section *sec,
		   unsigned long offset, unsigned int len,
		   const char *insn)
{
	Elf_Data *data = sec->data;

	if (data->d_type != ELF_T_BYTE || data->d_off) {
		WARN("write to unexpected data for section: %s", sec->name);
		return -1;
	}

	memcpy(data->d_buf + offset, insn, len);
	elf_flagdata(data, ELF_C_SET, ELF_F_DIRTY);

	elf->changed = true;

	return 0;
}

int elf_write_reloc(struct elf *elf, struct reloc *reloc)
{
	struct section *sec = reloc->sec;

	if (sec->sh.sh_type == SHT_REL) {
		reloc->rel.r_info = GELF_R_INFO(reloc->sym->idx, reloc->type);
		reloc->rel.r_offset = reloc->offset;

		if (!gelf_update_rel(sec->data, reloc->idx, &reloc->rel)) {
			WARN_ELF("gelf_update_rel");
			return -1;
		}
	} else {
		reloc->rela.r_info = GELF_R_INFO(reloc->sym->idx, reloc->type);
		reloc->rela.r_addend = reloc->addend;
		reloc->rela.r_offset = reloc->offset;

		if (!gelf_update_rela(sec->data, reloc->idx, &reloc->rela)) {
			WARN_ELF("gelf_update_rela");
			return -1;
		}
	}

	elf->changed = true;

	return 0;
}

int elf_write(struct elf *elf)
{
	struct section *sec;
	Elf_Scn *s;

	/* Update section headers for changed sections: */
	list_for_each_entry(sec, &elf->sections, list) {
		if (sec->changed) {
			s = elf_getscn(elf->elf, sec->idx);
			if (!s) {
				WARN_ELF("elf_getscn");
				return -1;
			}
			if (!gelf_update_shdr(s, &sec->sh)) {
				WARN_ELF("gelf_update_shdr");
				return -1;
			}

			sec->changed = false;
		}
	}

	/* Make sure the new section header entries get updated properly. */
	elf_flagelf(elf->elf, ELF_C_SET, ELF_F_DIRTY);

	/* Write all changes to the file. */
	if (elf_update(elf->elf, ELF_C_WRITE) < 0) {
		WARN_ELF("elf_update");
		return -1;
	}

	elf->changed = false;

	return 0;
}

void elf_close(struct elf *elf)
{
	struct section *sec, *tmpsec;
	struct symbol *sym, *tmpsym;
	struct reloc *reloc, *tmpreloc;

	if (elf->elf)
		elf_end(elf->elf);

	if (elf->fd > 0)
		close(elf->fd);

	list_for_each_entry_safe(sec, tmpsec, &elf->sections, list) {
		list_for_each_entry_safe(sym, tmpsym, &sec->symbol_list, list) {
			list_del(&sym->list);
			hash_del(&sym->hash);
			free(sym);
		}
		list_for_each_entry_safe(reloc, tmpreloc, &sec->reloc_list, list) {
			list_del(&reloc->list);
			hash_del(&reloc->hash);
			free(reloc);
		}
		list_del(&sec->list);
		free(sec);
	}

	free(elf);
}<|MERGE_RESOLUTION|>--- conflicted
+++ resolved
@@ -20,16 +20,6 @@
 #include "elf.h"
 #include "warn.h"
 
-<<<<<<< HEAD
-/*
- * Fallback for systems without this "read, mmaping if possible" cmd.
- */
-#ifndef ELF_C_READ_MMAP
-#define ELF_C_READ_MMAP ELF_C_READ
-#endif
-
-struct section *find_section_by_name(struct elf *elf, const char *name)
-=======
 #define MAX_NAME_LEN 128
 
 static inline u32 str_hash(const char *str)
@@ -138,7 +128,6 @@
 }
 
 struct section *find_section_by_name(const struct elf *elf, const char *name)
->>>>>>> 24b8d41d
 {
 	struct section *sec;
 
