--- conflicted
+++ resolved
@@ -1,13 +1,9 @@
 // SPDX-License-Identifier: GPL-2.0
 #include "cache.h"
 #include "config.h"
-<<<<<<< HEAD
-#include <stdio.h>
-=======
 #include <poll.h>
 #include <stdio.h>
 #include <stdlib.h>
->>>>>>> 24b8d41d
 #include <subcmd/help.h>
 #include "../builtin.h"
 #include "levenshtein.h"
@@ -68,12 +64,7 @@
 
 	load_command_list("perf-", &main_cmds, &other_cmds);
 
-<<<<<<< HEAD
-	if (add_cmd_list(&main_cmds, &aliases) < 0 ||
-	    add_cmd_list(&main_cmds, &other_cmds) < 0) {
-=======
 	if (add_cmd_list(&main_cmds, &other_cmds) < 0) {
->>>>>>> 24b8d41d
 		fprintf(stderr, "ERROR: Failed to allocate command list for unknown command.\n");
 		goto end;
 	}
