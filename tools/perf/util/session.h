/* SPDX-License-Identifier: GPL-2.0 */
#ifndef __PERF_SESSION_H
#define __PERF_SESSION_H

#include "trace-event.h"
#include "event.h"
#include "header.h"
#include "machine.h"
#include "data.h"
#include "ordered-events.h"
#include "util/compress.h"
#include <linux/kernel.h>
#include <linux/rbtree.h>
#include <linux/perf_event.h>

struct ip_callchain;
struct symbol;
struct thread;

struct auxtrace;
struct itrace_synth_opts;

struct perf_session {
	struct perf_header	header;
	struct machines		machines;
	struct evlist	*evlist;
	struct auxtrace		*auxtrace;
	struct itrace_synth_opts *itrace_synth_opts;
	struct list_head	auxtrace_index;
	struct trace_event	tevent;
<<<<<<< HEAD
	struct time_conv_event	time_conv;
=======
	struct perf_record_time_conv	time_conv;
>>>>>>> 24b8d41d
	bool			repipe;
	bool			one_mmap;
	void			*one_mmap_addr;
	u64			one_mmap_offset;
	struct ordered_events	ordered_events;
	struct perf_data	*data;
	struct perf_tool	*tool;
	u64			bytes_transferred;
	u64			bytes_compressed;
	struct zstd_data	zstd_data;
	struct decomp		*decomp;
	struct decomp		*decomp_last;
};

<<<<<<< HEAD
=======
struct decomp {
	struct decomp *next;
	u64 file_pos;
	size_t mmap_len;
	u64 head;
	size_t size;
	char data[];
};

>>>>>>> 24b8d41d
struct perf_tool;

struct perf_session *perf_session__new(struct perf_data *data,
				       bool repipe, struct perf_tool *tool);
void perf_session__delete(struct perf_session *session);

void perf_event_header__bswap(struct perf_event_header *hdr);

int perf_session__peek_event(struct perf_session *session, off_t file_offset,
			     void *buf, size_t buf_sz,
			     union perf_event **event_ptr,
			     struct perf_sample *sample);
typedef int (*peek_events_cb_t)(struct perf_session *session,
				union perf_event *event, u64 offset,
				void *data);
int perf_session__peek_events(struct perf_session *session, u64 offset,
			      u64 size, peek_events_cb_t cb, void *data);

int perf_session__process_events(struct perf_session *session);

int perf_session__queue_event(struct perf_session *s, union perf_event *event,
			      u64 timestamp, u64 file_offset);

void perf_tool__fill_defaults(struct perf_tool *tool);

int perf_session__resolve_callchain(struct perf_session *session,
				    struct evsel *evsel,
				    struct thread *thread,
				    struct ip_callchain *chain,
				    struct symbol **parent);

bool perf_session__has_traces(struct perf_session *session, const char *msg);

void perf_event__attr_swap(struct perf_event_attr *attr);

int perf_session__create_kernel_maps(struct perf_session *session);

void perf_session__set_id_hdr_size(struct perf_session *session);

static inline
struct machine *perf_session__find_machine(struct perf_session *session, pid_t pid)
{
	return machines__find(&session->machines, pid);
}

static inline
struct machine *perf_session__findnew_machine(struct perf_session *session, pid_t pid)
{
	return machines__findnew(&session->machines, pid);
}

struct thread *perf_session__findnew(struct perf_session *session, pid_t pid);
int perf_session__register_idle_thread(struct perf_session *session);

size_t perf_session__fprintf(struct perf_session *session, FILE *fp);

size_t perf_session__fprintf_dsos(struct perf_session *session, FILE *fp);

size_t perf_session__fprintf_dsos_buildid(struct perf_session *session, FILE *fp,
					  bool (fn)(struct dso *dso, int parm), int parm);

size_t perf_session__fprintf_nr_events(struct perf_session *session, FILE *fp);

struct evsel *perf_session__find_first_evtype(struct perf_session *session,
					    unsigned int type);

int perf_session__cpu_bitmap(struct perf_session *session,
			     const char *cpu_list, unsigned long *cpu_bitmap);

void perf_session__fprintf_info(struct perf_session *s, FILE *fp, bool full);

struct evsel_str_handler;

#define perf_session__set_tracepoints_handlers(session, array) \
	__evlist__set_tracepoints_handlers(session->evlist, array, ARRAY_SIZE(array))

extern volatile int session_done;

#define session_done()	READ_ONCE(session_done)

int perf_session__deliver_synth_event(struct perf_session *session,
				      union perf_event *event,
				      struct perf_sample *sample);

int perf_event__process_id_index(struct perf_session *session,
				 union perf_event *event);

#endif /* __PERF_SESSION_H */<|MERGE_RESOLUTION|>--- conflicted
+++ resolved
@@ -28,11 +28,7 @@
 	struct itrace_synth_opts *itrace_synth_opts;
 	struct list_head	auxtrace_index;
 	struct trace_event	tevent;
-<<<<<<< HEAD
-	struct time_conv_event	time_conv;
-=======
 	struct perf_record_time_conv	time_conv;
->>>>>>> 24b8d41d
 	bool			repipe;
 	bool			one_mmap;
 	void			*one_mmap_addr;
@@ -47,8 +43,6 @@
 	struct decomp		*decomp_last;
 };
 
-<<<<<<< HEAD
-=======
 struct decomp {
 	struct decomp *next;
 	u64 file_pos;
@@ -58,7 +52,6 @@
 	char data[];
 };
 
->>>>>>> 24b8d41d
 struct perf_tool;
 
 struct perf_session *perf_session__new(struct perf_data *data,
