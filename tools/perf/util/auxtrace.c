--- conflicted
+++ resolved
@@ -8,10 +8,6 @@
 #include <sys/types.h>
 #include <sys/mman.h>
 #include <stdbool.h>
-<<<<<<< HEAD
-#include <ctype.h>
-=======
->>>>>>> 24b8d41d
 #include <string.h>
 #include <limits.h>
 #include <errno.h>
@@ -35,17 +31,12 @@
 #include "map.h"
 #include "pmu.h"
 #include "evsel.h"
-<<<<<<< HEAD
-#include "cpumap.h"
-=======
 #include "evsel_config.h"
 #include "symbol.h"
 #include "util/perf_api_probe.h"
 #include "util/synthetic-events.h"
->>>>>>> 24b8d41d
 #include "thread_map.h"
 #include "asm/bug.h"
-#include "symbol/kallsyms.h"
 #include "auxtrace.h"
 
 #include <linux/hash.h>
@@ -1275,10 +1266,6 @@
 		err = intel_pt_process_auxtrace_info(event, session);
 		break;
 	case PERF_AUXTRACE_INTEL_BTS:
-<<<<<<< HEAD
-		return intel_bts_process_auxtrace_info(event, session);
-	case PERF_AUXTRACE_CS_ETM:
-=======
 		err = intel_bts_process_auxtrace_info(event, session);
 		break;
 	case PERF_AUXTRACE_ARM_SPE:
@@ -1290,7 +1277,6 @@
 	case PERF_AUXTRACE_S390_CPUMSF:
 		err = s390_cpumsf_process_auxtrace_info(event, session);
 		break;
->>>>>>> 24b8d41d
 	case PERF_AUXTRACE_UNKNOWN:
 	default:
 		return -EINVAL;
@@ -1361,8 +1347,6 @@
 	synth_opts->callchain_sz = PERF_ITRACE_DEFAULT_CALLCHAIN_SZ;
 	synth_opts->last_branch_sz = PERF_ITRACE_DEFAULT_LAST_BRANCH_SZ;
 	synth_opts->initial_skip = 0;
-<<<<<<< HEAD
-=======
 }
 
 static int get_flag(const char **ptr, unsigned int *flags)
@@ -1404,7 +1388,6 @@
 			return 0;
 		}
 	}
->>>>>>> 24b8d41d
 }
 
 /*
@@ -1559,8 +1542,6 @@
 				goto out_err;
 			p = endptr;
 			break;
-<<<<<<< HEAD
-=======
 		case 'f':
 			synth_opts->flc = true;
 			break;
@@ -1576,7 +1557,6 @@
 		case 'q':
 			synth_opts->quick += 1;
 			break;
->>>>>>> 24b8d41d
 		case ' ':
 		case ',':
 			break;
@@ -1924,11 +1904,6 @@
 	return NULL;
 }
 
-<<<<<<< HEAD
-static void addr_filter__free_str(struct addr_filter *filt)
-{
-	free(filt->str);
-=======
 void auxtrace_cache__remove(struct auxtrace_cache *c, u32 key)
 {
 	struct auxtrace_cache_entry *entry = auxtrace_cache__rm(c, key);
@@ -1956,15 +1931,10 @@
 static void addr_filter__free_str(struct addr_filter *filt)
 {
 	zfree(&filt->str);
->>>>>>> 24b8d41d
 	filt->action   = NULL;
 	filt->sym_from = NULL;
 	filt->sym_to   = NULL;
 	filt->filename = NULL;
-<<<<<<< HEAD
-	filt->str      = NULL;
-=======
->>>>>>> 24b8d41d
 }
 
 static struct addr_filter *addr_filter__new(void)
@@ -2201,11 +2171,7 @@
 static bool kern_sym_match(struct sym_args *args, const char *name, char type)
 {
 	/* A function with the same name, and global or the n'th found or any */
-<<<<<<< HEAD
-	return symbol_type__is_a(type, MAP__FUNCTION) &&
-=======
 	return kallsyms__is_function(type) &&
->>>>>>> 24b8d41d
 	       !strcmp(name, args->name) &&
 	       ((args->global && isupper(type)) ||
 		(args->selected && ++(args->cnt) == args->idx) ||
@@ -2310,11 +2276,7 @@
 {
 	struct sym_args *args = arg;
 
-<<<<<<< HEAD
-	if (!symbol_type__is_a(type, MAP__FUNCTION))
-=======
 	if (!kallsyms__is_function(type))
->>>>>>> 24b8d41d
 		return 0;
 
 	if (!args->started) {
@@ -2382,11 +2344,7 @@
 		filt->addr = start;
 		if (filt->range && !filt->size && !filt->sym_to) {
 			filt->size = size;
-<<<<<<< HEAD
-			no_size = !!size;
-=======
 			no_size = !size;
->>>>>>> 24b8d41d
 		}
 	}
 
@@ -2400,11 +2358,7 @@
 		if (err)
 			return err;
 		filt->size = start + size - filt->addr;
-<<<<<<< HEAD
-		no_size = !!size;
-=======
 		no_size = !size;
->>>>>>> 24b8d41d
 	}
 
 	/* The very last symbol in kallsyms does not imply a particular size */
@@ -2426,12 +2380,8 @@
 	if (!map)
 		return NULL;
 
-<<<<<<< HEAD
-	map__load(map);
-=======
 	if (map__load(map) < 0)
 		pr_err("File '%s' not found or has no symbols.\n", name);
->>>>>>> 24b8d41d
 
 	dso = dso__get(map->dso);
 
@@ -2458,11 +2408,7 @@
 
 	pr_err("Multiple symbols with name '%s'\n", sym_name);
 
-<<<<<<< HEAD
-	sym = dso__first_symbol(dso, MAP__FUNCTION);
-=======
 	sym = dso__first_symbol(dso);
->>>>>>> 24b8d41d
 	while (sym) {
 		if (dso_sym_match(sym, sym_name, &cnt, -1)) {
 			pr_err("#%d\t0x%"PRIx64"\t%c\t%s\n",
@@ -2492,11 +2438,7 @@
 	*start = 0;
 	*size = 0;
 
-<<<<<<< HEAD
-	sym = dso__first_symbol(dso, MAP__FUNCTION);
-=======
 	sym = dso__first_symbol(dso);
->>>>>>> 24b8d41d
 	while (sym) {
 		if (*start) {
 			if (!*size)
@@ -2523,27 +2465,14 @@
 
 static int addr_filter__entire_dso(struct addr_filter *filt, struct dso *dso)
 {
-<<<<<<< HEAD
-	struct symbol *first_sym = dso__first_symbol(dso, MAP__FUNCTION);
-	struct symbol *last_sym = dso__last_symbol(dso, MAP__FUNCTION);
-
-	if (!first_sym || !last_sym) {
-		pr_err("Failed to determine filter for %s\nNo symbols found.\n",
-=======
 	if (dso__data_file_size(dso, NULL)) {
 		pr_err("Failed to determine filter for %s\nCannot determine file size.\n",
->>>>>>> 24b8d41d
 		       filt->filename);
 		return -EINVAL;
 	}
 
-<<<<<<< HEAD
-	filt->addr = first_sym->start;
-	filt->size = last_sym->end - first_sym->start;
-=======
 	filt->addr = 0;
 	filt->size = dso->data.file_size;
->>>>>>> 24b8d41d
 
 	return 0;
 }
@@ -2626,11 +2555,7 @@
 	return err < 0 ? NULL : filter;
 }
 
-<<<<<<< HEAD
-static int parse_addr_filter(struct perf_evsel *evsel, const char *filter,
-=======
 static int parse_addr_filter(struct evsel *evsel, const char *filter,
->>>>>>> 24b8d41d
 			     int max_nr)
 {
 	struct addr_filters filts;
@@ -2663,11 +2588,7 @@
 			goto out_exit;
 		}
 
-<<<<<<< HEAD
-		if (perf_evsel__append_addr_filter(evsel, new_filter)) {
-=======
 		if (evsel__append_addr_filter(evsel, new_filter)) {
->>>>>>> 24b8d41d
 			err = -ENOMEM;
 			goto out_exit;
 		}
@@ -2685,27 +2606,9 @@
 	return err;
 }
 
-<<<<<<< HEAD
-static struct perf_pmu *perf_evsel__find_pmu(struct perf_evsel *evsel)
-{
-	struct perf_pmu *pmu = NULL;
-
-	while ((pmu = perf_pmu__scan(pmu)) != NULL) {
-		if (pmu->type == evsel->attr.type)
-			break;
-	}
-
-	return pmu;
-}
-
-static int perf_evsel__nr_addr_filter(struct perf_evsel *evsel)
-{
-	struct perf_pmu *pmu = perf_evsel__find_pmu(evsel);
-=======
 static int evsel__nr_addr_filter(struct evsel *evsel)
 {
 	struct perf_pmu *pmu = evsel__find_pmu(evsel);
->>>>>>> 24b8d41d
 	int nr_addr_filters = 0;
 
 	if (!pmu)
@@ -2716,25 +2619,15 @@
 	return nr_addr_filters;
 }
 
-<<<<<<< HEAD
-int auxtrace_parse_filters(struct perf_evlist *evlist)
-{
-	struct perf_evsel *evsel;
-=======
 int auxtrace_parse_filters(struct evlist *evlist)
 {
 	struct evsel *evsel;
->>>>>>> 24b8d41d
 	char *filter;
 	int err, max_nr;
 
 	evlist__for_each_entry(evlist, evsel) {
 		filter = evsel->filter;
-<<<<<<< HEAD
-		max_nr = perf_evsel__nr_addr_filter(evsel);
-=======
 		max_nr = evsel__nr_addr_filter(evsel);
->>>>>>> 24b8d41d
 		if (!filter || !max_nr)
 			continue;
 		evsel->filter = NULL;
@@ -2746,8 +2639,6 @@
 	}
 
 	return 0;
-<<<<<<< HEAD
-=======
 }
 
 int auxtrace__process_event(struct perf_session *session, union perf_event *event,
@@ -2800,5 +2691,4 @@
 		return false;
 
 	return session->auxtrace->evsel_is_auxtrace(session, evsel);
->>>>>>> 24b8d41d
 }