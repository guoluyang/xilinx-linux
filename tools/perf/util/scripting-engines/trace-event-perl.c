--- conflicted
+++ resolved
@@ -34,17 +34,11 @@
 #include <EXTERN.h>
 #include <perl.h>
 
-<<<<<<< HEAD
-#include "../../perf.h"
-#include "../callchain.h"
-#include "../machine.h"
-=======
 #include "../callchain.h"
 #include "../dso.h"
 #include "../machine.h"
 #include "../map.h"
 #include "../symbol.h"
->>>>>>> 24b8d41d
 #include "../thread.h"
 #include "../event.h"
 #include "../trace-event.h"
@@ -264,11 +258,7 @@
 }
 
 static SV *perl_process_callchain(struct perf_sample *sample,
-<<<<<<< HEAD
-				  struct perf_evsel *evsel,
-=======
 				  struct evsel *evsel,
->>>>>>> 24b8d41d
 				  struct addr_location *al)
 {
 	AV *list;
@@ -304,29 +294,17 @@
 			goto exit;
 		}
 
-<<<<<<< HEAD
-		if (node->sym) {
-=======
 		if (node->ms.sym) {
->>>>>>> 24b8d41d
 			HV *sym = newHV();
 			if (!sym) {
 				hv_undef(elem);
 				goto exit;
 			}
-<<<<<<< HEAD
-			if (!hv_stores(sym, "start",   newSVuv(node->sym->start)) ||
-			    !hv_stores(sym, "end",     newSVuv(node->sym->end)) ||
-			    !hv_stores(sym, "binding", newSVuv(node->sym->binding)) ||
-			    !hv_stores(sym, "name",    newSVpvn(node->sym->name,
-								node->sym->namelen)) ||
-=======
 			if (!hv_stores(sym, "start",   newSVuv(node->ms.sym->start)) ||
 			    !hv_stores(sym, "end",     newSVuv(node->ms.sym->end)) ||
 			    !hv_stores(sym, "binding", newSVuv(node->ms.sym->binding)) ||
 			    !hv_stores(sym, "name",    newSVpvn(node->ms.sym->name,
 								node->ms.sym->namelen)) ||
->>>>>>> 24b8d41d
 			    !hv_stores(elem, "sym",    newRV_noinc((SV*)sym))) {
 				hv_undef(sym);
 				hv_undef(elem);
@@ -334,15 +312,6 @@
 			}
 		}
 
-<<<<<<< HEAD
-		if (node->map) {
-			struct map *map = node->map;
-			const char *dsoname = "[unknown]";
-			if (map && map->dso && (map->dso->name || map->dso->long_name)) {
-				if (symbol_conf.show_kernel_path && map->dso->long_name)
-					dsoname = map->dso->long_name;
-				else if (map->dso->name)
-=======
 		if (node->ms.map) {
 			struct map *map = node->ms.map;
 			const char *dsoname = "[unknown]";
@@ -350,7 +319,6 @@
 				if (symbol_conf.show_kernel_path && map->dso->long_name)
 					dsoname = map->dso->long_name;
 				else
->>>>>>> 24b8d41d
 					dsoname = map->dso->name;
 			}
 			if (!hv_stores(elem, "dso", newSVpv(dsoname,0))) {
@@ -368,21 +336,12 @@
 }
 
 static void perl_process_tracepoint(struct perf_sample *sample,
-<<<<<<< HEAD
-				    struct perf_evsel *evsel,
-				    struct addr_location *al)
-{
-	struct thread *thread = al->thread;
-	struct event_format *event = evsel->tp_format;
-	struct format_field *field;
-=======
 				    struct evsel *evsel,
 				    struct addr_location *al)
 {
 	struct thread *thread = al->thread;
 	struct tep_event *event = evsel->tp_format;
 	struct tep_format_field *field;
->>>>>>> 24b8d41d
 	static char handler[256];
 	unsigned long long val;
 	unsigned long s, ns;
@@ -645,16 +604,11 @@
 }\n\n\
 ");
 
-<<<<<<< HEAD
-
-	while ((event = trace_find_next_event(pevent, event))) {
-=======
 	nr_events = tep_get_events_count(pevent);
 	all_events = tep_list_events(pevent, TEP_EVENT_SORT_ID);
 
 	for (i = 0; all_events && i < nr_events; i++) {
 		event = all_events[i];
->>>>>>> 24b8d41d
 		fprintf(ofp, "sub %s::%s\n{\n", event->system, event->name);
 		fprintf(ofp, "\tmy (");
 
