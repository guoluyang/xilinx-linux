/* SPDX-License-Identifier: GPL-2.0 */
#ifndef __PERF_ENV_H
#define __PERF_ENV_H

#include <linux/types.h>
<<<<<<< HEAD
#include "cpumap.h"
=======
#include <linux/rbtree.h>
#include "rwsem.h"

struct perf_cpu_map;
>>>>>>> 24b8d41d

struct cpu_topology_map {
	int	socket_id;
	int	die_id;
	int	core_id;
};

struct cpu_cache_level {
	u32	level;
	u32	line_size;
	u32	sets;
	u32	ways;
	char	*type;
	char	*size;
	char	*map;
};

struct numa_node {
	u32		 node;
	u64		 mem_total;
	u64		 mem_free;
<<<<<<< HEAD
	struct cpu_map	*map;
=======
	struct perf_cpu_map	*map;
};

struct memory_node {
	u64		 node;
	u64		 size;
	unsigned long	*set;
>>>>>>> 24b8d41d
};

struct perf_env {
	char			*hostname;
	char			*os_release;
	char			*version;
	char			*arch;
	int			nr_cpus_online;
	int			nr_cpus_avail;
	char			*cpu_desc;
	char			*cpuid;
	unsigned long long	total_mem;
	unsigned int		msr_pmu_type;
	unsigned int		max_branches;

	int			nr_cmdline;
	int			nr_sibling_cores;
	int			nr_sibling_dies;
	int			nr_sibling_threads;
	int			nr_numa_nodes;
	int			nr_memory_nodes;
	int			nr_pmu_mappings;
	int			nr_groups;
	int			nr_cpu_pmu_caps;
	char			*cmdline;
	const char		**cmdline_argv;
	char			*sibling_cores;
	char			*sibling_dies;
	char			*sibling_threads;
	char			*pmu_mappings;
	char			*cpu_pmu_caps;
	struct cpu_topology_map	*cpu;
	struct cpu_cache_level	*caches;
	int			 caches_cnt;
<<<<<<< HEAD
	struct numa_node	*numa_nodes;
=======
	u32			comp_ratio;
	u32			comp_ver;
	u32			comp_type;
	u32			comp_level;
	u32			comp_mmap_len;
	struct numa_node	*numa_nodes;
	struct memory_node	*memory_nodes;
	unsigned long long	 memory_bsize;

	/*
	 * bpf_info_lock protects bpf rbtrees. This is needed because the
	 * trees are accessed by different threads in perf-top
	 */
	struct {
		struct rw_semaphore	lock;
		struct rb_root		infos;
		u32			infos_cnt;
		struct rb_root		btfs;
		u32			btfs_cnt;
	} bpf_progs;

	/* same reason as above (for perf-top) */
	struct {
		struct rw_semaphore	lock;
		struct rb_root		tree;
	} cgroups;

	/* For fast cpu to numa node lookup via perf_env__numa_node */
	int			*numa_map;
	int			 nr_numa_map;

	/* For real clock time reference. */
	struct {
		u64	tod_ns;
		u64	clockid_ns;
		u64     clockid_res_ns;
		int	clockid;
		/*
		 * enabled is valid for report mode, and is true if above
		 * values are set, it's set in process_clock_data
		 */
		bool	enabled;
	} clock;
};

enum perf_compress_type {
	PERF_COMP_NONE = 0,
	PERF_COMP_ZSTD,
	PERF_COMP_MAX
>>>>>>> 24b8d41d
};

struct bpf_prog_info_node;
struct btf_node;

extern struct perf_env perf_env;

void perf_env__exit(struct perf_env *env);

int perf_env__set_cmdline(struct perf_env *env, int argc, const char *argv[]);

int perf_env__read_cpuid(struct perf_env *env);
int perf_env__read_cpu_topology_map(struct perf_env *env);

void cpu_cache_level__free(struct cpu_cache_level *cache);

const char *perf_env__arch(struct perf_env *env);
const char *perf_env__raw_arch(struct perf_env *env);
int perf_env__nr_cpus_avail(struct perf_env *env);

void perf_env__init(struct perf_env *env);
void perf_env__insert_bpf_prog_info(struct perf_env *env,
				    struct bpf_prog_info_node *info_node);
struct bpf_prog_info_node *perf_env__find_bpf_prog_info(struct perf_env *env,
							__u32 prog_id);
void perf_env__insert_btf(struct perf_env *env, struct btf_node *btf_node);
struct btf_node *perf_env__find_btf(struct perf_env *env, __u32 btf_id);

int perf_env__numa_node(struct perf_env *env, int cpu);
#endif /* __PERF_ENV_H */<|MERGE_RESOLUTION|>--- conflicted
+++ resolved
@@ -3,14 +3,10 @@
 #define __PERF_ENV_H
 
 #include <linux/types.h>
-<<<<<<< HEAD
-#include "cpumap.h"
-=======
 #include <linux/rbtree.h>
 #include "rwsem.h"
 
 struct perf_cpu_map;
->>>>>>> 24b8d41d
 
 struct cpu_topology_map {
 	int	socket_id;
@@ -32,9 +28,6 @@
 	u32		 node;
 	u64		 mem_total;
 	u64		 mem_free;
-<<<<<<< HEAD
-	struct cpu_map	*map;
-=======
 	struct perf_cpu_map	*map;
 };
 
@@ -42,7 +35,6 @@
 	u64		 node;
 	u64		 size;
 	unsigned long	*set;
->>>>>>> 24b8d41d
 };
 
 struct perf_env {
@@ -77,9 +69,6 @@
 	struct cpu_topology_map	*cpu;
 	struct cpu_cache_level	*caches;
 	int			 caches_cnt;
-<<<<<<< HEAD
-	struct numa_node	*numa_nodes;
-=======
 	u32			comp_ratio;
 	u32			comp_ver;
 	u32			comp_type;
@@ -129,7 +118,6 @@
 	PERF_COMP_NONE = 0,
 	PERF_COMP_ZSTD,
 	PERF_COMP_MAX
->>>>>>> 24b8d41d
 };
 
 struct bpf_prog_info_node;
