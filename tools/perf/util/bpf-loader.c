// SPDX-License-Identifier: GPL-2.0
/*
 * bpf-loader.c
 *
 * Copyright (C) 2015 Wang Nan <wangnan0@huawei.com>
 * Copyright (C) 2015 Huawei Inc.
 */

#include <linux/bpf.h>
#include <bpf/libbpf.h>
#include <bpf/bpf.h>
#include <linux/err.h>
#include <linux/kernel.h>
#include <linux/string.h>
#include <linux/zalloc.h>
#include <errno.h>
#include <stdlib.h>
#include "debug.h"
#include "evlist.h"
#include "bpf-loader.h"
#include "bpf-prologue.h"
#include "probe-event.h"
#include "probe-finder.h" // for MAX_PROBES
#include "parse-events.h"
#include "strfilter.h"
#include "util.h"
#include "llvm-utils.h"
#include "c++/clang-c.h"

#include <internal/xyarray.h>

static int libbpf_perf_print(enum libbpf_print_level level __attribute__((unused)),
			      const char *fmt, va_list args)
{
	return veprintf(1, verbose, pr_fmt(fmt), args);
}

struct bpf_prog_priv {
	bool is_tp;
	char *sys_name;
	char *evt_name;
	struct perf_probe_event pev;
	bool need_prologue;
	struct bpf_insn *insns_buf;
	int nr_types;
	int *type_mapping;
};

static bool libbpf_initialized;

struct bpf_object *
bpf__prepare_load_buffer(void *obj_buf, size_t obj_buf_sz, const char *name)
{
	struct bpf_object *obj;

	if (!libbpf_initialized) {
		libbpf_set_print(libbpf_perf_print);
		libbpf_initialized = true;
	}

	obj = bpf_object__open_buffer(obj_buf, obj_buf_sz, name);
	if (IS_ERR_OR_NULL(obj)) {
		pr_debug("bpf: failed to load buffer\n");
		return ERR_PTR(-EINVAL);
	}

	return obj;
}

struct bpf_object *bpf__prepare_load(const char *filename, bool source)
{
	struct bpf_object *obj;

	if (!libbpf_initialized) {
		libbpf_set_print(libbpf_perf_print);
		libbpf_initialized = true;
	}

	if (source) {
		int err;
		void *obj_buf;
		size_t obj_buf_sz;

		perf_clang__init();
		err = perf_clang__compile_bpf(filename, &obj_buf, &obj_buf_sz);
		perf_clang__cleanup();
		if (err) {
			pr_debug("bpf: builtin compilation failed: %d, try external compiler\n", err);
			err = llvm__compile_bpf(filename, &obj_buf, &obj_buf_sz);
			if (err)
				return ERR_PTR(-BPF_LOADER_ERRNO__COMPILE);
		} else
			pr_debug("bpf: successful builtin compilation\n");
		obj = bpf_object__open_buffer(obj_buf, obj_buf_sz, filename);

		if (!IS_ERR_OR_NULL(obj) && llvm_param.dump_obj)
			llvm__dump_obj(filename, obj_buf, obj_buf_sz);

		free(obj_buf);
	} else
		obj = bpf_object__open(filename);

	if (IS_ERR_OR_NULL(obj)) {
		pr_debug("bpf: failed to load %s\n", filename);
		return obj;
	}

	return obj;
}

void bpf__clear(void)
{
	struct bpf_object *obj, *tmp;

	bpf_object__for_each_safe(obj, tmp) {
		bpf__unprobe(obj);
		bpf_object__close(obj);
	}
}

static void
clear_prog_priv(struct bpf_program *prog __maybe_unused,
		void *_priv)
{
	struct bpf_prog_priv *priv = _priv;

	cleanup_perf_probe_events(&priv->pev, 1);
	zfree(&priv->insns_buf);
	zfree(&priv->type_mapping);
	zfree(&priv->sys_name);
	zfree(&priv->evt_name);
	free(priv);
}

static int
prog_config__exec(const char *value, struct perf_probe_event *pev)
{
	pev->uprobes = true;
	pev->target = strdup(value);
	if (!pev->target)
		return -ENOMEM;
	return 0;
}

static int
prog_config__module(const char *value, struct perf_probe_event *pev)
{
	pev->uprobes = false;
	pev->target = strdup(value);
	if (!pev->target)
		return -ENOMEM;
	return 0;
}

static int
prog_config__bool(const char *value, bool *pbool, bool invert)
{
	int err;
	bool bool_value;

	if (!pbool)
		return -EINVAL;

	err = strtobool(value, &bool_value);
	if (err)
		return err;

	*pbool = invert ? !bool_value : bool_value;
	return 0;
}

static int
prog_config__inlines(const char *value,
		     struct perf_probe_event *pev __maybe_unused)
{
	return prog_config__bool(value, &probe_conf.no_inlines, true);
}

static int
prog_config__force(const char *value,
		   struct perf_probe_event *pev __maybe_unused)
{
	return prog_config__bool(value, &probe_conf.force_add, false);
}

static struct {
	const char *key;
	const char *usage;
	const char *desc;
	int (*func)(const char *, struct perf_probe_event *);
} bpf_prog_config_terms[] = {
	{
		.key	= "exec",
		.usage	= "exec=<full path of file>",
		.desc	= "Set uprobe target",
		.func	= prog_config__exec,
	},
	{
		.key	= "module",
		.usage	= "module=<module name>    ",
		.desc	= "Set kprobe module",
		.func	= prog_config__module,
	},
	{
		.key	= "inlines",
		.usage	= "inlines=[yes|no]        ",
		.desc	= "Probe at inline symbol",
		.func	= prog_config__inlines,
	},
	{
		.key	= "force",
		.usage	= "force=[yes|no]          ",
		.desc	= "Forcibly add events with existing name",
		.func	= prog_config__force,
	},
};

static int
do_prog_config(const char *key, const char *value,
	       struct perf_probe_event *pev)
{
	unsigned int i;

	pr_debug("config bpf program: %s=%s\n", key, value);
	for (i = 0; i < ARRAY_SIZE(bpf_prog_config_terms); i++)
		if (strcmp(key, bpf_prog_config_terms[i].key) == 0)
			return bpf_prog_config_terms[i].func(value, pev);

	pr_debug("BPF: ERROR: invalid program config option: %s=%s\n",
		 key, value);

	pr_debug("\nHint: Valid options are:\n");
	for (i = 0; i < ARRAY_SIZE(bpf_prog_config_terms); i++)
		pr_debug("\t%s:\t%s\n", bpf_prog_config_terms[i].usage,
			 bpf_prog_config_terms[i].desc);
	pr_debug("\n");

	return -BPF_LOADER_ERRNO__PROGCONF_TERM;
}

static const char *
parse_prog_config_kvpair(const char *config_str, struct perf_probe_event *pev)
{
	char *text = strdup(config_str);
	char *sep, *line;
	const char *main_str = NULL;
	int err = 0;

	if (!text) {
		pr_debug("Not enough memory: dup config_str failed\n");
		return ERR_PTR(-ENOMEM);
	}

	line = text;
	while ((sep = strchr(line, ';'))) {
		char *equ;

		*sep = '\0';
		equ = strchr(line, '=');
		if (!equ) {
			pr_warning("WARNING: invalid config in BPF object: %s\n",
				   line);
			pr_warning("\tShould be 'key=value'.\n");
			goto nextline;
		}
		*equ = '\0';

		err = do_prog_config(line, equ + 1, pev);
		if (err)
			break;
nextline:
		line = sep + 1;
	}

	if (!err)
		main_str = config_str + (line - text);
	free(text);

	return err ? ERR_PTR(err) : main_str;
}

static int
parse_prog_config(const char *config_str, const char **p_main_str,
		  bool *is_tp, struct perf_probe_event *pev)
{
	int err;
	const char *main_str = parse_prog_config_kvpair(config_str, pev);

	if (IS_ERR(main_str))
		return PTR_ERR(main_str);

	*p_main_str = main_str;
	if (!strchr(main_str, '=')) {
		/* Is a tracepoint event? */
		const char *s = strchr(main_str, ':');

		if (!s) {
			pr_debug("bpf: '%s' is not a valid tracepoint\n",
				 config_str);
			return -BPF_LOADER_ERRNO__CONFIG;
		}

		*is_tp = true;
		return 0;
	}

	*is_tp = false;
	err = parse_perf_probe_command(main_str, pev);
	if (err < 0) {
		pr_debug("bpf: '%s' is not a valid config string\n",
			 config_str);
		/* parse failed, don't need clear pev. */
		return -BPF_LOADER_ERRNO__CONFIG;
	}
	return 0;
}

static int
config_bpf_program(struct bpf_program *prog)
{
	struct perf_probe_event *pev = NULL;
	struct bpf_prog_priv *priv = NULL;
	const char *config_str, *main_str;
	bool is_tp = false;
	int err;

	/* Initialize per-program probing setting */
	probe_conf.no_inlines = false;
	probe_conf.force_add = false;

	priv = calloc(sizeof(*priv), 1);
	if (!priv) {
		pr_debug("bpf: failed to alloc priv\n");
		return -ENOMEM;
	}
	pev = &priv->pev;

	config_str = bpf_program__section_name(prog);
	pr_debug("bpf: config program '%s'\n", config_str);
	err = parse_prog_config(config_str, &main_str, &is_tp, pev);
	if (err)
		goto errout;

	if (is_tp) {
		char *s = strchr(main_str, ':');

		priv->is_tp = true;
		priv->sys_name = strndup(main_str, s - main_str);
		priv->evt_name = strdup(s + 1);
		goto set_priv;
	}

	if (pev->group && strcmp(pev->group, PERF_BPF_PROBE_GROUP)) {
		pr_debug("bpf: '%s': group for event is set and not '%s'.\n",
			 config_str, PERF_BPF_PROBE_GROUP);
		err = -BPF_LOADER_ERRNO__GROUP;
		goto errout;
	} else if (!pev->group)
		pev->group = strdup(PERF_BPF_PROBE_GROUP);

	if (!pev->group) {
		pr_debug("bpf: strdup failed\n");
		err = -ENOMEM;
		goto errout;
	}

	if (!pev->event) {
		pr_debug("bpf: '%s': event name is missing. Section name should be 'key=value'\n",
			 config_str);
		err = -BPF_LOADER_ERRNO__EVENTNAME;
		goto errout;
	}
	pr_debug("bpf: config '%s' is ok\n", config_str);

set_priv:
	err = bpf_program__set_priv(prog, priv, clear_prog_priv);
	if (err) {
		pr_debug("Failed to set priv for program '%s'\n", config_str);
		goto errout;
	}

	return 0;

errout:
	if (pev)
		clear_perf_probe_event(pev);
	free(priv);
	return err;
}

static int bpf__prepare_probe(void)
{
	static int err = 0;
	static bool initialized = false;

	/*
	 * Make err static, so if init failed the first, bpf__prepare_probe()
	 * fails each time without calling init_probe_symbol_maps multiple
	 * times.
	 */
	if (initialized)
		return err;

	initialized = true;
	err = init_probe_symbol_maps(false);
	if (err < 0)
		pr_debug("Failed to init_probe_symbol_maps\n");
	probe_conf.max_probes = MAX_PROBES;
	return err;
}

static int
preproc_gen_prologue(struct bpf_program *prog, int n,
		     struct bpf_insn *orig_insns, int orig_insns_cnt,
		     struct bpf_prog_prep_result *res)
{
	struct bpf_prog_priv *priv = bpf_program__priv(prog);
	struct probe_trace_event *tev;
	struct perf_probe_event *pev;
	struct bpf_insn *buf;
	size_t prologue_cnt = 0;
	int i, err;

	if (IS_ERR(priv) || !priv || priv->is_tp)
		goto errout;

	pev = &priv->pev;

	if (n < 0 || n >= priv->nr_types)
		goto errout;

	/* Find a tev belongs to that type */
	for (i = 0; i < pev->ntevs; i++) {
		if (priv->type_mapping[i] == n)
			break;
	}

	if (i >= pev->ntevs) {
		pr_debug("Internal error: prologue type %d not found\n", n);
		return -BPF_LOADER_ERRNO__PROLOGUE;
	}

	tev = &pev->tevs[i];

	buf = priv->insns_buf;
	err = bpf__gen_prologue(tev->args, tev->nargs,
				buf, &prologue_cnt,
				BPF_MAXINSNS - orig_insns_cnt);
	if (err) {
		const char *title;

		title = bpf_program__section_name(prog);
		pr_debug("Failed to generate prologue for program %s\n",
			 title);
		return err;
	}

	memcpy(&buf[prologue_cnt], orig_insns,
	       sizeof(struct bpf_insn) * orig_insns_cnt);

	res->new_insn_ptr = buf;
	res->new_insn_cnt = prologue_cnt + orig_insns_cnt;
	res->pfd = NULL;
	return 0;

errout:
	pr_debug("Internal error in preproc_gen_prologue\n");
	return -BPF_LOADER_ERRNO__PROLOGUE;
}

/*
 * compare_tev_args is reflexive, transitive and antisymmetric.
 * I can proof it but this margin is too narrow to contain.
 */
static int compare_tev_args(const void *ptev1, const void *ptev2)
{
	int i, ret;
	const struct probe_trace_event *tev1 =
		*(const struct probe_trace_event **)ptev1;
	const struct probe_trace_event *tev2 =
		*(const struct probe_trace_event **)ptev2;

	ret = tev2->nargs - tev1->nargs;
	if (ret)
		return ret;

	for (i = 0; i < tev1->nargs; i++) {
		struct probe_trace_arg *arg1, *arg2;
		struct probe_trace_arg_ref *ref1, *ref2;

		arg1 = &tev1->args[i];
		arg2 = &tev2->args[i];

		ret = strcmp(arg1->value, arg2->value);
		if (ret)
			return ret;

		ref1 = arg1->ref;
		ref2 = arg2->ref;

		while (ref1 && ref2) {
			ret = ref2->offset - ref1->offset;
			if (ret)
				return ret;

			ref1 = ref1->next;
			ref2 = ref2->next;
		}

		if (ref1 || ref2)
			return ref2 ? 1 : -1;
	}

	return 0;
}

/*
 * Assign a type number to each tevs in a pev.
 * mapping is an array with same slots as tevs in that pev.
 * nr_types will be set to number of types.
 */
static int map_prologue(struct perf_probe_event *pev, int *mapping,
			int *nr_types)
{
	int i, type = 0;
	struct probe_trace_event **ptevs;

	size_t array_sz = sizeof(*ptevs) * pev->ntevs;

	ptevs = malloc(array_sz);
	if (!ptevs) {
<<<<<<< HEAD
		pr_debug("No enough memory: alloc ptevs failed\n");
=======
		pr_debug("Not enough memory: alloc ptevs failed\n");
>>>>>>> 24b8d41d
		return -ENOMEM;
	}

	pr_debug("In map_prologue, ntevs=%d\n", pev->ntevs);
	for (i = 0; i < pev->ntevs; i++)
		ptevs[i] = &pev->tevs[i];

	qsort(ptevs, pev->ntevs, sizeof(*ptevs),
	      compare_tev_args);

	for (i = 0; i < pev->ntevs; i++) {
		int n;

		n = ptevs[i] - pev->tevs;
		if (i == 0) {
			mapping[n] = type;
			pr_debug("mapping[%d]=%d\n", n, type);
			continue;
		}

		if (compare_tev_args(ptevs + i, ptevs + i - 1) == 0)
			mapping[n] = type;
		else
			mapping[n] = ++type;

		pr_debug("mapping[%d]=%d\n", n, mapping[n]);
	}
	free(ptevs);
	*nr_types = type + 1;

	return 0;
}

static int hook_load_preprocessor(struct bpf_program *prog)
{
	struct bpf_prog_priv *priv = bpf_program__priv(prog);
	struct perf_probe_event *pev;
	bool need_prologue = false;
	int err, i;

	if (IS_ERR(priv) || !priv) {
		pr_debug("Internal error when hook preprocessor\n");
		return -BPF_LOADER_ERRNO__INTERNAL;
	}

	if (priv->is_tp) {
		priv->need_prologue = false;
		return 0;
	}

	pev = &priv->pev;
	for (i = 0; i < pev->ntevs; i++) {
		struct probe_trace_event *tev = &pev->tevs[i];

		if (tev->nargs > 0) {
			need_prologue = true;
			break;
		}
	}

	/*
	 * Since all tevs don't have argument, we don't need generate
	 * prologue.
	 */
	if (!need_prologue) {
		priv->need_prologue = false;
		return 0;
	}

	priv->need_prologue = true;
	priv->insns_buf = malloc(sizeof(struct bpf_insn) * BPF_MAXINSNS);
	if (!priv->insns_buf) {
		pr_debug("Not enough memory: alloc insns_buf failed\n");
		return -ENOMEM;
	}

	priv->type_mapping = malloc(sizeof(int) * pev->ntevs);
	if (!priv->type_mapping) {
		pr_debug("Not enough memory: alloc type_mapping failed\n");
		return -ENOMEM;
	}
	memset(priv->type_mapping, -1,
	       sizeof(int) * pev->ntevs);

	err = map_prologue(pev, priv->type_mapping, &priv->nr_types);
	if (err)
		return err;

	err = bpf_program__set_prep(prog, priv->nr_types,
				    preproc_gen_prologue);
	return err;
}

int bpf__probe(struct bpf_object *obj)
{
	int err = 0;
	struct bpf_program *prog;
	struct bpf_prog_priv *priv;
	struct perf_probe_event *pev;

	err = bpf__prepare_probe();
	if (err) {
		pr_debug("bpf__prepare_probe failed\n");
		return err;
	}

	bpf_object__for_each_program(prog, obj) {
		err = config_bpf_program(prog);
		if (err)
			goto out;

		priv = bpf_program__priv(prog);
		if (IS_ERR(priv) || !priv) {
			err = PTR_ERR(priv);
			goto out;
		}

		if (priv->is_tp) {
			bpf_program__set_tracepoint(prog);
			continue;
		}

		bpf_program__set_kprobe(prog);
		pev = &priv->pev;

		err = convert_perf_probe_events(pev, 1);
		if (err < 0) {
			pr_debug("bpf_probe: failed to convert perf probe events\n");
			goto out;
		}

		err = apply_perf_probe_events(pev, 1);
		if (err < 0) {
			pr_debug("bpf_probe: failed to apply perf probe events\n");
			goto out;
		}

		/*
		 * After probing, let's consider prologue, which
		 * adds program fetcher to BPF programs.
		 *
		 * hook_load_preprocessorr() hooks pre-processor
		 * to bpf_program, let it generate prologue
		 * dynamically during loading.
		 */
		err = hook_load_preprocessor(prog);
		if (err)
			goto out;
	}
out:
	return err < 0 ? err : 0;
}

#define EVENTS_WRITE_BUFSIZE  4096
int bpf__unprobe(struct bpf_object *obj)
{
	int err, ret = 0;
	struct bpf_program *prog;

	bpf_object__for_each_program(prog, obj) {
		struct bpf_prog_priv *priv = bpf_program__priv(prog);
		int i;

		if (IS_ERR(priv) || !priv || priv->is_tp)
			continue;

		for (i = 0; i < priv->pev.ntevs; i++) {
			struct probe_trace_event *tev = &priv->pev.tevs[i];
			char name_buf[EVENTS_WRITE_BUFSIZE];
			struct strfilter *delfilter;

			snprintf(name_buf, EVENTS_WRITE_BUFSIZE,
				 "%s:%s", tev->group, tev->event);
			name_buf[EVENTS_WRITE_BUFSIZE - 1] = '\0';

			delfilter = strfilter__new(name_buf, NULL);
			if (!delfilter) {
				pr_debug("Failed to create filter for unprobing\n");
				ret = -ENOMEM;
				continue;
			}

			err = del_perf_probe_events(delfilter);
			strfilter__delete(delfilter);
			if (err) {
				pr_debug("Failed to delete %s\n", name_buf);
				ret = err;
				continue;
			}
		}
	}
	return ret;
}

int bpf__load(struct bpf_object *obj)
{
	int err;

	err = bpf_object__load(obj);
	if (err) {
		char bf[128];
		libbpf_strerror(err, bf, sizeof(bf));
		pr_debug("bpf: load objects failed: err=%d: (%s)\n", err, bf);
		return err;
	}
	return 0;
}

int bpf__foreach_event(struct bpf_object *obj,
		       bpf_prog_iter_callback_t func,
		       void *arg)
{
	struct bpf_program *prog;
	int err;

	bpf_object__for_each_program(prog, obj) {
		struct bpf_prog_priv *priv = bpf_program__priv(prog);
		struct probe_trace_event *tev;
		struct perf_probe_event *pev;
		int i, fd;

		if (IS_ERR(priv) || !priv) {
			pr_debug("bpf: failed to get private field\n");
			return -BPF_LOADER_ERRNO__INTERNAL;
		}

		if (priv->is_tp) {
			fd = bpf_program__fd(prog);
<<<<<<< HEAD
			err = (*func)(priv->sys_name, priv->evt_name, fd, arg);
=======
			err = (*func)(priv->sys_name, priv->evt_name, fd, obj, arg);
>>>>>>> 24b8d41d
			if (err) {
				pr_debug("bpf: tracepoint call back failed, stop iterate\n");
				return err;
			}
			continue;
		}

		pev = &priv->pev;
		for (i = 0; i < pev->ntevs; i++) {
			tev = &pev->tevs[i];

			if (priv->need_prologue) {
				int type = priv->type_mapping[i];

				fd = bpf_program__nth_fd(prog, type);
			} else {
				fd = bpf_program__fd(prog);
			}

			if (fd < 0) {
				pr_debug("bpf: failed to get file descriptor\n");
				return fd;
			}

<<<<<<< HEAD
			err = (*func)(tev->group, tev->event, fd, arg);
=======
			err = (*func)(tev->group, tev->event, fd, obj, arg);
>>>>>>> 24b8d41d
			if (err) {
				pr_debug("bpf: call back failed, stop iterate\n");
				return err;
			}
		}
	}
	return 0;
}

enum bpf_map_op_type {
	BPF_MAP_OP_SET_VALUE,
	BPF_MAP_OP_SET_EVSEL,
};

enum bpf_map_key_type {
	BPF_MAP_KEY_ALL,
	BPF_MAP_KEY_RANGES,
};

struct bpf_map_op {
	struct list_head list;
	enum bpf_map_op_type op_type;
	enum bpf_map_key_type key_type;
	union {
		struct parse_events_array array;
	} k;
	union {
		u64 value;
		struct evsel *evsel;
	} v;
};

struct bpf_map_priv {
	struct list_head ops_list;
};

static void
bpf_map_op__delete(struct bpf_map_op *op)
{
	if (!list_empty(&op->list))
		list_del_init(&op->list);
	if (op->key_type == BPF_MAP_KEY_RANGES)
		parse_events__clear_array(&op->k.array);
	free(op);
}

static void
bpf_map_priv__purge(struct bpf_map_priv *priv)
{
	struct bpf_map_op *pos, *n;

	list_for_each_entry_safe(pos, n, &priv->ops_list, list) {
		list_del_init(&pos->list);
		bpf_map_op__delete(pos);
	}
}

static void
bpf_map_priv__clear(struct bpf_map *map __maybe_unused,
		    void *_priv)
{
	struct bpf_map_priv *priv = _priv;

	bpf_map_priv__purge(priv);
	free(priv);
}

static int
bpf_map_op_setkey(struct bpf_map_op *op, struct parse_events_term *term)
{
	op->key_type = BPF_MAP_KEY_ALL;
	if (!term)
		return 0;

	if (term->array.nr_ranges) {
		size_t memsz = term->array.nr_ranges *
				sizeof(op->k.array.ranges[0]);

		op->k.array.ranges = memdup(term->array.ranges, memsz);
		if (!op->k.array.ranges) {
			pr_debug("Not enough memory to alloc indices for map\n");
			return -ENOMEM;
		}
		op->key_type = BPF_MAP_KEY_RANGES;
		op->k.array.nr_ranges = term->array.nr_ranges;
	}
	return 0;
}

static struct bpf_map_op *
bpf_map_op__new(struct parse_events_term *term)
{
	struct bpf_map_op *op;
	int err;

	op = zalloc(sizeof(*op));
	if (!op) {
		pr_debug("Failed to alloc bpf_map_op\n");
		return ERR_PTR(-ENOMEM);
	}
	INIT_LIST_HEAD(&op->list);

	err = bpf_map_op_setkey(op, term);
	if (err) {
		free(op);
		return ERR_PTR(err);
	}
	return op;
}

static struct bpf_map_op *
bpf_map_op__clone(struct bpf_map_op *op)
{
	struct bpf_map_op *newop;

	newop = memdup(op, sizeof(*op));
	if (!newop) {
		pr_debug("Failed to alloc bpf_map_op\n");
		return NULL;
	}

	INIT_LIST_HEAD(&newop->list);
	if (op->key_type == BPF_MAP_KEY_RANGES) {
		size_t memsz = op->k.array.nr_ranges *
			       sizeof(op->k.array.ranges[0]);

		newop->k.array.ranges = memdup(op->k.array.ranges, memsz);
		if (!newop->k.array.ranges) {
			pr_debug("Failed to alloc indices for map\n");
			free(newop);
			return NULL;
		}
	}

	return newop;
}

static struct bpf_map_priv *
bpf_map_priv__clone(struct bpf_map_priv *priv)
{
	struct bpf_map_priv *newpriv;
	struct bpf_map_op *pos, *newop;

	newpriv = zalloc(sizeof(*newpriv));
	if (!newpriv) {
<<<<<<< HEAD
		pr_debug("No enough memory to alloc map private\n");
=======
		pr_debug("Not enough memory to alloc map private\n");
>>>>>>> 24b8d41d
		return NULL;
	}
	INIT_LIST_HEAD(&newpriv->ops_list);

	list_for_each_entry(pos, &priv->ops_list, list) {
		newop = bpf_map_op__clone(pos);
		if (!newop) {
			bpf_map_priv__purge(newpriv);
			return NULL;
		}
		list_add_tail(&newop->list, &newpriv->ops_list);
	}

	return newpriv;
}

static int
bpf_map__add_op(struct bpf_map *map, struct bpf_map_op *op)
{
	const char *map_name = bpf_map__name(map);
	struct bpf_map_priv *priv = bpf_map__priv(map);

	if (IS_ERR(priv)) {
		pr_debug("Failed to get private from map %s\n", map_name);
		return PTR_ERR(priv);
	}

	if (!priv) {
		priv = zalloc(sizeof(*priv));
		if (!priv) {
			pr_debug("Not enough memory to alloc map private\n");
			return -ENOMEM;
		}
		INIT_LIST_HEAD(&priv->ops_list);

		if (bpf_map__set_priv(map, priv, bpf_map_priv__clear)) {
			free(priv);
			return -BPF_LOADER_ERRNO__INTERNAL;
		}
	}

	list_add_tail(&op->list, &priv->ops_list);
	return 0;
}

static struct bpf_map_op *
bpf_map__add_newop(struct bpf_map *map, struct parse_events_term *term)
{
	struct bpf_map_op *op;
	int err;

	op = bpf_map_op__new(term);
	if (IS_ERR(op))
		return op;

	err = bpf_map__add_op(map, op);
	if (err) {
		bpf_map_op__delete(op);
		return ERR_PTR(err);
	}
	return op;
}

static int
__bpf_map__config_value(struct bpf_map *map,
			struct parse_events_term *term)
{
	struct bpf_map_op *op;
	const char *map_name = bpf_map__name(map);
	const struct bpf_map_def *def = bpf_map__def(map);

	if (IS_ERR(def)) {
		pr_debug("Unable to get map definition from '%s'\n",
			 map_name);
		return -BPF_LOADER_ERRNO__INTERNAL;
	}

	if (def->type != BPF_MAP_TYPE_ARRAY) {
		pr_debug("Map %s type is not BPF_MAP_TYPE_ARRAY\n",
			 map_name);
		return -BPF_LOADER_ERRNO__OBJCONF_MAP_TYPE;
	}
	if (def->key_size < sizeof(unsigned int)) {
		pr_debug("Map %s has incorrect key size\n", map_name);
		return -BPF_LOADER_ERRNO__OBJCONF_MAP_KEYSIZE;
	}
	switch (def->value_size) {
	case 1:
	case 2:
	case 4:
	case 8:
		break;
	default:
		pr_debug("Map %s has incorrect value size\n", map_name);
		return -BPF_LOADER_ERRNO__OBJCONF_MAP_VALUESIZE;
	}

	op = bpf_map__add_newop(map, term);
	if (IS_ERR(op))
		return PTR_ERR(op);
	op->op_type = BPF_MAP_OP_SET_VALUE;
	op->v.value = term->val.num;
	return 0;
}

static int
bpf_map__config_value(struct bpf_map *map,
		      struct parse_events_term *term,
		      struct evlist *evlist __maybe_unused)
{
	if (!term->err_val) {
		pr_debug("Config value not set\n");
		return -BPF_LOADER_ERRNO__OBJCONF_CONF;
	}

	if (term->type_val != PARSE_EVENTS__TERM_TYPE_NUM) {
		pr_debug("ERROR: wrong value type for 'value'\n");
		return -BPF_LOADER_ERRNO__OBJCONF_MAP_VALUE;
	}

	return __bpf_map__config_value(map, term);
}

static int
__bpf_map__config_event(struct bpf_map *map,
			struct parse_events_term *term,
			struct evlist *evlist)
{
<<<<<<< HEAD
	struct perf_evsel *evsel;
=======
	struct evsel *evsel;
>>>>>>> 24b8d41d
	const struct bpf_map_def *def;
	struct bpf_map_op *op;
	const char *map_name = bpf_map__name(map);

	evsel = perf_evlist__find_evsel_by_str(evlist, term->val.str);
	if (!evsel) {
		pr_debug("Event (for '%s') '%s' doesn't exist\n",
			 map_name, term->val.str);
		return -BPF_LOADER_ERRNO__OBJCONF_MAP_NOEVT;
	}

	def = bpf_map__def(map);
	if (IS_ERR(def)) {
		pr_debug("Unable to get map definition from '%s'\n",
			 map_name);
		return PTR_ERR(def);
	}

	/*
	 * No need to check key_size and value_size:
	 * kernel has already checked them.
	 */
	if (def->type != BPF_MAP_TYPE_PERF_EVENT_ARRAY) {
		pr_debug("Map %s type is not BPF_MAP_TYPE_PERF_EVENT_ARRAY\n",
			 map_name);
		return -BPF_LOADER_ERRNO__OBJCONF_MAP_TYPE;
	}

	op = bpf_map__add_newop(map, term);
	if (IS_ERR(op))
		return PTR_ERR(op);
	op->op_type = BPF_MAP_OP_SET_EVSEL;
	op->v.evsel = evsel;
	return 0;
}

static int
bpf_map__config_event(struct bpf_map *map,
		      struct parse_events_term *term,
		      struct evlist *evlist)
{
	if (!term->err_val) {
		pr_debug("Config value not set\n");
		return -BPF_LOADER_ERRNO__OBJCONF_CONF;
	}

	if (term->type_val != PARSE_EVENTS__TERM_TYPE_STR) {
		pr_debug("ERROR: wrong value type for 'event'\n");
		return -BPF_LOADER_ERRNO__OBJCONF_MAP_VALUE;
	}

	return __bpf_map__config_event(map, term, evlist);
}

struct bpf_obj_config__map_func {
	const char *config_opt;
	int (*config_func)(struct bpf_map *, struct parse_events_term *,
			   struct evlist *);
};

struct bpf_obj_config__map_func bpf_obj_config__map_funcs[] = {
	{"value", bpf_map__config_value},
	{"event", bpf_map__config_event},
};

static int
config_map_indices_range_check(struct parse_events_term *term,
			       struct bpf_map *map,
			       const char *map_name)
{
	struct parse_events_array *array = &term->array;
	const struct bpf_map_def *def;
	unsigned int i;

	if (!array->nr_ranges)
		return 0;
	if (!array->ranges) {
		pr_debug("ERROR: map %s: array->nr_ranges is %d but range array is NULL\n",
			 map_name, (int)array->nr_ranges);
		return -BPF_LOADER_ERRNO__INTERNAL;
	}

	def = bpf_map__def(map);
	if (IS_ERR(def)) {
		pr_debug("ERROR: Unable to get map definition from '%s'\n",
			 map_name);
		return -BPF_LOADER_ERRNO__INTERNAL;
	}

	for (i = 0; i < array->nr_ranges; i++) {
		unsigned int start = array->ranges[i].start;
		size_t length = array->ranges[i].length;
		unsigned int idx = start + length - 1;

		if (idx >= def->max_entries) {
			pr_debug("ERROR: index %d too large\n", idx);
			return -BPF_LOADER_ERRNO__OBJCONF_MAP_IDX2BIG;
		}
	}
	return 0;
}

static int
bpf__obj_config_map(struct bpf_object *obj,
		    struct parse_events_term *term,
		    struct evlist *evlist,
		    int *key_scan_pos)
{
	/* key is "map:<mapname>.<config opt>" */
	char *map_name = strdup(term->config + sizeof("map:") - 1);
	struct bpf_map *map;
	int err = -BPF_LOADER_ERRNO__OBJCONF_OPT;
	char *map_opt;
	size_t i;

	if (!map_name)
		return -ENOMEM;

	map_opt = strchr(map_name, '.');
	if (!map_opt) {
		pr_debug("ERROR: Invalid map config: %s\n", map_name);
		goto out;
	}

	*map_opt++ = '\0';
	if (*map_opt == '\0') {
		pr_debug("ERROR: Invalid map option: %s\n", term->config);
		goto out;
	}

	map = bpf_object__find_map_by_name(obj, map_name);
	if (!map) {
		pr_debug("ERROR: Map %s doesn't exist\n", map_name);
		err = -BPF_LOADER_ERRNO__OBJCONF_MAP_NOTEXIST;
		goto out;
	}

	*key_scan_pos += strlen(map_opt);
	err = config_map_indices_range_check(term, map, map_name);
	if (err)
		goto out;
	*key_scan_pos -= strlen(map_opt);

	for (i = 0; i < ARRAY_SIZE(bpf_obj_config__map_funcs); i++) {
		struct bpf_obj_config__map_func *func =
				&bpf_obj_config__map_funcs[i];

		if (strcmp(map_opt, func->config_opt) == 0) {
			err = func->config_func(map, term, evlist);
			goto out;
		}
	}

	pr_debug("ERROR: Invalid map config option '%s'\n", map_opt);
	err = -BPF_LOADER_ERRNO__OBJCONF_MAP_OPT;
out:
	free(map_name);
	if (!err)
		*key_scan_pos += strlen(map_opt);
	return err;
}

int bpf__config_obj(struct bpf_object *obj,
		    struct parse_events_term *term,
		    struct evlist *evlist,
		    int *error_pos)
{
	int key_scan_pos = 0;
	int err;

	if (!obj || !term || !term->config)
		return -EINVAL;

	if (strstarts(term->config, "map:")) {
		key_scan_pos = sizeof("map:") - 1;
		err = bpf__obj_config_map(obj, term, evlist, &key_scan_pos);
		goto out;
	}
	err = -BPF_LOADER_ERRNO__OBJCONF_OPT;
out:
	if (error_pos)
		*error_pos = key_scan_pos;
	return err;

}

typedef int (*map_config_func_t)(const char *name, int map_fd,
				 const struct bpf_map_def *pdef,
				 struct bpf_map_op *op,
				 void *pkey, void *arg);

static int
foreach_key_array_all(map_config_func_t func,
		      void *arg, const char *name,
		      int map_fd, const struct bpf_map_def *pdef,
		      struct bpf_map_op *op)
{
	unsigned int i;
	int err;

	for (i = 0; i < pdef->max_entries; i++) {
		err = func(name, map_fd, pdef, op, &i, arg);
		if (err) {
			pr_debug("ERROR: failed to insert value to %s[%u]\n",
				 name, i);
			return err;
		}
	}
	return 0;
}

static int
foreach_key_array_ranges(map_config_func_t func, void *arg,
			 const char *name, int map_fd,
			 const struct bpf_map_def *pdef,
			 struct bpf_map_op *op)
{
	unsigned int i, j;
	int err;

	for (i = 0; i < op->k.array.nr_ranges; i++) {
		unsigned int start = op->k.array.ranges[i].start;
		size_t length = op->k.array.ranges[i].length;

		for (j = 0; j < length; j++) {
			unsigned int idx = start + j;

			err = func(name, map_fd, pdef, op, &idx, arg);
			if (err) {
				pr_debug("ERROR: failed to insert value to %s[%u]\n",
					 name, idx);
				return err;
			}
		}
	}
	return 0;
}

static int
bpf_map_config_foreach_key(struct bpf_map *map,
			   map_config_func_t func,
			   void *arg)
{
	int err, map_fd;
	struct bpf_map_op *op;
	const struct bpf_map_def *def;
	const char *name = bpf_map__name(map);
	struct bpf_map_priv *priv = bpf_map__priv(map);

	if (IS_ERR(priv)) {
		pr_debug("ERROR: failed to get private from map %s\n", name);
		return -BPF_LOADER_ERRNO__INTERNAL;
	}
	if (!priv || list_empty(&priv->ops_list)) {
		pr_debug("INFO: nothing to config for map %s\n", name);
		return 0;
	}

	def = bpf_map__def(map);
	if (IS_ERR(def)) {
		pr_debug("ERROR: failed to get definition from map %s\n", name);
		return -BPF_LOADER_ERRNO__INTERNAL;
	}
	map_fd = bpf_map__fd(map);
	if (map_fd < 0) {
		pr_debug("ERROR: failed to get fd from map %s\n", name);
		return map_fd;
	}

	list_for_each_entry(op, &priv->ops_list, list) {
		switch (def->type) {
		case BPF_MAP_TYPE_ARRAY:
		case BPF_MAP_TYPE_PERF_EVENT_ARRAY:
			switch (op->key_type) {
			case BPF_MAP_KEY_ALL:
				err = foreach_key_array_all(func, arg, name,
							    map_fd, def, op);
				break;
			case BPF_MAP_KEY_RANGES:
				err = foreach_key_array_ranges(func, arg, name,
							       map_fd, def,
							       op);
				break;
			default:
				pr_debug("ERROR: keytype for map '%s' invalid\n",
					 name);
				return -BPF_LOADER_ERRNO__INTERNAL;
			}
			if (err)
				return err;
			break;
		default:
			pr_debug("ERROR: type of '%s' incorrect\n", name);
			return -BPF_LOADER_ERRNO__OBJCONF_MAP_TYPE;
		}
	}

	return 0;
}

static int
apply_config_value_for_key(int map_fd, void *pkey,
			   size_t val_size, u64 val)
{
	int err = 0;

	switch (val_size) {
	case 1: {
		u8 _val = (u8)(val);
		err = bpf_map_update_elem(map_fd, pkey, &_val, BPF_ANY);
		break;
	}
	case 2: {
		u16 _val = (u16)(val);
		err = bpf_map_update_elem(map_fd, pkey, &_val, BPF_ANY);
		break;
	}
	case 4: {
		u32 _val = (u32)(val);
		err = bpf_map_update_elem(map_fd, pkey, &_val, BPF_ANY);
		break;
	}
	case 8: {
		err = bpf_map_update_elem(map_fd, pkey, &val, BPF_ANY);
		break;
	}
	default:
		pr_debug("ERROR: invalid value size\n");
		return -BPF_LOADER_ERRNO__OBJCONF_MAP_VALUESIZE;
	}
	if (err && errno)
		err = -errno;
	return err;
}

static int
apply_config_evsel_for_key(const char *name, int map_fd, void *pkey,
			   struct evsel *evsel)
{
	struct xyarray *xy = evsel->core.fd;
	struct perf_event_attr *attr;
	unsigned int key, events;
	bool check_pass = false;
	int *evt_fd;
	int err;

	if (!xy) {
		pr_debug("ERROR: evsel not ready for map %s\n", name);
		return -BPF_LOADER_ERRNO__INTERNAL;
	}

	if (xy->row_size / xy->entry_size != 1) {
		pr_debug("ERROR: Dimension of target event is incorrect for map %s\n",
			 name);
		return -BPF_LOADER_ERRNO__OBJCONF_MAP_EVTDIM;
	}

	attr = &evsel->core.attr;
	if (attr->inherit) {
		pr_debug("ERROR: Can't put inherit event into map %s\n", name);
		return -BPF_LOADER_ERRNO__OBJCONF_MAP_EVTINH;
	}

	if (evsel__is_bpf_output(evsel))
		check_pass = true;
	if (attr->type == PERF_TYPE_RAW)
		check_pass = true;
	if (attr->type == PERF_TYPE_HARDWARE)
		check_pass = true;
	if (!check_pass) {
		pr_debug("ERROR: Event type is wrong for map %s\n", name);
		return -BPF_LOADER_ERRNO__OBJCONF_MAP_EVTTYPE;
	}

	events = xy->entries / (xy->row_size / xy->entry_size);
	key = *((unsigned int *)pkey);
	if (key >= events) {
		pr_debug("ERROR: there is no event %d for map %s\n",
			 key, name);
		return -BPF_LOADER_ERRNO__OBJCONF_MAP_MAPSIZE;
	}
	evt_fd = xyarray__entry(xy, key, 0);
	err = bpf_map_update_elem(map_fd, pkey, evt_fd, BPF_ANY);
	if (err && errno)
		err = -errno;
	return err;
}

static int
apply_obj_config_map_for_key(const char *name, int map_fd,
			     const struct bpf_map_def *pdef,
			     struct bpf_map_op *op,
			     void *pkey, void *arg __maybe_unused)
{
	int err;

	switch (op->op_type) {
	case BPF_MAP_OP_SET_VALUE:
		err = apply_config_value_for_key(map_fd, pkey,
						 pdef->value_size,
						 op->v.value);
		break;
	case BPF_MAP_OP_SET_EVSEL:
		err = apply_config_evsel_for_key(name, map_fd, pkey,
						 op->v.evsel);
		break;
	default:
		pr_debug("ERROR: unknown value type for '%s'\n", name);
		err = -BPF_LOADER_ERRNO__INTERNAL;
	}
	return err;
}

static int
apply_obj_config_map(struct bpf_map *map)
{
	return bpf_map_config_foreach_key(map,
					  apply_obj_config_map_for_key,
					  NULL);
}

static int
apply_obj_config_object(struct bpf_object *obj)
{
	struct bpf_map *map;
	int err;

	bpf_object__for_each_map(map, obj) {
		err = apply_obj_config_map(map);
		if (err)
			return err;
	}
	return 0;
}

int bpf__apply_obj_config(void)
{
	struct bpf_object *obj, *tmp;
	int err;

	bpf_object__for_each_safe(obj, tmp) {
		err = apply_obj_config_object(obj);
		if (err)
			return err;
	}

	return 0;
}

#define bpf__for_each_map(pos, obj, objtmp)	\
	bpf_object__for_each_safe(obj, objtmp)	\
<<<<<<< HEAD
		bpf_map__for_each(pos, obj)

#define bpf__for_each_stdout_map(pos, obj, objtmp)	\
	bpf__for_each_map(pos, obj, objtmp) 		\
		if (bpf_map__name(pos) && 		\
			(strcmp("__bpf_stdout__", 	\
				bpf_map__name(pos)) == 0))

int bpf__setup_stdout(struct perf_evlist *evlist __maybe_unused)
{
	struct bpf_map_priv *tmpl_priv = NULL;
	struct bpf_object *obj, *tmp;
	struct perf_evsel *evsel = NULL;
=======
		bpf_object__for_each_map(pos, obj)

#define bpf__for_each_map_named(pos, obj, objtmp, name)	\
	bpf__for_each_map(pos, obj, objtmp) 		\
		if (bpf_map__name(pos) && 		\
			(strcmp(name, 			\
				bpf_map__name(pos)) == 0))

struct evsel *bpf__setup_output_event(struct evlist *evlist, const char *name)
{
	struct bpf_map_priv *tmpl_priv = NULL;
	struct bpf_object *obj, *tmp;
	struct evsel *evsel = NULL;
>>>>>>> 24b8d41d
	struct bpf_map *map;
	int err;
	bool need_init = false;

<<<<<<< HEAD
	bpf__for_each_stdout_map(map, obj, tmp) {
		struct bpf_map_priv *priv = bpf_map__priv(map);

		if (IS_ERR(priv))
			return -BPF_LOADER_ERRNO__INTERNAL;
=======
	bpf__for_each_map_named(map, obj, tmp, name) {
		struct bpf_map_priv *priv = bpf_map__priv(map);

		if (IS_ERR(priv))
			return ERR_PTR(-BPF_LOADER_ERRNO__INTERNAL);
>>>>>>> 24b8d41d

		/*
		 * No need to check map type: type should have been
		 * verified by kernel.
		 */
		if (!need_init && !priv)
			need_init = !priv;
		if (!tmpl_priv && priv)
			tmpl_priv = priv;
	}

	if (!need_init)
<<<<<<< HEAD
		return 0;

	if (!tmpl_priv) {
		err = parse_events(evlist, "bpf-output/no-inherit=1,name=__bpf_stdout__/",
				   NULL);
		if (err) {
			pr_debug("ERROR: failed to create bpf-output event\n");
			return -err;
		}

		evsel = perf_evlist__last(evlist);
	}

	bpf__for_each_stdout_map(map, obj, tmp) {
		struct bpf_map_priv *priv = bpf_map__priv(map);

		if (IS_ERR(priv))
			return -BPF_LOADER_ERRNO__INTERNAL;
=======
		return NULL;

	if (!tmpl_priv) {
		char *event_definition = NULL;

		if (asprintf(&event_definition, "bpf-output/no-inherit=1,name=%s/", name) < 0)
			return ERR_PTR(-ENOMEM);

		err = parse_events(evlist, event_definition, NULL);
		free(event_definition);

		if (err) {
			pr_debug("ERROR: failed to create the \"%s\" bpf-output event\n", name);
			return ERR_PTR(-err);
		}

		evsel = evlist__last(evlist);
	}

	bpf__for_each_map_named(map, obj, tmp, name) {
		struct bpf_map_priv *priv = bpf_map__priv(map);

		if (IS_ERR(priv))
			return ERR_PTR(-BPF_LOADER_ERRNO__INTERNAL);
>>>>>>> 24b8d41d
		if (priv)
			continue;

		if (tmpl_priv) {
			priv = bpf_map_priv__clone(tmpl_priv);
			if (!priv)
<<<<<<< HEAD
				return -ENOMEM;
=======
				return ERR_PTR(-ENOMEM);
>>>>>>> 24b8d41d

			err = bpf_map__set_priv(map, priv, bpf_map_priv__clear);
			if (err) {
				bpf_map_priv__clear(map, priv);
<<<<<<< HEAD
				return err;
=======
				return ERR_PTR(err);
>>>>>>> 24b8d41d
			}
		} else if (evsel) {
			struct bpf_map_op *op;

			op = bpf_map__add_newop(map, NULL);
			if (IS_ERR(op))
<<<<<<< HEAD
				return PTR_ERR(op);
=======
				return ERR_CAST(op);
>>>>>>> 24b8d41d
			op->op_type = BPF_MAP_OP_SET_EVSEL;
			op->v.evsel = evsel;
		}
	}

<<<<<<< HEAD
	return 0;
=======
	return evsel;
}

int bpf__setup_stdout(struct evlist *evlist)
{
	struct evsel *evsel = bpf__setup_output_event(evlist, "__bpf_stdout__");
	return PTR_ERR_OR_ZERO(evsel);
>>>>>>> 24b8d41d
}

#define ERRNO_OFFSET(e)		((e) - __BPF_LOADER_ERRNO__START)
#define ERRCODE_OFFSET(c)	ERRNO_OFFSET(BPF_LOADER_ERRNO__##c)
#define NR_ERRNO	(__BPF_LOADER_ERRNO__END - __BPF_LOADER_ERRNO__START)

static const char *bpf_loader_strerror_table[NR_ERRNO] = {
	[ERRCODE_OFFSET(CONFIG)]	= "Invalid config string",
	[ERRCODE_OFFSET(GROUP)]		= "Invalid group name",
	[ERRCODE_OFFSET(EVENTNAME)]	= "No event name found in config string",
	[ERRCODE_OFFSET(INTERNAL)]	= "BPF loader internal error",
	[ERRCODE_OFFSET(COMPILE)]	= "Error when compiling BPF scriptlet",
	[ERRCODE_OFFSET(PROGCONF_TERM)]	= "Invalid program config term in config string",
	[ERRCODE_OFFSET(PROLOGUE)]	= "Failed to generate prologue",
	[ERRCODE_OFFSET(PROLOGUE2BIG)]	= "Prologue too big for program",
	[ERRCODE_OFFSET(PROLOGUEOOB)]	= "Offset out of bound for prologue",
	[ERRCODE_OFFSET(OBJCONF_OPT)]	= "Invalid object config option",
	[ERRCODE_OFFSET(OBJCONF_CONF)]	= "Config value not set (missing '=')",
	[ERRCODE_OFFSET(OBJCONF_MAP_OPT)]	= "Invalid object map config option",
	[ERRCODE_OFFSET(OBJCONF_MAP_NOTEXIST)]	= "Target map doesn't exist",
	[ERRCODE_OFFSET(OBJCONF_MAP_VALUE)]	= "Incorrect value type for map",
	[ERRCODE_OFFSET(OBJCONF_MAP_TYPE)]	= "Incorrect map type",
	[ERRCODE_OFFSET(OBJCONF_MAP_KEYSIZE)]	= "Incorrect map key size",
	[ERRCODE_OFFSET(OBJCONF_MAP_VALUESIZE)]	= "Incorrect map value size",
	[ERRCODE_OFFSET(OBJCONF_MAP_NOEVT)]	= "Event not found for map setting",
	[ERRCODE_OFFSET(OBJCONF_MAP_MAPSIZE)]	= "Invalid map size for event setting",
	[ERRCODE_OFFSET(OBJCONF_MAP_EVTDIM)]	= "Event dimension too large",
	[ERRCODE_OFFSET(OBJCONF_MAP_EVTINH)]	= "Doesn't support inherit event",
	[ERRCODE_OFFSET(OBJCONF_MAP_EVTTYPE)]	= "Wrong event type for map",
	[ERRCODE_OFFSET(OBJCONF_MAP_IDX2BIG)]	= "Index too large",
};

static int
bpf_loader_strerror(int err, char *buf, size_t size)
{
	char sbuf[STRERR_BUFSIZE];
	const char *msg;

	if (!buf || !size)
		return -1;

	err = err > 0 ? err : -err;

	if (err >= __LIBBPF_ERRNO__START)
		return libbpf_strerror(err, buf, size);

	if (err >= __BPF_LOADER_ERRNO__START && err < __BPF_LOADER_ERRNO__END) {
		msg = bpf_loader_strerror_table[ERRNO_OFFSET(err)];
		snprintf(buf, size, "%s", msg);
		buf[size - 1] = '\0';
		return 0;
	}

	if (err >= __BPF_LOADER_ERRNO__END)
		snprintf(buf, size, "Unknown bpf loader error %d", err);
	else
		snprintf(buf, size, "%s",
			 str_error_r(err, sbuf, sizeof(sbuf)));

	buf[size - 1] = '\0';
	return -1;
}

#define bpf__strerror_head(err, buf, size) \
	char sbuf[STRERR_BUFSIZE], *emsg;\
	if (!size)\
		return 0;\
	if (err < 0)\
		err = -err;\
	bpf_loader_strerror(err, sbuf, sizeof(sbuf));\
	emsg = sbuf;\
	switch (err) {\
	default:\
		scnprintf(buf, size, "%s", emsg);\
		break;

#define bpf__strerror_entry(val, fmt...)\
	case val: {\
		scnprintf(buf, size, fmt);\
		break;\
	}

#define bpf__strerror_end(buf, size)\
	}\
	buf[size - 1] = '\0';

int bpf__strerror_prepare_load(const char *filename, bool source,
			       int err, char *buf, size_t size)
{
	size_t n;
	int ret;

	n = snprintf(buf, size, "Failed to load %s%s: ",
			 filename, source ? " from source" : "");
	if (n >= size) {
		buf[size - 1] = '\0';
		return 0;
	}
	buf += n;
	size -= n;

	ret = bpf_loader_strerror(err, buf, size);
	buf[size - 1] = '\0';
	return ret;
}

int bpf__strerror_probe(struct bpf_object *obj __maybe_unused,
			int err, char *buf, size_t size)
{
	bpf__strerror_head(err, buf, size);
	case BPF_LOADER_ERRNO__PROGCONF_TERM: {
		scnprintf(buf, size, "%s (add -v to see detail)", emsg);
		break;
	}
	bpf__strerror_entry(EEXIST, "Probe point exist. Try 'perf probe -d \"*\"' and set 'force=yes'");
	bpf__strerror_entry(EACCES, "You need to be root");
	bpf__strerror_entry(EPERM, "You need to be root, and /proc/sys/kernel/kptr_restrict should be 0");
	bpf__strerror_entry(ENOENT, "You need to check probing points in BPF file");
	bpf__strerror_end(buf, size);
	return 0;
}

int bpf__strerror_load(struct bpf_object *obj,
		       int err, char *buf, size_t size)
{
	bpf__strerror_head(err, buf, size);
	case LIBBPF_ERRNO__KVER: {
		unsigned int obj_kver = bpf_object__kversion(obj);
		unsigned int real_kver;

		if (fetch_kernel_version(&real_kver, NULL, 0)) {
			scnprintf(buf, size, "Unable to fetch kernel version");
			break;
		}

		if (obj_kver != real_kver) {
			scnprintf(buf, size,
				  "'version' ("KVER_FMT") doesn't match running kernel ("KVER_FMT")",
				  KVER_PARAM(obj_kver),
				  KVER_PARAM(real_kver));
			break;
		}

		scnprintf(buf, size, "Failed to load program for unknown reason");
		break;
	}
	bpf__strerror_end(buf, size);
	return 0;
}

int bpf__strerror_config_obj(struct bpf_object *obj __maybe_unused,
			     struct parse_events_term *term __maybe_unused,
			     struct evlist *evlist __maybe_unused,
			     int *error_pos __maybe_unused, int err,
			     char *buf, size_t size)
{
	bpf__strerror_head(err, buf, size);
	bpf__strerror_entry(BPF_LOADER_ERRNO__OBJCONF_MAP_TYPE,
			    "Can't use this config term with this map type");
	bpf__strerror_end(buf, size);
	return 0;
}

int bpf__strerror_apply_obj_config(int err, char *buf, size_t size)
{
	bpf__strerror_head(err, buf, size);
	bpf__strerror_entry(BPF_LOADER_ERRNO__OBJCONF_MAP_EVTDIM,
			    "Cannot set event to BPF map in multi-thread tracing");
	bpf__strerror_entry(BPF_LOADER_ERRNO__OBJCONF_MAP_EVTINH,
			    "%s (Hint: use -i to turn off inherit)", emsg);
	bpf__strerror_entry(BPF_LOADER_ERRNO__OBJCONF_MAP_EVTTYPE,
			    "Can only put raw, hardware and BPF output event into a BPF map");
	bpf__strerror_end(buf, size);
	return 0;
}

<<<<<<< HEAD
int bpf__strerror_setup_stdout(struct perf_evlist *evlist __maybe_unused,
			       int err, char *buf, size_t size)
=======
int bpf__strerror_setup_output_event(struct evlist *evlist __maybe_unused,
				     int err, char *buf, size_t size)
>>>>>>> 24b8d41d
{
	bpf__strerror_head(err, buf, size);
	bpf__strerror_end(buf, size);
	return 0;
}<|MERGE_RESOLUTION|>--- conflicted
+++ resolved
@@ -529,11 +529,7 @@
 
 	ptevs = malloc(array_sz);
 	if (!ptevs) {
-<<<<<<< HEAD
-		pr_debug("No enough memory: alloc ptevs failed\n");
-=======
 		pr_debug("Not enough memory: alloc ptevs failed\n");
->>>>>>> 24b8d41d
 		return -ENOMEM;
 	}
 
@@ -762,11 +758,7 @@
 
 		if (priv->is_tp) {
 			fd = bpf_program__fd(prog);
-<<<<<<< HEAD
-			err = (*func)(priv->sys_name, priv->evt_name, fd, arg);
-=======
 			err = (*func)(priv->sys_name, priv->evt_name, fd, obj, arg);
->>>>>>> 24b8d41d
 			if (err) {
 				pr_debug("bpf: tracepoint call back failed, stop iterate\n");
 				return err;
@@ -791,11 +783,7 @@
 				return fd;
 			}
 
-<<<<<<< HEAD
-			err = (*func)(tev->group, tev->event, fd, arg);
-=======
 			err = (*func)(tev->group, tev->event, fd, obj, arg);
->>>>>>> 24b8d41d
 			if (err) {
 				pr_debug("bpf: call back failed, stop iterate\n");
 				return err;
@@ -941,11 +929,7 @@
 
 	newpriv = zalloc(sizeof(*newpriv));
 	if (!newpriv) {
-<<<<<<< HEAD
-		pr_debug("No enough memory to alloc map private\n");
-=======
 		pr_debug("Not enough memory to alloc map private\n");
->>>>>>> 24b8d41d
 		return NULL;
 	}
 	INIT_LIST_HEAD(&newpriv->ops_list);
@@ -1074,11 +1058,7 @@
 			struct parse_events_term *term,
 			struct evlist *evlist)
 {
-<<<<<<< HEAD
-	struct perf_evsel *evsel;
-=======
 	struct evsel *evsel;
->>>>>>> 24b8d41d
 	const struct bpf_map_def *def;
 	struct bpf_map_op *op;
 	const char *map_name = bpf_map__name(map);
@@ -1530,21 +1510,6 @@
 
 #define bpf__for_each_map(pos, obj, objtmp)	\
 	bpf_object__for_each_safe(obj, objtmp)	\
-<<<<<<< HEAD
-		bpf_map__for_each(pos, obj)
-
-#define bpf__for_each_stdout_map(pos, obj, objtmp)	\
-	bpf__for_each_map(pos, obj, objtmp) 		\
-		if (bpf_map__name(pos) && 		\
-			(strcmp("__bpf_stdout__", 	\
-				bpf_map__name(pos)) == 0))
-
-int bpf__setup_stdout(struct perf_evlist *evlist __maybe_unused)
-{
-	struct bpf_map_priv *tmpl_priv = NULL;
-	struct bpf_object *obj, *tmp;
-	struct perf_evsel *evsel = NULL;
-=======
 		bpf_object__for_each_map(pos, obj)
 
 #define bpf__for_each_map_named(pos, obj, objtmp, name)	\
@@ -1558,24 +1523,15 @@
 	struct bpf_map_priv *tmpl_priv = NULL;
 	struct bpf_object *obj, *tmp;
 	struct evsel *evsel = NULL;
->>>>>>> 24b8d41d
 	struct bpf_map *map;
 	int err;
 	bool need_init = false;
 
-<<<<<<< HEAD
-	bpf__for_each_stdout_map(map, obj, tmp) {
-		struct bpf_map_priv *priv = bpf_map__priv(map);
-
-		if (IS_ERR(priv))
-			return -BPF_LOADER_ERRNO__INTERNAL;
-=======
 	bpf__for_each_map_named(map, obj, tmp, name) {
 		struct bpf_map_priv *priv = bpf_map__priv(map);
 
 		if (IS_ERR(priv))
 			return ERR_PTR(-BPF_LOADER_ERRNO__INTERNAL);
->>>>>>> 24b8d41d
 
 		/*
 		 * No need to check map type: type should have been
@@ -1588,26 +1544,6 @@
 	}
 
 	if (!need_init)
-<<<<<<< HEAD
-		return 0;
-
-	if (!tmpl_priv) {
-		err = parse_events(evlist, "bpf-output/no-inherit=1,name=__bpf_stdout__/",
-				   NULL);
-		if (err) {
-			pr_debug("ERROR: failed to create bpf-output event\n");
-			return -err;
-		}
-
-		evsel = perf_evlist__last(evlist);
-	}
-
-	bpf__for_each_stdout_map(map, obj, tmp) {
-		struct bpf_map_priv *priv = bpf_map__priv(map);
-
-		if (IS_ERR(priv))
-			return -BPF_LOADER_ERRNO__INTERNAL;
-=======
 		return NULL;
 
 	if (!tmpl_priv) {
@@ -1632,46 +1568,30 @@
 
 		if (IS_ERR(priv))
 			return ERR_PTR(-BPF_LOADER_ERRNO__INTERNAL);
->>>>>>> 24b8d41d
 		if (priv)
 			continue;
 
 		if (tmpl_priv) {
 			priv = bpf_map_priv__clone(tmpl_priv);
 			if (!priv)
-<<<<<<< HEAD
-				return -ENOMEM;
-=======
 				return ERR_PTR(-ENOMEM);
->>>>>>> 24b8d41d
 
 			err = bpf_map__set_priv(map, priv, bpf_map_priv__clear);
 			if (err) {
 				bpf_map_priv__clear(map, priv);
-<<<<<<< HEAD
-				return err;
-=======
 				return ERR_PTR(err);
->>>>>>> 24b8d41d
 			}
 		} else if (evsel) {
 			struct bpf_map_op *op;
 
 			op = bpf_map__add_newop(map, NULL);
 			if (IS_ERR(op))
-<<<<<<< HEAD
-				return PTR_ERR(op);
-=======
 				return ERR_CAST(op);
->>>>>>> 24b8d41d
 			op->op_type = BPF_MAP_OP_SET_EVSEL;
 			op->v.evsel = evsel;
 		}
 	}
 
-<<<<<<< HEAD
-	return 0;
-=======
 	return evsel;
 }
 
@@ -1679,7 +1599,6 @@
 {
 	struct evsel *evsel = bpf__setup_output_event(evlist, "__bpf_stdout__");
 	return PTR_ERR_OR_ZERO(evsel);
->>>>>>> 24b8d41d
 }
 
 #define ERRNO_OFFSET(e)		((e) - __BPF_LOADER_ERRNO__START)
@@ -1856,13 +1775,8 @@
 	return 0;
 }
 
-<<<<<<< HEAD
-int bpf__strerror_setup_stdout(struct perf_evlist *evlist __maybe_unused,
-			       int err, char *buf, size_t size)
-=======
 int bpf__strerror_setup_output_event(struct evlist *evlist __maybe_unused,
 				     int err, char *buf, size_t size)
->>>>>>> 24b8d41d
 {
 	bpf__strerror_head(err, buf, size);
 	bpf__strerror_end(buf, size);
