--- conflicted
+++ resolved
@@ -28,9 +28,6 @@
 #define EM_AARCH64	183  /* ARM 64 bit */
 #endif
 
-<<<<<<< HEAD
-typedef Elf64_Nhdr GElf_Nhdr;
-=======
 #ifndef ELF32_ST_VISIBILITY
 #define ELF32_ST_VISIBILITY(o)	((o) & 0x03)
 #endif
@@ -44,7 +41,6 @@
 #ifndef GELF_ST_VISIBILITY
 #define GELF_ST_VISIBILITY(val)	ELF64_ST_VISIBILITY (val)
 #endif
->>>>>>> 24b8d41d
 
 typedef Elf64_Nhdr GElf_Nhdr;
 
@@ -243,11 +239,7 @@
 
 static char *demangle_sym(struct dso *dso, int kmodule, const char *elf_name)
 {
-<<<<<<< HEAD
-	int demangle_flags = verbose ? (DMGL_PARAMS | DMGL_ANSI) : DMGL_NO_OPTS;
-=======
 	int demangle_flags = verbose > 0 ? (DMGL_PARAMS | DMGL_ANSI) : DMGL_NO_OPTS;
->>>>>>> 24b8d41d
 	char *demangled = NULL;
 
 	/*
@@ -288,11 +280,7 @@
  * And always look at the original dso, not at debuginfo packages, that
  * have the PLT data stripped out (shdr_rel_plt.sh_type == SHT_NOBITS).
  */
-<<<<<<< HEAD
-int dso__synthesize_plt_symbols(struct dso *dso, struct symsrc *ss, struct map *map)
-=======
 int dso__synthesize_plt_symbols(struct dso *dso, struct symsrc *ss)
->>>>>>> 24b8d41d
 {
 	uint32_t nr_rel_entries, idx;
 	GElf_Sym sym;
@@ -414,12 +402,8 @@
 			if (!f)
 				goto out_elf_end;
 
-<<<<<<< HEAD
-			symbols__insert(&dso->symbols[map->type], f);
-=======
 			plt_offset += plt_entry_size;
 			symbols__insert(&dso->symbols, f);
->>>>>>> 24b8d41d
 			++nr;
 		}
 	} else if (shdr_rel_plt.sh_type == SHT_REL) {
@@ -444,12 +428,8 @@
 			if (!f)
 				goto out_elf_end;
 
-<<<<<<< HEAD
-			symbols__insert(&dso->symbols[map->type], f);
-=======
 			plt_offset += plt_entry_size;
 			symbols__insert(&dso->symbols, f);
->>>>>>> 24b8d41d
 			++nr;
 		}
 	}
@@ -890,11 +870,7 @@
 	if (ss->opdshdr.sh_type != SHT_PROGBITS)
 		ss->opdsec = NULL;
 
-<<<<<<< HEAD
-	if (dso->kernel == DSO_TYPE_USER)
-=======
 	if (dso->kernel == DSO_SPACE__USER)
->>>>>>> 24b8d41d
 		ss->adjust_symbols = true;
 	else
 		ss->adjust_symbols = elf__needs_adjust_symbols(ehdr);
@@ -952,8 +928,6 @@
 
 void __weak arch__sym_update(struct symbol *s __maybe_unused,
 		GElf_Sym *sym __maybe_unused) { }
-<<<<<<< HEAD
-=======
 
 static int dso__process_kernel_symbol(struct dso *dso, struct map *map,
 				      GElf_Sym *sym, GElf_Shdr *shdr,
@@ -1061,7 +1035,6 @@
 
 	return 0;
 }
->>>>>>> 24b8d41d
 
 int dso__load_sym(struct dso *dso, struct map *map, struct symsrc *syms_ss,
 		  struct symsrc *runtime_ss, int kmodule)
@@ -1238,130 +1211,19 @@
 		    (sym.st_value & 1))
 			--sym.st_value;
 
-<<<<<<< HEAD
-		if (dso->kernel || kmodule) {
-			char dso_name[PATH_MAX];
-
-			/* Adjust symbol to map to file offset */
-			if (adjust_kernel_syms)
-				sym.st_value -= shdr.sh_addr - shdr.sh_offset;
-
-			if (strcmp(section_name,
-				   (curr_dso->short_name +
-				    dso->short_name_len)) == 0)
-				goto new_symbol;
-
-			if (strcmp(section_name, ".text") == 0) {
-				/*
-				 * The initial kernel mapping is based on
-				 * kallsyms and identity maps.  Overwrite it to
-				 * map to the kernel dso.
-				 */
-				if (remap_kernel && dso->kernel) {
-					remap_kernel = false;
-					map->start = shdr.sh_addr +
-						     ref_reloc(kmap);
-					map->end = map->start + shdr.sh_size;
-					map->pgoff = shdr.sh_offset;
-					map->map_ip = map__map_ip;
-					map->unmap_ip = map__unmap_ip;
-					/* Ensure maps are correctly ordered */
-					if (kmaps) {
-						map__get(map);
-						map_groups__remove(kmaps, map);
-						map_groups__insert(kmaps, map);
-						map__put(map);
-					}
-				}
-
-				/*
-				 * The initial module mapping is based on
-				 * /proc/modules mapped to offset zero.
-				 * Overwrite it to map to the module dso.
-				 */
-				if (remap_kernel && kmodule) {
-					remap_kernel = false;
-					map->pgoff = shdr.sh_offset;
-				}
-
-				curr_map = map;
-				curr_dso = dso;
-				goto new_symbol;
-			}
-
-			if (!kmap)
-				goto new_symbol;
-
-			snprintf(dso_name, sizeof(dso_name),
-				 "%s%s", dso->short_name, section_name);
-
-			curr_map = map_groups__find_by_name(kmaps, map->type, dso_name);
-			if (curr_map == NULL) {
-				u64 start = sym.st_value;
-
-				if (kmodule)
-					start += map->start + shdr.sh_offset;
-
-				curr_dso = dso__new(dso_name);
-				if (curr_dso == NULL)
-					goto out_elf_end;
-				curr_dso->kernel = dso->kernel;
-				curr_dso->long_name = dso->long_name;
-				curr_dso->long_name_len = dso->long_name_len;
-				curr_map = map__new2(start, curr_dso,
-						     map->type);
-				dso__put(curr_dso);
-				if (curr_map == NULL) {
-					goto out_elf_end;
-				}
-				if (adjust_kernel_syms) {
-					curr_map->start = shdr.sh_addr +
-							  ref_reloc(kmap);
-					curr_map->end = curr_map->start +
-							shdr.sh_size;
-					curr_map->pgoff = shdr.sh_offset;
-				} else {
-					curr_map->map_ip = identity__map_ip;
-					curr_map->unmap_ip = identity__map_ip;
-				}
-				curr_dso->symtab_type = dso->symtab_type;
-				map_groups__insert(kmaps, curr_map);
-				/*
-				 * Add it before we drop the referece to curr_map,
-				 * i.e. while we still are sure to have a reference
-				 * to this DSO via curr_map->dso.
-				 */
-				dsos__add(&map->groups->machine->dsos, curr_dso);
-				/* kmaps already got it */
-				map__put(curr_map);
-				dso__set_loaded(curr_dso, map->type);
-			} else
-				curr_dso = curr_map->dso;
-
-			goto new_symbol;
-		}
-
-		if ((used_opd && runtime_ss->adjust_symbols)
-				|| (!used_opd && syms_ss->adjust_symbols)) {
-=======
 		if (dso->kernel) {
 			if (dso__process_kernel_symbol(dso, map, &sym, &shdr, kmaps, kmap, &curr_dso, &curr_map,
 						       section_name, adjust_kernel_syms, kmodule, &remap_kernel))
 				goto out_elf_end;
 		} else if ((used_opd && runtime_ss->adjust_symbols) ||
 			   (!used_opd && syms_ss->adjust_symbols)) {
->>>>>>> 24b8d41d
 			pr_debug4("%s: adjusting symbol: st_value: %#" PRIx64 " "
 				  "sh_addr: %#" PRIx64 " sh_offset: %#" PRIx64 "\n", __func__,
 				  (u64)sym.st_value, (u64)shdr.sh_addr,
 				  (u64)shdr.sh_offset);
 			sym.st_value -= shdr.sh_addr - shdr.sh_offset;
 		}
-<<<<<<< HEAD
-new_symbol:
-=======
-
->>>>>>> 24b8d41d
+
 		demangled = demangle_sym(dso, kmodule, elf_name);
 		if (demangled != NULL)
 			elf_name = demangled;
@@ -1375,11 +1237,7 @@
 
 		arch__sym_update(f, &sym);
 
-<<<<<<< HEAD
-		__symbols__insert(&curr_dso->symbols[curr_map->type], f, dso->kernel);
-=======
 		__symbols__insert(&curr_dso->symbols, f, dso->kernel);
->>>>>>> 24b8d41d
 		nr++;
 	}
 
@@ -1387,13 +1245,8 @@
 	 * For misannotated, zeroed, ASM function sizes.
 	 */
 	if (nr > 0) {
-<<<<<<< HEAD
-		symbols__fixup_end(&dso->symbols[map->type]);
-		symbols__fixup_duplicate(&dso->symbols[map->type]);
-=======
 		symbols__fixup_end(&dso->symbols);
 		symbols__fixup_duplicate(&dso->symbols);
->>>>>>> 24b8d41d
 		if (kmap) {
 			/*
 			 * We need to fixup this here too because we create new
@@ -2236,8 +2089,6 @@
 }
 
 #ifdef HAVE_GELF_GETNOTE_SUPPORT
-<<<<<<< HEAD
-=======
 
 static void sdt_adjust_loc(struct sdt_note *tmp, GElf_Addr base_off)
 {
@@ -2266,7 +2117,6 @@
 		tmp->addr.a64[SDT_NOTE_IDX_REFCTR] -= (base_addr - base_off);
 }
 
->>>>>>> 24b8d41d
 /**
  * populate_sdt_note : Parse raw data and identify SDT note
  * @elf: elf of the opened file
@@ -2281,16 +2131,9 @@
 static int populate_sdt_note(Elf **elf, const char *data, size_t len,
 			     struct list_head *sdt_notes)
 {
-<<<<<<< HEAD
-	const char *provider, *name;
-	struct sdt_note *tmp = NULL;
-	GElf_Ehdr ehdr;
-	GElf_Addr base_off = 0;
-=======
 	const char *provider, *name, *args;
 	struct sdt_note *tmp = NULL;
 	GElf_Ehdr ehdr;
->>>>>>> 24b8d41d
 	GElf_Shdr shdr;
 	int ret = -EINVAL;
 
@@ -2346,8 +2189,6 @@
 		goto out_free_prov;
 	}
 
-<<<<<<< HEAD
-=======
 	args = memchr(name, '\0', data + len - name);
 
 	/*
@@ -2367,7 +2208,6 @@
 		}
 	}
 
->>>>>>> 24b8d41d
 	if (gelf_getclass(*elf) == ELFCLASS32) {
 		memcpy(&tmp->addr, &buf, 3 * sizeof(Elf32_Addr));
 		tmp->bit32 = true;
@@ -2379,11 +2219,7 @@
 	if (!gelf_getehdr(*elf, &ehdr)) {
 		pr_debug("%s : cannot get elf header.\n", __func__);
 		ret = -EBADF;
-<<<<<<< HEAD
-		goto out_free_name;
-=======
 		goto out_free_args;
->>>>>>> 24b8d41d
 	}
 
 	/* Adjust the prelink effect :
@@ -2393,43 +2229,22 @@
 	 * base address in the description of the SDT note. If its different,
 	 * then accordingly, adjust the note location.
 	 */
-<<<<<<< HEAD
-	if (elf_section_by_name(*elf, &ehdr, &shdr, SDT_BASE_SCN, NULL)) {
-		base_off = shdr.sh_offset;
-		if (base_off) {
-			if (tmp->bit32)
-				tmp->addr.a32[0] = tmp->addr.a32[0] + base_off -
-					tmp->addr.a32[1];
-			else
-				tmp->addr.a64[0] = tmp->addr.a64[0] + base_off -
-					tmp->addr.a64[1];
-		}
-	}
-=======
 	if (elf_section_by_name(*elf, &ehdr, &shdr, SDT_BASE_SCN, NULL))
 		sdt_adjust_loc(tmp, shdr.sh_offset);
 
 	/* Adjust reference counter offset */
 	if (elf_section_by_name(*elf, &ehdr, &shdr, SDT_PROBES_SCN, NULL))
 		sdt_adjust_refctr(tmp, shdr.sh_addr, shdr.sh_offset);
->>>>>>> 24b8d41d
 
 	list_add_tail(&tmp->note_list, sdt_notes);
 	return 0;
 
-<<<<<<< HEAD
-out_free_name:
-	free(tmp->name);
-out_free_prov:
-	free(tmp->provider);
-=======
 out_free_args:
 	zfree(&tmp->args);
 out_free_name:
 	zfree(&tmp->name);
 out_free_prov:
 	zfree(&tmp->provider);
->>>>>>> 24b8d41d
 out_free_note:
 	free(tmp);
 out_err:
@@ -2544,15 +2359,9 @@
 	int nr_free = 0;
 
 	list_for_each_entry_safe(pos, tmp, sdt_notes, note_list) {
-<<<<<<< HEAD
-		list_del(&pos->note_list);
-		free(pos->name);
-		free(pos->provider);
-=======
 		list_del_init(&pos->note_list);
 		zfree(&pos->name);
 		zfree(&pos->provider);
->>>>>>> 24b8d41d
 		free(pos);
 		nr_free++;
 	}
