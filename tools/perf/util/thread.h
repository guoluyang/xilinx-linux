/* SPDX-License-Identifier: GPL-2.0 */
#ifndef __PERF_THREAD_H
#define __PERF_THREAD_H

#include <linux/refcount.h>
#include <linux/rbtree.h>
#include <linux/list.h>
#include <stdio.h>
#include <unistd.h>
#include <sys/types.h>
#include "srccode.h"
#include "symbol_conf.h"
#include <strlist.h>
#include <intlist.h>
#include "rwsem.h"
#include "event.h"
#include "callchain.h"

struct addr_location;
struct map;
struct perf_record_namespaces;
struct thread_stack;
struct unwind_libunwind_ops;
<<<<<<< HEAD
=======

struct lbr_stitch {
	struct list_head		lists;
	struct list_head		free_lists;
	struct perf_sample		prev_sample;
	struct callchain_cursor_node	*prev_lbr_cursor;
};
>>>>>>> 24b8d41d

struct thread {
	union {
		struct rb_node	 rb_node;
		struct list_head node;
	};
	struct maps		*maps;
	pid_t			pid_; /* Not all tools update this */
	pid_t			tid;
	pid_t			ppid;
	int			cpu;
	refcount_t		refcnt;
	bool			comm_set;
	int			comm_len;
	bool			dead; /* if set thread has exited */
	struct list_head	namespaces_list;
	struct rw_semaphore	namespaces_lock;
	struct list_head	comm_list;
	struct rw_semaphore	comm_lock;
	u64			db_id;

	void			*priv;
	struct thread_stack	*ts;
<<<<<<< HEAD
#ifdef HAVE_LIBUNWIND_SUPPORT
	void				*addr_space;
	struct unwind_libunwind_ops	*unwind_libunwind_ops;
#endif
=======
	struct nsinfo		*nsinfo;
	struct srccode_state	srccode_state;
	bool			filter;
	int			filter_entry_depth;

	/* LBR call stack stitch */
	bool			lbr_stitch_enable;
	struct lbr_stitch	*lbr_stitch;
>>>>>>> 24b8d41d
};

struct machine;
struct namespaces;
struct comm;

struct thread *thread__new(pid_t pid, pid_t tid);
int thread__init_maps(struct thread *thread, struct machine *machine);
void thread__delete(struct thread *thread);

struct thread *thread__get(struct thread *thread);
void thread__put(struct thread *thread);

static inline void __thread__zput(struct thread **thread)
{
	thread__put(*thread);
	*thread = NULL;
}

#define thread__zput(thread) __thread__zput(&thread)

static inline void thread__exited(struct thread *thread)
{
	thread->dead = true;
}

struct namespaces *thread__namespaces(struct thread *thread);
int thread__set_namespaces(struct thread *thread, u64 timestamp,
			   struct perf_record_namespaces *event);

int __thread__set_comm(struct thread *thread, const char *comm, u64 timestamp,
		       bool exec);
static inline int thread__set_comm(struct thread *thread, const char *comm,
				   u64 timestamp)
{
	return __thread__set_comm(thread, comm, timestamp, false);
}

int thread__set_comm_from_proc(struct thread *thread);

int thread__comm_len(struct thread *thread);
struct comm *thread__comm(const struct thread *thread);
struct comm *thread__exec_comm(const struct thread *thread);
<<<<<<< HEAD
const char *thread__comm_str(const struct thread *thread);
int thread__insert_map(struct thread *thread, struct map *map);
int thread__fork(struct thread *thread, struct thread *parent, u64 timestamp);
size_t thread__fprintf(struct thread *thread, FILE *fp);

struct thread *thread__main_thread(struct machine *machine, struct thread *thread);

void thread__find_addr_map(struct thread *thread,
			   u8 cpumode, enum map_type type, u64 addr,
			   struct addr_location *al);
=======
const char *thread__comm_str(struct thread *thread);
int thread__insert_map(struct thread *thread, struct map *map);
int thread__fork(struct thread *thread, struct thread *parent, u64 timestamp, bool do_maps_clone);
size_t thread__fprintf(struct thread *thread, FILE *fp);

struct thread *thread__main_thread(struct machine *machine, struct thread *thread);
>>>>>>> 24b8d41d

struct map *thread__find_map(struct thread *thread, u8 cpumode, u64 addr,
			     struct addr_location *al);
struct map *thread__find_map_fb(struct thread *thread, u8 cpumode, u64 addr,
				struct addr_location *al);

struct symbol *thread__find_symbol(struct thread *thread, u8 cpumode,
				   u64 addr, struct addr_location *al);
struct symbol *thread__find_symbol_fb(struct thread *thread, u8 cpumode,
				      u64 addr, struct addr_location *al);

void thread__find_cpumode_addr_location(struct thread *thread, u64 addr,
					struct addr_location *al);

int thread__memcpy(struct thread *thread, struct machine *machine,
		   void *buf, u64 ip, int len, bool *is64bit);

static inline void *thread__priv(struct thread *thread)
{
	return thread->priv;
}

static inline void thread__set_priv(struct thread *thread, void *p)
{
	thread->priv = p;
}

static inline bool thread__is_filtered(struct thread *thread)
{
	if (symbol_conf.comm_list &&
	    !strlist__has_entry(symbol_conf.comm_list, thread__comm_str(thread))) {
		return true;
	}

	if (symbol_conf.pid_list &&
	    !intlist__has_entry(symbol_conf.pid_list, thread->pid_)) {
		return true;
	}

	if (symbol_conf.tid_list &&
	    !intlist__has_entry(symbol_conf.tid_list, thread->tid)) {
		return true;
	}

	return false;
}

void thread__free_stitch_list(struct thread *thread);

#endif	/* __PERF_THREAD_H */<|MERGE_RESOLUTION|>--- conflicted
+++ resolved
@@ -21,8 +21,6 @@
 struct perf_record_namespaces;
 struct thread_stack;
 struct unwind_libunwind_ops;
-<<<<<<< HEAD
-=======
 
 struct lbr_stitch {
 	struct list_head		lists;
@@ -30,7 +28,6 @@
 	struct perf_sample		prev_sample;
 	struct callchain_cursor_node	*prev_lbr_cursor;
 };
->>>>>>> 24b8d41d
 
 struct thread {
 	union {
@@ -54,12 +51,6 @@
 
 	void			*priv;
 	struct thread_stack	*ts;
-<<<<<<< HEAD
-#ifdef HAVE_LIBUNWIND_SUPPORT
-	void				*addr_space;
-	struct unwind_libunwind_ops	*unwind_libunwind_ops;
-#endif
-=======
 	struct nsinfo		*nsinfo;
 	struct srccode_state	srccode_state;
 	bool			filter;
@@ -68,7 +59,6 @@
 	/* LBR call stack stitch */
 	bool			lbr_stitch_enable;
 	struct lbr_stitch	*lbr_stitch;
->>>>>>> 24b8d41d
 };
 
 struct machine;
@@ -112,25 +102,12 @@
 int thread__comm_len(struct thread *thread);
 struct comm *thread__comm(const struct thread *thread);
 struct comm *thread__exec_comm(const struct thread *thread);
-<<<<<<< HEAD
-const char *thread__comm_str(const struct thread *thread);
-int thread__insert_map(struct thread *thread, struct map *map);
-int thread__fork(struct thread *thread, struct thread *parent, u64 timestamp);
-size_t thread__fprintf(struct thread *thread, FILE *fp);
-
-struct thread *thread__main_thread(struct machine *machine, struct thread *thread);
-
-void thread__find_addr_map(struct thread *thread,
-			   u8 cpumode, enum map_type type, u64 addr,
-			   struct addr_location *al);
-=======
 const char *thread__comm_str(struct thread *thread);
 int thread__insert_map(struct thread *thread, struct map *map);
 int thread__fork(struct thread *thread, struct thread *parent, u64 timestamp, bool do_maps_clone);
 size_t thread__fprintf(struct thread *thread, FILE *fp);
 
 struct thread *thread__main_thread(struct machine *machine, struct thread *thread);
->>>>>>> 24b8d41d
 
 struct map *thread__find_map(struct thread *thread, u8 cpumode, u64 addr,
 			     struct addr_location *al);
