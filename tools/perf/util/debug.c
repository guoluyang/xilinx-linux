--- conflicted
+++ resolved
@@ -8,17 +8,11 @@
 #include <stdlib.h>
 #include <sys/wait.h>
 #include <api/debug.h>
-<<<<<<< HEAD
-#include <linux/time64.h>
-
-#include "cache.h"
-=======
 #include <linux/kernel.h>
 #include <linux/time64.h>
 #ifdef HAVE_BACKTRACE_SUPPORT
 #include <execinfo.h>
 #endif
->>>>>>> 24b8d41d
 #include "color.h"
 #include "event.h"
 #include "debug.h"
@@ -28,11 +22,8 @@
 #include "ui/ui.h"
 #include "util/parse-sublevel-options.h"
 
-<<<<<<< HEAD
-=======
 #include <linux/ctype.h>
 
->>>>>>> 24b8d41d
 int verbose;
 int debug_peo_args;
 bool dump_trace = false, quiet = false;
