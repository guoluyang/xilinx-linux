--- conflicted
+++ resolved
@@ -92,24 +92,15 @@
  */
 #define __map__for_each_symbol_by_name(map, sym_name, pos)	\
 	for (pos = map__find_symbol_by_name(map, sym_name);	\
-<<<<<<< HEAD
-	     pos && arch__compare_symbol_names(pos->name, sym_name) == 0;	\
-=======
 	     pos &&						\
 	     !symbol__match_symbol_name(pos->name, sym_name,	\
 					SYMBOL_TAG_INCLUDE__DEFAULT_ONLY); \
->>>>>>> 24b8d41d
 	     pos = symbol__next_by_name(pos))
 
 #define map__for_each_symbol_by_name(map, sym_name, pos)		\
 	__map__for_each_symbol_by_name(map, sym_name, (pos))
 
-<<<<<<< HEAD
-int arch__compare_symbol_names(const char *namea, const char *nameb);
-void map__init(struct map *map, enum map_type type,
-=======
 void map__init(struct map *map,
->>>>>>> 24b8d41d
 	       u64 start, u64 end, u64 pgoff, struct dso *dso);
 
 struct dso_id;
@@ -150,36 +141,8 @@
 void map__fixup_start(struct map *map);
 void map__fixup_end(struct map *map);
 
-<<<<<<< HEAD
-void map__reloc_vmlinux(struct map *map);
-
-size_t __map_groups__fprintf_maps(struct map_groups *mg, enum map_type type,
-				  FILE *fp);
-void maps__insert(struct maps *maps, struct map *map);
-void maps__remove(struct maps *maps, struct map *map);
-struct map *maps__find(struct maps *maps, u64 addr);
-struct map *maps__first(struct maps *maps);
-struct map *map__next(struct map *map);
-struct symbol *maps__find_symbol_by_name(struct maps *maps, const char *name,
-                                         struct map **mapp);
-void map_groups__init(struct map_groups *mg, struct machine *machine);
-void map_groups__exit(struct map_groups *mg);
-int map_groups__clone(struct thread *thread,
-		      struct map_groups *parent, enum map_type type);
-size_t map_groups__fprintf(struct map_groups *mg, FILE *fp);
-
-int maps__set_kallsyms_ref_reloc_sym(struct map **maps, const char *symbol_name,
-				     u64 addr);
-
-static inline void map_groups__insert(struct map_groups *mg, struct map *map)
-{
-	maps__insert(&mg->maps[map->type], map);
-	map->groups = mg;
-}
-=======
 int map__set_kallsyms_ref_reloc_sym(struct map *map, const char *symbol_name,
 				    u64 addr);
->>>>>>> 24b8d41d
 
 bool __map__is_kernel(const struct map *map);
 bool __map__is_extra_kernel_map(const struct map *map);
@@ -209,32 +172,11 @@
 	       strncmp(name, "bpf_dispatcher_", sizeof("bpf_dispatcher_") - 1) == 0;
 }
 
-<<<<<<< HEAD
-struct symbol *map_groups__find_symbol(struct map_groups *mg,
-				       enum map_type type, u64 addr,
-				       struct map **mapp);
-
-struct symbol *map_groups__find_symbol_by_name(struct map_groups *mg,
-					       enum map_type type,
-					       const char *name,
-					       struct map **mapp);
-
-struct addr_map_symbol;
-
-int map_groups__find_ams(struct addr_map_symbol *ams);
-
-static inline
-struct symbol *map_groups__find_function_by_name(struct map_groups *mg,
-						 const char *name, struct map **mapp)
-{
-	return map_groups__find_symbol_by_name(mg, MAP__FUNCTION, name, mapp);
-=======
 static inline int is_anon_memory(const char *filename)
 {
 	return !strcmp(filename, "//anon") ||
 	       !strncmp(filename, "/dev/zero", sizeof("/dev/zero") - 1) ||
 	       !strncmp(filename, "/anon_hugepage", sizeof("/anon_hugepage") - 1);
->>>>>>> 24b8d41d
 }
 
 static inline int is_no_dso_memory(const char *filename)
