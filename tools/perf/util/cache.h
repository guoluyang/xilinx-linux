/* SPDX-License-Identifier: GPL-2.0 */
#ifndef __PERF_CACHE_H
#define __PERF_CACHE_H

#include "strbuf.h"
#include <subcmd/pager.h>
#include "../ui/ui.h"

#include <linux/compiler.h>
#include <linux/string.h>

#define CMD_EXEC_PATH "--exec-path"
#define CMD_DEBUGFS_DIR "--debugfs-dir="

#define EXEC_PATH_ENVIRONMENT "PERF_EXEC_PATH"
#define PERF_DEBUGFS_ENVIRONMENT "PERF_DEBUGFS_DIR"
#define PERF_TRACEFS_ENVIRONMENT "PERF_TRACEFS_DIR"
#define PERF_PAGER_ENVIRONMENT "PERF_PAGER"

<<<<<<< HEAD
char *alias_lookup(const char *alias);
=======
>>>>>>> 24b8d41d
int split_cmdline(char *cmdline, const char ***argv);

#define alloc_nr(x) (((x)+16)*3/2)

static inline int is_absolute_path(const char *path)
{
	return path[0] == '/';
}

<<<<<<< HEAD
char *mkpath(const char *fmt, ...) __attribute__((format (printf, 1, 2)));
=======
char *mkpath(const char *fmt, ...) __printf(1, 2);
>>>>>>> 24b8d41d

#endif /* __PERF_CACHE_H */<|MERGE_RESOLUTION|>--- conflicted
+++ resolved
@@ -17,10 +17,6 @@
 #define PERF_TRACEFS_ENVIRONMENT "PERF_TRACEFS_DIR"
 #define PERF_PAGER_ENVIRONMENT "PERF_PAGER"
 
-<<<<<<< HEAD
-char *alias_lookup(const char *alias);
-=======
->>>>>>> 24b8d41d
 int split_cmdline(char *cmdline, const char ***argv);
 
 #define alloc_nr(x) (((x)+16)*3/2)
@@ -30,10 +26,6 @@
 	return path[0] == '/';
 }
 
-<<<<<<< HEAD
-char *mkpath(const char *fmt, ...) __attribute__((format (printf, 1, 2)));
-=======
 char *mkpath(const char *fmt, ...) __printf(1, 2);
->>>>>>> 24b8d41d
 
 #endif /* __PERF_CACHE_H */