--- conflicted
+++ resolved
@@ -508,11 +508,7 @@
 		return ret;
 
 	evlist__for_each_entry(evlist, evsel) {
-<<<<<<< HEAD
-		ret = do_write(fd, &evsel->attr, sz);
-=======
 		ret = do_write(ff, &evsel->core.attr, sz);
->>>>>>> 24b8d41d
 		if (ret < 0)
 			return ret;
 		/*
@@ -788,12 +784,7 @@
 		return ret;
 
 	evlist__for_each_entry(evlist, evsel) {
-<<<<<<< HEAD
-		if (perf_evsel__is_group_leader(evsel) &&
-		    evsel->nr_members > 1) {
-=======
 		if (evsel__is_group_leader(evsel) && evsel->core.nr_members > 1) {
->>>>>>> 24b8d41d
 			const char *name = evsel->group_name ?: "{anon_group}";
 			u32 leader_idx = evsel->idx;
 			u32 nr_members = evsel->core.nr_members;
@@ -820,11 +811,7 @@
  * Each architecture should provide a more precise id string that
  * can be use to match the architecture's "mapfile".
  */
-<<<<<<< HEAD
-int __weak get_cpuid(char *buffer __maybe_unused, size_t sz __maybe_unused)
-=======
 char * __weak get_cpuid_str(struct perf_pmu *pmu __maybe_unused)
->>>>>>> 24b8d41d
 {
 	return NULL;
 }
@@ -1881,13 +1868,8 @@
 	int i;
 	struct numa_node *n;
 
-<<<<<<< HEAD
-	for (i = 0; i < ph->env.nr_numa_nodes; i++) {
-		n = &ph->env.numa_nodes[i];
-=======
 	for (i = 0; i < ff->ph->env.nr_numa_nodes; i++) {
 		n = &ff->ph->env.numa_nodes[i];
->>>>>>> 24b8d41d
 
 		fprintf(fp, "# node%u meminfo  : total = %"PRIu64" kB,"
 			    " free = %"PRIu64" kB\n",
@@ -2002,15 +1984,8 @@
 	session = container_of(ff->ph, struct perf_session, header);
 
 	evlist__for_each_entry(session->evlist, evsel) {
-<<<<<<< HEAD
-		if (perf_evsel__is_group_leader(evsel) &&
-		    evsel->nr_members > 1) {
-			fprintf(fp, "# group: %s{%s", evsel->group_name ?: "",
-				perf_evsel__name(evsel));
-=======
 		if (evsel__is_group_leader(evsel) && evsel->core.nr_members > 1) {
 			fprintf(fp, "# group: %s{%s", evsel->group_name ?: "", evsel__name(evsel));
->>>>>>> 24b8d41d
 
 			nr = evsel->core.nr_members - 1;
 		} else if (nr) {
@@ -2107,11 +2082,8 @@
 	dso = machine__findnew_dso(machine, filename);
 	if (dso != NULL) {
 		char sbuild_id[SBUILD_ID_SIZE];
-<<<<<<< HEAD
-=======
 		struct build_id bid;
 		size_t size = BUILD_ID_SIZE;
->>>>>>> 24b8d41d
 
 		if (bev->header.misc & PERF_RECORD_MISC_BUILD_ID_SIZE)
 			size = bev->size;
@@ -2526,25 +2498,12 @@
 static int process_numa_topology(struct feat_fd *ff, void *data __maybe_unused)
 {
 	struct numa_node *nodes, *n;
-<<<<<<< HEAD
-	ssize_t ret;
-=======
->>>>>>> 24b8d41d
 	u32 nr, i;
 	char *str;
 
 	/* nr nodes */
-<<<<<<< HEAD
-	ret = readn(fd, &nr, sizeof(nr));
-	if (ret != sizeof(nr))
-		return -1;
-
-	if (ph->needs_swap)
-		nr = bswap_32(nr);
-=======
 	if (do_read_u32(ff, &nr))
 		return -1;
->>>>>>> 24b8d41d
 
 	nodes = zalloc(sizeof(*nodes) * nr);
 	if (!nodes)
@@ -2554,31 +2513,6 @@
 		n = &nodes[i];
 
 		/* node number */
-<<<<<<< HEAD
-		ret = readn(fd, &n->node, sizeof(u32));
-		if (ret != sizeof(n->node))
-			goto error;
-
-		ret = readn(fd, &n->mem_total, sizeof(u64));
-		if (ret != sizeof(u64))
-			goto error;
-
-		ret = readn(fd, &n->mem_free, sizeof(u64));
-		if (ret != sizeof(u64))
-			goto error;
-
-		if (ph->needs_swap) {
-			n->node      = bswap_32(n->node);
-			n->mem_total = bswap_64(n->mem_total);
-			n->mem_free  = bswap_64(n->mem_free);
-		}
-
-		str = do_read_string(fd, ph);
-		if (!str)
-			goto error;
-
-		n->map = cpu_map__new(str);
-=======
 		if (do_read_u32(ff, &n->node))
 			goto error;
 
@@ -2593,19 +2527,13 @@
 			goto error;
 
 		n->map = perf_cpu_map__new(str);
->>>>>>> 24b8d41d
 		if (!n->map)
 			goto error;
 
 		free(str);
 	}
-<<<<<<< HEAD
-	ph->env.nr_numa_nodes = nr;
-	ph->env.numa_nodes = nodes;
-=======
 	ff->ph->env.nr_numa_nodes = nr;
 	ff->ph->env.numa_nodes = nodes;
->>>>>>> 24b8d41d
 	return 0;
 
 error:
@@ -2628,11 +2556,7 @@
 		return 0;
 	}
 
-<<<<<<< HEAD
-	ph->env.nr_pmu_mappings = pmu_num;
-=======
 	ff->ph->env.nr_pmu_mappings = pmu_num;
->>>>>>> 24b8d41d
 	if (strbuf_init(&sb, 128) < 0)
 		return -1;
 
@@ -2979,18 +2903,6 @@
 			goto out;
 		}
 
-<<<<<<< HEAD
-	i = nr = 0;
-	evlist__for_each_entry(session->evlist, evsel) {
-		if (evsel->idx == (int) desc[i].leader_idx) {
-			evsel->leader = evsel;
-			/* {anon_group} is a dummy name */
-			if (strcmp(desc[i].name, "{anon_group}")) {
-				evsel->group_name = desc[i].name;
-				desc[i].name = NULL;
-			}
-			evsel->nr_members = desc[i].nr_members;
-=======
 		info_linear = malloc(sizeof(struct bpf_prog_info_linear) +
 				     data_len);
 		if (!info_linear)
@@ -3004,7 +2916,6 @@
 		if (info_len < sizeof(struct bpf_prog_info))
 			memset(((void *)(&info_linear->info)) + info_len, 0,
 			       sizeof(struct bpf_prog_info) - info_len);
->>>>>>> 24b8d41d
 
 		if (__do_read(ff, info_linear->data, data_len))
 			goto out;
@@ -3867,11 +3778,7 @@
 	struct evsel *pos;
 
 	evlist__for_each_entry(evlist, pos) {
-<<<<<<< HEAD
-		if (pos->attr.type == PERF_TYPE_TRACEPOINT &&
-=======
 		if (pos->core.attr.type == PERF_TYPE_TRACEPOINT &&
->>>>>>> 24b8d41d
 		    perf_evsel__prepare_tracepoint_event(pos, pevent))
 			return -1;
 	}
@@ -4076,28 +3983,6 @@
 	return ret;
 }
 
-<<<<<<< HEAD
-int perf_event__synthesize_attrs(struct perf_tool *tool,
-				   struct perf_session *session,
-				   perf_event__handler_t process)
-{
-	struct perf_evsel *evsel;
-	int err = 0;
-
-	evlist__for_each_entry(session->evlist, evsel) {
-		err = perf_event__synthesize_attr(tool, &evsel->attr, evsel->ids,
-						  evsel->id, process);
-		if (err) {
-			pr_debug("failed to create perf header attribute\n");
-			return err;
-		}
-	}
-
-	return err;
-}
-
-=======
->>>>>>> 24b8d41d
 int perf_event__process_attr(struct perf_tool *tool __maybe_unused,
 			     union perf_event *event,
 			     struct evlist **pevlist)
