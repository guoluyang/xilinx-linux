/* SPDX-License-Identifier: GPL-2.0 */
#ifndef __PERF_HIST_H
#define __PERF_HIST_H

#include <linux/rbtree.h>
#include <linux/types.h>
#include <pthread.h>
#include "evsel.h"
#include "color.h"
#include "events_stats.h"

struct hist_entry;
struct hist_entry_ops;
struct addr_location;
struct map_symbol;
struct mem_info;
struct branch_info;
struct branch_stack;
struct block_info;
struct symbol;
struct ui_progress;

enum hist_filter {
	HIST_FILTER__DSO,
	HIST_FILTER__THREAD,
	HIST_FILTER__PARENT,
	HIST_FILTER__SYMBOL,
	HIST_FILTER__GUEST,
	HIST_FILTER__HOST,
	HIST_FILTER__SOCKET,
	HIST_FILTER__C2C,
};

enum hist_column {
	HISTC_SYMBOL,
	HISTC_TIME,
	HISTC_DSO,
	HISTC_THREAD,
	HISTC_COMM,
	HISTC_CGROUP_ID,
	HISTC_CGROUP,
	HISTC_PARENT,
	HISTC_CPU,
	HISTC_SOCKET,
	HISTC_SRCLINE,
	HISTC_SRCFILE,
	HISTC_MISPREDICT,
	HISTC_IN_TX,
	HISTC_ABORT,
	HISTC_SYMBOL_FROM,
	HISTC_SYMBOL_TO,
	HISTC_DSO_FROM,
	HISTC_DSO_TO,
	HISTC_LOCAL_WEIGHT,
	HISTC_GLOBAL_WEIGHT,
	HISTC_MEM_DADDR_SYMBOL,
	HISTC_MEM_DADDR_DSO,
	HISTC_MEM_PHYS_DADDR,
	HISTC_MEM_LOCKED,
	HISTC_MEM_TLB,
	HISTC_MEM_LVL,
	HISTC_MEM_SNOOP,
	HISTC_MEM_DCACHELINE,
	HISTC_MEM_IADDR_SYMBOL,
	HISTC_TRANSACTION,
	HISTC_CYCLES,
	HISTC_SRCLINE_FROM,
	HISTC_SRCLINE_TO,
	HISTC_TRACE,
	HISTC_SYM_SIZE,
	HISTC_DSO_SIZE,
	HISTC_SYMBOL_IPC,
	HISTC_NR_COLS, /* Last entry */
};

struct thread;
struct dso;

struct hists {
	struct rb_root_cached	entries_in_array[2];
	struct rb_root_cached	*entries_in;
	struct rb_root_cached	entries;
	struct rb_root_cached	entries_collapsed;
	u64			nr_entries;
	u64			nr_non_filtered_entries;
	u64			callchain_period;
	u64			callchain_non_filtered_period;
	struct thread		*thread_filter;
	const struct dso	*dso_filter;
	const char		*uid_filter_str;
	const char		*symbol_filter_str;
	pthread_mutex_t		lock;
	struct events_stats	stats;
	u64			event_stream;
	u16			col_len[HISTC_NR_COLS];
	bool			has_callchains;
	int			socket_filter;
	struct perf_hpp_list	*hpp_list;
	struct list_head	hpp_formats;
	int			nr_hpp_node;
};

#define hists__has(__h, __f) (__h)->hpp_list->__f

struct hist_entry_iter;

struct hist_iter_ops {
	int (*prepare_entry)(struct hist_entry_iter *, struct addr_location *);
	int (*add_single_entry)(struct hist_entry_iter *, struct addr_location *);
	int (*next_entry)(struct hist_entry_iter *, struct addr_location *);
	int (*add_next_entry)(struct hist_entry_iter *, struct addr_location *);
	int (*finish_entry)(struct hist_entry_iter *, struct addr_location *);
};

struct hist_entry_iter {
	int total;
	int curr;

	bool hide_unresolved;

	struct evsel *evsel;
	struct perf_sample *sample;
	struct hist_entry *he;
	struct symbol *parent;
	void *priv;

	const struct hist_iter_ops *ops;
	/* user-defined callback function (optional) */
	int (*add_entry_cb)(struct hist_entry_iter *iter,
			    struct addr_location *al, bool single, void *arg);
};

extern const struct hist_iter_ops hist_iter_normal;
extern const struct hist_iter_ops hist_iter_branch;
extern const struct hist_iter_ops hist_iter_mem;
extern const struct hist_iter_ops hist_iter_cumulative;

struct hist_entry *hists__add_entry(struct hists *hists,
				    struct addr_location *al,
				    struct symbol *parent,
				    struct branch_info *bi,
				    struct mem_info *mi,
				    struct perf_sample *sample,
				    bool sample_self);

struct hist_entry *hists__add_entry_ops(struct hists *hists,
					struct hist_entry_ops *ops,
					struct addr_location *al,
					struct symbol *sym_parent,
					struct branch_info *bi,
					struct mem_info *mi,
					struct perf_sample *sample,
					bool sample_self);

<<<<<<< HEAD
=======
struct hist_entry *hists__add_entry_block(struct hists *hists,
					  struct addr_location *al,
					  struct block_info *bi);

>>>>>>> 24b8d41d
int hist_entry_iter__add(struct hist_entry_iter *iter, struct addr_location *al,
			 int max_stack_depth, void *arg);

struct perf_hpp;
struct perf_hpp_fmt;

int64_t hist_entry__cmp(struct hist_entry *left, struct hist_entry *right);
int64_t hist_entry__collapse(struct hist_entry *left, struct hist_entry *right);
int hist_entry__transaction_len(void);
int hist_entry__sort_snprintf(struct hist_entry *he, char *bf, size_t size,
			      struct hists *hists);
int hist_entry__snprintf_alignment(struct hist_entry *he, struct perf_hpp *hpp,
				   struct perf_hpp_fmt *fmt, int printed);
void hist_entry__delete(struct hist_entry *he);

<<<<<<< HEAD
typedef int (*hists__resort_cb_t)(struct hist_entry *he);

void perf_evsel__output_resort(struct perf_evsel *evsel, struct ui_progress *prog);
=======
typedef int (*hists__resort_cb_t)(struct hist_entry *he, void *arg);

void evsel__output_resort_cb(struct evsel *evsel, struct ui_progress *prog,
			     hists__resort_cb_t cb, void *cb_arg);
void evsel__output_resort(struct evsel *evsel, struct ui_progress *prog);
>>>>>>> 24b8d41d
void hists__output_resort(struct hists *hists, struct ui_progress *prog);
void hists__output_resort_cb(struct hists *hists, struct ui_progress *prog,
			     hists__resort_cb_t cb);
int hists__collapse_resort(struct hists *hists, struct ui_progress *prog);

void hists__decay_entries(struct hists *hists, bool zap_user, bool zap_kernel);
void hists__delete_entries(struct hists *hists);
void hists__output_recalc_col_len(struct hists *hists, int max_rows);

struct hist_entry *hists__get_entry(struct hists *hists, int idx);

u64 hists__total_period(struct hists *hists);
void hists__reset_stats(struct hists *hists);
void hists__inc_stats(struct hists *hists, struct hist_entry *h);
void hists__inc_nr_events(struct hists *hists, u32 type);
void hists__inc_nr_samples(struct hists *hists, bool filtered);

size_t hists__fprintf(struct hists *hists, bool show_header, int max_rows,
		      int max_cols, float min_pcnt, FILE *fp,
<<<<<<< HEAD
		      bool use_callchain);
size_t perf_evlist__fprintf_nr_events(struct perf_evlist *evlist, FILE *fp);
=======
		      bool ignore_callchains);
size_t perf_evlist__fprintf_nr_events(struct evlist *evlist, FILE *fp);
>>>>>>> 24b8d41d

void hists__filter_by_dso(struct hists *hists);
void hists__filter_by_thread(struct hists *hists);
void hists__filter_by_symbol(struct hists *hists);
void hists__filter_by_socket(struct hists *hists);

static inline bool hists__has_filter(struct hists *hists)
{
	return hists->thread_filter || hists->dso_filter ||
		hists->symbol_filter_str || (hists->socket_filter > -1);
}

u16 hists__col_len(struct hists *hists, enum hist_column col);
void hists__set_col_len(struct hists *hists, enum hist_column col, u16 len);
bool hists__new_col_len(struct hists *hists, enum hist_column col, u16 len);
void hists__reset_col_len(struct hists *hists);
void hists__calc_col_len(struct hists *hists, struct hist_entry *he);

void hists__match(struct hists *leader, struct hists *other);
int hists__link(struct hists *leader, struct hists *other);
int hists__unlink(struct hists *hists);

struct hists_evsel {
	struct evsel evsel;
	struct hists	  hists;
};

static inline struct evsel *hists_to_evsel(struct hists *hists)
{
	struct hists_evsel *hevsel = container_of(hists, struct hists_evsel, hists);
	return &hevsel->evsel;
}

static inline struct hists *evsel__hists(struct evsel *evsel)
{
	struct hists_evsel *hevsel = (struct hists_evsel *)evsel;
	return &hevsel->hists;
}

static __pure inline bool hists__has_callchains(struct hists *hists)
{
	return hists->has_callchains;
}

int hists__init(void);
int __hists__init(struct hists *hists, struct perf_hpp_list *hpp_list);

<<<<<<< HEAD
struct rb_root *hists__get_rotate_entries_in(struct hists *hists);
=======
struct rb_root_cached *hists__get_rotate_entries_in(struct hists *hists);
>>>>>>> 24b8d41d

struct perf_hpp {
	char *buf;
	size_t size;
	const char *sep;
	void *ptr;
	bool skip;
};

struct perf_hpp_fmt {
	const char *name;
	int (*header)(struct perf_hpp_fmt *fmt, struct perf_hpp *hpp,
		      struct hists *hists, int line, int *span);
	int (*width)(struct perf_hpp_fmt *fmt, struct perf_hpp *hpp,
		     struct hists *hists);
	int (*color)(struct perf_hpp_fmt *fmt, struct perf_hpp *hpp,
		     struct hist_entry *he);
	int (*entry)(struct perf_hpp_fmt *fmt, struct perf_hpp *hpp,
		     struct hist_entry *he);
	int64_t (*cmp)(struct perf_hpp_fmt *fmt,
		       struct hist_entry *a, struct hist_entry *b);
	int64_t (*collapse)(struct perf_hpp_fmt *fmt,
			    struct hist_entry *a, struct hist_entry *b);
	int64_t (*sort)(struct perf_hpp_fmt *fmt,
			struct hist_entry *a, struct hist_entry *b);
	bool (*equal)(struct perf_hpp_fmt *a, struct perf_hpp_fmt *b);
	void (*free)(struct perf_hpp_fmt *fmt);

	struct list_head list;
	struct list_head sort_list;
	bool elide;
	int len;
	int user_len;
	int idx;
	int level;
};

struct perf_hpp_list {
	struct list_head fields;
	struct list_head sorts;

	int nr_header_lines;
	int need_collapse;
	int parent;
	int sym;
	int dso;
	int socket;
	int thread;
	int comm;
};

extern struct perf_hpp_list perf_hpp_list;

struct perf_hpp_list_node {
	struct list_head	list;
	struct perf_hpp_list	hpp;
	int			level;
	bool			skip;
};

void perf_hpp_list__column_register(struct perf_hpp_list *list,
				    struct perf_hpp_fmt *format);
void perf_hpp_list__register_sort_field(struct perf_hpp_list *list,
					struct perf_hpp_fmt *format);
void perf_hpp_list__prepend_sort_field(struct perf_hpp_list *list,
				       struct perf_hpp_fmt *format);

static inline void perf_hpp__column_register(struct perf_hpp_fmt *format)
{
	perf_hpp_list__column_register(&perf_hpp_list, format);
}

static inline void perf_hpp__register_sort_field(struct perf_hpp_fmt *format)
{
	perf_hpp_list__register_sort_field(&perf_hpp_list, format);
}

static inline void perf_hpp__prepend_sort_field(struct perf_hpp_fmt *format)
{
	perf_hpp_list__prepend_sort_field(&perf_hpp_list, format);
}

#define perf_hpp_list__for_each_format(_list, format) \
	list_for_each_entry(format, &(_list)->fields, list)

#define perf_hpp_list__for_each_format_safe(_list, format, tmp)	\
	list_for_each_entry_safe(format, tmp, &(_list)->fields, list)

#define perf_hpp_list__for_each_sort_list(_list, format) \
	list_for_each_entry(format, &(_list)->sorts, sort_list)

#define perf_hpp_list__for_each_sort_list_safe(_list, format, tmp)	\
	list_for_each_entry_safe(format, tmp, &(_list)->sorts, sort_list)

#define hists__for_each_format(hists, format) \
	perf_hpp_list__for_each_format((hists)->hpp_list, format)

#define hists__for_each_sort_list(hists, format) \
	perf_hpp_list__for_each_sort_list((hists)->hpp_list, format)

extern struct perf_hpp_fmt perf_hpp__format[];

enum {
	/* Matches perf_hpp__format array. */
	PERF_HPP__OVERHEAD,
	PERF_HPP__OVERHEAD_SYS,
	PERF_HPP__OVERHEAD_US,
	PERF_HPP__OVERHEAD_GUEST_SYS,
	PERF_HPP__OVERHEAD_GUEST_US,
	PERF_HPP__OVERHEAD_ACC,
	PERF_HPP__SAMPLES,
	PERF_HPP__PERIOD,

	PERF_HPP__MAX_INDEX
};

void perf_hpp__init(void);
void perf_hpp__column_unregister(struct perf_hpp_fmt *format);
void perf_hpp__cancel_cumulate(void);
void perf_hpp__setup_output_field(struct perf_hpp_list *list);
void perf_hpp__reset_output_field(struct perf_hpp_list *list);
void perf_hpp__append_sort_keys(struct perf_hpp_list *list);
int perf_hpp__setup_hists_formats(struct perf_hpp_list *list,
				  struct evlist *evlist);


bool perf_hpp__is_sort_entry(struct perf_hpp_fmt *format);
bool perf_hpp__is_dynamic_entry(struct perf_hpp_fmt *format);
bool perf_hpp__defined_dynamic_entry(struct perf_hpp_fmt *fmt, struct hists *hists);
bool perf_hpp__is_trace_entry(struct perf_hpp_fmt *fmt);
bool perf_hpp__is_srcline_entry(struct perf_hpp_fmt *fmt);
bool perf_hpp__is_srcfile_entry(struct perf_hpp_fmt *fmt);
bool perf_hpp__is_thread_entry(struct perf_hpp_fmt *fmt);
bool perf_hpp__is_comm_entry(struct perf_hpp_fmt *fmt);
bool perf_hpp__is_dso_entry(struct perf_hpp_fmt *fmt);
bool perf_hpp__is_sym_entry(struct perf_hpp_fmt *fmt);

struct perf_hpp_fmt *perf_hpp_fmt__dup(struct perf_hpp_fmt *fmt);

int hist_entry__filter(struct hist_entry *he, int type, const void *arg);

static inline bool perf_hpp__should_skip(struct perf_hpp_fmt *format,
					 struct hists *hists)
{
	if (format->elide)
		return true;

	if (perf_hpp__is_dynamic_entry(format) &&
	    !perf_hpp__defined_dynamic_entry(format, hists))
		return true;

	return false;
}

void perf_hpp__reset_width(struct perf_hpp_fmt *fmt, struct hists *hists);
void perf_hpp__reset_sort_width(struct perf_hpp_fmt *fmt, struct hists *hists);
void perf_hpp__set_user_width(const char *width_list_str);
void hists__reset_column_width(struct hists *hists);

typedef u64 (*hpp_field_fn)(struct hist_entry *he);
typedef int (*hpp_callback_fn)(struct perf_hpp *hpp, bool front);
typedef int (*hpp_snprint_fn)(struct perf_hpp *hpp, const char *fmt, ...);

int hpp__fmt(struct perf_hpp_fmt *fmt, struct perf_hpp *hpp,
	     struct hist_entry *he, hpp_field_fn get_field,
	     const char *fmtstr, hpp_snprint_fn print_fn, bool fmt_percent);
int hpp__fmt_acc(struct perf_hpp_fmt *fmt, struct perf_hpp *hpp,
		 struct hist_entry *he, hpp_field_fn get_field,
		 const char *fmtstr, hpp_snprint_fn print_fn, bool fmt_percent);

static inline void advance_hpp(struct perf_hpp *hpp, int inc)
{
	hpp->buf  += inc;
	hpp->size -= inc;
}

static inline size_t perf_hpp__use_color(void)
{
	return !symbol_conf.field_sep;
}

static inline size_t perf_hpp__color_overhead(void)
{
	return perf_hpp__use_color() ?
	       (COLOR_MAXLEN + sizeof(PERF_COLOR_RESET)) * PERF_HPP__MAX_INDEX
	       : 0;
}

struct evlist;

struct hist_browser_timer {
	void (*timer)(void *arg);
	void *arg;
	int refresh;
};

struct annotation_options;
struct res_sample;

enum rstype {
	A_NORMAL,
	A_ASM,
	A_SOURCE
};

struct block_hist;

#ifdef HAVE_SLANG_SUPPORT
#include "../ui/keysyms.h"
void attr_to_script(char *buf, struct perf_event_attr *attr);

int map_symbol__tui_annotate(struct map_symbol *ms, struct evsel *evsel,
			     struct hist_browser_timer *hbt,
			     struct annotation_options *annotation_opts);

int hist_entry__tui_annotate(struct hist_entry *he, struct evsel *evsel,
			     struct hist_browser_timer *hbt,
			     struct annotation_options *annotation_opts);

int perf_evlist__tui_browse_hists(struct evlist *evlist, const char *help,
				  struct hist_browser_timer *hbt,
				  float min_pcnt,
				  struct perf_env *env,
				  bool warn_lost_event,
				  struct annotation_options *annotation_options);

int script_browse(const char *script_opt, struct evsel *evsel);

void run_script(char *cmd);
int res_sample_browse(struct res_sample *res_samples, int num_res,
		      struct evsel *evsel, enum rstype rstype);
void res_sample_init(void);

int block_hists_tui_browse(struct block_hist *bh, struct evsel *evsel,
			   float min_percent, struct perf_env *env,
			   struct annotation_options *annotation_opts);
#else
static inline
int perf_evlist__tui_browse_hists(struct evlist *evlist __maybe_unused,
				  const char *help __maybe_unused,
				  struct hist_browser_timer *hbt __maybe_unused,
				  float min_pcnt __maybe_unused,
				  struct perf_env *env __maybe_unused,
				  bool warn_lost_event __maybe_unused,
				  struct annotation_options *annotation_options __maybe_unused)
{
	return 0;
}
static inline int map_symbol__tui_annotate(struct map_symbol *ms __maybe_unused,
					   struct evsel *evsel __maybe_unused,
					   struct hist_browser_timer *hbt __maybe_unused,
					   struct annotation_options *annotation_options __maybe_unused)
{
	return 0;
}

static inline int hist_entry__tui_annotate(struct hist_entry *he __maybe_unused,
					   struct evsel *evsel __maybe_unused,
					   struct hist_browser_timer *hbt __maybe_unused,
					   struct annotation_options *annotation_opts __maybe_unused)
{
	return 0;
}

static inline int script_browse(const char *script_opt __maybe_unused,
				struct evsel *evsel __maybe_unused)
{
	return 0;
}

static inline int res_sample_browse(struct res_sample *res_samples __maybe_unused,
				    int num_res __maybe_unused,
				    struct evsel *evsel __maybe_unused,
				    enum rstype rstype __maybe_unused)
{
	return 0;
}

static inline void res_sample_init(void) {}

static inline int block_hists_tui_browse(struct block_hist *bh __maybe_unused,
					 struct evsel *evsel __maybe_unused,
					 float min_percent __maybe_unused,
					 struct perf_env *env __maybe_unused,
					 struct annotation_options *annotation_opts __maybe_unused)
{
	return 0;
}

#define K_LEFT  -1000
#define K_RIGHT -2000
#define K_SWITCH_INPUT_DATA -3000
#define K_RELOAD -4000
#endif

unsigned int hists__sort_list_width(struct hists *hists);
unsigned int hists__overhead_width(struct hists *hists);

void hist__account_cycles(struct branch_stack *bs, struct addr_location *al,
			  struct perf_sample *sample, bool nonany_branch_mode,
			  u64 *total_cycles);

struct option;
int parse_filter_percentage(const struct option *opt, const char *arg, int unset);
int perf_hist_config(const char *var, const char *value);

void perf_hpp_list__init(struct perf_hpp_list *list);

enum hierarchy_move_dir {
	HMD_NORMAL,
	HMD_FORCE_SIBLING,
	HMD_FORCE_CHILD,
};

struct rb_node *rb_hierarchy_last(struct rb_node *node);
struct rb_node *__rb_hierarchy_next(struct rb_node *node,
				    enum hierarchy_move_dir hmd);
struct rb_node *rb_hierarchy_prev(struct rb_node *node);

static inline struct rb_node *rb_hierarchy_next(struct rb_node *node)
{
	return __rb_hierarchy_next(node, HMD_NORMAL);
}

#define HIERARCHY_INDENT  3

bool hist_entry__has_hierarchy_children(struct hist_entry *he, float limit);
int hpp_color_scnprintf(struct perf_hpp *hpp, const char *fmt, ...);
int __hpp__slsmg_color_printf(struct perf_hpp *hpp, const char *fmt, ...);
int __hist_entry__snprintf(struct hist_entry *he, struct perf_hpp *hpp,
			   struct perf_hpp_list *hpp_list);
int hists__fprintf_headers(struct hists *hists, FILE *fp);
<<<<<<< HEAD
=======
int __hists__scnprintf_title(struct hists *hists, char *bf, size_t size, bool show_freq);

static inline int hists__scnprintf_title(struct hists *hists, char *bf, size_t size)
{
	return __hists__scnprintf_title(hists, bf, size, true);
}
>>>>>>> 24b8d41d

#endif	/* __PERF_HIST_H */<|MERGE_RESOLUTION|>--- conflicted
+++ resolved
@@ -152,13 +152,10 @@
 					struct perf_sample *sample,
 					bool sample_self);
 
-<<<<<<< HEAD
-=======
 struct hist_entry *hists__add_entry_block(struct hists *hists,
 					  struct addr_location *al,
 					  struct block_info *bi);
 
->>>>>>> 24b8d41d
 int hist_entry_iter__add(struct hist_entry_iter *iter, struct addr_location *al,
 			 int max_stack_depth, void *arg);
 
@@ -174,17 +171,11 @@
 				   struct perf_hpp_fmt *fmt, int printed);
 void hist_entry__delete(struct hist_entry *he);
 
-<<<<<<< HEAD
-typedef int (*hists__resort_cb_t)(struct hist_entry *he);
-
-void perf_evsel__output_resort(struct perf_evsel *evsel, struct ui_progress *prog);
-=======
 typedef int (*hists__resort_cb_t)(struct hist_entry *he, void *arg);
 
 void evsel__output_resort_cb(struct evsel *evsel, struct ui_progress *prog,
 			     hists__resort_cb_t cb, void *cb_arg);
 void evsel__output_resort(struct evsel *evsel, struct ui_progress *prog);
->>>>>>> 24b8d41d
 void hists__output_resort(struct hists *hists, struct ui_progress *prog);
 void hists__output_resort_cb(struct hists *hists, struct ui_progress *prog,
 			     hists__resort_cb_t cb);
@@ -204,13 +195,8 @@
 
 size_t hists__fprintf(struct hists *hists, bool show_header, int max_rows,
 		      int max_cols, float min_pcnt, FILE *fp,
-<<<<<<< HEAD
-		      bool use_callchain);
-size_t perf_evlist__fprintf_nr_events(struct perf_evlist *evlist, FILE *fp);
-=======
 		      bool ignore_callchains);
 size_t perf_evlist__fprintf_nr_events(struct evlist *evlist, FILE *fp);
->>>>>>> 24b8d41d
 
 void hists__filter_by_dso(struct hists *hists);
 void hists__filter_by_thread(struct hists *hists);
@@ -258,11 +244,7 @@
 int hists__init(void);
 int __hists__init(struct hists *hists, struct perf_hpp_list *hpp_list);
 
-<<<<<<< HEAD
-struct rb_root *hists__get_rotate_entries_in(struct hists *hists);
-=======
 struct rb_root_cached *hists__get_rotate_entries_in(struct hists *hists);
->>>>>>> 24b8d41d
 
 struct perf_hpp {
 	char *buf;
@@ -595,14 +577,11 @@
 int __hist_entry__snprintf(struct hist_entry *he, struct perf_hpp *hpp,
 			   struct perf_hpp_list *hpp_list);
 int hists__fprintf_headers(struct hists *hists, FILE *fp);
-<<<<<<< HEAD
-=======
 int __hists__scnprintf_title(struct hists *hists, char *bf, size_t size, bool show_freq);
 
 static inline int hists__scnprintf_title(struct hists *hists, char *bf, size_t size)
 {
 	return __hists__scnprintf_title(hists, bf, size, true);
 }
->>>>>>> 24b8d41d
 
 #endif	/* __PERF_HIST_H */