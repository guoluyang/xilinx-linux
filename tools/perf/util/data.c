// SPDX-License-Identifier: GPL-2.0
#include <linux/compiler.h>
#include <linux/kernel.h>
#include <linux/string.h>
#include <linux/zalloc.h>
#include <sys/types.h>
#include <sys/stat.h>
#include <errno.h>
#include <fcntl.h>
#include <unistd.h>
#include <string.h>
#include <asm/bug.h>
#include <dirent.h>

#include "data.h"
#include "util.h" // rm_rf_perf_data()
#include "debug.h"
#include "header.h"
#include <internal/lib.h>

static void close_dir(struct perf_data_file *files, int nr)
{
	while (--nr >= 1) {
		close(files[nr].fd);
		zfree(&files[nr].path);
	}
	free(files);
}

void perf_data__close_dir(struct perf_data *data)
{
	close_dir(data->dir.files, data->dir.nr);
}

int perf_data__create_dir(struct perf_data *data, int nr)
{
	struct perf_data_file *files = NULL;
	int i, ret = -1;

	if (WARN_ON(!data->is_dir))
		return -EINVAL;

	files = zalloc(nr * sizeof(*files));
	if (!files)
		return -ENOMEM;

	data->dir.version = PERF_DIR_VERSION;
	data->dir.files   = files;
	data->dir.nr      = nr;

	for (i = 0; i < nr; i++) {
		struct perf_data_file *file = &files[i];

		if (asprintf(&file->path, "%s/data.%d", data->path, i) < 0)
			goto out_err;

		ret = open(file->path, O_RDWR|O_CREAT|O_TRUNC, S_IRUSR|S_IWUSR);
		if (ret < 0)
			goto out_err;

		file->fd = ret;
	}

	return 0;

out_err:
	close_dir(files, i);
	return ret;
}

int perf_data__open_dir(struct perf_data *data)
{
	struct perf_data_file *files = NULL;
	struct dirent *dent;
	int ret = -1;
	DIR *dir;
	int nr = 0;

	/*
	 * Directory containing a single regular perf data file which is already
	 * open, means there is nothing more to do here.
	 */
	if (perf_data__is_single_file(data))
		return 0;

	if (WARN_ON(!data->is_dir))
		return -EINVAL;

	/* The version is provided by DIR_FORMAT feature. */
	if (WARN_ON(data->dir.version != PERF_DIR_VERSION))
		return -1;

	dir = opendir(data->path);
	if (!dir)
		return -EINVAL;

	while ((dent = readdir(dir)) != NULL) {
		struct perf_data_file *file;
		char path[PATH_MAX];
		struct stat st;

		snprintf(path, sizeof(path), "%s/%s", data->path, dent->d_name);
		if (stat(path, &st))
			continue;

		if (!S_ISREG(st.st_mode) || strncmp(dent->d_name, "data.", 5))
			continue;

		ret = -ENOMEM;

		file = realloc(files, (nr + 1) * sizeof(*files));
		if (!file)
			goto out_err;

		files = file;
		file = &files[nr++];

		file->path = strdup(path);
		if (!file->path)
			goto out_err;

		ret = open(file->path, O_RDONLY);
		if (ret < 0)
			goto out_err;

		file->fd = ret;
		file->size = st.st_size;
	}

	if (!files)
		return -EINVAL;

	data->dir.files = files;
	data->dir.nr    = nr;
	return 0;

out_err:
	close_dir(files, nr);
	return ret;
}

int perf_data__update_dir(struct perf_data *data)
{
	int i;

	if (WARN_ON(!data->is_dir))
		return -EINVAL;

	for (i = 0; i < data->dir.nr; i++) {
		struct perf_data_file *file = &data->dir.files[i];
		struct stat st;

		if (fstat(file->fd, &st))
			return -1;

		file->size = st.st_size;
	}

	return 0;
}

static bool check_pipe(struct perf_data *data)
{
	struct stat st;
	bool is_pipe = false;
	int fd = perf_data__is_read(data) ?
		 STDIN_FILENO : STDOUT_FILENO;

	if (!data->path) {
		if (!fstat(fd, &st) && S_ISFIFO(st.st_mode))
			is_pipe = true;
	} else {
		if (!strcmp(data->path, "-"))
			is_pipe = true;
	}

	if (is_pipe)
		data->file.fd = fd;

	return data->is_pipe = is_pipe;
}

static int check_backup(struct perf_data *data)
{
	struct stat st;

	if (perf_data__is_read(data))
		return 0;

	if (!stat(data->path, &st) && st.st_size) {
		char oldname[PATH_MAX];
		int ret;

		snprintf(oldname, sizeof(oldname), "%s.old",
			 data->path);

		ret = rm_rf_perf_data(oldname);
		if (ret) {
			pr_err("Can't remove old data: %s (%s)\n",
			       ret == -2 ?
			       "Unknown file found" : strerror(errno),
			       oldname);
			return -1;
		}

		if (rename(data->path, oldname)) {
			pr_err("Can't move data: %s (%s to %s)\n",
			       strerror(errno),
			       data->path, oldname);
			return -1;
		}
	}

	return 0;
}

static bool is_dir(struct perf_data *data)
{
	struct stat st;

	if (stat(data->path, &st))
		return false;

	return (st.st_mode & S_IFMT) == S_IFDIR;
}

static int open_file_read(struct perf_data *data)
{
	struct stat st;
	int fd;
	char sbuf[STRERR_BUFSIZE];

	fd = open(data->file.path, O_RDONLY);
	if (fd < 0) {
		int err = errno;

<<<<<<< HEAD
		pr_err("failed to open %s: %s", file->path,
			str_error_r(err, sbuf, sizeof(sbuf)));
		if (err == ENOENT && !strcmp(file->path, "perf.data"))
=======
		pr_err("failed to open %s: %s", data->file.path,
			str_error_r(err, sbuf, sizeof(sbuf)));
		if (err == ENOENT && !strcmp(data->file.path, "perf.data"))
>>>>>>> 24b8d41d
			pr_err("  (try 'perf record' first)");
		pr_err("\n");
		return -err;
	}

	if (fstat(fd, &st) < 0)
		goto out_close;

	if (!data->force && st.st_uid && (st.st_uid != geteuid())) {
		pr_err("File %s not owned by current user or root (use -f to override)\n",
		       data->file.path);
		goto out_close;
	}

	if (!st.st_size) {
		pr_info("zero-sized data (%s), nothing to do!\n",
			data->file.path);
		goto out_close;
	}

	data->file.size = st.st_size;
	return fd;

 out_close:
	close(fd);
	return -1;
}

static int open_file_write(struct perf_data *data)
{
	int fd;
	char sbuf[STRERR_BUFSIZE];

	fd = open(data->file.path, O_CREAT|O_RDWR|O_TRUNC|O_CLOEXEC,
		  S_IRUSR|S_IWUSR);

	if (fd < 0)
<<<<<<< HEAD
		pr_err("failed to open %s : %s\n", file->path,
=======
		pr_err("failed to open %s : %s\n", data->file.path,
>>>>>>> 24b8d41d
			str_error_r(errno, sbuf, sizeof(sbuf)));

	return fd;
}

static int open_file(struct perf_data *data)
{
	int fd;

	fd = perf_data__is_read(data) ?
	     open_file_read(data) : open_file_write(data);

	if (fd < 0) {
		zfree(&data->file.path);
		return -1;
	}

	data->file.fd = fd;
	return 0;
}

static int open_file_dup(struct perf_data *data)
{
	data->file.path = strdup(data->path);
	if (!data->file.path)
		return -ENOMEM;

	return open_file(data);
}

static int open_dir(struct perf_data *data)
{
	int ret;

	/*
	 * So far we open only the header, so we can read the data version and
	 * layout.
	 */
	if (asprintf(&data->file.path, "%s/data", data->path) < 0)
		return -1;

	if (perf_data__is_write(data) &&
	    mkdir(data->path, S_IRWXU) < 0)
		return -1;

	ret = open_file(data);

	/* Cleanup whatever we managed to create so far. */
	if (ret && perf_data__is_write(data))
		rm_rf_perf_data(data->path);

	return ret;
}

int perf_data__open(struct perf_data *data)
{
	if (check_pipe(data))
		return 0;

	if (!data->path)
		data->path = "perf.data";

	if (check_backup(data))
		return -1;

	if (perf_data__is_read(data))
		data->is_dir = is_dir(data);

	return perf_data__is_dir(data) ?
	       open_dir(data) : open_file_dup(data);
}

void perf_data__close(struct perf_data *data)
{
	if (perf_data__is_dir(data))
		perf_data__close_dir(data);

	zfree(&data->file.path);
	close(data->file.fd);
}

ssize_t perf_data_file__write(struct perf_data_file *file,
			      void *buf, size_t size)
{
	return writen(file->fd, buf, size);
}

<<<<<<< HEAD
int perf_data_file__switch(struct perf_data_file *file,
			   const char *postfix,
			   size_t pos, bool at_exit)
{
	char *new_filepath;
	int ret;

	if (check_pipe(file))
		return -EINVAL;
	if (perf_data_file__is_read(file))
		return -EINVAL;

	if (asprintf(&new_filepath, "%s.%s", file->path, postfix) < 0)
=======
ssize_t perf_data__write(struct perf_data *data,
			      void *buf, size_t size)
{
	return perf_data_file__write(&data->file, buf, size);
}

int perf_data__switch(struct perf_data *data,
			   const char *postfix,
			   size_t pos, bool at_exit,
			   char **new_filepath)
{
	int ret;

	if (check_pipe(data))
		return -EINVAL;
	if (perf_data__is_read(data))
		return -EINVAL;

	if (asprintf(new_filepath, "%s.%s", data->path, postfix) < 0)
>>>>>>> 24b8d41d
		return -ENOMEM;

	/*
	 * Only fire a warning, don't return error, continue fill
	 * original file.
	 */
<<<<<<< HEAD
	if (rename(file->path, new_filepath))
		pr_warning("Failed to rename %s to %s\n", file->path, new_filepath);

	if (!at_exit) {
		close(file->fd);
		ret = perf_data_file__open(file);
		if (ret < 0)
			goto out;

		if (lseek(file->fd, pos, SEEK_SET) == (off_t)-1) {
=======
	if (rename(data->path, *new_filepath))
		pr_warning("Failed to rename %s to %s\n", data->path, *new_filepath);

	if (!at_exit) {
		close(data->file.fd);
		ret = perf_data__open(data);
		if (ret < 0)
			goto out;

		if (lseek(data->file.fd, pos, SEEK_SET) == (off_t)-1) {
>>>>>>> 24b8d41d
			ret = -errno;
			pr_debug("Failed to lseek to %zu: %s",
				 pos, strerror(errno));
			goto out;
		}
	}
<<<<<<< HEAD
	ret = file->fd;
out:
	free(new_filepath);
	return ret;
=======
	ret = data->file.fd;
out:
	return ret;
}

unsigned long perf_data__size(struct perf_data *data)
{
	u64 size = data->file.size;
	int i;

	if (perf_data__is_single_file(data))
		return size;

	for (i = 0; i < data->dir.nr; i++) {
		struct perf_data_file *file = &data->dir.files[i];

		size += file->size;
	}

	return size;
}

int perf_data__make_kcore_dir(struct perf_data *data, char *buf, size_t buf_sz)
{
	int ret;

	if (!data->is_dir)
		return -1;

	ret = snprintf(buf, buf_sz, "%s/kcore_dir", data->path);
	if (ret < 0 || (size_t)ret >= buf_sz)
		return -1;

	return mkdir(buf, S_IRWXU);
}

char *perf_data__kallsyms_name(struct perf_data *data)
{
	char *kallsyms_name;
	struct stat st;

	if (!data->is_dir)
		return NULL;

	if (asprintf(&kallsyms_name, "%s/kcore_dir/kallsyms", data->path) < 0)
		return NULL;

	if (stat(kallsyms_name, &st)) {
		free(kallsyms_name);
		return NULL;
	}

	return kallsyms_name;
>>>>>>> 24b8d41d
}<|MERGE_RESOLUTION|>--- conflicted
+++ resolved
@@ -234,15 +234,9 @@
 	if (fd < 0) {
 		int err = errno;
 
-<<<<<<< HEAD
-		pr_err("failed to open %s: %s", file->path,
-			str_error_r(err, sbuf, sizeof(sbuf)));
-		if (err == ENOENT && !strcmp(file->path, "perf.data"))
-=======
 		pr_err("failed to open %s: %s", data->file.path,
 			str_error_r(err, sbuf, sizeof(sbuf)));
 		if (err == ENOENT && !strcmp(data->file.path, "perf.data"))
->>>>>>> 24b8d41d
 			pr_err("  (try 'perf record' first)");
 		pr_err("\n");
 		return -err;
@@ -280,11 +274,7 @@
 		  S_IRUSR|S_IWUSR);
 
 	if (fd < 0)
-<<<<<<< HEAD
-		pr_err("failed to open %s : %s\n", file->path,
-=======
 		pr_err("failed to open %s : %s\n", data->file.path,
->>>>>>> 24b8d41d
 			str_error_r(errno, sbuf, sizeof(sbuf)));
 
 	return fd;
@@ -372,21 +362,6 @@
 	return writen(file->fd, buf, size);
 }
 
-<<<<<<< HEAD
-int perf_data_file__switch(struct perf_data_file *file,
-			   const char *postfix,
-			   size_t pos, bool at_exit)
-{
-	char *new_filepath;
-	int ret;
-
-	if (check_pipe(file))
-		return -EINVAL;
-	if (perf_data_file__is_read(file))
-		return -EINVAL;
-
-	if (asprintf(&new_filepath, "%s.%s", file->path, postfix) < 0)
-=======
 ssize_t perf_data__write(struct perf_data *data,
 			      void *buf, size_t size)
 {
@@ -406,25 +381,12 @@
 		return -EINVAL;
 
 	if (asprintf(new_filepath, "%s.%s", data->path, postfix) < 0)
->>>>>>> 24b8d41d
 		return -ENOMEM;
 
 	/*
 	 * Only fire a warning, don't return error, continue fill
 	 * original file.
 	 */
-<<<<<<< HEAD
-	if (rename(file->path, new_filepath))
-		pr_warning("Failed to rename %s to %s\n", file->path, new_filepath);
-
-	if (!at_exit) {
-		close(file->fd);
-		ret = perf_data_file__open(file);
-		if (ret < 0)
-			goto out;
-
-		if (lseek(file->fd, pos, SEEK_SET) == (off_t)-1) {
-=======
 	if (rename(data->path, *new_filepath))
 		pr_warning("Failed to rename %s to %s\n", data->path, *new_filepath);
 
@@ -435,19 +397,12 @@
 			goto out;
 
 		if (lseek(data->file.fd, pos, SEEK_SET) == (off_t)-1) {
->>>>>>> 24b8d41d
 			ret = -errno;
 			pr_debug("Failed to lseek to %zu: %s",
 				 pos, strerror(errno));
 			goto out;
 		}
 	}
-<<<<<<< HEAD
-	ret = file->fd;
-out:
-	free(new_filepath);
-	return ret;
-=======
 	ret = data->file.fd;
 out:
 	return ret;
@@ -501,5 +456,4 @@
 	}
 
 	return kallsyms_name;
->>>>>>> 24b8d41d
 }