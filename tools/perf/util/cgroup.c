// SPDX-License-Identifier: GPL-2.0
#include <subcmd/parse-options.h>
#include "evsel.h"
#include "cgroup.h"
#include "evlist.h"
#include "rblist.h"
#include "metricgroup.h"
#include "stat.h"
#include <linux/zalloc.h>
#include <sys/types.h>
#include <sys/stat.h>
#include <fcntl.h>
#include <stdlib.h>
#include <string.h>
#include <api/fs/fs.h>

int nr_cgroups;

static int open_cgroup(const char *name)
{
	char path[PATH_MAX + 1];
	char mnt[PATH_MAX + 1];
	int fd;


	if (cgroupfs_find_mountpoint(mnt, PATH_MAX + 1, "perf_event"))
		return -1;

	scnprintf(path, PATH_MAX, "%s/%s", mnt, name);

	fd = open(path, O_RDONLY);
	if (fd == -1)
		fprintf(stderr, "no access to cgroup %s\n", path);

	return fd;
}

static struct cgroup *evlist__find_cgroup(struct evlist *evlist, const char *str)
{
	struct evsel *counter;
	/*
	 * check if cgrp is already defined, if so we reuse it
	 */
	evlist__for_each_entry(evlist, counter) {
<<<<<<< HEAD
		cgrp = counter->cgrp;
		if (!cgrp)
=======
		if (!counter->cgrp)
>>>>>>> 24b8d41d
			continue;
		if (!strcmp(counter->cgrp->name, str))
			return cgroup__get(counter->cgrp);
	}

	return NULL;
}

static struct cgroup *cgroup__new(const char *name, bool do_open)
{
	struct cgroup *cgroup = zalloc(sizeof(*cgroup));

	if (cgroup != NULL) {
		refcount_set(&cgroup->refcnt, 1);

		cgroup->name = strdup(name);
		if (!cgroup->name)
			goto out_err;

		if (do_open) {
			cgroup->fd = open_cgroup(name);
			if (cgroup->fd == -1)
				goto out_free_name;
		} else {
			cgroup->fd = -1;
		}
	}

	return cgroup;

out_free_name:
	zfree(&cgroup->name);
out_err:
	free(cgroup);
	return NULL;
}

struct cgroup *evlist__findnew_cgroup(struct evlist *evlist, const char *name)
{
	struct cgroup *cgroup = evlist__find_cgroup(evlist, name);

	return cgroup ?: cgroup__new(name, true);
}

static int add_cgroup(struct evlist *evlist, const char *str)
{
	struct evsel *counter;
	struct cgroup *cgrp = evlist__findnew_cgroup(evlist, str);
	int n;

	if (!cgrp)
		return -1;
	/*
	 * find corresponding event
	 * if add cgroup N, then need to find event N
	 */
	n = 0;
	evlist__for_each_entry(evlist, counter) {
		if (n == nr_cgroups)
			goto found;
		n++;
	}

	cgroup__put(cgrp);
	return -1;
found:
	counter->cgrp = cgrp;
	return 0;
}

static void cgroup__delete(struct cgroup *cgroup)
{
	if (cgroup->fd >= 0)
		close(cgroup->fd);
	zfree(&cgroup->name);
	free(cgroup);
}

void cgroup__put(struct cgroup *cgrp)
{
	if (cgrp && refcount_dec_and_test(&cgrp->refcnt)) {
		cgroup__delete(cgrp);
	}
}

struct cgroup *cgroup__get(struct cgroup *cgroup)
{
       if (cgroup)
		refcount_inc(&cgroup->refcnt);
       return cgroup;
}

static void evsel__set_default_cgroup(struct evsel *evsel, struct cgroup *cgroup)
{
	if (evsel->cgrp == NULL)
		evsel->cgrp = cgroup__get(cgroup);
}

void evlist__set_default_cgroup(struct evlist *evlist, struct cgroup *cgroup)
{
	struct evsel *evsel;

	evlist__for_each_entry(evlist, evsel)
		evsel__set_default_cgroup(evsel, cgroup);
}

int parse_cgroups(const struct option *opt, const char *str,
		  int unset __maybe_unused)
{
	struct evlist *evlist = *(struct evlist **)opt->value;
	struct evsel *counter;
	struct cgroup *cgrp = NULL;
	const char *p, *e, *eos = str + strlen(str);
	char *s;
	int ret, i;

	if (list_empty(&evlist->core.entries)) {
		fprintf(stderr, "must define events before cgroups\n");
		return -1;
	}

	for (;;) {
		p = strchr(str, ',');
		e = p ? p : eos;

		/* allow empty cgroups, i.e., skip */
		if (e - str) {
			/* termination added */
			s = strndup(str, e - str);
			if (!s)
				return -1;
			ret = add_cgroup(evlist, s);
			free(s);
			if (ret)
				return -1;
		}
		/* nr_cgroups is increased een for empty cgroups */
		nr_cgroups++;
		if (!p)
			break;
		str = p+1;
	}
	/* for the case one cgroup combine to multiple events */
	i = 0;
	if (nr_cgroups == 1) {
		evlist__for_each_entry(evlist, counter) {
			if (i == 0)
				cgrp = counter->cgrp;
			else {
				counter->cgrp = cgrp;
				refcount_inc(&cgrp->refcnt);
			}
			i++;
		}
	}
	return 0;
}

int evlist__expand_cgroup(struct evlist *evlist, const char *str,
			  struct rblist *metric_events, bool open_cgroup)
{
	struct evlist *orig_list, *tmp_list;
	struct evsel *pos, *evsel, *leader;
	struct rblist orig_metric_events;
	struct cgroup *cgrp = NULL;
	const char *p, *e, *eos = str + strlen(str);
	int ret = -1;

	if (evlist->core.nr_entries == 0) {
		fprintf(stderr, "must define events before cgroups\n");
		return -EINVAL;
	}

	orig_list = evlist__new();
	tmp_list = evlist__new();
	if (orig_list == NULL || tmp_list == NULL) {
		fprintf(stderr, "memory allocation failed\n");
		return -ENOMEM;
	}

	/* save original events and init evlist */
	perf_evlist__splice_list_tail(orig_list, &evlist->core.entries);
	evlist->core.nr_entries = 0;

	if (metric_events) {
		orig_metric_events = *metric_events;
		rblist__init(metric_events);
	} else {
		rblist__init(&orig_metric_events);
	}

	for (;;) {
		p = strchr(str, ',');
		e = p ? p : eos;

		/* allow empty cgroups, i.e., skip */
		if (e - str) {
			/* termination added */
			char *name = strndup(str, e - str);
			if (!name)
				goto out_err;

			cgrp = cgroup__new(name, open_cgroup);
			free(name);
			if (cgrp == NULL)
				goto out_err;
		} else {
			cgrp = NULL;
		}

		leader = NULL;
		evlist__for_each_entry(orig_list, pos) {
			evsel = evsel__clone(pos);
			if (evsel == NULL)
				goto out_err;

			cgroup__put(evsel->cgrp);
			evsel->cgrp = cgroup__get(cgrp);

			if (evsel__is_group_leader(pos))
				leader = evsel;
			evsel->leader = leader;

			evlist__add(tmp_list, evsel);
		}
		/* cgroup__new() has a refcount, release it here */
		cgroup__put(cgrp);
		nr_cgroups++;

		if (metric_events) {
			perf_stat__collect_metric_expr(tmp_list);
			if (metricgroup__copy_metric_events(tmp_list, cgrp,
							    metric_events,
							    &orig_metric_events) < 0)
				break;
		}

		perf_evlist__splice_list_tail(evlist, &tmp_list->core.entries);
		tmp_list->core.nr_entries = 0;

		if (!p) {
			ret = 0;
			break;
		}
		str = p+1;
	}

out_err:
	evlist__delete(orig_list);
	evlist__delete(tmp_list);
	rblist__exit(&orig_metric_events);

	return ret;
}

static struct cgroup *__cgroup__findnew(struct rb_root *root, uint64_t id,
					bool create, const char *path)
{
	struct rb_node **p = &root->rb_node;
	struct rb_node *parent = NULL;
	struct cgroup *cgrp;

	while (*p != NULL) {
		parent = *p;
		cgrp = rb_entry(parent, struct cgroup, node);

		if (cgrp->id == id)
			return cgrp;

		if (cgrp->id < id)
			p = &(*p)->rb_left;
		else
			p = &(*p)->rb_right;
	}

	if (!create)
		return NULL;

	cgrp = malloc(sizeof(*cgrp));
	if (cgrp == NULL)
		return NULL;

	cgrp->name = strdup(path);
	if (cgrp->name == NULL) {
		free(cgrp);
		return NULL;
	}

	cgrp->fd = -1;
	cgrp->id = id;
	refcount_set(&cgrp->refcnt, 1);

	rb_link_node(&cgrp->node, parent, p);
	rb_insert_color(&cgrp->node, root);

	return cgrp;
}

struct cgroup *cgroup__findnew(struct perf_env *env, uint64_t id,
			       const char *path)
{
	struct cgroup *cgrp;

	down_write(&env->cgroups.lock);
	cgrp = __cgroup__findnew(&env->cgroups.tree, id, true, path);
	up_write(&env->cgroups.lock);
	return cgrp;
}

struct cgroup *cgroup__find(struct perf_env *env, uint64_t id)
{
	struct cgroup *cgrp;

	down_read(&env->cgroups.lock);
	cgrp = __cgroup__findnew(&env->cgroups.tree, id, false, NULL);
	up_read(&env->cgroups.lock);
	return cgrp;
}

void perf_env__purge_cgroups(struct perf_env *env)
{
	struct rb_node *node;
	struct cgroup *cgrp;

	down_write(&env->cgroups.lock);
	while (!RB_EMPTY_ROOT(&env->cgroups.tree)) {
		node = rb_first(&env->cgroups.tree);
		cgrp = rb_entry(node, struct cgroup, node);

		rb_erase(node, &env->cgroups.tree);
		cgroup__put(cgrp);
	}
	up_write(&env->cgroups.lock);
}<|MERGE_RESOLUTION|>--- conflicted
+++ resolved
@@ -42,12 +42,7 @@
 	 * check if cgrp is already defined, if so we reuse it
 	 */
 	evlist__for_each_entry(evlist, counter) {
-<<<<<<< HEAD
-		cgrp = counter->cgrp;
-		if (!cgrp)
-=======
 		if (!counter->cgrp)
->>>>>>> 24b8d41d
 			continue;
 		if (!strcmp(counter->cgrp->name, str))
 			return cgroup__get(counter->cgrp);
