// SPDX-License-Identifier: GPL-2.0
/*
 * builtin-config.c
 *
 * Copyright (C) 2015, Taeung Song <treeze.taeung@gmail.com>
 *
 */
#include "builtin.h"

#include "util/cache.h"
#include <subcmd/parse-options.h>
#include "util/debug.h"
#include "util/config.h"
<<<<<<< HEAD
=======
#include <linux/string.h>
#include <stdio.h>
#include <stdlib.h>
>>>>>>> 24b8d41d

static bool use_system_config, use_user_config;

static const char * const config_usage[] = {
	"perf config [<file-option>] [options] [section.name[=value] ...]",
	NULL
};

enum actions {
	ACTION_LIST = 1
} actions;

static struct option config_options[] = {
	OPT_SET_UINT('l', "list", &actions,
		     "show current config variables", ACTION_LIST),
	OPT_BOOLEAN(0, "system", &use_system_config, "use system config file"),
	OPT_BOOLEAN(0, "user", &use_user_config, "use user config file"),
	OPT_END()
};

<<<<<<< HEAD
static int show_config(struct perf_config_set *set)
{
=======
static int set_config(struct perf_config_set *set, const char *file_name)
{
	struct perf_config_section *section = NULL;
	struct perf_config_item *item = NULL;
	const char *first_line = "# this file is auto-generated.";
	FILE *fp;

	if (set == NULL)
		return -1;

	fp = fopen(file_name, "w");
	if (!fp)
		return -1;

	fprintf(fp, "%s\n", first_line);

	/* overwrite configvariables */
	perf_config_items__for_each_entry(&set->sections, section) {
		if (!use_system_config && section->from_system_config)
			continue;
		fprintf(fp, "[%s]\n", section->name);

		perf_config_items__for_each_entry(&section->items, item) {
			if (!use_system_config && item->from_system_config)
				continue;
			if (item->value)
				fprintf(fp, "\t%s = %s\n",
					item->name, item->value);
		}
	}
	fclose(fp);

	return 0;
}

static int show_spec_config(struct perf_config_set *set, const char *var)
{
	struct perf_config_section *section;
	struct perf_config_item *item;

	if (set == NULL)
		return -1;

	perf_config_items__for_each_entry(&set->sections, section) {
		if (!strstarts(var, section->name))
			continue;

		perf_config_items__for_each_entry(&section->items, item) {
			const char *name = var + strlen(section->name) + 1;

			if (strcmp(name, item->name) == 0) {
				char *value = item->value;

				if (value) {
					printf("%s=%s\n", var, value);
					return 0;
				}
			}

		}
	}

	return 0;
}

static int show_config(struct perf_config_set *set)
{
>>>>>>> 24b8d41d
	struct perf_config_section *section;
	struct perf_config_item *item;

	if (set == NULL)
		return -1;

	perf_config_set__for_each_entry(set, section, item) {
		char *value = item->value;

		if (value)
			printf("%s.%s=%s\n", section->name,
			       item->name, value);
	}
<<<<<<< HEAD
=======

	return 0;
}

static int parse_config_arg(char *arg, char **var, char **value)
{
	const char *last_dot = strchr(arg, '.');

	/*
	 * Since "var" actually contains the section name and the real
	 * config variable name separated by a dot, we have to know where the dot is.
	 */
	if (last_dot == NULL || last_dot == arg) {
		pr_err("The config variable does not contain a section name: %s\n", arg);
		return -1;
	}
	if (!last_dot[1]) {
		pr_err("The config variable does not contain a variable name: %s\n", arg);
		return -1;
	}

	*value = strchr(arg, '=');
	if (*value == NULL)
		*var = arg;
	else if (!strcmp(*value, "=")) {
		pr_err("The config variable does not contain a value: %s\n", arg);
		return -1;
	} else {
		*value = *value + 1; /* excluding a first character '=' */
		*var = strsep(&arg, "=");
		if (*var[0] == '\0') {
			pr_err("invalid config variable: %s\n", arg);
			return -1;
		}
	}
>>>>>>> 24b8d41d

	return 0;
}

int cmd_config(int argc, const char **argv)
{
<<<<<<< HEAD
	int ret = 0;
=======
	int i, ret = -1;
>>>>>>> 24b8d41d
	struct perf_config_set *set;
	char *user_config = mkpath("%s/.perfconfig", getenv("HOME"));
	const char *config_filename;
	bool changed = false;

	argc = parse_options(argc, argv, config_options, config_usage,
			     PARSE_OPT_STOP_AT_NON_OPTION);

	if (use_system_config && use_user_config) {
		pr_err("Error: only one config file at a time\n");
		parse_options_usage(config_usage, config_options, "user", 0);
		parse_options_usage(NULL, config_options, "system", 0);
		return -1;
	}

	if (use_system_config)
		config_exclusive_filename = perf_etc_perfconfig();
	else if (use_user_config)
		config_exclusive_filename = user_config;

<<<<<<< HEAD
=======
	if (!config_exclusive_filename)
		config_filename = user_config;
	else
		config_filename = config_exclusive_filename;

>>>>>>> 24b8d41d
	/*
	 * At only 'config' sub-command, individually use the config set
	 * because of reinitializing with options config file location.
	 */
	set = perf_config_set__new();
<<<<<<< HEAD
	if (!set) {
		ret = -1;
		goto out_err;
	}
=======
	if (!set)
		goto out_err;
>>>>>>> 24b8d41d

	switch (actions) {
	case ACTION_LIST:
		if (argc) {
			pr_err("Error: takes no arguments\n");
			parse_options_usage(config_usage, config_options, "l", 1);
		} else {
<<<<<<< HEAD
			ret = show_config(set);
			if (ret < 0) {
				const char * config_filename = config_exclusive_filename;
				if (!config_exclusive_filename)
					config_filename = user_config;
=======
do_action_list:
			if (show_config(set) < 0) {
>>>>>>> 24b8d41d
				pr_err("Nothing configured, "
				       "please check your %s \n", config_filename);
				goto out_err;
			}
		}
		break;
	default:
		if (!argc)
			goto do_action_list;

		for (i = 0; argv[i]; i++) {
			char *var, *value;
			char *arg = strdup(argv[i]);

			if (!arg) {
				pr_err("%s: strdup failed\n", __func__);
				goto out_err;
			}

			if (parse_config_arg(arg, &var, &value) < 0) {
				free(arg);
				goto out_err;
			}

			if (value == NULL) {
				if (show_spec_config(set, var) < 0) {
					pr_err("%s is not configured: %s\n",
					       var, config_filename);
					free(arg);
					goto out_err;
				}
			} else {
				if (perf_config_set__collect(set, config_filename,
							     var, value) < 0) {
					pr_err("Failed to add '%s=%s'\n",
					       var, value);
					free(arg);
					goto out_err;
				}
				changed = true;
			}
			free(arg);
		}

		if (!changed)
			break;

		if (set_config(set, config_filename) < 0) {
			pr_err("Failed to set the configs on %s\n",
			       config_filename);
			goto out_err;
		}
	}

<<<<<<< HEAD
	perf_config_set__delete(set);
out_err:
=======
	ret = 0;
out_err:
	perf_config_set__delete(set);
>>>>>>> 24b8d41d
	return ret;
}<|MERGE_RESOLUTION|>--- conflicted
+++ resolved
@@ -11,12 +11,9 @@
 #include <subcmd/parse-options.h>
 #include "util/debug.h"
 #include "util/config.h"
-<<<<<<< HEAD
-=======
 #include <linux/string.h>
 #include <stdio.h>
 #include <stdlib.h>
->>>>>>> 24b8d41d
 
 static bool use_system_config, use_user_config;
 
@@ -37,10 +34,6 @@
 	OPT_END()
 };
 
-<<<<<<< HEAD
-static int show_config(struct perf_config_set *set)
-{
-=======
 static int set_config(struct perf_config_set *set, const char *file_name)
 {
 	struct perf_config_section *section = NULL;
@@ -108,7 +101,6 @@
 
 static int show_config(struct perf_config_set *set)
 {
->>>>>>> 24b8d41d
 	struct perf_config_section *section;
 	struct perf_config_item *item;
 
@@ -122,8 +114,6 @@
 			printf("%s.%s=%s\n", section->name,
 			       item->name, value);
 	}
-<<<<<<< HEAD
-=======
 
 	return 0;
 }
@@ -159,18 +149,13 @@
 			return -1;
 		}
 	}
->>>>>>> 24b8d41d
 
 	return 0;
 }
 
 int cmd_config(int argc, const char **argv)
 {
-<<<<<<< HEAD
-	int ret = 0;
-=======
 	int i, ret = -1;
->>>>>>> 24b8d41d
 	struct perf_config_set *set;
 	char *user_config = mkpath("%s/.perfconfig", getenv("HOME"));
 	const char *config_filename;
@@ -191,28 +176,18 @@
 	else if (use_user_config)
 		config_exclusive_filename = user_config;
 
-<<<<<<< HEAD
-=======
 	if (!config_exclusive_filename)
 		config_filename = user_config;
 	else
 		config_filename = config_exclusive_filename;
 
->>>>>>> 24b8d41d
 	/*
 	 * At only 'config' sub-command, individually use the config set
 	 * because of reinitializing with options config file location.
 	 */
 	set = perf_config_set__new();
-<<<<<<< HEAD
-	if (!set) {
-		ret = -1;
-		goto out_err;
-	}
-=======
 	if (!set)
 		goto out_err;
->>>>>>> 24b8d41d
 
 	switch (actions) {
 	case ACTION_LIST:
@@ -220,16 +195,8 @@
 			pr_err("Error: takes no arguments\n");
 			parse_options_usage(config_usage, config_options, "l", 1);
 		} else {
-<<<<<<< HEAD
-			ret = show_config(set);
-			if (ret < 0) {
-				const char * config_filename = config_exclusive_filename;
-				if (!config_exclusive_filename)
-					config_filename = user_config;
-=======
 do_action_list:
 			if (show_config(set) < 0) {
->>>>>>> 24b8d41d
 				pr_err("Nothing configured, "
 				       "please check your %s \n", config_filename);
 				goto out_err;
@@ -284,13 +251,8 @@
 		}
 	}
 
-<<<<<<< HEAD
-	perf_config_set__delete(set);
-out_err:
-=======
 	ret = 0;
 out_err:
 	perf_config_set__delete(set);
->>>>>>> 24b8d41d
 	return ret;
 }