--- conflicted
+++ resolved
@@ -4,29 +4,9 @@
 
 #include <stdbool.h>
 
-<<<<<<< HEAD
-extern bool test_attr__enabled;
-void test_attr__init(void);
-void test_attr__open(struct perf_event_attr *attr, pid_t pid, int cpu,
-		     int fd, int group_fd, unsigned long flags);
-
-#define HAVE_ATTR_TEST
-#include "perf-sys.h"
-
-static inline unsigned long long rdclock(void)
-{
-	struct timespec ts;
-
-	clock_gettime(CLOCK_MONOTONIC, &ts);
-	return ts.tv_sec * 1000000000ULL + ts.tv_nsec;
-}
-
-#define MAX_NR_CPUS			1024
-=======
 #ifndef MAX_NR_CPUS
 #define MAX_NR_CPUS			2048
 #endif
->>>>>>> 24b8d41d
 
 extern const char *input_name;
 extern bool perf_host, perf_guest;
@@ -34,54 +14,11 @@
 
 void pthread__unblock_sigwinch(void);
 
-<<<<<<< HEAD
-#include "util/target.h"
-
-struct record_opts {
-	struct target target;
-	bool	     group;
-	bool	     inherit_stat;
-	bool	     no_buffering;
-	bool	     no_inherit;
-	bool	     no_inherit_set;
-	bool	     no_samples;
-	bool	     raw_samples;
-	bool	     sample_address;
-	bool	     sample_weight;
-	bool	     sample_time;
-	bool	     sample_time_set;
-	bool	     sample_cpu;
-	bool	     period;
-	bool	     running_time;
-	bool	     full_auxtrace;
-	bool	     auxtrace_snapshot_mode;
-	bool	     record_switch_events;
-	bool	     all_kernel;
-	bool	     all_user;
-	bool	     tail_synthesize;
-	bool	     overwrite;
-	unsigned int freq;
-	unsigned int mmap_pages;
-	unsigned int auxtrace_mmap_pages;
-	unsigned int user_freq;
-	u64          branch_stack;
-	u64	     sample_intr_regs;
-	u64	     default_interval;
-	u64	     user_interval;
-	size_t	     auxtrace_snapshot_size;
-	const char   *auxtrace_snapshot_opts;
-	bool	     sample_transaction;
-	unsigned     initial_delay;
-	bool         use_clockid;
-	clockid_t    clockid;
-	unsigned int proc_map_timeout;
-=======
 enum perf_affinity {
 	PERF_AFFINITY_SYS = 0,
 	PERF_AFFINITY_NODE,
 	PERF_AFFINITY_CPU,
 	PERF_AFFINITY_MAX
->>>>>>> 24b8d41d
 };
 
 extern int version_verbose;
