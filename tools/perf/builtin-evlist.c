// SPDX-License-Identifier: GPL-2.0
/*
 * Builtin evlist command: Show the list of event selectors present
 * in a perf.data file.
 */
#include "builtin.h"

#include <linux/list.h>

#include "perf.h"
#include "util/evlist.h"
#include "util/evsel.h"
#include "util/evsel_fprintf.h"
#include "util/parse-events.h"
#include <subcmd/parse-options.h>
#include "util/session.h"
#include "util/data.h"
#include "util/debug.h"
#include <linux/err.h>

static int __cmd_evlist(const char *file_name, struct perf_attr_details *details)
{
	struct perf_session *session;
	struct evsel *pos;
	struct perf_data data = {
		.path      = file_name,
		.mode      = PERF_DATA_MODE_READ,
		.force     = details->force,
	};
	bool has_tracepoint = false;

	session = perf_session__new(&data, 0, NULL);
	if (IS_ERR(session))
		return PTR_ERR(session);

	evlist__for_each_entry(session->evlist, pos) {
<<<<<<< HEAD
		perf_evsel__fprintf(pos, details, stdout);
=======
		evsel__fprintf(pos, details, stdout);
>>>>>>> 24b8d41d

		if (pos->core.attr.type == PERF_TYPE_TRACEPOINT)
			has_tracepoint = true;
	}

	if (has_tracepoint && !details->trace_fields)
		printf("# Tip: use 'perf evlist --trace-fields' to show fields for tracepoint events\n");

	perf_session__delete(session);
	return 0;
}

int cmd_evlist(int argc, const char **argv)
{
	struct perf_attr_details details = { .verbose = false, };
	const struct option options[] = {
	OPT_STRING('i', "input", &input_name, "file", "Input file name"),
	OPT_BOOLEAN('F', "freq", &details.freq, "Show the sample frequency"),
	OPT_BOOLEAN('v', "verbose", &details.verbose,
		    "Show all event attr details"),
	OPT_BOOLEAN('g', "group", &details.event_group,
		    "Show event group information"),
	OPT_BOOLEAN('f', "force", &details.force, "don't complain, do it"),
	OPT_BOOLEAN(0, "trace-fields", &details.trace_fields, "Show tracepoint fields"),
	OPT_END()
	};
	const char * const evlist_usage[] = {
		"perf evlist [<options>]",
		NULL
	};

	argc = parse_options(argc, argv, options, evlist_usage, 0);
	if (argc)
		usage_with_options(evlist_usage, options);

	if (details.event_group && (details.verbose || details.freq)) {
		usage_with_options_msg(evlist_usage, options,
			"--group option is not compatible with other options\n");
	}

	return __cmd_evlist(input_name, &details);
}<|MERGE_RESOLUTION|>--- conflicted
+++ resolved
@@ -34,11 +34,7 @@
 		return PTR_ERR(session);
 
 	evlist__for_each_entry(session->evlist, pos) {
-<<<<<<< HEAD
-		perf_evsel__fprintf(pos, details, stdout);
-=======
 		evsel__fprintf(pos, details, stdout);
->>>>>>> 24b8d41d
 
 		if (pos->core.attr.type == PERF_TYPE_TRACEPOINT)
 			has_tracepoint = true;
