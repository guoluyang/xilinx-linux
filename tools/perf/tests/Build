# SPDX-License-Identifier: GPL-2.0

perf-y += builtin-test.o
perf-y += parse-events.o
perf-y += dso-data.o
perf-y += attr.o
perf-y += vmlinux-kallsyms.o
perf-y += openat-syscall.o
perf-y += openat-syscall-all-cpus.o
perf-y += openat-syscall-tp-fields.o
perf-y += mmap-basic.o
perf-y += perf-record.o
perf-y += evsel-roundtrip-name.o
perf-y += evsel-tp-sched.o
perf-y += fdarray.o
perf-y += pmu.o
perf-y += pmu-events.o
perf-y += hists_common.o
perf-y += hists_link.o
perf-y += hists_filter.o
perf-y += hists_output.o
perf-y += hists_cumulate.o
perf-y += python-use.o
perf-y += bp_signal.o
perf-y += bp_signal_overflow.o
perf-y += bp_account.o
perf-y += wp.o
perf-y += task-exit.o
perf-y += sw-clock.o
perf-y += mmap-thread-lookup.o
perf-y += thread-maps-share.o
perf-y += switch-tracking.o
perf-y += keep-tracking.o
perf-y += code-reading.o
perf-y += sample-parsing.o
perf-y += parse-no-sample-id-all.o
perf-y += kmod-path.o
perf-y += thread-map.o
perf-y += llvm.o llvm-src-base.o llvm-src-kbuild.o llvm-src-prologue.o llvm-src-relocation.o
perf-y += bpf.o
perf-y += topology.o
perf-y += mem.o
perf-y += cpumap.o
perf-y += stat.o
perf-y += event_update.o
perf-y += event-times.o
<<<<<<< HEAD
=======
perf-y += expr.o
>>>>>>> 24b8d41d
perf-y += backward-ring-buffer.o
perf-y += sdt.o
perf-y += is_printable_array.o
perf-y += bitmap.o
<<<<<<< HEAD
=======
perf-y += perf-hooks.o
perf-y += clang.o
perf-y += unit_number__scnprintf.o
perf-y += mem2node.o
perf-y += maps.o
perf-y += time-utils-test.o
perf-y += genelf.o
perf-y += api-io.o
perf-y += demangle-java-test.o
perf-y += pfm.o
perf-y += parse-metric.o
perf-y += pe-file-parsing.o
perf-y += expand-cgroup.o
>>>>>>> 24b8d41d

$(OUTPUT)tests/llvm-src-base.c: tests/bpf-script-example.c tests/Build
	$(call rule_mkdir)
	$(Q)echo '#include <tests/llvm.h>' > $@
	$(Q)echo 'const char test_llvm__bpf_base_prog[] =' >> $@
	$(Q)sed -e 's/"/\\"/g' -e 's/\(.*\)/"\1\\n"/g' $< >> $@
	$(Q)echo ';' >> $@

$(OUTPUT)tests/llvm-src-kbuild.c: tests/bpf-script-test-kbuild.c tests/Build
	$(call rule_mkdir)
	$(Q)echo '#include <tests/llvm.h>' > $@
	$(Q)echo 'const char test_llvm__bpf_test_kbuild_prog[] =' >> $@
	$(Q)sed -e 's/"/\\"/g' -e 's/\(.*\)/"\1\\n"/g' $< >> $@
	$(Q)echo ';' >> $@

$(OUTPUT)tests/llvm-src-prologue.c: tests/bpf-script-test-prologue.c tests/Build
	$(call rule_mkdir)
	$(Q)echo '#include <tests/llvm.h>' > $@
	$(Q)echo 'const char test_llvm__bpf_test_prologue_prog[] =' >> $@
	$(Q)sed -e 's/"/\\"/g' -e 's/\(.*\)/"\1\\n"/g' $< >> $@
	$(Q)echo ';' >> $@

$(OUTPUT)tests/llvm-src-relocation.c: tests/bpf-script-test-relocation.c tests/Build
	$(call rule_mkdir)
	$(Q)echo '#include <tests/llvm.h>' > $@
	$(Q)echo 'const char test_llvm__bpf_test_relocation[] =' >> $@
	$(Q)sed -e 's/"/\\"/g' -e 's/\(.*\)/"\1\\n"/g' $< >> $@
	$(Q)echo ';' >> $@

<<<<<<< HEAD
ifeq ($(ARCH),$(filter $(ARCH),x86 arm arm64 powerpc))
=======
ifeq ($(SRCARCH),$(filter $(SRCARCH),x86 arm arm64 powerpc))
>>>>>>> 24b8d41d
perf-$(CONFIG_DWARF_UNWIND) += dwarf-unwind.o
endif

CFLAGS_attr.o         += -DBINDIR="BUILD_STR($(bindir_SQ))" -DPYTHON="BUILD_STR($(PYTHON_WORD))"
CFLAGS_python-use.o   += -DPYTHONPATH="BUILD_STR($(OUTPUT)python)" -DPYTHON="BUILD_STR($(PYTHON_WORD))"
CFLAGS_dwarf-unwind.o += -fno-optimize-sibling-calls<|MERGE_RESOLUTION|>--- conflicted
+++ resolved
@@ -44,16 +44,11 @@
 perf-y += stat.o
 perf-y += event_update.o
 perf-y += event-times.o
-<<<<<<< HEAD
-=======
 perf-y += expr.o
->>>>>>> 24b8d41d
 perf-y += backward-ring-buffer.o
 perf-y += sdt.o
 perf-y += is_printable_array.o
 perf-y += bitmap.o
-<<<<<<< HEAD
-=======
 perf-y += perf-hooks.o
 perf-y += clang.o
 perf-y += unit_number__scnprintf.o
@@ -67,7 +62,6 @@
 perf-y += parse-metric.o
 perf-y += pe-file-parsing.o
 perf-y += expand-cgroup.o
->>>>>>> 24b8d41d
 
 $(OUTPUT)tests/llvm-src-base.c: tests/bpf-script-example.c tests/Build
 	$(call rule_mkdir)
@@ -97,11 +91,7 @@
 	$(Q)sed -e 's/"/\\"/g' -e 's/\(.*\)/"\1\\n"/g' $< >> $@
 	$(Q)echo ';' >> $@
 
-<<<<<<< HEAD
-ifeq ($(ARCH),$(filter $(ARCH),x86 arm arm64 powerpc))
-=======
 ifeq ($(SRCARCH),$(filter $(SRCARCH),x86 arm arm64 powerpc))
->>>>>>> 24b8d41d
 perf-$(CONFIG_DWARF_UNWIND) += dwarf-unwind.o
 endif
 
