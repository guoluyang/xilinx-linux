--- conflicted
+++ resolved
@@ -10,10 +10,7 @@
  */
 
 /* For the CLR_() macros */
-<<<<<<< HEAD
-=======
 #include <string.h>
->>>>>>> 24b8d41d
 #include <pthread.h>
 
 #include <errno.h>
@@ -21,14 +18,10 @@
 #include <stdlib.h>
 #include <linux/compiler.h>
 #include <linux/kernel.h>
-<<<<<<< HEAD
-#include <sys/time.h>
-=======
 #include <linux/zalloc.h>
 #include <sys/time.h>
 #include <internal/cpumap.h>
 #include <perf/cpumap.h>
->>>>>>> 24b8d41d
 
 #include "../util/stat.h"
 #include <subcmd/parse-options.h>
@@ -36,10 +29,6 @@
 #include "futex.h"
 
 #include <err.h>
-<<<<<<< HEAD
-#include <sys/time.h>
-=======
->>>>>>> 24b8d41d
 
 static unsigned int nthreads = 0;
 static unsigned int nsecs    = 10;
