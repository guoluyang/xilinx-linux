--- conflicted
+++ resolved
@@ -25,12 +25,6 @@
 #include "util/cpumap.h"
 #include "util/thread_map.h"
 #include "util/stat.h"
-<<<<<<< HEAD
-#include "util/thread-stack.h"
-#include <linux/bitmap.h>
-#include <linux/stringify.h>
-#include <linux/time64.h>
-=======
 #include "util/color.h"
 #include "util/string2.h"
 #include "util/thread-stack.h"
@@ -45,7 +39,6 @@
 #include <linux/time64.h>
 #include <linux/zalloc.h>
 #include <sys/utsname.h>
->>>>>>> 24b8d41d
 #include "asm/bug.h"
 #include "util/mem-events.h"
 #include "util/dump-insn.h"
@@ -89,29 +82,6 @@
 unsigned int scripting_max_stack = PERF_MAX_STACK_DEPTH;
 
 enum perf_output_field {
-<<<<<<< HEAD
-	PERF_OUTPUT_COMM            = 1U << 0,
-	PERF_OUTPUT_TID             = 1U << 1,
-	PERF_OUTPUT_PID             = 1U << 2,
-	PERF_OUTPUT_TIME            = 1U << 3,
-	PERF_OUTPUT_CPU             = 1U << 4,
-	PERF_OUTPUT_EVNAME          = 1U << 5,
-	PERF_OUTPUT_TRACE           = 1U << 6,
-	PERF_OUTPUT_IP              = 1U << 7,
-	PERF_OUTPUT_SYM             = 1U << 8,
-	PERF_OUTPUT_DSO             = 1U << 9,
-	PERF_OUTPUT_ADDR            = 1U << 10,
-	PERF_OUTPUT_SYMOFFSET       = 1U << 11,
-	PERF_OUTPUT_SRCLINE         = 1U << 12,
-	PERF_OUTPUT_PERIOD          = 1U << 13,
-	PERF_OUTPUT_IREGS	    = 1U << 14,
-	PERF_OUTPUT_BRSTACK	    = 1U << 15,
-	PERF_OUTPUT_BRSTACKSYM	    = 1U << 16,
-	PERF_OUTPUT_DATA_SRC	    = 1U << 17,
-	PERF_OUTPUT_WEIGHT	    = 1U << 18,
-	PERF_OUTPUT_BPF_OUTPUT	    = 1U << 19,
-	PERF_OUTPUT_CALLINDENT	    = 1U << 20,
-=======
 	PERF_OUTPUT_COMM            = 1ULL << 0,
 	PERF_OUTPUT_TID             = 1ULL << 1,
 	PERF_OUTPUT_PID             = 1ULL << 2,
@@ -170,7 +140,6 @@
 	struct perf_time_interval *ptime_range;
 	int			range_size;
 	int			range_num;
->>>>>>> 24b8d41d
 };
 
 struct output_option {
@@ -199,8 +168,6 @@
 	{.str = "weight",   .field = PERF_OUTPUT_WEIGHT},
 	{.str = "bpf-output",   .field = PERF_OUTPUT_BPF_OUTPUT},
 	{.str = "callindent", .field = PERF_OUTPUT_CALLINDENT},
-<<<<<<< HEAD
-=======
 	{.str = "insn", .field = PERF_OUTPUT_INSN},
 	{.str = "insnlen", .field = PERF_OUTPUT_INSNLEN},
 	{.str = "brstackinsn", .field = PERF_OUTPUT_BRSTACKINSN},
@@ -217,7 +184,6 @@
 enum {
 	OUTPUT_TYPE_SYNTH = PERF_TYPE_MAX,
 	OUTPUT_TYPE_MAX
->>>>>>> 24b8d41d
 };
 
 /* default set to maintain compatibility with current format */
@@ -563,14 +529,9 @@
  */
 static int perf_session__check_output_opt(struct perf_session *session)
 {
-<<<<<<< HEAD
-	unsigned int j;
-	struct perf_evsel *evsel;
-=======
 	bool tod = false;
 	unsigned int j;
 	struct evsel *evsel;
->>>>>>> 24b8d41d
 
 	for (j = 0; j < OUTPUT_TYPE_MAX; ++j) {
 		evsel = perf_session__find_first_evtype(session, attr_type(j));
@@ -604,11 +565,7 @@
 
 		evlist__for_each_entry(session->evlist, evsel) {
 			not_pipe = true;
-<<<<<<< HEAD
-			if (evsel->attr.sample_type & PERF_SAMPLE_CALLCHAIN) {
-=======
 			if (evsel__has_callchain(evsel)) {
->>>>>>> 24b8d41d
 				use_callchain = true;
 				break;
 			}
@@ -626,18 +583,6 @@
 		j = PERF_TYPE_TRACEPOINT;
 
 		evlist__for_each_entry(session->evlist, evsel) {
-<<<<<<< HEAD
-			if (evsel->attr.type != j)
-				continue;
-
-			attr = &evsel->attr;
-
-			if (attr->sample_type & PERF_SAMPLE_CALLCHAIN) {
-				output[j].fields |= PERF_OUTPUT_IP;
-				output[j].fields |= PERF_OUTPUT_SYM;
-				output[j].fields |= PERF_OUTPUT_DSO;
-				set_print_ip_opts(attr);
-=======
 			if (evsel->core.attr.type != j)
 				continue;
 
@@ -647,7 +592,6 @@
 				output[j].fields |= PERF_OUTPUT_SYMOFFSET;
 				output[j].fields |= PERF_OUTPUT_DSO;
 				set_print_ip_opts(&evsel->core.attr);
->>>>>>> 24b8d41d
 				goto out;
 			}
 		}
@@ -832,16 +776,6 @@
 	}
 
 	if (PRINT_FIELD(TIME)) {
-<<<<<<< HEAD
-		nsecs = sample->time;
-		secs = nsecs / NSEC_PER_SEC;
-		nsecs -= secs * NSEC_PER_SEC;
-		usecs = nsecs / NSEC_PER_USEC;
-		if (nanosecs)
-			printf("%5lu.%09llu: ", secs, nsecs);
-		else
-			printf("%5lu.%06lu: ", secs, usecs);
-=======
 		u64 t = sample->time;
 		if (reltime) {
 			if (!initial_time)
@@ -866,7 +800,6 @@
 			timestamp__scnprintf_usec(t, sample_time, sizeof(sample_time));
 			printed += fprintf(fp, "%12s: ", sample_time);
 		}
->>>>>>> 24b8d41d
 	}
 
 	return printed;
@@ -1037,15 +970,6 @@
 	if (!start || !end)
 		return 0;
 
-<<<<<<< HEAD
-		thread__find_addr_map(thread, sample->cpumode, MAP__FUNCTION, from, &alf);
-		if (alf.map)
-			alf.sym = map__find_symbol(alf.map, alf.addr);
-
-		thread__find_addr_map(thread, sample->cpumode, MAP__FUNCTION, to, &alt);
-		if (alt.map)
-			alt.sym = map__find_symbol(alt.map, alt.addr);
-=======
 	kernel = machine__kernel_ip(machine, start);
 	if (kernel)
 		*cpumode = PERF_RECORD_MISC_KERNEL;
@@ -1071,7 +995,6 @@
 			pr_debug("\tblock %" PRIx64 "-%" PRIx64 " (%" PRIu64 ") too long to dump\n", start, end, end - start);
 		return 0;
 	}
->>>>>>> 24b8d41d
 
 	if (!thread__find_map(thread, *cpumode, start, &al) || !al.map->dso) {
 		pr_debug("\tcannot resolve %" PRIx64 "-%" PRIx64 "\n", start, end);
@@ -1410,73 +1333,10 @@
 	return name;
 }
 
-<<<<<<< HEAD
-static void print_sample_callindent(struct perf_sample *sample,
-				    struct perf_evsel *evsel,
-				    struct thread *thread,
-				    struct addr_location *al)
-{
-	struct perf_event_attr *attr = &evsel->attr;
-	size_t depth = thread_stack__depth(thread);
-	struct addr_location addr_al;
-	const char *name = NULL;
-	static int spacing;
-	int len = 0;
-	u64 ip = 0;
-
-	/*
-	 * The 'return' has already been popped off the stack so the depth has
-	 * to be adjusted to match the 'call'.
-	 */
-	if (thread->ts && sample->flags & PERF_IP_FLAG_RETURN)
-		depth += 1;
-
-	if (sample->flags & (PERF_IP_FLAG_CALL | PERF_IP_FLAG_TRACE_BEGIN)) {
-		if (sample_addr_correlates_sym(attr)) {
-			thread__resolve(thread, &addr_al, sample);
-			if (addr_al.sym)
-				name = addr_al.sym->name;
-			else
-				ip = sample->addr;
-		} else {
-			ip = sample->addr;
-		}
-	} else if (sample->flags & (PERF_IP_FLAG_RETURN | PERF_IP_FLAG_TRACE_END)) {
-		if (al->sym)
-			name = al->sym->name;
-		else
-			ip = sample->ip;
-	}
-
-	if (name)
-		len = printf("%*s%s", (int)depth * 4, "", name);
-	else if (ip)
-		len = printf("%*s%16" PRIx64, (int)depth * 4, "", ip);
-
-	if (len < 0)
-		return;
-
-	/*
-	 * Try to keep the output length from changing frequently so that the
-	 * output lines up more nicely.
-	 */
-	if (len > spacing || (len && len < spacing - 52))
-		spacing = round_up(len + 4, 32);
-
-	if (len < spacing)
-		printf("%*s", spacing - len, "");
-}
-
-static void print_sample_bts(struct perf_sample *sample,
-			     struct perf_evsel *evsel,
-			     struct thread *thread,
-			     struct addr_location *al)
-=======
 static int perf_sample__fprintf_callindent(struct perf_sample *sample,
 					   struct evsel *evsel,
 					   struct thread *thread,
 					   struct addr_location *al, FILE *fp)
->>>>>>> 24b8d41d
 {
 	struct perf_event_attr *attr = &evsel->core.attr;
 	size_t depth = thread_stack__depth(thread, sample->cpu);
@@ -1581,16 +1441,9 @@
 	if (PRINT_FIELD(CALLINDENT))
 		printed += perf_sample__fprintf_callindent(sample, evsel, thread, al, fp);
 
-	if (PRINT_FIELD(CALLINDENT))
-		print_sample_callindent(sample, evsel, thread, al);
-
 	/* print branch_from information */
 	if (PRINT_FIELD(IP)) {
-<<<<<<< HEAD
-		unsigned int print_opts = output[attr->type].print_ip_opts;
-=======
 		unsigned int print_opts = output[type].print_ip_opts;
->>>>>>> 24b8d41d
 		struct callchain_cursor *cursor = NULL;
 
 		if (symbol_conf.use_callchain && sample->callchain &&
@@ -1599,26 +1452,16 @@
 			cursor = &callchain_cursor;
 
 		if (cursor == NULL) {
-<<<<<<< HEAD
-			putchar(' ');
-=======
 			printed += fprintf(fp, " ");
->>>>>>> 24b8d41d
 			if (print_opts & EVSEL__PRINT_SRCLINE) {
 				print_srcline_last = true;
 				print_opts &= ~EVSEL__PRINT_SRCLINE;
 			}
 		} else
-<<<<<<< HEAD
-			putchar('\n');
-
-		sample__fprintf_sym(sample, al, 0, print_opts, cursor, stdout);
-=======
 			printed += fprintf(fp, "\n");
 
 		printed += sample__fprintf_sym(sample, al, 0, print_opts, cursor,
 					       symbol_conf.bt_stop_list, fp);
->>>>>>> 24b8d41d
 	}
 
 	/* print branch_to information */
@@ -1679,31 +1522,7 @@
 	return NULL;
 }
 
-<<<<<<< HEAD
-static struct {
-	u32 flags;
-	const char *name;
-} sample_flags[] = {
-	{PERF_IP_FLAG_BRANCH | PERF_IP_FLAG_CALL, "call"},
-	{PERF_IP_FLAG_BRANCH | PERF_IP_FLAG_RETURN, "return"},
-	{PERF_IP_FLAG_BRANCH | PERF_IP_FLAG_CONDITIONAL, "jcc"},
-	{PERF_IP_FLAG_BRANCH, "jmp"},
-	{PERF_IP_FLAG_BRANCH | PERF_IP_FLAG_CALL | PERF_IP_FLAG_INTERRUPT, "int"},
-	{PERF_IP_FLAG_BRANCH | PERF_IP_FLAG_RETURN | PERF_IP_FLAG_INTERRUPT, "iret"},
-	{PERF_IP_FLAG_BRANCH | PERF_IP_FLAG_CALL | PERF_IP_FLAG_SYSCALLRET, "syscall"},
-	{PERF_IP_FLAG_BRANCH | PERF_IP_FLAG_RETURN | PERF_IP_FLAG_SYSCALLRET, "sysret"},
-	{PERF_IP_FLAG_BRANCH | PERF_IP_FLAG_ASYNC, "async"},
-	{PERF_IP_FLAG_BRANCH | PERF_IP_FLAG_CALL | PERF_IP_FLAG_ASYNC |	PERF_IP_FLAG_INTERRUPT, "hw int"},
-	{PERF_IP_FLAG_BRANCH | PERF_IP_FLAG_TX_ABORT, "tx abrt"},
-	{PERF_IP_FLAG_BRANCH | PERF_IP_FLAG_TRACE_BEGIN, "tr strt"},
-	{PERF_IP_FLAG_BRANCH | PERF_IP_FLAG_TRACE_END, "tr end"},
-	{0, NULL}
-};
-
-static void print_sample_flags(u32 flags)
-=======
 static int perf_sample__fprintf_flags(u32 flags, FILE *fp)
->>>>>>> 24b8d41d
 {
 	const char *chars = PERF_IP_FLAG_CHARS;
 	const int n = strlen(PERF_IP_FLAG_CHARS);
@@ -1712,13 +1531,6 @@
 	char str[33];
 	int i, pos = 0;
 
-<<<<<<< HEAD
-	for (i = 0; sample_flags[i].name ; i++) {
-		if (sample_flags[i].flags == (flags & ~PERF_IP_FLAG_IN_TX)) {
-			name = sample_flags[i].name;
-			break;
-		}
-=======
 	name = sample_flags_to_name(flags & ~PERF_IP_FLAG_IN_TX);
 	if (name)
 		return fprintf(fp, "  %-15s%4s ", name, in_tx ? "(x)" : "");
@@ -1733,7 +1545,6 @@
 		name = sample_flags_to_name(flags & ~(PERF_IP_FLAG_IN_TX | PERF_IP_FLAG_TRACE_END));
 		if (name)
 			return fprintf(fp, "  tr end  %-7s%4s ", name, in_tx ? "(x)" : "");
->>>>>>> 24b8d41d
 	}
 
 	for (i = 0; i < n; i++, flags >>= 1) {
@@ -1746,14 +1557,7 @@
 	}
 	str[pos] = 0;
 
-<<<<<<< HEAD
-	if (name)
-		printf("  %-7s%4s ", name, in_tx ? "(x)" : "");
-	else
-		printf("  %-11s ", str);
-=======
 	return fprintf(fp, "  %-19s ", str);
->>>>>>> 24b8d41d
 }
 
 struct printer_data {
@@ -1961,11 +1765,7 @@
 	int max = 0;
 
 	evlist__for_each_entry(evlist, evsel) {
-<<<<<<< HEAD
-		int len = strlen(perf_evsel__name(evsel));
-=======
 		int len = strlen(evsel__name(evsel));
->>>>>>> 24b8d41d
 
 		max = MAX(len, max);
 	}
@@ -2175,25 +1975,17 @@
 	if (PRINT_FIELD(IP)) {
 		struct callchain_cursor *cursor = NULL;
 
-<<<<<<< HEAD
-=======
 		if (script->stitch_lbr)
 			al->thread->lbr_stitch_enable = true;
 
->>>>>>> 24b8d41d
 		if (symbol_conf.use_callchain && sample->callchain &&
 		    thread__resolve_callchain(al->thread, &callchain_cursor, evsel,
 					      sample, NULL, NULL, scripting_max_stack) == 0)
 			cursor = &callchain_cursor;
 
-<<<<<<< HEAD
-		putchar(cursor ? '\n' : ' ');
-		sample__fprintf_sym(sample, al, 0, output[attr->type].print_ip_opts, cursor, stdout);
-=======
 		fputc(cursor ? '\n' : ' ', fp);
 		sample__fprintf_sym(sample, al, 0, output[type].print_ip_opts, cursor,
 				    symbol_conf.bt_stop_list, fp);
->>>>>>> 24b8d41d
 	}
 
 	if (PRINT_FIELD(IREGS))
@@ -2390,11 +2182,7 @@
 		return 0;
 
 	evlist__for_each_entry(evlist, pos) {
-<<<<<<< HEAD
-		if (pos->attr.type == evsel->attr.type && pos != evsel)
-=======
 		if (pos->core.attr.type == evsel->core.attr.type && pos != evsel)
->>>>>>> 24b8d41d
 			return 0;
 	}
 
@@ -3281,11 +3069,7 @@
 
 			match = 0;
 			evlist__for_each_entry(session->evlist, pos) {
-<<<<<<< HEAD
-				if (!strcmp(perf_evsel__name(pos), evname)) {
-=======
 				if (!strcmp(evsel__name(pos), evname)) {
->>>>>>> 24b8d41d
 					match = 1;
 					break;
 				}
@@ -3720,15 +3504,10 @@
 		     "+field to add and -field to remove."
 		     "Valid types: hw,sw,trace,raw,synth. "
 		     "Fields: comm,tid,pid,time,cpu,event,trace,ip,sym,dso,"
-<<<<<<< HEAD
-		     "addr,symoff,period,iregs,brstack,brstacksym,flags,"
-		     "bpf-output,callindent", parse_output_fields),
-=======
 		     "addr,symoff,srcline,period,iregs,uregs,brstack,"
 		     "brstacksym,flags,bpf-output,brstackinsn,brstackoff,"
 		     "callindent,insn,insnlen,synth,phys_addr,metric,misc,ipc,tod",
 		     parse_output_fields),
->>>>>>> 24b8d41d
 	OPT_BOOLEAN('a', "all-cpus", &system_wide,
 		    "system-wide collection from all CPUs"),
 	OPT_STRING('S', "symbols", &symbol_conf.sym_list_str, "symbol[,symbol...]",
@@ -3756,11 +3535,8 @@
 		     "Set the maximum stack depth when parsing the callchain, "
 		     "anything beyond the specified depth will be ignored. "
 		     "Default: kernel.perf_event_max_stack or " __stringify(PERF_MAX_STACK_DEPTH)),
-<<<<<<< HEAD
-=======
 	OPT_BOOLEAN(0, "reltime", &reltime, "Show time stamps relative to start"),
 	OPT_BOOLEAN(0, "deltatime", &deltatime, "Show time stamps relative to previous event"),
->>>>>>> 24b8d41d
 	OPT_BOOLEAN('I', "show-info", &show_full_info,
 		    "display extended information from perf.data file"),
 	OPT_BOOLEAN('\0', "show-kernel-path", &symbol_conf.show_kernel_path,
@@ -4047,12 +3823,8 @@
 	script.session = session;
 	script__setup_sample_type(&script);
 
-<<<<<<< HEAD
-	if (output[PERF_TYPE_HARDWARE].fields & PERF_OUTPUT_CALLINDENT)
-=======
 	if ((output[PERF_TYPE_HARDWARE].fields & PERF_OUTPUT_CALLINDENT) ||
 	    symbol_conf.graph_function)
->>>>>>> 24b8d41d
 		itrace_synth_opts.thread_stack = true;
 
 	session->itrace_synth_opts = &itrace_synth_opts;
