/*
 * perf.c
 *
 * Performance analysis utility.
 *
 * This is the main hub from which the sub-commands (perf stat,
 * perf top, perf record, perf report, etc.) are started.
 */
#include "builtin.h"
#include "perf.h"

#include "util/build-id.h"
#include "util/cache.h"
#include "util/env.h"
#include <internal/lib.h> // page_size
#include <subcmd/exec-cmd.h>
#include "util/config.h"
<<<<<<< HEAD
#include "util/quote.h"
=======
>>>>>>> 24b8d41d
#include <subcmd/run-command.h>
#include "util/parse-events.h"
#include <subcmd/parse-options.h>
#include "util/bpf-loader.h"
#include "util/debug.h"
<<<<<<< HEAD
=======
#include "util/event.h"
#include "util/util.h" // usage()
#include "ui/ui.h"
#include "perf-sys.h"
>>>>>>> 24b8d41d
#include <api/fs/fs.h>
#include <api/fs/tracing_path.h>
#include <perf/core.h>
#include <errno.h>
#include <pthread.h>
#include <signal.h>
#include <stdlib.h>
#include <time.h>
#include <sys/types.h>
#include <sys/stat.h>
#include <unistd.h>
#include <linux/kernel.h>
#include <linux/string.h>
#include <linux/zalloc.h>

const char perf_usage_string[] =
	"perf [--version] [--help] [OPTIONS] COMMAND [ARGS]";

const char perf_more_info_string[] =
	"See 'perf help COMMAND' for more information on a specific command.";

static int use_pager = -1;
const char *input_name;

struct cmd_struct {
	const char *cmd;
	int (*fn)(int, const char **);
	int option;
};

static struct cmd_struct commands[] = {
	{ "buildid-cache", cmd_buildid_cache, 0 },
	{ "buildid-list", cmd_buildid_list, 0 },
	{ "config",	cmd_config,	0 },
	{ "c2c",	cmd_c2c,	0 },
	{ "diff",	cmd_diff,	0 },
	{ "evlist",	cmd_evlist,	0 },
	{ "help",	cmd_help,	0 },
	{ "kallsyms",	cmd_kallsyms,	0 },
	{ "list",	cmd_list,	0 },
	{ "record",	cmd_record,	0 },
	{ "report",	cmd_report,	0 },
	{ "bench",	cmd_bench,	0 },
	{ "stat",	cmd_stat,	0 },
	{ "timechart",	cmd_timechart,	0 },
	{ "top",	cmd_top,	0 },
	{ "annotate",	cmd_annotate,	0 },
	{ "version",	cmd_version,	0 },
	{ "script",	cmd_script,	0 },
	{ "sched",	cmd_sched,	0 },
#ifdef HAVE_LIBELF_SUPPORT
	{ "probe",	cmd_probe,	0 },
#endif
	{ "kmem",	cmd_kmem,	0 },
	{ "lock",	cmd_lock,	0 },
	{ "kvm",	cmd_kvm,	0 },
	{ "test",	cmd_test,	0 },
#if defined(HAVE_LIBAUDIT_SUPPORT) || defined(HAVE_SYSCALL_TABLE_SUPPORT)
	{ "trace",	cmd_trace,	0 },
#endif
	{ "inject",	cmd_inject,	0 },
	{ "mem",	cmd_mem,	0 },
	{ "data",	cmd_data,	0 },
	{ "ftrace",	cmd_ftrace,	0 },
};

struct pager_config {
	const char *cmd;
	int val;
};

static int pager_command_config(const char *var, const char *value, void *data)
{
	struct pager_config *c = data;
	if (strstarts(var, "pager.") && !strcmp(var + 6, c->cmd))
		c->val = perf_config_bool(var, value);
	return 0;
}

/* returns 0 for "no pager", 1 for "use pager", and -1 for "not specified" */
static int check_pager_config(const char *cmd)
{
	int err;
	struct pager_config c;
	c.cmd = cmd;
	c.val = -1;
	err = perf_config(pager_command_config, &c);
	return err ?: c.val;
}

static int browser_command_config(const char *var, const char *value, void *data)
{
	struct pager_config *c = data;
	if (strstarts(var, "tui.") && !strcmp(var + 4, c->cmd))
		c->val = perf_config_bool(var, value);
	if (strstarts(var, "gtk.") && !strcmp(var + 4, c->cmd))
		c->val = perf_config_bool(var, value) ? 2 : 0;
	return 0;
}

/*
 * returns 0 for "no tui", 1 for "use tui", 2 for "use gtk",
 * and -1 for "not specified"
 */
static int check_browser_config(const char *cmd)
{
	int err;
	struct pager_config c;
	c.cmd = cmd;
	c.val = -1;
	err = perf_config(browser_command_config, &c);
	return err ?: c.val;
}

static void commit_pager_choice(void)
{
	switch (use_pager) {
	case 0:
		setenv(PERF_PAGER_ENVIRONMENT, "cat", 1);
		break;
	case 1:
		/* setup_pager(); */
		break;
	default:
		break;
	}
}

struct option options[] = {
	OPT_ARGUMENT("help", "help"),
	OPT_ARGUMENT("version", "version"),
	OPT_ARGUMENT("exec-path", "exec-path"),
	OPT_ARGUMENT("html-path", "html-path"),
	OPT_ARGUMENT("paginate", "paginate"),
	OPT_ARGUMENT("no-pager", "no-pager"),
	OPT_ARGUMENT("debugfs-dir", "debugfs-dir"),
	OPT_ARGUMENT("buildid-dir", "buildid-dir"),
	OPT_ARGUMENT("list-cmds", "list-cmds"),
	OPT_ARGUMENT("list-opts", "list-opts"),
	OPT_ARGUMENT("debug", "debug"),
	OPT_END()
};

static int handle_options(const char ***argv, int *argc, int *envchanged)
{
	int handled = 0;

	while (*argc > 0) {
		const char *cmd = (*argv)[0];
		if (cmd[0] != '-')
			break;

		/*
		 * For legacy reasons, the "version" and "help"
		 * commands can be written with "--" prepended
		 * to make them look like flags.
		 */
		if (!strcmp(cmd, "--help") || !strcmp(cmd, "--version"))
			break;

		/*
		 * Shortcut for '-h' and '-v' options to invoke help
		 * and version command.
		 */
		if (!strcmp(cmd, "-h")) {
			(*argv)[0] = "--help";
			break;
		}

		if (!strcmp(cmd, "-v")) {
			(*argv)[0] = "--version";
			break;
		}

		if (!strcmp(cmd, "-vv")) {
			(*argv)[0] = "version";
			version_verbose = 1;
			break;
		}

		/*
		 * Check remaining flags.
		 */
		if (strstarts(cmd, CMD_EXEC_PATH)) {
			cmd += strlen(CMD_EXEC_PATH);
			if (*cmd == '=')
				set_argv_exec_path(cmd + 1);
			else {
				puts(get_argv_exec_path());
				exit(0);
			}
		} else if (!strcmp(cmd, "--html-path")) {
			puts(system_path(PERF_HTML_PATH));
			exit(0);
		} else if (!strcmp(cmd, "-p") || !strcmp(cmd, "--paginate")) {
			use_pager = 1;
		} else if (!strcmp(cmd, "--no-pager")) {
			use_pager = 0;
			if (envchanged)
				*envchanged = 1;
		} else if (!strcmp(cmd, "--debugfs-dir")) {
			if (*argc < 2) {
				fprintf(stderr, "No directory given for --debugfs-dir.\n");
				usage(perf_usage_string);
			}
			tracing_path_set((*argv)[1]);
			if (envchanged)
				*envchanged = 1;
			(*argv)++;
			(*argc)--;
		} else if (!strcmp(cmd, "--buildid-dir")) {
			if (*argc < 2) {
				fprintf(stderr, "No directory given for --buildid-dir.\n");
				usage(perf_usage_string);
			}
			set_buildid_dir((*argv)[1]);
			if (envchanged)
				*envchanged = 1;
			(*argv)++;
			(*argc)--;
		} else if (strstarts(cmd, CMD_DEBUGFS_DIR)) {
			tracing_path_set(cmd + strlen(CMD_DEBUGFS_DIR));
			fprintf(stderr, "dir: %s\n", tracing_path_mount());
			if (envchanged)
				*envchanged = 1;
		} else if (!strcmp(cmd, "--list-cmds")) {
			unsigned int i;

			for (i = 0; i < ARRAY_SIZE(commands); i++) {
				struct cmd_struct *p = commands+i;
				printf("%s ", p->cmd);
			}
			putchar('\n');
			exit(0);
		} else if (!strcmp(cmd, "--list-opts")) {
			unsigned int i;

			for (i = 0; i < ARRAY_SIZE(options)-1; i++) {
				struct option *p = options+i;
				printf("--%s ", p->long_name);
			}
			putchar('\n');
			exit(0);
		} else if (!strcmp(cmd, "--debug")) {
			if (*argc < 2) {
				fprintf(stderr, "No variable specified for --debug.\n");
				usage(perf_usage_string);
			}
			if (perf_debug_option((*argv)[1]))
				usage(perf_usage_string);

			(*argv)++;
			(*argc)--;
		} else {
			fprintf(stderr, "Unknown option: %s\n", cmd);
			usage(perf_usage_string);
		}

		(*argv)++;
		(*argc)--;
		handled++;
	}
	return handled;
}

<<<<<<< HEAD
static int handle_alias(int *argcp, const char ***argv)
{
	int envchanged = 0, ret = 0, saved_errno = errno;
	int count, option_count;
	const char **new_argv;
	const char *alias_command;
	char *alias_string;

	alias_command = (*argv)[0];
	alias_string = alias_lookup(alias_command);
	if (alias_string) {
		if (alias_string[0] == '!') {
			if (*argcp > 1) {
				struct strbuf buf;

				if (strbuf_init(&buf, PATH_MAX) < 0 ||
				    strbuf_addstr(&buf, alias_string) < 0 ||
				    sq_quote_argv(&buf, (*argv) + 1,
						  PATH_MAX) < 0)
					die("Failed to allocate memory.");
				free(alias_string);
				alias_string = buf.buf;
			}
			ret = system(alias_string + 1);
			if (ret >= 0 && WIFEXITED(ret) &&
			    WEXITSTATUS(ret) != 127)
				exit(WEXITSTATUS(ret));
			die("Failed to run '%s' when expanding alias '%s'",
			    alias_string + 1, alias_command);
		}
		count = split_cmdline(alias_string, &new_argv);
		if (count < 0)
			die("Bad alias.%s string", alias_command);
		option_count = handle_options(&new_argv, &count, &envchanged);
		if (envchanged)
			die("alias '%s' changes environment variables\n"
				 "You can use '!perf' in the alias to do this.",
				 alias_command);
		memmove(new_argv - option_count, new_argv,
				count * sizeof(char *));
		new_argv -= option_count;

		if (count < 1)
			die("empty alias for %s", alias_command);

		if (!strcmp(alias_command, new_argv[0]))
			die("recursive alias: %s", alias_command);

		new_argv = realloc(new_argv, sizeof(char *) *
				    (count + *argcp + 1));
		/* insert after command name */
		memcpy(new_argv + count, *argv + 1, sizeof(char *) * *argcp);
		new_argv[count + *argcp] = NULL;

		*argv = new_argv;
		*argcp += count - 1;

		ret = 1;
	}

	errno = saved_errno;

	return ret;
}

const char perf_version_string[] = PERF_VERSION;

=======
>>>>>>> 24b8d41d
#define RUN_SETUP	(1<<0)
#define USE_PAGER	(1<<1)

static int run_builtin(struct cmd_struct *p, int argc, const char **argv)
{
	int status;
	struct stat st;
	char sbuf[STRERR_BUFSIZE];

	if (use_browser == -1)
		use_browser = check_browser_config(p->cmd);

	if (use_pager == -1 && p->option & RUN_SETUP)
		use_pager = check_pager_config(p->cmd);
	if (use_pager == -1 && p->option & USE_PAGER)
		use_pager = 1;
	commit_pager_choice();

	perf_env__init(&perf_env);
	perf_env__set_cmdline(&perf_env, argc, argv);
<<<<<<< HEAD
	status = p->fn(argc, argv, prefix);
=======
	status = p->fn(argc, argv);
>>>>>>> 24b8d41d
	perf_config__exit();
	exit_browser(status);
	perf_env__exit(&perf_env);
	bpf__clear();

	if (status)
		return status & 0xff;

	/* Somebody closed stdout? */
	if (fstat(fileno(stdout), &st))
		return 0;
	/* Ignore write errors for pipes and sockets.. */
	if (S_ISFIFO(st.st_mode) || S_ISSOCK(st.st_mode))
		return 0;

	status = 1;
	/* Check for ENOSPC and EIO errors.. */
	if (fflush(stdout)) {
		fprintf(stderr, "write failure on standard output: %s",
			str_error_r(errno, sbuf, sizeof(sbuf)));
		goto out;
	}
	if (ferror(stdout)) {
		fprintf(stderr, "unknown write failure on standard output");
		goto out;
	}
	if (fclose(stdout)) {
		fprintf(stderr, "close failed on standard output: %s",
			str_error_r(errno, sbuf, sizeof(sbuf)));
		goto out;
	}
	status = 0;
out:
	return status;
}

static void handle_internal_command(int argc, const char **argv)
{
	const char *cmd = argv[0];
	unsigned int i;

	/* Turn "perf cmd --help" into "perf help cmd" */
	if (argc > 1 && !strcmp(argv[1], "--help")) {
		argv[1] = argv[0];
		argv[0] = cmd = "help";
	}

	for (i = 0; i < ARRAY_SIZE(commands); i++) {
		struct cmd_struct *p = commands+i;
		if (strcmp(p->cmd, cmd))
			continue;
		exit(run_builtin(p, argc, argv));
	}
}

static void execv_dashed_external(const char **argv)
{
	char *cmd;
	const char *tmp;
	int status;

	if (asprintf(&cmd, "perf-%s", argv[0]) < 0)
		goto do_die;

	/*
	 * argv[0] must be the perf command, but the argv array
	 * belongs to the caller, and may be reused in
	 * subsequent loop iterations. Save argv[0] and
	 * restore it on error.
	 */
	tmp = argv[0];
	argv[0] = cmd;

	/*
	 * if we fail because the command is not found, it is
	 * OK to return. Otherwise, we just pass along the status code.
	 */
	status = run_command_v_opt(argv, 0);
	if (status != -ERR_RUN_COMMAND_EXEC) {
		if (IS_RUN_COMMAND_ERR(status)) {
do_die:
			pr_err("FATAL: unable to run '%s'", argv[0]);
			status = -128;
		}
		exit(-status);
	}
	errno = ENOENT; /* as if we called execvp */

	argv[0] = tmp;
	zfree(&cmd);
}

static int run_argv(int *argcp, const char ***argv)
{
	/* See if it's an internal command */
	handle_internal_command(*argcp, *argv);

	/* .. then try the external ones */
	execv_dashed_external(*argv);
	return 0;
}

static void pthread__block_sigwinch(void)
{
	sigset_t set;

	sigemptyset(&set);
	sigaddset(&set, SIGWINCH);
	pthread_sigmask(SIG_BLOCK, &set, NULL);
}

void pthread__unblock_sigwinch(void)
{
	sigset_t set;

	sigemptyset(&set);
	sigaddset(&set, SIGWINCH);
	pthread_sigmask(SIG_UNBLOCK, &set, NULL);
}

<<<<<<< HEAD
#ifdef _SC_LEVEL1_DCACHE_LINESIZE
#define cache_line_size(cacheline_sizep) *cacheline_sizep = sysconf(_SC_LEVEL1_DCACHE_LINESIZE)
#else
static void cache_line_size(int *cacheline_sizep)
{
	if (sysfs__read_int("devices/system/cpu/cpu0/cache/index0/coherency_line_size", cacheline_sizep))
		pr_debug("cannot determine cache line size");
}
#endif
=======
static int libperf_print(enum libperf_print_level level,
			 const char *fmt, va_list ap)
{
	return eprintf(level, verbose, fmt, ap);
}
>>>>>>> 24b8d41d

int main(int argc, const char **argv)
{
	int err;
	const char *cmd;
	char sbuf[STRERR_BUFSIZE];
	int value;

	/* libsubcmd init */
	exec_cmd_init("perf", PREFIX, PERF_EXEC_PATH, EXEC_PATH_ENVIRONMENT);
	pager_init(PERF_PAGER_ENVIRONMENT);

<<<<<<< HEAD
	/* The page_size is placed in util object. */
	page_size = sysconf(_SC_PAGE_SIZE);
	cache_line_size(&cacheline_size);

	if (sysctl__read_int("kernel/perf_event_max_stack", &value) == 0)
		sysctl_perf_event_max_stack = value;

	if (sysctl__read_int("kernel/perf_event_max_contexts_per_stack", &value) == 0)
		sysctl_perf_event_max_contexts_per_stack = value;
=======
	libperf_init(libperf_print);
>>>>>>> 24b8d41d

	cmd = extract_argv0_path(argv[0]);
	if (!cmd)
		cmd = "perf-help";

	srandom(time(NULL));

<<<<<<< HEAD
	perf_config__init();
	perf_config(perf_default_config, NULL);
	set_buildid_dir(NULL);
=======
	/* Setting $PERF_CONFIG makes perf read _only_ the given config file. */
	config_exclusive_filename = getenv("PERF_CONFIG");
>>>>>>> 24b8d41d

	err = perf_config(perf_default_config, NULL);
	if (err)
		return err;
	set_buildid_dir(NULL);

	/*
	 * "perf-xxxx" is the same as "perf xxxx", but we obviously:
	 *
	 *  - cannot take flags in between the "perf" and the "xxxx".
	 *  - cannot execute it externally (since it would just do
	 *    the same thing over again)
	 *
	 * So we just directly call the internal command handler. If that one
	 * fails to handle this, then maybe we just run a renamed perf binary
	 * that contains a dash in its name. To handle this scenario, we just
	 * fall through and ignore the "xxxx" part of the command string.
	 */
	if (strstarts(cmd, "perf-")) {
		cmd += 5;
		argv[0] = cmd;
		handle_internal_command(argc, argv);
		/*
		 * If the command is handled, the above function does not
		 * return undo changes and fall through in such a case.
		 */
		cmd -= 5;
		argv[0] = cmd;
	}
<<<<<<< HEAD
	if (!prefixcmp(cmd, "trace")) {
#ifdef HAVE_LIBAUDIT_SUPPORT
=======
	if (strstarts(cmd, "trace")) {
#if defined(HAVE_LIBAUDIT_SUPPORT) || defined(HAVE_SYSCALL_TABLE_SUPPORT)
>>>>>>> 24b8d41d
		setup_path();
		argv[0] = "trace";
		return cmd_trace(argc, argv);
#else
		fprintf(stderr,
			"trace command not available: missing audit-libs devel package at build time.\n");
		goto out;
#endif
	}
	/* Look for flags.. */
	argv++;
	argc--;
	handle_options(&argv, &argc, NULL);
	commit_pager_choice();

	if (argc > 0) {
		if (strstarts(argv[0], "--"))
			argv[0] += 2;
	} else {
		/* The user didn't specify a command; give them help */
		printf("\n usage: %s\n\n", perf_usage_string);
		list_common_cmds_help();
		printf("\n %s\n\n", perf_more_info_string);
		goto out;
	}
	cmd = argv[0];

	test_attr__init();

	/*
	 * We use PATH to find perf commands, but we prepend some higher
	 * precedence paths: the "--exec-path" option, the PERF_EXEC_PATH
	 * environment, and the $(perfexecdir) from the Makefile at build
	 * time.
	 */
	setup_path();
	/*
	 * Block SIGWINCH notifications so that the thread that wants it can
	 * unblock and get syscalls like select interrupted instead of waiting
	 * forever while the signal goes to some other non interested thread.
	 */
	pthread__block_sigwinch();

	perf_debug_setup();

	while (1) {
		static int done_help;

		run_argv(&argc, &argv);

		if (errno != ENOENT)
			break;

		if (!done_help) {
			cmd = argv[0] = help_unknown_cmd(cmd);
			done_help = 1;
		} else
			break;
	}

	fprintf(stderr, "Failed to run command '%s': %s\n",
		cmd, str_error_r(errno, sbuf, sizeof(sbuf)));
out:
	return 1;
}<|MERGE_RESOLUTION|>--- conflicted
+++ resolved
@@ -15,22 +15,15 @@
 #include <internal/lib.h> // page_size
 #include <subcmd/exec-cmd.h>
 #include "util/config.h"
-<<<<<<< HEAD
-#include "util/quote.h"
-=======
->>>>>>> 24b8d41d
 #include <subcmd/run-command.h>
 #include "util/parse-events.h"
 #include <subcmd/parse-options.h>
 #include "util/bpf-loader.h"
 #include "util/debug.h"
-<<<<<<< HEAD
-=======
 #include "util/event.h"
 #include "util/util.h" // usage()
 #include "ui/ui.h"
 #include "perf-sys.h"
->>>>>>> 24b8d41d
 #include <api/fs/fs.h>
 #include <api/fs/tracing_path.h>
 #include <perf/core.h>
@@ -296,76 +289,6 @@
 	return handled;
 }
 
-<<<<<<< HEAD
-static int handle_alias(int *argcp, const char ***argv)
-{
-	int envchanged = 0, ret = 0, saved_errno = errno;
-	int count, option_count;
-	const char **new_argv;
-	const char *alias_command;
-	char *alias_string;
-
-	alias_command = (*argv)[0];
-	alias_string = alias_lookup(alias_command);
-	if (alias_string) {
-		if (alias_string[0] == '!') {
-			if (*argcp > 1) {
-				struct strbuf buf;
-
-				if (strbuf_init(&buf, PATH_MAX) < 0 ||
-				    strbuf_addstr(&buf, alias_string) < 0 ||
-				    sq_quote_argv(&buf, (*argv) + 1,
-						  PATH_MAX) < 0)
-					die("Failed to allocate memory.");
-				free(alias_string);
-				alias_string = buf.buf;
-			}
-			ret = system(alias_string + 1);
-			if (ret >= 0 && WIFEXITED(ret) &&
-			    WEXITSTATUS(ret) != 127)
-				exit(WEXITSTATUS(ret));
-			die("Failed to run '%s' when expanding alias '%s'",
-			    alias_string + 1, alias_command);
-		}
-		count = split_cmdline(alias_string, &new_argv);
-		if (count < 0)
-			die("Bad alias.%s string", alias_command);
-		option_count = handle_options(&new_argv, &count, &envchanged);
-		if (envchanged)
-			die("alias '%s' changes environment variables\n"
-				 "You can use '!perf' in the alias to do this.",
-				 alias_command);
-		memmove(new_argv - option_count, new_argv,
-				count * sizeof(char *));
-		new_argv -= option_count;
-
-		if (count < 1)
-			die("empty alias for %s", alias_command);
-
-		if (!strcmp(alias_command, new_argv[0]))
-			die("recursive alias: %s", alias_command);
-
-		new_argv = realloc(new_argv, sizeof(char *) *
-				    (count + *argcp + 1));
-		/* insert after command name */
-		memcpy(new_argv + count, *argv + 1, sizeof(char *) * *argcp);
-		new_argv[count + *argcp] = NULL;
-
-		*argv = new_argv;
-		*argcp += count - 1;
-
-		ret = 1;
-	}
-
-	errno = saved_errno;
-
-	return ret;
-}
-
-const char perf_version_string[] = PERF_VERSION;
-
-=======
->>>>>>> 24b8d41d
 #define RUN_SETUP	(1<<0)
 #define USE_PAGER	(1<<1)
 
@@ -386,11 +309,7 @@
 
 	perf_env__init(&perf_env);
 	perf_env__set_cmdline(&perf_env, argc, argv);
-<<<<<<< HEAD
-	status = p->fn(argc, argv, prefix);
-=======
 	status = p->fn(argc, argv);
->>>>>>> 24b8d41d
 	perf_config__exit();
 	exit_browser(status);
 	perf_env__exit(&perf_env);
@@ -511,48 +430,23 @@
 	pthread_sigmask(SIG_UNBLOCK, &set, NULL);
 }
 
-<<<<<<< HEAD
-#ifdef _SC_LEVEL1_DCACHE_LINESIZE
-#define cache_line_size(cacheline_sizep) *cacheline_sizep = sysconf(_SC_LEVEL1_DCACHE_LINESIZE)
-#else
-static void cache_line_size(int *cacheline_sizep)
-{
-	if (sysfs__read_int("devices/system/cpu/cpu0/cache/index0/coherency_line_size", cacheline_sizep))
-		pr_debug("cannot determine cache line size");
-}
-#endif
-=======
 static int libperf_print(enum libperf_print_level level,
 			 const char *fmt, va_list ap)
 {
 	return eprintf(level, verbose, fmt, ap);
 }
->>>>>>> 24b8d41d
 
 int main(int argc, const char **argv)
 {
 	int err;
 	const char *cmd;
 	char sbuf[STRERR_BUFSIZE];
-	int value;
 
 	/* libsubcmd init */
 	exec_cmd_init("perf", PREFIX, PERF_EXEC_PATH, EXEC_PATH_ENVIRONMENT);
 	pager_init(PERF_PAGER_ENVIRONMENT);
 
-<<<<<<< HEAD
-	/* The page_size is placed in util object. */
-	page_size = sysconf(_SC_PAGE_SIZE);
-	cache_line_size(&cacheline_size);
-
-	if (sysctl__read_int("kernel/perf_event_max_stack", &value) == 0)
-		sysctl_perf_event_max_stack = value;
-
-	if (sysctl__read_int("kernel/perf_event_max_contexts_per_stack", &value) == 0)
-		sysctl_perf_event_max_contexts_per_stack = value;
-=======
 	libperf_init(libperf_print);
->>>>>>> 24b8d41d
 
 	cmd = extract_argv0_path(argv[0]);
 	if (!cmd)
@@ -560,14 +454,8 @@
 
 	srandom(time(NULL));
 
-<<<<<<< HEAD
-	perf_config__init();
-	perf_config(perf_default_config, NULL);
-	set_buildid_dir(NULL);
-=======
 	/* Setting $PERF_CONFIG makes perf read _only_ the given config file. */
 	config_exclusive_filename = getenv("PERF_CONFIG");
->>>>>>> 24b8d41d
 
 	err = perf_config(perf_default_config, NULL);
 	if (err)
@@ -597,13 +485,8 @@
 		cmd -= 5;
 		argv[0] = cmd;
 	}
-<<<<<<< HEAD
-	if (!prefixcmp(cmd, "trace")) {
-#ifdef HAVE_LIBAUDIT_SUPPORT
-=======
 	if (strstarts(cmd, "trace")) {
 #if defined(HAVE_LIBAUDIT_SUPPORT) || defined(HAVE_SYSCALL_TABLE_SUPPORT)
->>>>>>> 24b8d41d
 		setup_path();
 		argv[0] = "trace";
 		return cmd_trace(argc, argv);
