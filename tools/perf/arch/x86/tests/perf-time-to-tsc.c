// SPDX-License-Identifier: GPL-2.0
#include <errno.h>
#include <inttypes.h>
#include <limits.h>
#include <stdbool.h>
#include <stdio.h>
#include <unistd.h>
#include <linux/types.h>
#include <sys/prctl.h>
#include <perf/cpumap.h>
#include <perf/evlist.h>
#include <perf/mmap.h>

#include "debug.h"
#include "parse-events.h"
#include "evlist.h"
#include "evsel.h"
#include "thread_map.h"
#include "record.h"
#include "tsc.h"
#include "util/mmap.h"
#include "tests/tests.h"

#include "arch-tests.h"

#define CHECK__(x) {				\
	while ((x) < 0) {			\
		pr_debug(#x " failed!\n");	\
		goto out_err;			\
	}					\
}

#define CHECK_NOT_NULL__(x) {			\
	while ((x) == NULL) {			\
		pr_debug(#x " failed!\n");	\
		goto out_err;			\
	}					\
}

/**
 * test__perf_time_to_tsc - test converting perf time to TSC.
 *
 * This function implements a test that checks that the conversion of perf time
 * to and from TSC is consistent with the order of events.  If the test passes
 * %0 is returned, otherwise %-1 is returned.  If TSC conversion is not
 * supported then then the test passes but " (not supported)" is printed.
 */
int test__perf_time_to_tsc(struct test *test __maybe_unused, int subtest __maybe_unused)
{
	struct record_opts opts = {
		.mmap_pages	     = UINT_MAX,
		.user_freq	     = UINT_MAX,
		.user_interval	     = ULLONG_MAX,
		.target		     = {
			.uses_mmap   = true,
		},
		.sample_time	     = true,
	};
	struct perf_thread_map *threads = NULL;
	struct perf_cpu_map *cpus = NULL;
	struct evlist *evlist = NULL;
	struct evsel *evsel = NULL;
	int err = -1, ret, i;
	const char *comm1, *comm2;
	struct perf_tsc_conversion tc;
	struct perf_event_mmap_page *pc;
	union perf_event *event;
	u64 test_tsc, comm1_tsc, comm2_tsc;
	u64 test_time, comm1_time = 0, comm2_time = 0;
	struct mmap *md;

	threads = thread_map__new(-1, getpid(), UINT_MAX);
	CHECK_NOT_NULL__(threads);

	cpus = perf_cpu_map__new(NULL);
	CHECK_NOT_NULL__(cpus);

	evlist = evlist__new();
	CHECK_NOT_NULL__(evlist);

	perf_evlist__set_maps(&evlist->core, cpus, threads);

	CHECK__(parse_events(evlist, "cycles:u", NULL));

	perf_evlist__config(evlist, &opts, NULL);

	evsel = evlist__first(evlist);

	evsel->core.attr.comm = 1;
	evsel->core.attr.disabled = 1;
	evsel->core.attr.enable_on_exec = 0;

	CHECK__(evlist__open(evlist));

	CHECK__(evlist__mmap(evlist, UINT_MAX));

	pc = evlist->mmap[0].core.base;
	ret = perf_read_tsc_conversion(pc, &tc);
	if (ret) {
		if (ret == -EOPNOTSUPP) {
			fprintf(stderr, " (not supported)");
			return 0;
		}
		goto out_err;
	}

	evlist__enable(evlist);

	comm1 = "Test COMM 1";
	CHECK__(prctl(PR_SET_NAME, (unsigned long)comm1, 0, 0, 0));

	test_tsc = rdtsc();

	comm2 = "Test COMM 2";
	CHECK__(prctl(PR_SET_NAME, (unsigned long)comm2, 0, 0, 0));

	evlist__disable(evlist);

	for (i = 0; i < evlist->core.nr_mmaps; i++) {
		md = &evlist->mmap[i];
		if (perf_mmap__read_init(&md->core) < 0)
			continue;

		while ((event = perf_mmap__read_event(&md->core)) != NULL) {
			struct perf_sample sample;

			if (event->header.type != PERF_RECORD_COMM ||
			    (pid_t)event->comm.pid != getpid() ||
			    (pid_t)event->comm.tid != getpid())
				goto next_event;

			if (strcmp(event->comm.comm, comm1) == 0) {
				CHECK__(evsel__parse_sample(evsel, event, &sample));
				comm1_time = sample.time;
			}
			if (strcmp(event->comm.comm, comm2) == 0) {
				CHECK__(evsel__parse_sample(evsel, event, &sample));
				comm2_time = sample.time;
			}
next_event:
			perf_mmap__consume(&md->core);
		}
		perf_mmap__read_done(&md->core);
	}

	if (!comm1_time || !comm2_time)
		goto out_err;

	test_time = tsc_to_perf_time(test_tsc, &tc);
	comm1_tsc = perf_time_to_tsc(comm1_time, &tc);
	comm2_tsc = perf_time_to_tsc(comm2_time, &tc);

	pr_debug("1st event perf time %"PRIu64" tsc %"PRIu64"\n",
		 comm1_time, comm1_tsc);
	pr_debug("rdtsc          time %"PRIu64" tsc %"PRIu64"\n",
		 test_time, test_tsc);
	pr_debug("2nd event perf time %"PRIu64" tsc %"PRIu64"\n",
		 comm2_time, comm2_tsc);

	if (test_time <= comm1_time ||
	    test_time >= comm2_time)
		goto out_err;

	if (test_tsc <= comm1_tsc ||
	    test_tsc >= comm2_tsc)
		goto out_err;

	err = 0;

out_err:
<<<<<<< HEAD
	perf_evlist__delete(evlist);
=======
	evlist__delete(evlist);
>>>>>>> 24b8d41d
	return err;
}<|MERGE_RESOLUTION|>--- conflicted
+++ resolved
@@ -168,10 +168,6 @@
 	err = 0;
 
 out_err:
-<<<<<<< HEAD
-	perf_evlist__delete(evlist);
-=======
 	evlist__delete(evlist);
->>>>>>> 24b8d41d
 	return err;
 }