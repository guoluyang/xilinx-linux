--- conflicted
+++ resolved
@@ -1,7 +1,4 @@
-<<<<<<< HEAD
-=======
 // SPDX-License-Identifier: GPL-2.0
->>>>>>> 24b8d41d
 #include <errno.h>
 #include <unistd.h>
 #include <stdlib.h>
@@ -9,21 +6,14 @@
 #include <sys/mman.h>
 #include <sys/types.h>
 #include <sys/wait.h>
-<<<<<<< HEAD
-=======
 #include <linux/string.h>
->>>>>>> 24b8d41d
 #include <linux/types.h>
 #include "perf-sys.h"
 #include "debug.h"
 #include "tests/tests.h"
 #include "cloexec.h"
-<<<<<<< HEAD
-#include "util.h"
-=======
 #include "event.h"
 #include <internal/lib.h> // page_size
->>>>>>> 24b8d41d
 #include "arch-tests.h"
 
 static u64 rdpmc(unsigned int counter)
