// SPDX-License-Identifier: GPL-2.0-only
/*
 * intel-bts.c: Intel Processor Trace support
 * Copyright (c) 2013-2015, Intel Corporation.
 */

#include <errno.h>
#include <linux/kernel.h>
#include <linux/types.h>
#include <linux/bitops.h>
#include <linux/log2.h>
#include <linux/zalloc.h>

#include "../../../util/cpumap.h"
#include "../../../util/event.h"
#include "../../../util/evsel.h"
#include "../../../util/evlist.h"
#include "../../../util/mmap.h"
#include "../../../util/session.h"
#include "../../../util/pmu.h"
#include "../../../util/debug.h"
#include "../../../util/record.h"
#include "../../../util/tsc.h"
#include "../../../util/auxtrace.h"
#include "../../../util/intel-bts.h"
#include <internal/lib.h> // page_size

#define KiB(x) ((x) * 1024)
#define MiB(x) ((x) * 1024 * 1024)
#define KiB_MASK(x) (KiB(x) - 1)
#define MiB_MASK(x) (MiB(x) - 1)

struct intel_bts_snapshot_ref {
	void	*ref_buf;
	size_t	ref_offset;
	bool	wrapped;
};

struct intel_bts_recording {
	struct auxtrace_record		itr;
	struct perf_pmu			*intel_bts_pmu;
	struct evlist		*evlist;
	bool				snapshot_mode;
	size_t				snapshot_size;
	int				snapshot_ref_cnt;
	struct intel_bts_snapshot_ref	*snapshot_refs;
};

struct branch {
	u64 from;
	u64 to;
	u64 misc;
};

static size_t
intel_bts_info_priv_size(struct auxtrace_record *itr __maybe_unused,
			 struct evlist *evlist __maybe_unused)
{
	return INTEL_BTS_AUXTRACE_PRIV_SIZE;
}

static int intel_bts_info_fill(struct auxtrace_record *itr,
			       struct perf_session *session,
			       struct perf_record_auxtrace_info *auxtrace_info,
			       size_t priv_size)
{
	struct intel_bts_recording *btsr =
			container_of(itr, struct intel_bts_recording, itr);
	struct perf_pmu *intel_bts_pmu = btsr->intel_bts_pmu;
	struct perf_event_mmap_page *pc;
	struct perf_tsc_conversion tc = { .time_mult = 0, };
	bool cap_user_time_zero = false;
	int err;

	if (priv_size != INTEL_BTS_AUXTRACE_PRIV_SIZE)
		return -EINVAL;

	if (!session->evlist->core.nr_mmaps)
		return -EINVAL;

	pc = session->evlist->mmap[0].core.base;
	if (pc) {
		err = perf_read_tsc_conversion(pc, &tc);
		if (err) {
			if (err != -EOPNOTSUPP)
				return err;
		} else {
			cap_user_time_zero = tc.time_mult != 0;
		}
		if (!cap_user_time_zero)
			ui__warning("Intel BTS: TSC not available\n");
	}

	auxtrace_info->type = PERF_AUXTRACE_INTEL_BTS;
	auxtrace_info->priv[INTEL_BTS_PMU_TYPE] = intel_bts_pmu->type;
	auxtrace_info->priv[INTEL_BTS_TIME_SHIFT] = tc.time_shift;
	auxtrace_info->priv[INTEL_BTS_TIME_MULT] = tc.time_mult;
	auxtrace_info->priv[INTEL_BTS_TIME_ZERO] = tc.time_zero;
	auxtrace_info->priv[INTEL_BTS_CAP_USER_TIME_ZERO] = cap_user_time_zero;
	auxtrace_info->priv[INTEL_BTS_SNAPSHOT_MODE] = btsr->snapshot_mode;

	return 0;
}

static int intel_bts_recording_options(struct auxtrace_record *itr,
				       struct evlist *evlist,
				       struct record_opts *opts)
{
	struct intel_bts_recording *btsr =
			container_of(itr, struct intel_bts_recording, itr);
	struct perf_pmu *intel_bts_pmu = btsr->intel_bts_pmu;
	struct evsel *evsel, *intel_bts_evsel = NULL;
	const struct perf_cpu_map *cpus = evlist->core.cpus;
	bool privileged = perf_event_paranoid_check(-1);

	if (opts->auxtrace_sample_mode) {
		pr_err("Intel BTS does not support AUX area sampling\n");
		return -EINVAL;
	}

	btsr->evlist = evlist;
	btsr->snapshot_mode = opts->auxtrace_snapshot_mode;

	evlist__for_each_entry(evlist, evsel) {
<<<<<<< HEAD
		if (evsel->attr.type == intel_bts_pmu->type) {
=======
		if (evsel->core.attr.type == intel_bts_pmu->type) {
>>>>>>> 24b8d41d
			if (intel_bts_evsel) {
				pr_err("There may be only one " INTEL_BTS_PMU_NAME " event\n");
				return -EINVAL;
			}
			evsel->core.attr.freq = 0;
			evsel->core.attr.sample_period = 1;
			intel_bts_evsel = evsel;
			opts->full_auxtrace = true;
		}
	}

	if (opts->auxtrace_snapshot_mode && !opts->full_auxtrace) {
		pr_err("Snapshot mode (-S option) requires " INTEL_BTS_PMU_NAME " PMU event (-e " INTEL_BTS_PMU_NAME ")\n");
		return -EINVAL;
	}

	if (!opts->full_auxtrace)
		return 0;

	if (opts->full_auxtrace && !perf_cpu_map__empty(cpus)) {
		pr_err(INTEL_BTS_PMU_NAME " does not support per-cpu recording\n");
		return -EINVAL;
	}

	/* Set default sizes for snapshot mode */
	if (opts->auxtrace_snapshot_mode) {
		if (!opts->auxtrace_snapshot_size && !opts->auxtrace_mmap_pages) {
			if (privileged) {
				opts->auxtrace_mmap_pages = MiB(4) / page_size;
			} else {
				opts->auxtrace_mmap_pages = KiB(128) / page_size;
				if (opts->mmap_pages == UINT_MAX)
					opts->mmap_pages = KiB(256) / page_size;
			}
		} else if (!opts->auxtrace_mmap_pages && !privileged &&
			   opts->mmap_pages == UINT_MAX) {
			opts->mmap_pages = KiB(256) / page_size;
		}
		if (!opts->auxtrace_snapshot_size)
			opts->auxtrace_snapshot_size =
				opts->auxtrace_mmap_pages * (size_t)page_size;
		if (!opts->auxtrace_mmap_pages) {
			size_t sz = opts->auxtrace_snapshot_size;

			sz = round_up(sz, page_size) / page_size;
			opts->auxtrace_mmap_pages = roundup_pow_of_two(sz);
		}
		if (opts->auxtrace_snapshot_size >
				opts->auxtrace_mmap_pages * (size_t)page_size) {
			pr_err("Snapshot size %zu must not be greater than AUX area tracing mmap size %zu\n",
			       opts->auxtrace_snapshot_size,
			       opts->auxtrace_mmap_pages * (size_t)page_size);
			return -EINVAL;
		}
		if (!opts->auxtrace_snapshot_size || !opts->auxtrace_mmap_pages) {
			pr_err("Failed to calculate default snapshot size and/or AUX area tracing mmap pages\n");
			return -EINVAL;
		}
		pr_debug2("Intel BTS snapshot size: %zu\n",
			  opts->auxtrace_snapshot_size);
	}

	/* Set default sizes for full trace mode */
	if (opts->full_auxtrace && !opts->auxtrace_mmap_pages) {
		if (privileged) {
			opts->auxtrace_mmap_pages = MiB(4) / page_size;
		} else {
			opts->auxtrace_mmap_pages = KiB(128) / page_size;
			if (opts->mmap_pages == UINT_MAX)
				opts->mmap_pages = KiB(256) / page_size;
		}
	}

	/* Validate auxtrace_mmap_pages */
	if (opts->auxtrace_mmap_pages) {
		size_t sz = opts->auxtrace_mmap_pages * (size_t)page_size;
		size_t min_sz;

		if (opts->auxtrace_snapshot_mode)
			min_sz = KiB(4);
		else
			min_sz = KiB(8);

		if (sz < min_sz || !is_power_of_2(sz)) {
			pr_err("Invalid mmap size for Intel BTS: must be at least %zuKiB and a power of 2\n",
			       min_sz / 1024);
			return -EINVAL;
		}
	}

	if (intel_bts_evsel) {
		/*
		 * To obtain the auxtrace buffer file descriptor, the auxtrace event
		 * must come first.
		 */
		perf_evlist__to_front(evlist, intel_bts_evsel);
		/*
		 * In the case of per-cpu mmaps, we need the CPU on the
		 * AUX event.
		 */
		if (!perf_cpu_map__empty(cpus))
			evsel__set_sample_bit(intel_bts_evsel, CPU);
	}

	/* Add dummy event to keep tracking */
	if (opts->full_auxtrace) {
		struct evsel *tracking_evsel;
		int err;

		err = parse_events(evlist, "dummy:u", NULL);
		if (err)
			return err;

		tracking_evsel = evlist__last(evlist);

		perf_evlist__set_tracking_event(evlist, tracking_evsel);

		tracking_evsel->core.attr.freq = 0;
		tracking_evsel->core.attr.sample_period = 1;
	}

	return 0;
}

static int intel_bts_parse_snapshot_options(struct auxtrace_record *itr,
					    struct record_opts *opts,
					    const char *str)
{
	struct intel_bts_recording *btsr =
			container_of(itr, struct intel_bts_recording, itr);
	unsigned long long snapshot_size = 0;
	char *endptr;

	if (str) {
		snapshot_size = strtoull(str, &endptr, 0);
		if (*endptr || snapshot_size > SIZE_MAX)
			return -1;
	}

	opts->auxtrace_snapshot_mode = true;
	opts->auxtrace_snapshot_size = snapshot_size;

	btsr->snapshot_size = snapshot_size;

	return 0;
}

static u64 intel_bts_reference(struct auxtrace_record *itr __maybe_unused)
{
	return rdtsc();
}

static int intel_bts_alloc_snapshot_refs(struct intel_bts_recording *btsr,
					 int idx)
{
	const size_t sz = sizeof(struct intel_bts_snapshot_ref);
	int cnt = btsr->snapshot_ref_cnt, new_cnt = cnt * 2;
	struct intel_bts_snapshot_ref *refs;

	if (!new_cnt)
		new_cnt = 16;

	while (new_cnt <= idx)
		new_cnt *= 2;

	refs = calloc(new_cnt, sz);
	if (!refs)
		return -ENOMEM;

	memcpy(refs, btsr->snapshot_refs, cnt * sz);

	btsr->snapshot_refs = refs;
	btsr->snapshot_ref_cnt = new_cnt;

	return 0;
}

static void intel_bts_free_snapshot_refs(struct intel_bts_recording *btsr)
{
	int i;

	for (i = 0; i < btsr->snapshot_ref_cnt; i++)
		zfree(&btsr->snapshot_refs[i].ref_buf);
	zfree(&btsr->snapshot_refs);
}

static void intel_bts_recording_free(struct auxtrace_record *itr)
{
	struct intel_bts_recording *btsr =
			container_of(itr, struct intel_bts_recording, itr);

	intel_bts_free_snapshot_refs(btsr);
	free(btsr);
}

static int intel_bts_snapshot_start(struct auxtrace_record *itr)
{
	struct intel_bts_recording *btsr =
			container_of(itr, struct intel_bts_recording, itr);
	struct evsel *evsel;

	evlist__for_each_entry(btsr->evlist, evsel) {
<<<<<<< HEAD
		if (evsel->attr.type == btsr->intel_bts_pmu->type)
			return perf_evsel__disable(evsel);
=======
		if (evsel->core.attr.type == btsr->intel_bts_pmu->type)
			return evsel__disable(evsel);
>>>>>>> 24b8d41d
	}
	return -EINVAL;
}

static int intel_bts_snapshot_finish(struct auxtrace_record *itr)
{
	struct intel_bts_recording *btsr =
			container_of(itr, struct intel_bts_recording, itr);
	struct evsel *evsel;

	evlist__for_each_entry(btsr->evlist, evsel) {
<<<<<<< HEAD
		if (evsel->attr.type == btsr->intel_bts_pmu->type)
			return perf_evsel__enable(evsel);
=======
		if (evsel->core.attr.type == btsr->intel_bts_pmu->type)
			return evsel__enable(evsel);
>>>>>>> 24b8d41d
	}
	return -EINVAL;
}

static bool intel_bts_first_wrap(u64 *data, size_t buf_size)
{
	int i, a, b;

	b = buf_size >> 3;
	a = b - 512;
	if (a < 0)
		a = 0;

	for (i = a; i < b; i++) {
		if (data[i])
			return true;
	}

	return false;
}

static int intel_bts_find_snapshot(struct auxtrace_record *itr, int idx,
				   struct auxtrace_mmap *mm, unsigned char *data,
				   u64 *head, u64 *old)
{
	struct intel_bts_recording *btsr =
			container_of(itr, struct intel_bts_recording, itr);
	bool wrapped;
	int err;

	pr_debug3("%s: mmap index %d old head %zu new head %zu\n",
		  __func__, idx, (size_t)*old, (size_t)*head);

	if (idx >= btsr->snapshot_ref_cnt) {
		err = intel_bts_alloc_snapshot_refs(btsr, idx);
		if (err)
			goto out_err;
	}

	wrapped = btsr->snapshot_refs[idx].wrapped;
	if (!wrapped && intel_bts_first_wrap((u64 *)data, mm->len)) {
		btsr->snapshot_refs[idx].wrapped = true;
		wrapped = true;
	}

	/*
	 * In full trace mode 'head' continually increases.  However in snapshot
	 * mode 'head' is an offset within the buffer.  Here 'old' and 'head'
	 * are adjusted to match the full trace case which expects that 'old' is
	 * always less than 'head'.
	 */
	if (wrapped) {
		*old = *head;
		*head += mm->len;
	} else {
		if (mm->mask)
			*old &= mm->mask;
		else
			*old %= mm->len;
		if (*old > *head)
			*head += mm->len;
	}

	pr_debug3("%s: wrap-around %sdetected, adjusted old head %zu adjusted new head %zu\n",
		  __func__, wrapped ? "" : "not ", (size_t)*old, (size_t)*head);

	return 0;

out_err:
	pr_err("%s: failed, error %d\n", __func__, err);
	return err;
}

<<<<<<< HEAD
static int intel_bts_read_finish(struct auxtrace_record *itr, int idx)
{
	struct intel_bts_recording *btsr =
			container_of(itr, struct intel_bts_recording, itr);
	struct perf_evsel *evsel;

	evlist__for_each_entry(btsr->evlist, evsel) {
		if (evsel->attr.type == btsr->intel_bts_pmu->type)
			return perf_evlist__enable_event_idx(btsr->evlist,
							     evsel, idx);
	}
	return -EINVAL;
}

=======
>>>>>>> 24b8d41d
struct auxtrace_record *intel_bts_recording_init(int *err)
{
	struct perf_pmu *intel_bts_pmu = perf_pmu__find(INTEL_BTS_PMU_NAME);
	struct intel_bts_recording *btsr;

	if (!intel_bts_pmu)
		return NULL;

	if (setenv("JITDUMP_USE_ARCH_TIMESTAMP", "1", 1)) {
		*err = -errno;
		return NULL;
	}

	btsr = zalloc(sizeof(struct intel_bts_recording));
	if (!btsr) {
		*err = -ENOMEM;
		return NULL;
	}

	btsr->intel_bts_pmu = intel_bts_pmu;
	btsr->itr.pmu = intel_bts_pmu;
	btsr->itr.recording_options = intel_bts_recording_options;
	btsr->itr.info_priv_size = intel_bts_info_priv_size;
	btsr->itr.info_fill = intel_bts_info_fill;
	btsr->itr.free = intel_bts_recording_free;
	btsr->itr.snapshot_start = intel_bts_snapshot_start;
	btsr->itr.snapshot_finish = intel_bts_snapshot_finish;
	btsr->itr.find_snapshot = intel_bts_find_snapshot;
	btsr->itr.parse_snapshot_options = intel_bts_parse_snapshot_options;
	btsr->itr.reference = intel_bts_reference;
	btsr->itr.read_finish = auxtrace_record__read_finish;
	btsr->itr.alignment = sizeof(struct branch);
	return &btsr->itr;
}<|MERGE_RESOLUTION|>--- conflicted
+++ resolved
@@ -122,11 +122,7 @@
 	btsr->snapshot_mode = opts->auxtrace_snapshot_mode;
 
 	evlist__for_each_entry(evlist, evsel) {
-<<<<<<< HEAD
-		if (evsel->attr.type == intel_bts_pmu->type) {
-=======
 		if (evsel->core.attr.type == intel_bts_pmu->type) {
->>>>>>> 24b8d41d
 			if (intel_bts_evsel) {
 				pr_err("There may be only one " INTEL_BTS_PMU_NAME " event\n");
 				return -EINVAL;
@@ -329,13 +325,8 @@
 	struct evsel *evsel;
 
 	evlist__for_each_entry(btsr->evlist, evsel) {
-<<<<<<< HEAD
-		if (evsel->attr.type == btsr->intel_bts_pmu->type)
-			return perf_evsel__disable(evsel);
-=======
 		if (evsel->core.attr.type == btsr->intel_bts_pmu->type)
 			return evsel__disable(evsel);
->>>>>>> 24b8d41d
 	}
 	return -EINVAL;
 }
@@ -347,13 +338,8 @@
 	struct evsel *evsel;
 
 	evlist__for_each_entry(btsr->evlist, evsel) {
-<<<<<<< HEAD
-		if (evsel->attr.type == btsr->intel_bts_pmu->type)
-			return perf_evsel__enable(evsel);
-=======
 		if (evsel->core.attr.type == btsr->intel_bts_pmu->type)
 			return evsel__enable(evsel);
->>>>>>> 24b8d41d
 	}
 	return -EINVAL;
 }
@@ -427,23 +413,6 @@
 	return err;
 }
 
-<<<<<<< HEAD
-static int intel_bts_read_finish(struct auxtrace_record *itr, int idx)
-{
-	struct intel_bts_recording *btsr =
-			container_of(itr, struct intel_bts_recording, itr);
-	struct perf_evsel *evsel;
-
-	evlist__for_each_entry(btsr->evlist, evsel) {
-		if (evsel->attr.type == btsr->intel_bts_pmu->type)
-			return perf_evlist__enable_event_idx(btsr->evlist,
-							     evsel, idx);
-	}
-	return -EINVAL;
-}
-
-=======
->>>>>>> 24b8d41d
 struct auxtrace_record *intel_bts_recording_init(int *err)
 {
 	struct perf_pmu *intel_bts_pmu = perf_pmu__find(INTEL_BTS_PMU_NAME);
