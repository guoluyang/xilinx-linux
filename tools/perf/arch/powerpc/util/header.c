--- conflicted
+++ resolved
@@ -26,19 +26,11 @@
 		buffer[nb-1] = '\0';
 		return 0;
 	}
-<<<<<<< HEAD
-	return -1;
-}
-
-char *
-get_cpuid_str(void)
-=======
 	return ENOBUFS;
 }
 
 char *
 get_cpuid_str(struct perf_pmu *pmu __maybe_unused)
->>>>>>> 24b8d41d
 {
 	char *bufp;
 
@@ -46,8 +38,6 @@
 		bufp = NULL;
 
 	return bufp;
-<<<<<<< HEAD
-=======
 }
 
 int arch_get_runtimeparam(struct pmu_event *pe)
@@ -57,5 +47,4 @@
 
 	atoi(pe->aggr_mode) == PerChip ? strcat(path, "sockets") : strcat(path, "coresperchip");
 	return sysfs__read_int(path, &count) < 0 ? 1 : count;
->>>>>>> 24b8d41d
 }