--- conflicted
+++ resolved
@@ -11,11 +11,7 @@
 #include <dwarf-regs.h>
 #include <linux/ptrace.h>
 #include <linux/kernel.h>
-<<<<<<< HEAD
-#include "util.h"
-=======
 #include <linux/stringify.h>
->>>>>>> 24b8d41d
 
 struct pt_regs_dwarfnum {
 	const char *name;
@@ -24,17 +20,10 @@
 };
 
 #define REG_DWARFNUM_NAME(r, num)					\
-<<<<<<< HEAD
-		{.name = STR(%)STR(r), .dwarfnum = num,			\
-		.ptregs_offset = offsetof(struct pt_regs, r)}
-#define GPR_DWARFNUM_NAME(num)						\
-		{.name = STR(%gpr##num), .dwarfnum = num,		\
-=======
 		{.name = __stringify(%)__stringify(r), .dwarfnum = num,			\
 		.ptregs_offset = offsetof(struct pt_regs, r)}
 #define GPR_DWARFNUM_NAME(num)						\
 		{.name = __stringify(%gpr##num), .dwarfnum = num,		\
->>>>>>> 24b8d41d
 		.ptregs_offset = offsetof(struct pt_regs, gpr[num])}
 #define REG_DWARFNUM_END {.name = NULL, .dwarfnum = 0, .ptregs_offset = 0}
 
