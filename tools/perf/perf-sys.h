--- conflicted
+++ resolved
@@ -5,88 +5,9 @@
 #include <unistd.h>
 #include <sys/types.h>
 #include <sys/syscall.h>
-<<<<<<< HEAD
-#include <linux/types.h>
-#include <linux/compiler.h>
-#include <linux/perf_event.h>
-#include <asm/barrier.h>
-
-#if defined(__i386__)
-#define cpu_relax()	asm volatile("rep; nop" ::: "memory");
-#define CPUINFO_PROC	{"model name"}
-#endif
-
-#if defined(__x86_64__)
-#define cpu_relax()	asm volatile("rep; nop" ::: "memory");
-#define CPUINFO_PROC	{"model name"}
-#endif
-
-#ifdef __powerpc__
-#define CPUINFO_PROC	{"cpu"}
-#endif
-
-#ifdef __s390__
-#define CPUINFO_PROC	{"vendor_id"}
-#endif
-
-#ifdef __sh__
-#define CPUINFO_PROC	{"cpu type"}
-#endif
-
-#ifdef __hppa__
-#define CPUINFO_PROC	{"cpu"}
-#endif
-
-#ifdef __sparc__
-#define CPUINFO_PROC	{"cpu"}
-#endif
-
-#ifdef __alpha__
-#define CPUINFO_PROC	{"cpu model"}
-#endif
-
-#ifdef __ia64__
-#define cpu_relax()	asm volatile ("hint @pause" ::: "memory")
-#define CPUINFO_PROC	{"model name"}
-#endif
-
-#ifdef __arm__
-#define CPUINFO_PROC	{"model name", "Processor"}
-#endif
-
-#ifdef __aarch64__
-#define cpu_relax()	asm volatile("yield" ::: "memory")
-#endif
-
-#ifdef __mips__
-#define CPUINFO_PROC	{"cpu model"}
-#endif
-
-#ifdef __arc__
-#define CPUINFO_PROC	{"Processor"}
-#endif
-
-#ifdef __metag__
-#define CPUINFO_PROC	{"CPU"}
-#endif
-
-#ifdef __xtensa__
-#define CPUINFO_PROC	{"core ID"}
-#endif
-
-#ifdef __tile__
-#define cpu_relax()	asm volatile ("mfspr zero, PASS" ::: "memory")
-#define CPUINFO_PROC    {"model name"}
-#endif
-
-#ifndef cpu_relax
-#define cpu_relax() barrier()
-#endif
-=======
 #include <linux/compiler.h>
 
 struct perf_event_attr;
->>>>>>> 24b8d41d
 
 static inline int
 sys_perf_event_open(struct perf_event_attr *attr,
