// SPDX-License-Identifier: GPL-2.0
#include <linux/init_task.h>
#include <linux/export.h>
#include <linux/mqueue.h>
#include <linux/sched.h>
#include <linux/sched/sysctl.h>
#include <linux/sched/rt.h>
#include <linux/sched/task.h>
#include <linux/init.h>
#include <linux/fs.h>
#include <linux/mm.h>
#include <linux/audit.h>
#include <linux/numa.h>
#include <linux/scs.h>

#include <linux/uaccess.h>

static struct signal_struct init_signals = {
	.nr_threads	= 1,
	.thread_head	= LIST_HEAD_INIT(init_task.thread_node),
	.wait_chldexit	= __WAIT_QUEUE_HEAD_INITIALIZER(init_signals.wait_chldexit),
	.shared_pending	= {
		.list = LIST_HEAD_INIT(init_signals.shared_pending.list),
		.signal =  {{0}}
	},
	.multiprocess	= HLIST_HEAD_INIT,
	.rlim		= INIT_RLIMITS,
	.cred_guard_mutex = __MUTEX_INITIALIZER(init_signals.cred_guard_mutex),
	.exec_update_mutex = __MUTEX_INITIALIZER(init_signals.exec_update_mutex),
#ifdef CONFIG_POSIX_TIMERS
	.posix_timers = LIST_HEAD_INIT(init_signals.posix_timers),
	.cputimer	= {
		.cputime_atomic	= INIT_CPUTIME_ATOMIC,
	},
#endif
	INIT_CPU_TIMERS(init_signals)
	.pids = {
		[PIDTYPE_PID]	= &init_struct_pid,
		[PIDTYPE_TGID]	= &init_struct_pid,
		[PIDTYPE_PGID]	= &init_struct_pid,
		[PIDTYPE_SID]	= &init_struct_pid,
	},
	INIT_PREV_CPUTIME(init_signals)
};

static struct sighand_struct init_sighand = {
	.count		= REFCOUNT_INIT(1),
	.action		= { { { .sa_handler = SIG_DFL, } }, },
	.siglock	= __SPIN_LOCK_UNLOCKED(init_sighand.siglock),
	.signalfd_wqh	= __WAIT_QUEUE_HEAD_INITIALIZER(init_sighand.signalfd_wqh),
};

#ifdef CONFIG_SHADOW_CALL_STACK
unsigned long init_shadow_call_stack[SCS_SIZE / sizeof(long)]
		__init_task_data = {
	[(SCS_SIZE / sizeof(long)) - 1] = SCS_END_MAGIC
};
#endif

/*
 * Set up the first task table, touch at your own risk!. Base=0,
 * limit=0x1fffff (=2MB)
 */
struct task_struct init_task
#ifdef CONFIG_ARCH_TASK_STRUCT_ON_STACK
	__init_task_data
#endif
	__aligned(L1_CACHE_BYTES)
= {
#ifdef CONFIG_THREAD_INFO_IN_TASK
	.thread_info	= INIT_THREAD_INFO(init_task),
	.stack_refcount	= REFCOUNT_INIT(1),
#endif
	.state		= 0,
	.stack		= init_stack,
	.usage		= REFCOUNT_INIT(2),
	.flags		= PF_KTHREAD,
	.prio		= MAX_PRIO - 20,
	.static_prio	= MAX_PRIO - 20,
	.normal_prio	= MAX_PRIO - 20,
	.policy		= SCHED_NORMAL,
	.cpus_ptr	= &init_task.cpus_mask,
	.cpus_mask	= CPU_MASK_ALL,
	.nr_cpus_allowed= NR_CPUS,
	.mm		= NULL,
	.active_mm	= &init_mm,
	.restart_block	= {
		.fn = do_no_restart_syscall,
	},
	.se		= {
		.group_node 	= LIST_HEAD_INIT(init_task.se.group_node),
	},
	.rt		= {
		.run_list	= LIST_HEAD_INIT(init_task.rt.run_list),
		.time_slice	= RR_TIMESLICE,
	},
	.tasks		= LIST_HEAD_INIT(init_task.tasks),
#ifdef CONFIG_SMP
	.pushable_tasks	= PLIST_NODE_INIT(init_task.pushable_tasks, MAX_PRIO),
#endif
#ifdef CONFIG_CGROUP_SCHED
	.sched_task_group = &root_task_group,
#endif
	.ptraced	= LIST_HEAD_INIT(init_task.ptraced),
	.ptrace_entry	= LIST_HEAD_INIT(init_task.ptrace_entry),
	.real_parent	= &init_task,
	.parent		= &init_task,
	.children	= LIST_HEAD_INIT(init_task.children),
	.sibling	= LIST_HEAD_INIT(init_task.sibling),
	.group_leader	= &init_task,
	RCU_POINTER_INITIALIZER(real_cred, &init_cred),
	RCU_POINTER_INITIALIZER(cred, &init_cred),
	.comm		= INIT_TASK_COMM,
	.thread		= INIT_THREAD,
	.fs		= &init_fs,
	.files		= &init_files,
#ifdef CONFIG_IO_URING
	.io_uring	= NULL,
#endif
	.signal		= &init_signals,
	.sighand	= &init_sighand,
	.nsproxy	= &init_nsproxy,
	.pending	= {
		.list = LIST_HEAD_INIT(init_task.pending.list),
		.signal = {{0}}
	},
	.blocked	= {{0}},
	.alloc_lock	= __SPIN_LOCK_UNLOCKED(init_task.alloc_lock),
	.journal_info	= NULL,
	INIT_CPU_TIMERS(init_task)
	.pi_lock	= __RAW_SPIN_LOCK_UNLOCKED(init_task.pi_lock),
	.timer_slack_ns = 50000, /* 50 usec default slack */
	.thread_pid	= &init_struct_pid,
	.thread_group	= LIST_HEAD_INIT(init_task.thread_group),
	.thread_node	= LIST_HEAD_INIT(init_signals.thread_head),
#ifdef CONFIG_AUDIT
	.loginuid	= INVALID_UID,
	.sessionid	= AUDIT_SID_UNSET,
#endif
#ifdef CONFIG_PERF_EVENTS
	.perf_event_mutex = __MUTEX_INITIALIZER(init_task.perf_event_mutex),
	.perf_event_list = LIST_HEAD_INIT(init_task.perf_event_list),
#endif
#ifdef CONFIG_PREEMPT_RCU
	.rcu_read_lock_nesting = 0,
	.rcu_read_unlock_special.s = 0,
	.rcu_node_entry = LIST_HEAD_INIT(init_task.rcu_node_entry),
	.rcu_blocked_node = NULL,
#endif
#ifdef CONFIG_TASKS_RCU
	.rcu_tasks_holdout = false,
	.rcu_tasks_holdout_list = LIST_HEAD_INIT(init_task.rcu_tasks_holdout_list),
	.rcu_tasks_idle_cpu = -1,
#endif
#ifdef CONFIG_TASKS_TRACE_RCU
	.trc_reader_nesting = 0,
	.trc_reader_special.s = 0,
	.trc_holdout_list = LIST_HEAD_INIT(init_task.trc_holdout_list),
#endif
#ifdef CONFIG_CPUSETS
	.mems_allowed_seq = SEQCNT_SPINLOCK_ZERO(init_task.mems_allowed_seq,
						 &init_task.alloc_lock),
#endif
#ifdef CONFIG_RT_MUTEXES
	.pi_waiters	= RB_ROOT_CACHED,
	.pi_top_task	= NULL,
#endif
	INIT_PREV_CPUTIME(init_task)
#ifdef CONFIG_VIRT_CPU_ACCOUNTING_GEN
	.vtime.seqcount	= SEQCNT_ZERO(init_task.vtime_seqcount),
	.vtime.starttime = 0,
	.vtime.state	= VTIME_SYS,
#endif
#ifdef CONFIG_NUMA_BALANCING
	.numa_preferred_nid = NUMA_NO_NODE,
	.numa_group	= NULL,
	.numa_faults	= NULL,
#endif
#ifdef CONFIG_KASAN
	.kasan_depth	= 1,
#endif
#ifdef CONFIG_KCSAN
	.kcsan_ctx = {
		.disable_count		= 0,
		.atomic_next		= 0,
		.atomic_nest_count	= 0,
		.in_flat_atomic		= false,
		.access_mask		= 0,
		.scoped_accesses	= {LIST_POISON1, NULL},
	},
#endif
#ifdef CONFIG_TRACE_IRQFLAGS
	.softirqs_enabled = 1,
#endif
#ifdef CONFIG_LOCKDEP
	.lockdep_depth = 0, /* no locks held yet */
	.curr_chain_key = INITIAL_CHAIN_KEY,
	.lockdep_recursion = 0,
#endif
#ifdef CONFIG_FUNCTION_GRAPH_TRACER
	.ret_stack	= NULL,
#endif
#if defined(CONFIG_TRACING) && defined(CONFIG_PREEMPTION)
	.trace_recursion = 0,
#endif
#ifdef CONFIG_LIVEPATCH
	.patch_state	= KLP_UNDEFINED,
#endif
#ifdef CONFIG_SECURITY
	.security	= NULL,
#endif
#ifdef CONFIG_SECCOMP
	.seccomp	= { .filter_count = ATOMIC_INIT(0) },
#endif
};
EXPORT_SYMBOL(init_task);

/*
 * Initial thread structure. Alignment of this is handled by a special
 * linker map entry.
 */
<<<<<<< HEAD
union thread_union init_thread_union __init_task_data = {
#ifndef CONFIG_THREAD_INFO_IN_TASK
	INIT_THREAD_INFO(init_task)
#endif
};
=======
#ifndef CONFIG_THREAD_INFO_IN_TASK
struct thread_info init_thread_info __init_thread_info = INIT_THREAD_INFO(init_task);
#endif
>>>>>>> 24b8d41d
<|MERGE_RESOLUTION|>--- conflicted
+++ resolved
@@ -219,14 +219,6 @@
  * Initial thread structure. Alignment of this is handled by a special
  * linker map entry.
  */
-<<<<<<< HEAD
-union thread_union init_thread_union __init_task_data = {
-#ifndef CONFIG_THREAD_INFO_IN_TASK
-	INIT_THREAD_INFO(init_task)
-#endif
-};
-=======
 #ifndef CONFIG_THREAD_INFO_IN_TASK
 struct thread_info init_thread_info __init_thread_info = INIT_THREAD_INFO(init_task);
-#endif
->>>>>>> 24b8d41d
+#endif