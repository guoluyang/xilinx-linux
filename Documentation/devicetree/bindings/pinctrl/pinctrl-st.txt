*ST pin controller.

Each multi-function pin is controlled, driven and routed through the
PIO multiplexing block. Each pin supports GPIO functionality (ALT0)
and multiple alternate functions(ALT1 - ALTx) that directly connect
the pin to different hardware blocks.

When a pin is in GPIO mode, Output Enable (OE), Open Drain(OD), and
Pull Up (PU) are driven by the related PIO block.

ST pinctrl driver controls PIO multiplexing block and also interacts with
gpio driver to configure a pin.

GPIO bank can have one of the two possible types of interrupt-wirings.

First type is via irqmux, single interrupt is used by multiple gpio banks. This
reduces number of overall interrupts numbers required. All these banks belong to
a single pincontroller.
		  _________
		 |	   |----> [gpio-bank (n)    ]
		 |	   |----> [gpio-bank (n + 1)]
	[irqN]-- | irq-mux |----> [gpio-bank (n + 2)]
		 |	   |----> [gpio-bank (...  )]
		 |_________|----> [gpio-bank (n + 7)]

Second type has a dedicated interrupt per gpio bank.

	[irqN]----> [gpio-bank (n)]


Pin controller node:
Required properties:
- compatible	: should be "st,stih407-<pio-block>-pinctrl"
- st,syscfg		: Should be a phandle of the syscfg node.
- st,retime-pin-mask	: Should be mask to specify which pins can be retimed.
	If the property is not present, it is assumed that all the pins in the
	bank are capable of retiming. Retiming is mainly used to improve the
	IO timing margins of external synchronous interfaces.
- ranges : defines mapping between pin controller node (parent) to gpio-bank
  node (children).

Optional properties:
- interrupts	: Interrupt number of the irqmux. If the interrupt is shared
  with other gpio banks via irqmux.
  a irqline and gpio banks.
- reg		: irqmux memory resource. If irqmux is present.
- reg-names	: irqmux resource should be named as "irqmux".

GPIO controller/bank node.
Required properties:
- gpio-controller : Indicates this device is a GPIO controller
- #gpio-cells	  : Must be two.
     - First cell: specifies the pin number inside the controller
     - Second cell: specifies whether the pin is logically inverted.
       - 0 = active high
       - 1 = active low
- st,bank-name	  : Should be a name string for this bank as specified in
  datasheet.

Optional properties:
- interrupts	: Interrupt number for this gpio bank. If there is a dedicated
  interrupt wired up for this gpio bank.

- interrupt-controller : Indicates this device is a interrupt controller. GPIO
  bank can be an interrupt controller iff one of the interrupt type either via
irqmux or a dedicated interrupt per bank is specified.

- #interrupt-cells: the value of this property should be 2.
     - First Cell: represents the external gpio interrupt number local to the
       gpio interrupt space of the controller.
     - Second Cell: flags to identify the type of the interrupt
       - 1 = rising edge triggered
       - 2 = falling edge triggered
       - 3 = rising and falling edge triggered
       - 4 = high level triggered
       - 8 = low level triggered
for related macros look in:
include/dt-bindings/interrupt-controller/irq.h

Example:
	pin-controller-sbc {
		#address-cells = <1>;
		#size-cells = <1>;
		compatible = "st,stih407-sbc-pinctrl";
		st,syscfg = <&syscfg_sbc>;
		reg = <0x0961f080 0x4>;
		reg-names = "irqmux";
		interrupts = <GIC_SPI 188 IRQ_TYPE_NONE>;
		interrupt-names = "irqmux";
		ranges = <0 0x09610000 0x6000>;

<<<<<<< HEAD
		pio0: gpio@09610000 {
=======
		pio0: gpio@9610000 {
>>>>>>> 24b8d41d
			gpio-controller;
			#gpio-cells = <2>;
			interrupt-controller;
			#interrupt-cells = <2>;
			reg = <0x0 0x100>;
			st,bank-name = "PIO0";
		};
		...
		pin-functions nodes follow...
	};


Contents of function subnode node:
----------------------
Required properties for pin configuration node:
- st,pins	: Child node with list of pins with configuration.

Below is the format of how each pin conf should look like.

<bank offset mux mode rt_type rt_delay rt_clk>

Every PIO is represented with 4-7 parameters depending on retime configuration.
Each parameter is explained as below.

-bank		: Should be bank phandle to which this PIO belongs.
-offset		: Offset in the PIO bank.
-mux		: Should be alternate function number associated this pin.
		Use same numbers from datasheet.
-mode		:pin configuration is selected from one of the below values.
		IN
		IN_PU
		OUT
		BIDIR
		BIDIR_PU

-rt_type	Retiming Configuration for the pin.
		Possible retime configuration are:

		-------		-------------
		value		args
		-------		-------------
		NICLK		<delay> <clk>
		ICLK_IO		<delay> <clk>
		BYPASS		<delay>
		DE_IO		<delay> <clk>
		SE_ICLK_IO	<delay> <clk>
		SE_NICLK_IO	<delay> <clk>

- delay	is retime delay in pico seconds as mentioned in data sheet.

- rt_clk	:clk to be use for retime.
		Possible values are:
		CLK_A
		CLK_B
		CLK_C
		CLK_D

Example of mmcclk pin which is a bi-direction pull pu with retime config
as non inverted clock retimed with CLK_B and delay of 0 pico seconds:

pin-controller {
	...
	mmc0 {
		pinctrl_mmc: mmc {
			st,pins {
				mmcclk = <&PIO13 4 ALT4 BIDIR_PU NICLK 0 CLK_B>;
				...
			};
		};
	...
	};
};

sdhci0:sdhci@fe810000{
	...
	interrupt-parent = <&pio3>;
	#interrupt-cells = <2>;
	interrupts = <3 IRQ_TYPE_LEVEL_HIGH>; /* Interrupt line via PIO3-3 */
	interrupt-names = "card-detect";
	pinctrl-names = "default";
	pinctrl-0	= <&pinctrl_mmc>;
};<|MERGE_RESOLUTION|>--- conflicted
+++ resolved
@@ -89,11 +89,7 @@
 		interrupt-names = "irqmux";
 		ranges = <0 0x09610000 0x6000>;
 
-<<<<<<< HEAD
-		pio0: gpio@09610000 {
-=======
 		pio0: gpio@9610000 {
->>>>>>> 24b8d41d
 			gpio-controller;
 			#gpio-cells = <2>;
 			interrupt-controller;
