--- conflicted
+++ resolved
@@ -4,13 +4,6 @@
 Each UFS controller instance should have its own node.
 
 Required properties:
-<<<<<<< HEAD
-- compatible		: must contain "jedec,ufs-1.1" or "jedec,ufs-2.0", may
-			  also list one or more of the following:
-					  "qcom,msm8994-ufshc"
-					  "qcom,msm8996-ufshc"
-					  "qcom,ufshc"
-=======
 - compatible		: must contain "jedec,ufs-1.1" or "jedec,ufs-2.0"
 
 			  For Qualcomm SoCs must contain, as below, an
@@ -21,7 +14,6 @@
 			    "qcom,msm8998-ufshc", "qcom,ufshc", "jedec,ufs-2.0"
 			    "qcom,sdm845-ufshc", "qcom,ufshc", "jedec,ufs-2.0"
 			    "qcom,sm8150-ufshc", "qcom,ufshc", "jedec,ufs-2.0"
->>>>>>> 24b8d41d
 - interrupts        : <interrupt mapping for UFS host controller IRQ>
 - reg               : <registers mapping>
 
