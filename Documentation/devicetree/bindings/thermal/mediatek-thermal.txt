* Mediatek Thermal

This describes the device tree binding for the Mediatek thermal controller
which measures the on-SoC temperatures. This device does not have its own ADC,
instead it directly controls the AUXADC via AHB bus accesses. For this reason
this device needs phandles to the AUXADC. Also it controls a mux in the
apmixedsys register space via AHB bus accesses, so a phandle to the APMIXEDSYS
is also needed.

Required properties:
- compatible:
  - "mediatek,mt8173-thermal" : For MT8173 family of SoCs
  - "mediatek,mt2701-thermal" : For MT2701 family of SoCs
<<<<<<< HEAD
=======
  - "mediatek,mt2712-thermal" : For MT2712 family of SoCs
  - "mediatek,mt7622-thermal" : For MT7622 SoC
  - "mediatek,mt8183-thermal" : For MT8183 family of SoCs
>>>>>>> 24b8d41d
- reg: Address range of the thermal controller
- interrupts: IRQ for the thermal controller
- clocks, clock-names: Clocks needed for the thermal controller. required
                       clocks are:
		       "therm":	 Main clock needed for register access
		       "auxadc": The AUXADC clock
- resets: Reference to the reset controller controlling the thermal controller.
- mediatek,auxadc: A phandle to the AUXADC which the thermal controller uses
- mediatek,apmixedsys: A phandle to the APMIXEDSYS controller.
- #thermal-sensor-cells : Should be 0. See Documentation/devicetree/bindings/thermal/thermal-sensor.yaml for a description.

Optional properties:
- nvmem-cells: A phandle to the calibration data provided by a nvmem device. If
               unspecified default values shall be used.
- nvmem-cell-names: Should be "calibration-data"

Example:

	thermal: thermal@1100b000 {
		#thermal-sensor-cells = <1>;
		compatible = "mediatek,mt8173-thermal";
		reg = <0 0x1100b000 0 0x1000>;
		interrupts = <0 70 IRQ_TYPE_LEVEL_LOW>;
		clocks = <&pericfg CLK_PERI_THERM>, <&pericfg CLK_PERI_AUXADC>;
		clock-names = "therm", "auxadc";
		resets = <&pericfg MT8173_PERI_THERM_SW_RST>;
		reset-names = "therm";
		mediatek,auxadc = <&auxadc>;
		mediatek,apmixedsys = <&apmixedsys>;
		nvmem-cells = <&thermal_calibration_data>;
		nvmem-cell-names = "calibration-data";
	};<|MERGE_RESOLUTION|>--- conflicted
+++ resolved
@@ -11,12 +11,9 @@
 - compatible:
   - "mediatek,mt8173-thermal" : For MT8173 family of SoCs
   - "mediatek,mt2701-thermal" : For MT2701 family of SoCs
-<<<<<<< HEAD
-=======
   - "mediatek,mt2712-thermal" : For MT2712 family of SoCs
   - "mediatek,mt7622-thermal" : For MT7622 SoC
   - "mediatek,mt8183-thermal" : For MT8183 family of SoCs
->>>>>>> 24b8d41d
 - reg: Address range of the thermal controller
 - interrupts: IRQ for the thermal controller
 - clocks, clock-names: Clocks needed for the thermal controller. required
