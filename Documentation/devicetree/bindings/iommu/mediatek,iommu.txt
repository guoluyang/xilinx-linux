--- conflicted
+++ resolved
@@ -57,9 +57,6 @@
 Required properties:
 - compatible : must be one of the following string:
 	"mediatek,mt2701-m4u" for mt2701 which uses generation one m4u HW.
-<<<<<<< HEAD
-	"mediatek,mt8173-m4u" for mt8173 which uses generation two m4u HW.
-=======
 	"mediatek,mt2712-m4u" for mt2712 which uses generation two m4u HW.
 	"mediatek,mt6779-m4u" for mt6779 which uses generation two m4u HW.
 	"mediatek,mt7623-m4u", "mediatek,mt2701-m4u" for mt7623 which uses
@@ -67,7 +64,6 @@
 	"mediatek,mt8167-m4u" for mt8167 which uses generation two m4u HW.
 	"mediatek,mt8173-m4u" for mt8173 which uses generation two m4u HW.
 	"mediatek,mt8183-m4u" for mt8183 which uses generation two m4u HW.
->>>>>>> 24b8d41d
 - reg : m4u register base and size.
 - interrupts : the interrupt of m4u.
 - clocks : must contain one entry for each clock-names.
@@ -82,17 +78,12 @@
 	according to the local arbiter index, like larb0, larb1, larb2...
 - iommu-cells : must be 1. This is the mtk_m4u_id according to the HW.
 	Specifies the mtk_m4u_id as defined in
-<<<<<<< HEAD
-	dt-binding/memory/mt2701-larb-port.h for mt2701 and
-	dt-binding/memory/mt8173-larb-port.h for mt8173
-=======
 	dt-binding/memory/mt2701-larb-port.h for mt2701, mt7623
 	dt-binding/memory/mt2712-larb-port.h for mt2712,
 	dt-binding/memory/mt6779-larb-port.h for mt6779,
 	dt-binding/memory/mt8167-larb-port.h for mt8167,
 	dt-binding/memory/mt8173-larb-port.h for mt8173, and
 	dt-binding/memory/mt8183-larb-port.h for mt8183.
->>>>>>> 24b8d41d
 
 Example:
 	iommu: iommu@10205000 {
