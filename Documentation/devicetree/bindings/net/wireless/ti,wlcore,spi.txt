* Texas Instruments wl12xx/wl18xx wireless lan controller

The wl12xx/wl18xx chips can be connected via SPI or via SDIO. This
document describes the binding for the SPI connected chip.

Required properties:
- compatible :          Should be one of the following:
    * "ti,wl1271"
    * "ti,wl1273"
    * "ti,wl1281"
    * "ti,wl1283"
    * "ti,wl1801"
    * "ti,wl1805"
    * "ti,wl1807"
    * "ti,wl1831"
    * "ti,wl1835"
    * "ti,wl1837"
- reg :                 Chip select address of device
- spi-max-frequency :   Maximum SPI clocking speed of device in Hz
<<<<<<< HEAD
- interrupt-parent, interrupts :
                        Should contain parameters for 1 interrupt line.
                        Interrupt parameters: parent, line number, type.
=======
- interrupts :          Should contain parameters for 1 interrupt line.
>>>>>>> 24b8d41d
- vwlan-supply :        Point the node of the regulator that powers/enable the
                        wl12xx/wl18xx chip

Optional properties:
- ref-clock-frequency : Reference clock frequency (should be set for wl12xx)
- clock-xtal :          boolean, clock is generated from XTAL

- Please consult Documentation/devicetree/bindings/spi/spi-bus.txt
  for optional SPI connection related properties,

Examples:

For wl12xx family:
&spi1 {
	wlcore: wlcore@1 {
		compatible = "ti,wl1271";
		reg = <1>;
		spi-max-frequency = <48000000>;
		interrupt-parent = <&gpio3>;
		interrupts = <8 IRQ_TYPE_LEVEL_HIGH>;
		vwlan-supply = <&vwlan_fixed>;
		clock-xtal;
		ref-clock-frequency = <38400000>;
	};
};

For wl18xx family:
&spi0 {
	wlcore: wlcore@0 {
		compatible = "ti,wl1835";
		reg = <0>;
		spi-max-frequency = <48000000>;
		interrupt-parent = <&gpio0>;
		interrupts = <27 IRQ_TYPE_EDGE_RISING>;
		vwlan-supply = <&vwlan_fixed>;
	};
};<|MERGE_RESOLUTION|>--- conflicted
+++ resolved
@@ -17,13 +17,7 @@
     * "ti,wl1837"
 - reg :                 Chip select address of device
 - spi-max-frequency :   Maximum SPI clocking speed of device in Hz
-<<<<<<< HEAD
-- interrupt-parent, interrupts :
-                        Should contain parameters for 1 interrupt line.
-                        Interrupt parameters: parent, line number, type.
-=======
 - interrupts :          Should contain parameters for 1 interrupt line.
->>>>>>> 24b8d41d
 - vwlan-supply :        Point the node of the regulator that powers/enable the
                         wl12xx/wl18xx chip
 
