--- conflicted
+++ resolved
@@ -7,12 +7,7 @@
   Use "cdns,at32ap7000-macb" for other 10/100 usage or use the generic form: "cdns,macb".
   Use "cdns,pc302-gem" for Picochip picoXcell pc302 and later devices based on
   the Cadence GEM, or the generic form: "cdns,gem".
-<<<<<<< HEAD
   Use "cdns,zynqmp-gem" for Zynq Ultrascale+ MPSoC.
-=======
-  Use "cdns,sama5d3-gem" for the Gigabit IP available on Atmel sama5d3 SoCs.
-  Use "cdns,sama5d4-gem" for the Gigabit IP available on Atmel sama5d4 SoCs.
->>>>>>> b953c0d2
 - reg: Address and length of the register set for the device
 - interrupts: Should contain macb interrupt
 - phy-mode: See ethernet.txt file in the same directory.
