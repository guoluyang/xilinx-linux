XILINX AXI ETHERNET Device Tree Bindings
--------------------------------------------------------

This driver supports following MAC configurations-
a) AXI 1G/2.5G Ethernet Subsystem.
b) 10G/25G High Speed Ethernet Subsystem.
c) 10 Gigabit Ethernet Subsystem.
d) USXGMII Ethernet Subsystem.
e) MRMAC Ethernet Subsystem.

AXI 1G/2.5G Ethernet Subsystem- also called  AXI 1G/2.5G Ethernet Subsystem,
the xilinx axi ethernet IP core provides connectivity to an external ethernet
PHY supporting different interfaces: MII, GMII, RGMII, SGMII, 1000BaseX.
It also includes two segments of memory for buffering TX and RX, as well as
the capability of offloading TX/RX checksum calculation off the processor.

Management configuration is done through the AXI interface, while payload is
sent and received through means of an AXI DMA controller. This driver
includes the DMA driver code, so this driver is incompatible with AXI DMA
driver.

MRMAC is a hardened Ethernet IP on Versal supporting multiple rates from
10G to 100G which can be used with a soft DMA controller.

For details about MDIO please refer phy.txt [1].

Required properties:
<<<<<<< HEAD
- compatible		: Should be "xlnx,axi-ethernet-1.00.a" or
			  "xlnx,axi-ethernet-1.01.a" or
			  "xlnx,axi-ethernet-2.01.a" for Axi Ethenret 1G MAC
			  controllers and "xlnx,ten-gig-eth-mac" for Axi
			  Ethernet 10G MAC controllers and
			  "xlnx,xxv-ethernet-1.0" for 10G/25G MAC and
			  "xlnx,axi-2_5-gig-ethernet-1.0" for 2.5G MAC.
- reg			: Physical base address and size of the Axi 1G/10G
			  Ethernet registers map.
- interrupts		: Property with a value describing the interrupt
			  number.
- interrupt-parent	: Must be core interrupt controller.
- phy-handle		: See ethernet.txt file in the same directory.
- local-mac-address	: See ethernet.txt file in the same directory.
- phy-mode		: see ethernet.txt file in the same directory.

Optional properties:
- xlnx,rxmem		: Max Rx Memory size.
- xlnx,txcsum		: Checks for tx checksum.
- xlnx,rxcsum		: Check for rx checksum.
- xlnx,phy-type		: Phy device type.
- dma-coherent		: For ACP port designs to allocate cohernet memory.
- xlnx,eth-hasnobuf	: Used when 1G MAC is configured in non processor mode.
- xlnx,rxtsfifo 	: Configures the axi fifo for receive timestamping.
- xlnx,include-dre	: Tells whether DMA h/w is configured with DRE or not.
- clocks		: Input clock specifier. Refer to common clock bindings.
- clock-names		: Input clock name, should be ethernet_clk and dma_clk.

Example:

	axi_ethernet_eth_buf: axi-ethernet@44a00000 {
			axistream-connected = <&axi_dma_1>;
			compatible = "xlnx,axi-ethernet-buffer-2.0",
				      "xlnx,axi-ethernet-1.00.a";
			reg = <0x44a00000 0x40000>;
			interrupt-parent = <&microblaze_1_axi_intc>;
			interrupts = <4 2>;
			local-mac-address = [00 0a 35 00 00 00];
			phy-handle = <&phy0>;
=======
- compatible	: Must be one of "xlnx,axi-ethernet-1.00.a" or
		  "xlnx,axi-ethernet-1.01.a" or "xlnx,axi-ethernet-2.01.a"
		  for 1G MAC,
		  "xlnx,ten-gig-eth-mac" for 10 Gigabit Ethernet Subsystem,
		  "xlnx,xxv-ethernet-1.0" for 10G/25G MAC,
		  "xlnx,axi-2_5-gig-ethernet-1.0" for 2.5G MAC,
		  "xlnx,xxv-usxgmii-ethernet-1.0" for USXGMII and
		  "xlnx,mrmac-ethernet-1.0" for MRMAC.
- reg		: Address and length of the IO space, as well as the address
                  and length of the AXI DMA controller IO space, unless
                  axistream-connected is specified, in which case the reg
                  attribute of the node referenced by it is used.
- interrupts	: Should be a list of 2 or 3 interrupts: TX DMA, RX DMA,
		  and optionally Ethernet core.
- phy-handle	: Should point to the external phy device.
		  See ethernet.txt file in the same directory.
- xlnx,rxmem	: Set to allocated memory buffer for Rx/Tx in the hardware
Required properties (When AxiEthernet is configured with MCDMA):
- xlnx,channel-ids	: Queue Identifier associated with the MCDMA Channel.
- interrupt-names	: Should contain the interrupt names.

Required properties when configured as MRMAC:
- xlnx,mrmac-rate	: Can be 10000 or 25000 providing rate in Mbps.
- xlnx,gtlane		: Indicate the GT reset and speed control lane for the
			  the current MRMAC lane. Valid range is 0 to 3.
- xlnx,gtpll		: Handle to AXI GPIO instance for GT PLL mask control.
			  This is required to control the common PLL mask bits.
- xlnx,gtctrl		: Handle to AXI GPIO instance for GT speed and reset
			  control for each MRMAC lane.

Optional properties:
- phy-mode	: See ethernet.txt
- xlnx,phy-type	: Deprecated, do not use, but still accepted in preference
		  to phy-mode.
- xlnx,txcsum	: 0 or empty for disabling TX checksum offload,
		  1 to enable partial TX checksum offload,
		  2 to enable full TX checksum offload
- xlnx,rxcsum	: Same values as xlnx,txcsum but for RX checksum offload
- clocks		: Input clock specifier. Refer to common clock bindings.
- clock-names		: Input clock names. Refer to IP PG for signal description.
			  1G/2.5G: s_axi_lite_clk, axis_clk and ref_clk.
			  10G/25G and USXGMII: s_axi_aclk, rx_core_clk and dclk.
			  10 Gigabit: s_axi_aclk and dclk.
			  AXI DMA and MCDMA: m_axi_sg_aclk, m_axi_mm2s_aclk and
			  m_axi_s2mm_aclk.
 - mdio		: Child node for MDIO bus. Must be defined if PHY access is
		  required through the core's MDIO interface (i.e. always,
		  unless the PHY is accessed through a different bus).
- dma-coherent		: Present if dma operations are coherent.
- xlnx,eth-hasnobuf	: Used when 1G MAC is configured in non-processor mode.
- xlnx,rxtsfifo		: Configures the axi fifo for receive timestamping.

Optional properties for connected DMA node:
- xlnx,addrwidth	: Specify the width of the DMA address space in bits.
			  Value type is u8. Valid range is 32-64. Default is 32.
- xlnx,include-dre	: Tells whether DMA h/w is configured with data
			  realignment engine(DRE) or not.

Optional properties (When USXGMII is in use):
- xlnx,usxgmii-rate	: USXGMII PHY speed - can be 10, 100, 1000, 2500,
			  5000 or 10000.

Optional properties (When AxiEthernet is configured with MCDMA):
- xlnx,num-queues	: Number of queues h/w configured for.

Optional properties for MRMAC:
- xlnx,phcindex		: Indicate the index of the physical hardware clock
			  to be used as per PTP clock connected to the given
			  MRMAC lane. Valid range is 0 to 3.

NOTE: Time Sensitive Networking (TSN) related DT bindings are explained in [4].

[1] Documentation/devicetree/bindings/net/phy.txt
[2] Documentation/devicetree/bindings/net/ethernet.txt
[3] Documentation/devicetree/bindings/net/xilinx-phy.txt
[4] Documentation/devicetree/bindings/net/xilinx_tsn.txt


Example: AXI 1G/2.5G Ethernet Subsystem + AXIDMA

	axi_eth_0_dma: dma@80040000 {
			#dma-cells = <1>;
			compatible = "xlnx,eth-dma";
			xlnx,addrwidth = /bits/ 8 <32>;
			<snip>
	};

	axi_eth_0: ethernet@80000000 {
			axistream-connected = <&axi_eth_0_dma>;
			compatible = "xlnx,axi-ethernet-1.00.a";
			device_type = "network";
			interrupt-names = "interrupt";
			interrupt-parent = <&gic>;
			interrupts = <0 91 4>;
			phy-handle = <&phy2>;
>>>>>>> 24b8d41d
			phy-mode = "sgmii";
			reg = <0x0 0x80000000 0x0 0x40000>;
			xlnx,include-dre ;
			xlnx,phy-type = <0x5>;
			xlnx,rxcsum = <0x0>;
			xlnx,rxmem = <0x1000>;
			xlnx,txcsum = <0x0>;
			axi_eth_0_mdio: mdio {
				#address-cells = <1>;
				#size-cells = <0>;
				phy2: phy@2 {
					device_type = "ethernet-phy";
					reg = <2>;
				};
			};
	};

Example for MRMAC Ethernet subsystem with MCDMA:
	axi_mcdma_0: axi_mcdma@a4050000 {
			#dma-cells = <1>;
			compatible = "xlnx,axi-mcdma-1.1";
			xlnx,addrwidth = <0x20>;
			xlnx,include-dre;
			<snip>
	};

	gt_pll: gpio@a4000000 {
		reg = <0x0 0xa4000000 0x0 0x10000>;
		<snip>
	}

	gt_ctrl: gpio@a4010000 {
		reg = <0x0 0xa4010000 0x0 0x40000>;
		<snip>
	};

	mrmac_0: mrmac@80000000 {
		axistream-connected = <&axi_mcdma_0>;
		compatible = "xlnx,mrmac-ethernet-1.0";
		reg = <0x0 0xa4090000 0x0 0x1000>;
		xlnx,mrmac-rate = <10000>;
		xlnx,gtpll = <&gt_pll>;
		xlnx,gtctrl = <&gt_ctrl>;
		xlnx,gtlane = <0x0>;
		xlnx,rxmem = <0x8000>;
	};<|MERGE_RESOLUTION|>--- conflicted
+++ resolved
@@ -25,47 +25,6 @@
 For details about MDIO please refer phy.txt [1].
 
 Required properties:
-<<<<<<< HEAD
-- compatible		: Should be "xlnx,axi-ethernet-1.00.a" or
-			  "xlnx,axi-ethernet-1.01.a" or
-			  "xlnx,axi-ethernet-2.01.a" for Axi Ethenret 1G MAC
-			  controllers and "xlnx,ten-gig-eth-mac" for Axi
-			  Ethernet 10G MAC controllers and
-			  "xlnx,xxv-ethernet-1.0" for 10G/25G MAC and
-			  "xlnx,axi-2_5-gig-ethernet-1.0" for 2.5G MAC.
-- reg			: Physical base address and size of the Axi 1G/10G
-			  Ethernet registers map.
-- interrupts		: Property with a value describing the interrupt
-			  number.
-- interrupt-parent	: Must be core interrupt controller.
-- phy-handle		: See ethernet.txt file in the same directory.
-- local-mac-address	: See ethernet.txt file in the same directory.
-- phy-mode		: see ethernet.txt file in the same directory.
-
-Optional properties:
-- xlnx,rxmem		: Max Rx Memory size.
-- xlnx,txcsum		: Checks for tx checksum.
-- xlnx,rxcsum		: Check for rx checksum.
-- xlnx,phy-type		: Phy device type.
-- dma-coherent		: For ACP port designs to allocate cohernet memory.
-- xlnx,eth-hasnobuf	: Used when 1G MAC is configured in non processor mode.
-- xlnx,rxtsfifo 	: Configures the axi fifo for receive timestamping.
-- xlnx,include-dre	: Tells whether DMA h/w is configured with DRE or not.
-- clocks		: Input clock specifier. Refer to common clock bindings.
-- clock-names		: Input clock name, should be ethernet_clk and dma_clk.
-
-Example:
-
-	axi_ethernet_eth_buf: axi-ethernet@44a00000 {
-			axistream-connected = <&axi_dma_1>;
-			compatible = "xlnx,axi-ethernet-buffer-2.0",
-				      "xlnx,axi-ethernet-1.00.a";
-			reg = <0x44a00000 0x40000>;
-			interrupt-parent = <&microblaze_1_axi_intc>;
-			interrupts = <4 2>;
-			local-mac-address = [00 0a 35 00 00 00];
-			phy-handle = <&phy0>;
-=======
 - compatible	: Must be one of "xlnx,axi-ethernet-1.00.a" or
 		  "xlnx,axi-ethernet-1.01.a" or "xlnx,axi-ethernet-2.01.a"
 		  for 1G MAC,
@@ -161,7 +120,6 @@
 			interrupt-parent = <&gic>;
 			interrupts = <0 91 4>;
 			phy-handle = <&phy2>;
->>>>>>> 24b8d41d
 			phy-mode = "sgmii";
 			reg = <0x0 0x80000000 0x0 0x40000>;
 			xlnx,include-dre ;
