* Freescale MPC512x/MPC8xxx/QorIQ/Layerscape GPIO controller

Required properties:
- compatible : Should be "fsl,<soc>-gpio"
  The following <soc>s are known to be supported:
	mpc5121, mpc5125, mpc8349, mpc8572, mpc8610, pq3, qoriq,
<<<<<<< HEAD
	ls1021a, ls1043a, ls2080a.
=======
	ls1021a, ls1043a, ls2080a, ls1028a, ls1088a.
>>>>>>> 24b8d41d
- reg : Address and length of the register set for the device
- interrupts : Should be the port interrupt shared by all 32 pins.
- #gpio-cells : Should be two.  The first cell is the pin number and
  the second cell is used to specify the gpio polarity:
      0 = active high
      1 = active low

Optional properties:
- little-endian : GPIO registers are used as little endian. If not
                  present registers are used as big endian by default.

Example of gpio-controller node for a mpc5125 SoC:

gpio0: gpio@1100 {
	compatible = "fsl,mpc5125-gpio";
	#gpio-cells = <2>;
	reg = <0x1100 0x080>;
	interrupts = <78 0x8>;
<<<<<<< HEAD
	status = "okay";
=======
>>>>>>> 24b8d41d
};

Example of gpio-controller node for a ls2080a SoC:

gpio0: gpio@2300000 {
	compatible = "fsl,ls2080a-gpio", "fsl,qoriq-gpio";
	reg = <0x0 0x2300000 0x0 0x10000>;
	interrupts = <0 36 0x4>; /* Level high type */
	gpio-controller;
	little-endian;
	#gpio-cells = <2>;
	interrupt-controller;
	#interrupt-cells = <2>;
<<<<<<< HEAD
=======
};


Example of gpio-controller node for a ls1028a/ls1088a SoC:

gpio1: gpio@2300000 {
	compatible = "fsl,ls1028a-gpio", "fsl,ls1088a-gpio", "fsl,qoriq-gpio";
	reg = <0x0 0x2300000 0x0 0x10000>;
	interrupts = <GIC_SPI 36 IRQ_TYPE_LEVEL_HIGH>;
	gpio-controller;
	#gpio-cells = <2>;
	interrupt-controller;
	#interrupt-cells = <2>;
	little-endian;
>>>>>>> 24b8d41d
};<|MERGE_RESOLUTION|>--- conflicted
+++ resolved
@@ -4,11 +4,7 @@
 - compatible : Should be "fsl,<soc>-gpio"
   The following <soc>s are known to be supported:
 	mpc5121, mpc5125, mpc8349, mpc8572, mpc8610, pq3, qoriq,
-<<<<<<< HEAD
-	ls1021a, ls1043a, ls2080a.
-=======
 	ls1021a, ls1043a, ls2080a, ls1028a, ls1088a.
->>>>>>> 24b8d41d
 - reg : Address and length of the register set for the device
 - interrupts : Should be the port interrupt shared by all 32 pins.
 - #gpio-cells : Should be two.  The first cell is the pin number and
@@ -27,10 +23,6 @@
 	#gpio-cells = <2>;
 	reg = <0x1100 0x080>;
 	interrupts = <78 0x8>;
-<<<<<<< HEAD
-	status = "okay";
-=======
->>>>>>> 24b8d41d
 };
 
 Example of gpio-controller node for a ls2080a SoC:
@@ -44,8 +36,6 @@
 	#gpio-cells = <2>;
 	interrupt-controller;
 	#interrupt-cells = <2>;
-<<<<<<< HEAD
-=======
 };
 
 
@@ -60,5 +50,4 @@
 	interrupt-controller;
 	#interrupt-cells = <2>;
 	little-endian;
->>>>>>> 24b8d41d
 };