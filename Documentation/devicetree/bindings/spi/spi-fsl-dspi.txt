ARM Freescale DSPI controller

Required properties:
<<<<<<< HEAD
- compatible : "fsl,vf610-dspi", "fsl,ls1021a-v1.0-dspi",
		"fsl,ls2085a-dspi"
		or
		"fsl,ls2080a-dspi" followed by "fsl,ls2085a-dspi"
=======
- compatible : must be one of:
	"fsl,vf610-dspi",
	"fsl,ls1021a-v1.0-dspi",
	"fsl,ls1012a-dspi" (optionally followed by "fsl,ls1021a-v1.0-dspi"),
	"fsl,ls1028a-dspi",
	"fsl,ls1043a-dspi" (optionally followed by "fsl,ls1021a-v1.0-dspi"),
	"fsl,ls1046a-dspi" (optionally followed by "fsl,ls1021a-v1.0-dspi"),
	"fsl,ls1088a-dspi" (optionally followed by "fsl,ls1021a-v1.0-dspi"),
	"fsl,ls2080a-dspi" (optionally followed by "fsl,ls2085a-dspi"),
	"fsl,ls2085a-dspi",
	"fsl,lx2160a-dspi",
>>>>>>> 24b8d41d
- reg : Offset and length of the register set for the device
- interrupts : Should contain SPI controller interrupt
- clocks: from common clock binding: handle to dspi clock.
- clock-names: from common clock binding: Shall be "dspi".
- pinctrl-0: pin control group to be used for this controller.
- pinctrl-names: must contain a "default" entry.
- spi-num-chipselects : the number of the chipselect signals.

Optional property:
- big-endian: If present the dspi device's registers are implemented
  in big endian mode.
<<<<<<< HEAD
=======
- bus-num : the slave chip chipselect signal number.
>>>>>>> 24b8d41d

Optional SPI slave node properties:
- fsl,spi-cs-sck-delay: a delay in nanoseconds between activating chip
  select and the start of clock signal, at the start of a transfer.
- fsl,spi-sck-cs-delay: a delay in nanoseconds between stopping the clock
  signal and deactivating chip select, at the end of a transfer.

Example:

dspi0@4002c000 {
	#address-cells = <1>;
	#size-cells = <0>;
	compatible = "fsl,vf610-dspi";
	reg = <0x4002c000 0x1000>;
	interrupts = <0 67 0x04>;
	clocks = <&clks VF610_CLK_DSPI0>;
	clock-names = "dspi";
	spi-num-chipselects = <5>;
	bus-num = <0>;
	pinctrl-names = "default";
	pinctrl-0 = <&pinctrl_dspi0_1>;
	big-endian;

	sflash: at26df081a@0 {
		#address-cells = <1>;
		#size-cells = <1>;
		compatible = "atmel,at26df081a";
		spi-max-frequency = <16000000>;
		spi-cpol;
		spi-cpha;
		reg = <0>;
		linux,modalias = "m25p80";
		modal = "at26df081a";
		fsl,spi-cs-sck-delay = <100>;
		fsl,spi-sck-cs-delay = <50>;
	};
};

<|MERGE_RESOLUTION|>--- conflicted
+++ resolved
@@ -1,12 +1,6 @@
 ARM Freescale DSPI controller
 
 Required properties:
-<<<<<<< HEAD
-- compatible : "fsl,vf610-dspi", "fsl,ls1021a-v1.0-dspi",
-		"fsl,ls2085a-dspi"
-		or
-		"fsl,ls2080a-dspi" followed by "fsl,ls2085a-dspi"
-=======
 - compatible : must be one of:
 	"fsl,vf610-dspi",
 	"fsl,ls1021a-v1.0-dspi",
@@ -18,7 +12,6 @@
 	"fsl,ls2080a-dspi" (optionally followed by "fsl,ls2085a-dspi"),
 	"fsl,ls2085a-dspi",
 	"fsl,lx2160a-dspi",
->>>>>>> 24b8d41d
 - reg : Offset and length of the register set for the device
 - interrupts : Should contain SPI controller interrupt
 - clocks: from common clock binding: handle to dspi clock.
@@ -30,10 +23,7 @@
 Optional property:
 - big-endian: If present the dspi device's registers are implemented
   in big endian mode.
-<<<<<<< HEAD
-=======
 - bus-num : the slave chip chipselect signal number.
->>>>>>> 24b8d41d
 
 Optional SPI slave node properties:
 - fsl,spi-cs-sck-delay: a delay in nanoseconds between activating chip
