Device-Tree bindings for Active-semi ACT8945A MFD driver

Required properties:
 - compatible: "active-semi,act8945a".
 - reg: the I2C slave address for the ACT8945A chip

The chip exposes two subdevices:
 - a regulators: see ../regulator/act8945a-regulator.txt
 - a charger: see ../power/act8945a-charger.txt

Example:
	pmic@5b {
		compatible = "active-semi,act8945a";
		reg = <0x5b>;
<<<<<<< HEAD
		status = "okay";
=======
>>>>>>> 24b8d41d

		active-semi,vsel-high;

		regulators {
			vdd_1v35_reg: REG_DCDC1 {
				regulator-name = "VDD_1V35";
				regulator-min-microvolt = <1350000>;
				regulator-max-microvolt = <1350000>;
				regulator-always-on;
			};

			vdd_1v2_reg: REG_DCDC2 {
				regulator-name = "VDD_1V2";
				regulator-min-microvolt = <1100000>;
				regulator-max-microvolt = <1300000>;
				regulator-always-on;
			};

			vdd_3v3_reg: REG_DCDC3 {
				regulator-name = "VDD_3V3";
				regulator-min-microvolt = <3300000>;
				regulator-max-microvolt = <3300000>;
				regulator-always-on;
			};

			vdd_fuse_reg: REG_LDO1 {
				regulator-name = "VDD_FUSE";
				regulator-min-microvolt = <2500000>;
				regulator-max-microvolt = <2500000>;
				regulator-always-on;
			};

			vdd_3v3_lp_reg: REG_LDO2 {
				regulator-name = "VDD_3V3_LP";
				regulator-min-microvolt = <3300000>;
				regulator-max-microvolt = <3300000>;
				regulator-always-on;
			};

			vdd_led_reg: REG_LDO3 {
				regulator-name = "VDD_LED";
				regulator-min-microvolt = <3300000>;
				regulator-max-microvolt = <3300000>;
				regulator-always-on;
			};

			vdd_sdhc_1v8_reg: REG_LDO4 {
				regulator-name = "VDD_SDHC_1V8";
				regulator-min-microvolt = <1800000>;
				regulator-max-microvolt = <1800000>;
				regulator-always-on;
			};
		};

		charger {
			compatible = "active-semi,act8945a-charger";
			pinctrl-names = "default";
			pinctrl-0 = <&pinctrl_charger_chglev &pinctrl_charger_lbo &pinctrl_charger_irq>;
			interrupt-parent = <&pioA>;
<<<<<<< HEAD
			interrupts = <45 GPIO_ACTIVE_LOW>;
=======
			interrupts = <45 IRQ_TYPE_LEVEL_LOW>;
>>>>>>> 24b8d41d

			active-semi,chglev-gpios = <&pioA 12 GPIO_ACTIVE_HIGH>;
			active-semi,lbo-gpios = <&pioA 72 GPIO_ACTIVE_LOW>;
			active-semi,input-voltage-threshold-microvolt = <6600>;
			active-semi,precondition-timeout = <40>;
			active-semi,total-timeout = <3>;
<<<<<<< HEAD
			status = "okay";
=======
>>>>>>> 24b8d41d
		};
	};<|MERGE_RESOLUTION|>--- conflicted
+++ resolved
@@ -12,10 +12,6 @@
 	pmic@5b {
 		compatible = "active-semi,act8945a";
 		reg = <0x5b>;
-<<<<<<< HEAD
-		status = "okay";
-=======
->>>>>>> 24b8d41d
 
 		active-semi,vsel-high;
 
@@ -75,20 +71,12 @@
 			pinctrl-names = "default";
 			pinctrl-0 = <&pinctrl_charger_chglev &pinctrl_charger_lbo &pinctrl_charger_irq>;
 			interrupt-parent = <&pioA>;
-<<<<<<< HEAD
-			interrupts = <45 GPIO_ACTIVE_LOW>;
-=======
 			interrupts = <45 IRQ_TYPE_LEVEL_LOW>;
->>>>>>> 24b8d41d
 
 			active-semi,chglev-gpios = <&pioA 12 GPIO_ACTIVE_HIGH>;
 			active-semi,lbo-gpios = <&pioA 72 GPIO_ACTIVE_LOW>;
 			active-semi,input-voltage-threshold-microvolt = <6600>;
 			active-semi,precondition-timeout = <40>;
 			active-semi,total-timeout = <3>;
-<<<<<<< HEAD
-			status = "okay";
-=======
->>>>>>> 24b8d41d
 		};
 	};