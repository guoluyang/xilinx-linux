* Ricoh RN5T567/RN5T618 PMIC

<<<<<<< HEAD
Ricoh RN5T567/RN5T618 is a power management IC family which integrates
3 to 4 step-down DCDC converters, 7 low-dropout regulators, GPIOs and
a watchdog timer. The RN5T618 provides additionally a Li-ion battery
charger, fuel gauge and an ADC. It can be controlled through an I2C
interface.
=======
Ricoh RN5T567/RN5T618/RC5T619 is a power management IC family which
integrates 3 to 5 step-down DCDC converters, 7 to 10 low-dropout regulators,
GPIOs, and a watchdog timer. It can be controlled through an I2C interface.
The RN5T618/RC5T619 provides additionally a Li-ion battery charger,
fuel gauge, and an ADC.
The RC5T619 additionnally includes USB charger detection and an RTC.
>>>>>>> 24b8d41d

Required properties:
 - compatible: must be one of
		"ricoh,rn5t567"
		"ricoh,rn5t618"
<<<<<<< HEAD
=======
		"ricoh,rc5t619"
>>>>>>> 24b8d41d
 - reg: the I2C slave address of the device

Optional properties:
 - interrupts: interrupt mapping for IRQ
   See Documentation/devicetree/bindings/interrupt-controller/interrupts.txt
 - system-power-controller:
   See Documentation/devicetree/bindings/power/power-controller.txt

Sub-nodes:
 - regulators: the node is required if the regulator functionality is
   needed. The valid regulator names are: DCDC1, DCDC2, DCDC3, DCDC4
<<<<<<< HEAD
   (RN5T567), LDO1, LDO2, LDO3, LDO4, LDO5, LDORTC1 and LDORTC2.
=======
   (RN5T567/RC5T619), LDO1, LDO2, LDO3, LDO4, LDO5, LDO6, LDO7, LDO8,
   LDO9, LDO10, LDORTC1 and LDORTC2.
   LDO7-10 are specific to RC5T619.
>>>>>>> 24b8d41d
   The common bindings for each individual regulator can be found in:
   Documentation/devicetree/bindings/regulator/regulator.txt

Example:

	pmic@32 {
		compatible = "ricoh,rn5t618";
		reg = <0x32>;
		interrupt-parent = <&gpio5>;
		interrupts = <11 IRQ_TYPE_EDGE_FALLING>;
		system-power-controller;

		regulators {
			DCDC1 {
				regulator-min-microvolt = <1050000>;
				regulator-max-microvolt = <1050000>;
			};

			DCDC2 {
				regulator-min-microvolt = <1175000>;
				regulator-max-microvolt = <1175000>;
			};
		};
	};<|MERGE_RESOLUTION|>--- conflicted
+++ resolved
@@ -1,28 +1,17 @@
 * Ricoh RN5T567/RN5T618 PMIC
 
-<<<<<<< HEAD
-Ricoh RN5T567/RN5T618 is a power management IC family which integrates
-3 to 4 step-down DCDC converters, 7 low-dropout regulators, GPIOs and
-a watchdog timer. The RN5T618 provides additionally a Li-ion battery
-charger, fuel gauge and an ADC. It can be controlled through an I2C
-interface.
-=======
 Ricoh RN5T567/RN5T618/RC5T619 is a power management IC family which
 integrates 3 to 5 step-down DCDC converters, 7 to 10 low-dropout regulators,
 GPIOs, and a watchdog timer. It can be controlled through an I2C interface.
 The RN5T618/RC5T619 provides additionally a Li-ion battery charger,
 fuel gauge, and an ADC.
 The RC5T619 additionnally includes USB charger detection and an RTC.
->>>>>>> 24b8d41d
 
 Required properties:
  - compatible: must be one of
 		"ricoh,rn5t567"
 		"ricoh,rn5t618"
-<<<<<<< HEAD
-=======
 		"ricoh,rc5t619"
->>>>>>> 24b8d41d
  - reg: the I2C slave address of the device
 
 Optional properties:
@@ -34,13 +23,9 @@
 Sub-nodes:
  - regulators: the node is required if the regulator functionality is
    needed. The valid regulator names are: DCDC1, DCDC2, DCDC3, DCDC4
-<<<<<<< HEAD
-   (RN5T567), LDO1, LDO2, LDO3, LDO4, LDO5, LDORTC1 and LDORTC2.
-=======
    (RN5T567/RC5T619), LDO1, LDO2, LDO3, LDO4, LDO5, LDO6, LDO7, LDO8,
    LDO9, LDO10, LDORTC1 and LDORTC2.
    LDO7-10 are specific to RC5T619.
->>>>>>> 24b8d41d
    The common bindings for each individual regulator can be found in:
    Documentation/devicetree/bindings/regulator/regulator.txt
 
