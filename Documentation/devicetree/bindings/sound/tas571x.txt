--- conflicted
+++ resolved
@@ -7,10 +7,7 @@
 Required properties:
 
 - compatible: should be one of the following:
-<<<<<<< HEAD
-=======
   - "ti,tas5707"
->>>>>>> 24b8d41d
   - "ti,tas5711",
   - "ti,tas5717",
   - "ti,tas5719",
