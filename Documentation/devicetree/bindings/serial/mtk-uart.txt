--- conflicted
+++ resolved
@@ -8,11 +8,8 @@
   * "mediatek,mt6582-uart" for MT6582 compatible UARTS
   * "mediatek,mt6589-uart" for MT6589 compatible UARTS
   * "mediatek,mt6755-uart" for MT6755 compatible UARTS
-<<<<<<< HEAD
-=======
   * "mediatek,mt6765-uart" for MT6765 compatible UARTS
   * "mediatek,mt6779-uart" for MT6779 compatible UARTS
->>>>>>> 24b8d41d
   * "mediatek,mt6795-uart" for MT6795 compatible UARTS
   * "mediatek,mt6797-uart" for MT6797 compatible UARTS
   * "mediatek,mt7622-uart" for MT7622 compatible UARTS
