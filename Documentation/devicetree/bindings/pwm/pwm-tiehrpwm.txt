TI SOC EHRPWM based PWM controller

Required properties:
- compatible: Must be "ti,<soc>-ehrpwm".
  for am33xx  - compatible = "ti,am3352-ehrpwm", "ti,am33xx-ehrpwm";
  for am4372  - compatible = "ti,am4372-ehrpwm", "ti-am3352-ehrpwm", "ti,am33xx-ehrpwm";
<<<<<<< HEAD
  for da850   - compatible = "ti,da850-ehrpwm", "ti-am3352-ehrpwm", "ti,am33xx-ehrpwm";
  for dra746 - compatible = "ti,dra746-ehrpwm", "ti-am3352-ehrpwm";
- #pwm-cells: should be 3. See pwm.txt in this directory for a description of
=======
  for am654   - compatible = "ti,am654-ehrpwm", "ti-am3352-ehrpwm";
  for da850   - compatible = "ti,da850-ehrpwm", "ti-am3352-ehrpwm", "ti,am33xx-ehrpwm";
  for dra746 - compatible = "ti,dra746-ehrpwm", "ti-am3352-ehrpwm";
- #pwm-cells: should be 3. See pwm.yaml in this directory for a description of
>>>>>>> 24b8d41d
  the cells format. The only third cell flag supported by this binding is
  PWM_POLARITY_INVERTED.
- reg: physical base address and size of the registers map.

Optional properties:
- clocks: Handle to the PWM's time-base and functional clock.
- clock-names: Must be set to "tbclk" and "fck".

Example:

ehrpwm0: pwm@48300200 { /* EHRPWM on am33xx */
	compatible = "ti,am3352-ehrpwm", "ti,am33xx-ehrpwm";
	#pwm-cells = <3>;
	reg = <0x48300200 0x100>;
	clocks = <&ehrpwm0_tbclk>, <&l4ls_gclk>;
	clock-names = "tbclk", "fck";
};

ehrpwm0: pwm@48300200 { /* EHRPWM on am4372 */
	compatible = "ti,am4372-ehrpwm", "ti,am3352-ehrpwm", "ti,am33xx-ehrpwm";
	#pwm-cells = <3>;
	reg = <0x48300200 0x80>;
	clocks = <&ehrpwm0_tbclk>, <&l4ls_gclk>;
	clock-names = "tbclk", "fck";
	ti,hwmods = "ehrpwm0";
};

ehrpwm0: pwm@1f00000 { /* EHRPWM on da850 */
	compatible = "ti,da850-ehrpwm", "ti,am3352-ehrpwm", "ti,am33xx-ehrpwm";
	#pwm-cells = <3>;
	reg = <0x1f00000 0x2000>;
};

ehrpwm0: pwm@4843e200 { /* EHRPWM on dra746 */
	compatible = "ti,dra746-ehrpwm", "ti,am3352-ehrpwm";
	#pwm-cells = <3>;
	reg = <0x4843e200 0x80>;
	clocks = <&ehrpwm0_tbclk>, <&l4_root_clk_div>;
	clock-names = "tbclk", "fck";
};<|MERGE_RESOLUTION|>--- conflicted
+++ resolved
@@ -4,16 +4,10 @@
 - compatible: Must be "ti,<soc>-ehrpwm".
   for am33xx  - compatible = "ti,am3352-ehrpwm", "ti,am33xx-ehrpwm";
   for am4372  - compatible = "ti,am4372-ehrpwm", "ti-am3352-ehrpwm", "ti,am33xx-ehrpwm";
-<<<<<<< HEAD
-  for da850   - compatible = "ti,da850-ehrpwm", "ti-am3352-ehrpwm", "ti,am33xx-ehrpwm";
-  for dra746 - compatible = "ti,dra746-ehrpwm", "ti-am3352-ehrpwm";
-- #pwm-cells: should be 3. See pwm.txt in this directory for a description of
-=======
   for am654   - compatible = "ti,am654-ehrpwm", "ti-am3352-ehrpwm";
   for da850   - compatible = "ti,da850-ehrpwm", "ti-am3352-ehrpwm", "ti,am33xx-ehrpwm";
   for dra746 - compatible = "ti,dra746-ehrpwm", "ti-am3352-ehrpwm";
 - #pwm-cells: should be 3. See pwm.yaml in this directory for a description of
->>>>>>> 24b8d41d
   the cells format. The only third cell flag supported by this binding is
   PWM_POLARITY_INVERTED.
 - reg: physical base address and size of the registers map.
