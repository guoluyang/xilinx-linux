--- conflicted
+++ resolved
@@ -6,13 +6,9 @@
   for am4372 - compatible = "ti,am4372-ecap", "ti,am3352-ecap", "ti,am33xx-ecap";
   for da850  - compatible = "ti,da850-ecap", "ti,am3352-ecap", "ti,am33xx-ecap";
   for dra746 - compatible = "ti,dra746-ecap", "ti,am3352-ecap";
-<<<<<<< HEAD
-- #pwm-cells: should be 3. See pwm.txt in this directory for a description of
-=======
   for 66ak2g - compatible = "ti,k2g-ecap", "ti,am3352-ecap";
   for am654  - compatible = "ti,am654-ecap", "ti,am3352-ecap";
 - #pwm-cells: should be 3. See pwm.yaml in this directory for a description of
->>>>>>> 24b8d41d
   the cells format. The PWM channel index ranges from 0 to 4. The only third
   cell flag supported by this binding is PWM_POLARITY_INVERTED.
 - reg: physical base address and size of the registers map.
