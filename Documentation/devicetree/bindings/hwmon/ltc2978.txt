--- conflicted
+++ resolved
@@ -18,10 +18,7 @@
   * "lltc,ltc3889"
   * "lltc,ltc7880"
   * "lltc,ltm2987"
-<<<<<<< HEAD
-=======
   * "lltc,ltm4664"
->>>>>>> 24b8d41d
   * "lltc,ltm4675"
   * "lltc,ltm4676"
   * "lltc,ltm4677"
