--- conflicted
+++ resolved
@@ -1,10 +1,5 @@
-<<<<<<< HEAD
-Analog Device ADV7511(W)/13/33/35 HDMI Encoders
------------------------------------------
-=======
 Analog Devices ADV7511(W)/13/33/35 HDMI Encoders
 ------------------------------------------------
->>>>>>> 256af411
 
 The ADV7511, ADV7511W, ADV7513, ADV7533 and ADV7535 are HDMI audio and video
 transmitters compatible with HDMI 1.4 and DVI 1.0. They support color space
@@ -86,7 +81,6 @@
 	It can contain any map needing a non-default address.
 	Possible maps names are : "main", "edid", "cec", "packet"
 
-
 Required nodes:
 
 The ADV7511 has two video ports. Their connections are modelled using the OF
