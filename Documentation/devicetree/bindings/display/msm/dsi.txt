--- conflicted
+++ resolved
@@ -19,15 +19,10 @@
   * "pixel"
   * "core"
   For DSIv2, we need an additional clock:
-<<<<<<< HEAD
-   * "src_clk"
-- assigned-clocks: Parents of "byte_clk" and "pixel_clk" for the given platform.
-=======
    * "src"
   For DSI6G v2.0 onwards, we need also need the clock:
    * "byte_intf"
 - assigned-clocks: Parents of "byte" and "pixel" for the given platform.
->>>>>>> 24b8d41d
 - assigned-clock-parents: The Byte clock and Pixel clock PLL outputs provided
   by a DSI PHY block. See [1] for details on clock bindings.
 - vdd-supply: phandle to vdd regulator device node
@@ -105,19 +100,12 @@
   * "dsi_pll"
   * "dsi_phy"
   * "dsi_phy_regulator"
-<<<<<<< HEAD
-- clock-cells: Must be 1. The DSI PHY block acts as a clock provider, creating
-  2 clocks: A byte clock (index 0), and a pixel clock (index 1).
-- qcom,dsi-phy-index: The ID of DSI PHY hardware instance. This should
-  be 0 or 1, since we have 2 DSI PHYs at most for now.
-=======
   For DSI 14nm, 10nm and 7nm PHYs:
   * "dsi_pll"
   * "dsi_phy"
   * "dsi_phy_lane"
 - clock-cells: Must be 1. The DSI PHY block acts as a clock provider, creating
   2 clocks: A byte clock (index 0), and a pixel clock (index 1).
->>>>>>> 24b8d41d
 - power-domains: Should be <&mmcc MDSS_GDSC>.
 - clocks: Phandles to device clocks. See [1] for details on clock bindings.
 - clock-names: the following clocks are required:
@@ -152,11 +140,6 @@
 					If the property is not specified, then the default value is 14000 us.
 
 [1] Documentation/devicetree/bindings/clock/clock-bindings.txt
-[2] Documentation/devicetree/bindings/graph.txt
-[3] Documentation/devicetree/bindings/media/video-interfaces.txt
-[4] Documentation/devicetree/bindings/display/panel/
-
-[1] Documentation/devicetree/bindings/clocks/clock-bindings.txt
 [2] Documentation/devicetree/bindings/graph.txt
 [3] Documentation/devicetree/bindings/media/video-interfaces.txt
 [4] Documentation/devicetree/bindings/display/panel/
