What:		/sys/bus/iio/devices/iio:deviceX
KernelVersion:	2.6.35
Contact:	linux-iio@vger.kernel.org
Description:
		Hardware chip or device accessed by one communication port.
		Corresponds to a grouping of sensor channels. X is the IIO
		index of the device.

What:		/sys/bus/iio/devices/triggerX
KernelVersion:	2.6.35
Contact:	linux-iio@vger.kernel.org
Description:
		An event driven driver of data capture to an in kernel buffer.
		May be provided by a device driver that also has an IIO device
		based on hardware generated events (e.g. data ready) or
		provided by a separate driver for other hardware (e.g.
		periodic timer, GPIO or high resolution timer).

		Contains trigger type specific elements. These do not
		generalize well and hence are not documented in this file.
		X is the IIO index of the trigger.

What:		/sys/bus/iio/devices/iio:deviceX/buffer
KernelVersion:	2.6.35
Contact:	linux-iio@vger.kernel.org
Description:
		Directory of attributes relating to the buffer for the device.

What:		/sys/bus/iio/devices/iio:deviceX/name
KernelVersion:	2.6.35
Contact:	linux-iio@vger.kernel.org
Description:
		Description of the physical chip / device for device X.
		Typically a part number.

What:		/sys/bus/iio/devices/iio:deviceX/label
KernelVersion:	5.8
Contact:	linux-iio@vger.kernel.org
Description:
		Optional symbolic label for a device.
		This is useful for userspace to be able to better identify an
		individual device.

		The contents of the label are free-form, but there are some
		standardized uses:

		For proximity sensors which give the proximity (of a person) to
		a certain wlan or wwan antenna the following standardized labels
		are used:

		* "proximity-wifi"
		* "proximity-lte"
		* "proximity-wifi-lte"
		* "proximity-wifi-left"
		* "proximity-wifi-right"

		These are used to indicate to userspace that these proximity
		sensors may be used to tune transmit power to ensure that
		Specific Absorption Rate (SAR) limits are honored.
		The "-left" and "-right" labels are for devices with multiple
		antennas.

		In some laptops/tablets the standardized proximity sensor labels
		instead	indicate proximity to a specific part of the device:

		* "proximity-palmrest" indicates proximity to the keyboard's palmrest
		* "proximity-palmrest-left" indicates proximity to the left part of the palmrest
		* "proximity-palmrest-right" indicates proximity to the right part of the palmrest
		* "proximity-lap" indicates the device is being used on someone's lap

		Note "proximity-lap" is special in that its value may be
		calculated by firmware from other sensor readings, rather then
		being a raw sensor reading.

		For accelerometers used in 2-in-1s with 360° (yoga-style) hinges,
		which have an accelerometer in both their base and their display,
		the following standardized labels are used:

		* "accel-base"
		* "accel-display"

		For devices where an accelerometer is housed in the swivel camera subassembly
		(for AR application), the following standardized label is used:

		* "accel-camera"

What:		/sys/bus/iio/devices/iio:deviceX/current_timestamp_clock
KernelVersion:	4.5
Contact:	linux-iio@vger.kernel.org
Description:
		String identifying current posix clock used to timestamp
		buffered samples and events for device X.

What:		/sys/bus/iio/devices/iio:deviceX/sampling_frequency
What:		/sys/bus/iio/devices/iio:deviceX/in_intensity_sampling_frequency
What:		/sys/bus/iio/devices/iio:deviceX/buffer/sampling_frequency
What:		/sys/bus/iio/devices/triggerX/sampling_frequency
KernelVersion:	2.6.35
Contact:	linux-iio@vger.kernel.org
Description:
		Some devices have internal clocks.  This parameter sets the
		resulting sampling frequency.  In many devices this
		parameter has an effect on input filters etc. rather than
		simply controlling when the input is sampled.  As this
		affects data ready triggers, hardware buffers and the sysfs
		direct access interfaces, it may be found in any of the
		relevant directories.  If it affects all of the above
		then it is to be found in the base device directory.

		The stm32-timer-trigger has the additional characteristic that
		a sampling_frequency of 0 is defined to stop sampling.

What:		/sys/bus/iio/devices/iio:deviceX/sampling_frequency_available
What:		/sys/bus/iio/devices/iio:deviceX/in_intensity_sampling_frequency_available
What:		/sys/bus/iio/devices/iio:deviceX/in_proximity_sampling_frequency_available
What:		/sys/.../iio:deviceX/buffer/sampling_frequency_available
What:		/sys/bus/iio/devices/triggerX/sampling_frequency_available
KernelVersion:	2.6.35
Contact:	linux-iio@vger.kernel.org
Description:
		When the internal sampling clock can only take a specific set of
		frequencies, we can specify the available values with:

		- a small discrete set of values like "0 2 4 6 8"
		- a range with minimum, step and maximum frequencies like
		  "[min step max]"

What:		/sys/bus/iio/devices/iio:deviceX/oversampling_ratio
KernelVersion:	2.6.38
Contact:	linux-iio@vger.kernel.org
Description:
		Hardware dependent ADC oversampling. Controls the sampling ratio
		of the digital filter if available.

What:		/sys/bus/iio/devices/iio:deviceX/oversampling_ratio_available
KernelVersion:	2.6.38
Contact:	linux-iio@vger.kernel.org
Description:
		Hardware dependent values supported by the oversampling filter.

What:		/sys/bus/iio/devices/iio:deviceX/in_voltageY_raw
What:		/sys/bus/iio/devices/iio:deviceX/in_voltageY_supply_raw
What:		/sys/bus/iio/devices/iio:deviceX/in_voltageY_i_raw
What:		/sys/bus/iio/devices/iio:deviceX/in_voltageY_q_raw
KernelVersion:	2.6.35
Contact:	linux-iio@vger.kernel.org
Description:
		Raw (unscaled no bias removal etc.) voltage measurement from
		channel Y. In special cases where the channel does not
		correspond to externally available input one of the named
		versions may be used. The number must always be specified and
		unique to allow association with event codes. Units after
		application of scale and offset are millivolts.

		Channels with 'i' and 'q' modifiers always exist in pairs and both
		channels refer to the same signal. The 'i' channel contains the in-phase
		component of the signal while the 'q' channel contains the quadrature
		component.

What:		/sys/bus/iio/devices/iio:deviceX/in_voltageY-voltageZ_raw
KernelVersion:	2.6.35
Contact:	linux-iio@vger.kernel.org
Description:
		Raw (unscaled) differential voltage measurement equivalent to
		channel Y - channel Z where these channel numbers apply to the
		physically equivalent inputs when non differential readings are
		separately available. In differential only parts, then all that
		is required is a consistent labeling.  Units after application
		of scale and offset are millivolts.

What:		/sys/bus/iio/devices/iio:deviceX/in_currentY_raw
What:		/sys/bus/iio/devices/iio:deviceX/in_currentY_supply_raw
KernelVersion:	3.17
Contact:	linux-iio@vger.kernel.org
Description:
		Raw (unscaled no bias removal etc.) current measurement from
		channel Y. In special cases where the channel does not
		correspond to externally available input one of the named
		versions may be used. The number must always be specified and
		unique to allow association with event codes. Units after
		application of scale and offset are milliamps.

What:		/sys/bus/iio/devices/iio:deviceX/in_powerY_raw
KernelVersion:	4.5
Contact:	linux-iio@vger.kernel.org
Description:
		Raw (unscaled no bias removal etc.) power measurement from
		channel Y. The number must always be specified and
		unique to allow association with event codes. Units after
		application of scale and offset are milliwatts.

What:		/sys/bus/iio/devices/iio:deviceX/in_capacitanceY_raw
KernelVersion:	3.2
Contact:	linux-iio@vger.kernel.org
Description:
		Raw capacitance measurement from channel Y. Units after
		application of scale and offset are nanofarads.

What:		/sys/.../iio:deviceX/in_capacitanceY-capacitanceZ_raw
KernelVersion:	3.2
Contact:	linux-iio@vger.kernel.org
Description:
		Raw differential capacitance measurement equivalent to
		channel Y - channel Z where these channel numbers apply to the
		physically equivalent inputs when non differential readings are
		separately available. In differential only parts, then all that
		is required is a consistent labeling.  Units after application
		of scale and offset are nanofarads.

What:		/sys/.../iio:deviceX/in_capacitanceY-capacitanceZ_zeropoint
KernelVersion:	6.1
Contact:	linux-iio@vger.kernel.org
Description:
		For differential channels, this an offset that is applied
		equally to both inputs. As the reading is of the difference
		between the two inputs, this should not be applied to the _raw
		reading by userspace (unlike _offset) and unlike calibbias
		it does not affect the differential value measured because
		the effect of _zeropoint cancels out across the two inputs
		that make up the differential pair. It's purpose is to bring
		the individual signals, before the differential is measured,
		within the measurement range of the device. The naming is
		chosen because if the separate inputs that make the
		differential pair are drawn on a graph in their
		_raw  units, this is the value that the zero point on the
		measurement axis represents. It is expressed with the
		same scaling as _raw.

What:		/sys/bus/iio/devices/iio:deviceX/in_temp_raw
What:		/sys/bus/iio/devices/iio:deviceX/in_tempX_raw
What:		/sys/bus/iio/devices/iio:deviceX/in_temp_x_raw
What:		/sys/bus/iio/devices/iio:deviceX/in_temp_y_raw
What:		/sys/bus/iio/devices/iio:deviceX/in_temp_ambient_raw
What:		/sys/bus/iio/devices/iio:deviceX/in_temp_object_raw
KernelVersion:	2.6.35
Contact:	linux-iio@vger.kernel.org
Description:
		Raw (unscaled no bias removal etc.) temperature measurement.
		If an axis is specified it generally means that the temperature
		sensor is associated with one part of a compound device (e.g.
		a gyroscope axis). The ambient and object modifiers distinguish
		between ambient (reference) and distant temperature for contact-
		less measurements. Units after application of scale and offset
		are milli degrees Celsius.

What:		/sys/bus/iio/devices/iio:deviceX/in_tempX_input
KernelVersion:	2.6.38
Contact:	linux-iio@vger.kernel.org
Description:
		Scaled temperature measurement in milli degrees Celsius.

What:		/sys/bus/iio/devices/iio:deviceX/in_accel_x_raw
What:		/sys/bus/iio/devices/iio:deviceX/in_accel_y_raw
What:		/sys/bus/iio/devices/iio:deviceX/in_accel_z_raw
KernelVersion:	2.6.35
Contact:	linux-iio@vger.kernel.org
Description:
		Acceleration in direction x, y or z (may be arbitrarily assigned
		but should match other such assignments on device).
		Has all of the equivalent parameters as per voltageY. Units
		after application of scale and offset are m/s^2.

What:		/sys/bus/iio/devices/iio:deviceX/in_accel_linear_x_raw
What:		/sys/bus/iio/devices/iio:deviceX/in_accel_linear_y_raw
What:		/sys/bus/iio/devices/iio:deviceX/in_accel_linear_z_raw
KernelVersion:	6.1
Contact:	linux-iio@vger.kernel.org
Description:
		As per in_accel_X_raw attributes, but minus the
		acceleration due to gravity.

What:		/sys/bus/iio/devices/iio:deviceX/in_gravity_x_raw
What:		/sys/bus/iio/devices/iio:deviceX/in_gravity_y_raw
What:		/sys/bus/iio/devices/iio:deviceX/in_gravity_z_raw
KernelVersion:	4.11
Contact:	linux-iio@vger.kernel.org
Description:
		Gravity in direction x, y or z (may be arbitrarily assigned
		but should match other such assignments on device).
		Units after application of scale and offset are m/s^2.

What:		/sys/bus/iio/devices/iio:deviceX/in_angl_raw
What:		/sys/bus/iio/devices/iio:deviceX/in_anglY_raw
KernelVersion:	4.17
Contact:	linux-iio@vger.kernel.org
Description:
		Angle of rotation. Units after application of scale and offset
		are radians.

What:		/sys/bus/iio/devices/iio:deviceX/in_positionrelative_x_raw
What:		/sys/bus/iio/devices/iio:deviceX/in_positionrelative_y_raw
KernelVersion:	4.19
Contact:	linux-iio@vger.kernel.org
Description:
		Relative position in direction x or y on a pad (may be
		arbitrarily assigned but should match other such assignments on
		device).
		Units after application of scale and offset are milli percents
		from the pad's size in both directions. Should be calibrated by
		the consumer.

What:		/sys/bus/iio/devices/iio:deviceX/in_anglvel_x_raw
What:		/sys/bus/iio/devices/iio:deviceX/in_anglvel_y_raw
What:		/sys/bus/iio/devices/iio:deviceX/in_anglvel_z_raw
KernelVersion:	2.6.35
Contact:	linux-iio@vger.kernel.org
Description:
		Angular velocity about axis x, y or z (may be arbitrarily
		assigned). Has all the equivalent parameters as	per voltageY.
		Units after application of scale and offset are	radians per
		second.

What:		/sys/bus/iio/devices/iio:deviceX/in_incli_x_raw
What:		/sys/bus/iio/devices/iio:deviceX/in_incli_y_raw
What:		/sys/bus/iio/devices/iio:deviceX/in_incli_z_raw
KernelVersion:	2.6.35
Contact:	linux-iio@vger.kernel.org
Description:
		Inclination raw reading about axis x, y or z (may be
		arbitrarily assigned). Data converted by application of offset
		and scale to degrees.

What:		/sys/bus/iio/devices/iio:deviceX/in_magn_x_raw
What:		/sys/bus/iio/devices/iio:deviceX/in_magn_y_raw
What:		/sys/bus/iio/devices/iio:deviceX/in_magn_z_raw
KernelVersion:	2.6.35
Contact:	linux-iio@vger.kernel.org
Description:
		Magnetic field along axis x, y or z (may be arbitrarily
		assigned).  Data converted by application of offset
		then scale to Gauss.

What:		/sys/bus/iio/devices/iio:deviceX/in_accel_x_peak_raw
What:		/sys/bus/iio/devices/iio:deviceX/in_accel_y_peak_raw
What:		/sys/bus/iio/devices/iio:deviceX/in_accel_z_peak_raw
KernelVersion:	2.6.36
Contact:	linux-iio@vger.kernel.org
Description:
		Highest value since some reset condition.  These
		attributes allow access to this and are otherwise
		the direct equivalent of the <type>Y[_name]_raw attributes.

What:		/sys/bus/iio/devices/iio:deviceX/in_accel_xyz_squared_peak_raw
KernelVersion:	2.6.36
Contact:	linux-iio@vger.kernel.org
Description:
		A computed peak value based on the sum squared magnitude of
		the underlying value in the specified directions.

What:		/sys/bus/iio/devices/iio:deviceX/in_pressureY_raw
What:		/sys/bus/iio/devices/iio:deviceX/in_pressure_raw
KernelVersion:	3.8
Contact:	linux-iio@vger.kernel.org
Description:
		Raw pressure measurement from channel Y. Units after
		application of scale and offset are kilopascal.

What:		/sys/bus/iio/devices/iio:deviceX/in_pressureY_input
What:		/sys/bus/iio/devices/iio:deviceX/in_pressure_input
KernelVersion:	3.8
Contact:	linux-iio@vger.kernel.org
Description:
		Scaled pressure measurement from channel Y, in kilopascal.

What:		/sys/bus/iio/devices/iio:deviceX/in_humidityrelative_raw
KernelVersion:	3.14
Contact:	linux-iio@vger.kernel.org
Description:
		Raw humidity measurement of air. Units after application of
		scale and offset are milli percent.

What:		/sys/bus/iio/devices/iio:deviceX/in_humidityrelative_input
KernelVersion:	3.14
Contact:	linux-iio@vger.kernel.org
Description:
		Scaled humidity measurement in milli percent.

What:		/sys/bus/iio/devices/iio:deviceX/in_X_mean_raw
KernelVersion:	3.5
Contact:	linux-iio@vger.kernel.org
Description:
		Averaged raw measurement from channel X. The number of values
		used for averaging is device specific. The converting rules for
		normal raw values also applies to the averaged raw values.

What:		/sys/bus/iio/devices/iio:deviceX/in_accel_offset
What:		/sys/bus/iio/devices/iio:deviceX/in_accel_x_offset
What:		/sys/bus/iio/devices/iio:deviceX/in_accel_y_offset
What:		/sys/bus/iio/devices/iio:deviceX/in_accel_z_offset
What:		/sys/bus/iio/devices/iio:deviceX/in_voltageY_offset
What:		/sys/bus/iio/devices/iio:deviceX/in_voltage_offset
What:		/sys/bus/iio/devices/iio:deviceX/in_voltageY_i_offset
What:		/sys/bus/iio/devices/iio:deviceX/in_voltageY_q_offset
What:		/sys/bus/iio/devices/iio:deviceX/in_voltage_q_offset
What:		/sys/bus/iio/devices/iio:deviceX/in_voltage_i_offset
What:		/sys/bus/iio/devices/iio:deviceX/in_currentY_offset
What:		/sys/bus/iio/devices/iio:deviceX/in_current_offset
What:		/sys/bus/iio/devices/iio:deviceX/in_currentY_i_offset
What:		/sys/bus/iio/devices/iio:deviceX/in_currentY_q_offset
What:		/sys/bus/iio/devices/iio:deviceX/in_current_q_offset
What:		/sys/bus/iio/devices/iio:deviceX/in_current_i_offset
What:		/sys/bus/iio/devices/iio:deviceX/in_tempY_offset
What:		/sys/bus/iio/devices/iio:deviceX/in_temp_offset
What:		/sys/bus/iio/devices/iio:deviceX/in_pressureY_offset
What:		/sys/bus/iio/devices/iio:deviceX/in_pressure_offset
What:		/sys/bus/iio/devices/iio:deviceX/in_humidityrelative_offset
What:		/sys/bus/iio/devices/iio:deviceX/in_magn_offset
What:		/sys/bus/iio/devices/iio:deviceX/in_rot_offset
What:		/sys/bus/iio/devices/iio:deviceX/in_angl_offset
What:		/sys/bus/iio/devices/iio:deviceX/in_capacitanceX_offset
KernelVersion:	2.6.35
Contact:	linux-iio@vger.kernel.org
Description:
		If known for a device, offset to be added to <type>[Y]_raw prior
		to scaling by <type>[Y]_scale in order to obtain value in the
		<type> units as specified in <type>[Y]_raw documentation.
		Not present if the offset is always 0 or unknown. If Y or
		axis <x|y|z> is not present, then the offset applies to all
		in channels of <type>.
		May be writable if a variable offset can be applied on the
		device. Note that this is different to calibbias which
		is for devices (or drivers) that apply offsets to compensate
		for variation between different instances of the part, typically
		adjusted by using some hardware supported calibration procedure.
		Calibbias is applied internally, offset is applied in userspace
		to the _raw output.

What:		/sys/bus/iio/devices/iio:deviceX/in_voltageY_scale
What:		/sys/bus/iio/devices/iio:deviceX/in_voltageY_i_scale
What:		/sys/bus/iio/devices/iio:deviceX/in_voltageY_q_scale
What:		/sys/bus/iio/devices/iio:deviceX/in_voltageY_supply_scale
What:		/sys/bus/iio/devices/iio:deviceX/in_voltage_scale
What:		/sys/bus/iio/devices/iio:deviceX/in_voltage_i_scale
What:		/sys/bus/iio/devices/iio:deviceX/in_voltage_q_scale
What:		/sys/bus/iio/devices/iio:deviceX/in_voltage-voltage_scale
What:		/sys/bus/iio/devices/iio:deviceX/out_voltageY_scale
What:		/sys/bus/iio/devices/iio:deviceX/out_altvoltageY_scale
What:		/sys/bus/iio/devices/iio:deviceX/in_currentY_scale
What:		/sys/bus/iio/devices/iio:deviceX/in_currentY_supply_scale
What:		/sys/bus/iio/devices/iio:deviceX/in_current_scale
What:		/sys/bus/iio/devices/iio:deviceX/in_currentY_i_scale
What:		/sys/bus/iio/devices/iio:deviceX/in_currentY_q_scale
What:		/sys/bus/iio/devices/iio:deviceX/in_current_i_scale
What:		/sys/bus/iio/devices/iio:deviceX/in_current_q_scale
What:		/sys/bus/iio/devices/iio:deviceX/in_accel_scale
What:		/sys/bus/iio/devices/iio:deviceX/in_accel_peak_scale
What:		/sys/bus/iio/devices/iio:deviceX/in_anglvel_scale
What:		/sys/bus/iio/devices/iio:deviceX/in_energy_scale
What:		/sys/bus/iio/devices/iio:deviceX/in_distance_scale
What:		/sys/bus/iio/devices/iio:deviceX/in_magn_scale
What:		/sys/bus/iio/devices/iio:deviceX/in_magn_x_scale
What:		/sys/bus/iio/devices/iio:deviceX/in_magn_y_scale
What:		/sys/bus/iio/devices/iio:deviceX/in_magn_z_scale
What:		/sys/bus/iio/devices/iio:deviceX/in_rot_from_north_magnetic_scale
What:		/sys/bus/iio/devices/iio:deviceX/in_rot_from_north_true_scale
What:		/sys/bus/iio/devices/iio:deviceX/in_rot_from_north_magnetic_tilt_comp_scale
What:		/sys/bus/iio/devices/iio:deviceX/in_rot_from_north_true_tilt_comp_scale
What:		/sys/bus/iio/devices/iio:deviceX/in_pressureY_scale
What:		/sys/bus/iio/devices/iio:deviceX/in_pressure_scale
What:		/sys/bus/iio/devices/iio:deviceX/in_humidityrelative_scale
What:		/sys/bus/iio/devices/iio:deviceX/in_velocity_sqrt(x^2+y^2+z^2)_scale
What:		/sys/bus/iio/devices/iio:deviceX/in_illuminance_scale
What:		/sys/bus/iio/devices/iio:deviceX/in_countY_scale
What:		/sys/bus/iio/devices/iio:deviceX/in_angl_scale
What:		/sys/bus/iio/devices/iio:deviceX/in_intensity_x_scale
What:		/sys/bus/iio/devices/iio:deviceX/in_intensity_y_scale
What:		/sys/bus/iio/devices/iio:deviceX/in_intensity_z_scale
What:		/sys/bus/iio/devices/iio:deviceX/in_concentration_co2_scale
KernelVersion:	2.6.35
Contact:	linux-iio@vger.kernel.org
Description:
		If known for a device, scale to be applied to <type>Y[_name]_raw
		post addition of <type>[Y][_name]_offset in order to obtain the
		measured value in <type> units as specified in
		<type>[Y][_name]_raw documentation.  If shared across all in
		channels then Y and <x|y|z> are not present and the value is
		called <type>[Y][_name]_scale. The peak modifier means this
		value is applied to <type>Y[_name]_peak_raw values.

What:		/sys/bus/iio/devices/iio:deviceX/in_accel_x_calibbias
What:		/sys/bus/iio/devices/iio:deviceX/in_accel_y_calibbias
What:		/sys/bus/iio/devices/iio:deviceX/in_accel_z_calibbias
What:		/sys/bus/iio/devices/iio:deviceX/in_anglvel_x_calibbias
What:		/sys/bus/iio/devices/iio:deviceX/in_anglvel_y_calibbias
What:		/sys/bus/iio/devices/iio:deviceX/in_anglvel_z_calibbias
What:		/sys/bus/iio/devices/iio:deviceX/in_illuminance0_calibbias
What:		/sys/bus/iio/devices/iio:deviceX/in_proximity0_calibbias
What:		/sys/bus/iio/devices/iio:deviceX/in_pressureY_calibbias
What:		/sys/bus/iio/devices/iio:deviceX/in_pressure_calibbias
KernelVersion:	2.6.35
Contact:	linux-iio@vger.kernel.org
Description:
		Hardware applied calibration offset (assumed to fix production
		inaccuracies).
		icm42600: For this device values are real physical offsets
		expressed in SI units (m/s^2 for accelerometers and rad/s
		for gyroscope)/

What:		/sys/bus/iio/devices/iio:deviceX/in_accel_calibbias_available
What:		/sys/bus/iio/devices/iio:deviceX/in_anglvel_calibbias_available
KernelVersion:  5.8
Contact:        linux-iio@vger.kernel.org
Description:
		Available values of calibbias. Maybe expressed as either of:

		- a small discrete set of values like "0 2 4 6 8"
		- a range specified as "[min step max]"

What:		/sys/bus/iio/devices/iio:deviceX/in_voltageY_calibscale
What:		/sys/bus/iio/devices/iio:deviceX/in_voltageY_supply_calibscale
What:		/sys/bus/iio/devices/iio:deviceX/in_voltageY_i_calibscale
What:		/sys/bus/iio/devices/iio:deviceX/in_voltageY_q_calibscale
What:		/sys/bus/iio/devices/iio:deviceX/in_voltage_i_calibscale
What:		/sys/bus/iio/devices/iio:deviceX/in_voltage_q_calibscale
What:		/sys/bus/iio/devices/iio:deviceX/in_altvoltage_calibscale
What:		/sys/bus/iio/devices/iio:deviceX/in_voltage_calibscale
What:		/sys/bus/iio/devices/iio:deviceX/in_accel_x_calibscale
What:		/sys/bus/iio/devices/iio:deviceX/in_accel_y_calibscale
What:		/sys/bus/iio/devices/iio:deviceX/in_accel_z_calibscale
What:		/sys/bus/iio/devices/iio:deviceX/in_anglvel_x_calibscale
What:		/sys/bus/iio/devices/iio:deviceX/in_anglvel_y_calibscale
What:		/sys/bus/iio/devices/iio:deviceX/in_anglvel_z_calibscale
What:		/sys/bus/iio/devices/iio:deviceX/in_illuminance0_calibscale
What:		/sys/bus/iio/devices/iio:deviceX/in_proximity0_calibscale
What:		/sys/bus/iio/devices/iio:deviceX/in_pressureY_calibscale
What:		/sys/bus/iio/devices/iio:deviceX/in_pressure_calibscale
What:		/sys/bus/iio/devices/iio:deviceX/in_illuminance_calibscale
KernelVersion:	2.6.35
Contact:	linux-iio@vger.kernel.org
Description:
		Hardware applied calibration scale factor (assumed to fix
		production inaccuracies).  If shared across all channels,
		<type>_calibscale is used.

What:		/sys/bus/iio/devices/iio:deviceX/in_activity_calibgender
What:		/sys/bus/iio/devices/iio:deviceX/in_energy_calibgender
What:		/sys/bus/iio/devices/iio:deviceX/in_distance_calibgender
What:		/sys/bus/iio/devices/iio:deviceX/in_velocity_calibgender
KernelVersion:	4.0
Contact:	linux-iio@vger.kernel.org
Description:
		Gender of the user (e.g.: male, female) used by some pedometers
		to compute the stride length, distance, speed and activity
		type.

What:		/sys/bus/iio/devices/iio:deviceX/in_activity_calibgender_available
What:		/sys/bus/iio/devices/iio:deviceX/in_energy_calibgender_available
What:		/sys/bus/iio/devices/iio:deviceX/in_distance_calibgender_available
What:		/sys/bus/iio/devices/iio:deviceX/in_velocity_calibgender_available
KernelVersion:	4.0
Contact:	linux-iio@vger.kernel.org
Description:
		Lists all available gender values (e.g.: male, female).

What:		/sys/bus/iio/devices/iio:deviceX/in_activity_calibheight
What:		/sys/bus/iio/devices/iio:deviceX/in_energy_calibheight
What:		/sys/bus/iio/devices/iio:deviceX/in_distance_calibheight
What:		/sys/bus/iio/devices/iio:deviceX/in_velocity_calibheight
KernelVersion:	3.19
Contact:	linux-iio@vger.kernel.org
Description:
		Height of the user (in meters) used by some pedometers
		to compute the stride length, distance, speed and activity
		type.

What:		/sys/bus/iio/devices/iio:deviceX/in_energy_calibweight
KernelVersion:	4.0
Contact:	linux-iio@vger.kernel.org
Description:
		Weight of the user (in kg). It is needed by some pedometers
		to compute the calories burnt by the user.

What:		/sys/bus/iio/devices/iio:deviceX/in_accel_scale_available
What:		/sys/.../iio:deviceX/in_anglvel_scale_available
What:		/sys/.../iio:deviceX/in_magn_scale_available
What:		/sys/.../iio:deviceX/in_illuminance_scale_available
What:		/sys/.../iio:deviceX/in_intensity_scale_available
What:		/sys/.../iio:deviceX/in_proximity_scale_available
What:		/sys/.../iio:deviceX/in_voltageX_scale_available
What:		/sys/.../iio:deviceX/in_voltage-voltage_scale_available
What:		/sys/.../iio:deviceX/out_voltageX_scale_available
What:		/sys/.../iio:deviceX/out_altvoltageX_scale_available
What:		/sys/.../iio:deviceX/in_capacitance_scale_available
What:		/sys/.../iio:deviceX/in_pressure_scale_available
What:		/sys/.../iio:deviceX/in_pressureY_scale_available
KernelVersion:	2.6.35
Contact:	linux-iio@vger.kernel.org
Description:
		If a discrete set of scale values is available, they
		are listed in this attribute.

What:		/sys/bus/iio/devices/iio:deviceX/out_voltageY_hardwaregain
What:		/sys/bus/iio/devices/iio:deviceX/in_intensity_hardwaregain
What:		/sys/bus/iio/devices/iio:deviceX/in_intensity_red_hardwaregain
What:		/sys/bus/iio/devices/iio:deviceX/in_intensity_green_hardwaregain
What:		/sys/bus/iio/devices/iio:deviceX/in_intensity_blue_hardwaregain
What:		/sys/bus/iio/devices/iio:deviceX/in_intensity_clear_hardwaregain
KernelVersion:	2.6.35
Contact:	linux-iio@vger.kernel.org
Description:
		Hardware applied gain factor. If shared across all channels,
		<type>_hardwaregain is used.

What:		/sys/bus/iio/devices/iio:deviceX/in_intensity_hardwaregain_available
KernelVersion:	5.10
Contact:	linux-iio@vger.kernel.org
Description:
		Lists all available hardware applied gain factors. Shared across all
		channels.

What:		/sys/.../in_accel_filter_low_pass_3db_frequency
What:		/sys/.../in_magn_filter_low_pass_3db_frequency
What:		/sys/.../in_anglvel_filter_low_pass_3db_frequency
KernelVersion:	3.2
Contact:	linux-iio@vger.kernel.org
Description:
		If a known or controllable low pass filter is applied
		to the underlying data channel, then this parameter
		gives the 3dB frequency of the filter in Hz.

What:		/sys/.../in_accel_filter_high_pass_3db_frequency
What:		/sys/.../in_anglvel_filter_high_pass_3db_frequency
What:		/sys/.../in_magn_filter_high_pass_3db_frequency
KernelVersion:	4.2
Contact:	linux-iio@vger.kernel.org
Description:
		If a known or controllable high pass filter is applied
		to the underlying data channel, then this parameter
		gives the 3dB frequency of the filter in Hz.

What:		/sys/bus/iio/devices/iio:deviceX/out_voltageY_raw
What:		/sys/bus/iio/devices/iio:deviceX/out_altvoltageY_raw
KernelVersion:	2.6.37
Contact:	linux-iio@vger.kernel.org
Description:
		Raw (unscaled, no bias etc.) output voltage for
		channel Y.  The number must always be specified and
		unique if the output corresponds to a single channel.
		While DAC like devices typically use out_voltage,
		a continuous frequency generating device, such as
		a DDS or PLL should use out_altvoltage.

What:		/sys/bus/iio/devices/iio:deviceX/out_voltageY&Z_raw
What:		/sys/bus/iio/devices/iio:deviceX/out_altvoltageY&Z_raw
KernelVersion:	2.6.37
Contact:	linux-iio@vger.kernel.org
Description:
		Raw (unscaled, no bias etc.) output voltage for an aggregate of
		channel Y, channel Z, etc.  This interface is available in cases
		where a single output sets the value for multiple channels
		simultaneously.

What:		/sys/bus/iio/devices/iio:deviceX/out_voltageY_powerdown_mode
What:		/sys/bus/iio/devices/iio:deviceX/out_voltage_powerdown_mode
What:		/sys/bus/iio/devices/iio:deviceX/out_altvoltageY_powerdown_mode
What:		/sys/bus/iio/devices/iio:deviceX/out_altvoltage_powerdown_mode
KernelVersion:	2.6.38
Contact:	linux-iio@vger.kernel.org
Description:
		Specifies the output powerdown mode.
		DAC output stage is disconnected from the amplifier and
		1kohm_to_gnd: connected to ground via an 1kOhm resistor,
		2.5kohm_to_gnd: connected to ground via a 2.5kOhm resistor,
		6kohm_to_gnd: connected to ground via a 6kOhm resistor,
		20kohm_to_gnd: connected to ground via a 20kOhm resistor,
		90kohm_to_gnd: connected to ground via a 90kOhm resistor,
		100kohm_to_gnd: connected to ground via an 100kOhm resistor,
		125kohm_to_gnd: connected to ground via an 125kOhm resistor,
		500kohm_to_gnd: connected to ground via a 500kOhm resistor,
		640kohm_to_gnd: connected to ground via a 640kOhm resistor,
		three_state: left floating.
		For a list of available output power down options read
		outX_powerdown_mode_available. If Y is not present the
		mode is shared across all outputs.

What:		/sys/.../iio:deviceX/out_voltageY_powerdown_mode_available
What:		/sys/.../iio:deviceX/out_voltage_powerdown_mode_available
What:		/sys/.../iio:deviceX/out_altvoltageY_powerdown_mode_available
What:		/sys/.../iio:deviceX/out_altvoltage_powerdown_mode_available
KernelVersion:	2.6.38
Contact:	linux-iio@vger.kernel.org
Description:
		Lists all available output power down modes.
		If Y is not present the mode is shared across all outputs.

What:		/sys/bus/iio/devices/iio:deviceX/out_voltageY_powerdown
What:		/sys/bus/iio/devices/iio:deviceX/out_voltage_powerdown
What:		/sys/bus/iio/devices/iio:deviceX/out_altvoltageY_powerdown
What:		/sys/bus/iio/devices/iio:deviceX/out_altvoltage_powerdown
KernelVersion:	2.6.38
Contact:	linux-iio@vger.kernel.org
Description:
		Writing 1 causes output Y to enter the power down mode specified
		by the corresponding outY_powerdown_mode. DAC output stage is
		disconnected from the amplifier. Clearing returns to normal
		operation. Y may be suppressed if all outputs are controlled
		together.

What:		/sys/bus/iio/devices/iio:deviceX/out_altvoltageY_frequency
KernelVersion:	3.4.0
Contact:	linux-iio@vger.kernel.org
Description:
		Output frequency for channel Y in Hz. The number must always be
		specified and unique if the output corresponds to a single
		channel.
		Some drivers have additional constraints:
		ADF4371 has an integrated VCO with fundamendal output
		frequency ranging from 4000000000 Hz 8000000000 Hz.

		out_altvoltage0_frequency:
			A divide by 1, 2, 4, 8, 16, 32 or circuit generates
			frequencies from 62500000 Hz to 8000000000 Hz.
		out_altvoltage1_frequency:
			This channel duplicates the channel 0 frequency
		out_altvoltage2_frequency:
			A frequency doubler generates frequencies from
			8000000000 Hz to 16000000000 Hz.
		out_altvoltage3_frequency:
			A frequency quadrupler generates frequencies from
			16000000000 Hz to 32000000000 Hz.

		Note: writes to one of the channels will affect the frequency of
		all the other channels, since it involves changing the VCO
		fundamental output frequency.

What:		/sys/bus/iio/devices/iio:deviceX/out_altvoltageY_phase
KernelVersion:	3.4.0
Contact:	linux-iio@vger.kernel.org
Description:
		Phase in radians of one frequency/clock output Y
		(out_altvoltageY) relative to another frequency/clock output
		(out_altvoltageZ) of the device X. The number must always be
		specified and unique if the output corresponds to a single
		channel.

What:		/sys/bus/iio/devices/iio:deviceX/out_currentY_raw
Date:		May 2012
KernelVersion:	3.5
Contact:	Johan Hovold <jhovold@gmail.com>
Description:
		Set/get output current for channel Y. Units after application
		of scale and offset are milliamps.
		For some devices current channels are used to specify
		current supplied to elements used in taking a measurement
		of a different type. E.g. LED currents.

What:		/sys/bus/iio/devices/iio:deviceX/events
KernelVersion:	2.6.35
Contact:	linux-iio@vger.kernel.org
Description:
		Configuration of which hardware generated events are passed up
		to user-space.

What:		/sys/.../iio:deviceX/events/in_accel_x_thresh_rising_en
What:		/sys/.../iio:deviceX/events/in_accel_x_thresh_falling_en
What:		/sys/.../iio:deviceX/events/in_accel_y_thresh_rising_en
What:		/sys/.../iio:deviceX/events/in_accel_y_thresh_falling_en
What:		/sys/.../iio:deviceX/events/in_accel_z_thresh_rising_en
What:		/sys/.../iio:deviceX/events/in_accel_z_thresh_falling_en
What:		/sys/.../iio:deviceX/events/in_anglvel_x_thresh_rising_en
What:		/sys/.../iio:deviceX/events/in_anglvel_x_thresh_falling_en
What:		/sys/.../iio:deviceX/events/in_anglvel_y_thresh_rising_en
What:		/sys/.../iio:deviceX/events/in_anglvel_y_thresh_falling_en
What:		/sys/.../iio:deviceX/events/in_anglvel_z_thresh_rising_en
What:		/sys/.../iio:deviceX/events/in_anglvel_z_thresh_falling_en
What:		/sys/.../iio:deviceX/events/in_magn_x_thresh_rising_en
What:		/sys/.../iio:deviceX/events/in_magn_x_thresh_falling_en
What:		/sys/.../iio:deviceX/events/in_magn_y_thresh_rising_en
What:		/sys/.../iio:deviceX/events/in_magn_y_thresh_falling_en
What:		/sys/.../iio:deviceX/events/in_magn_z_thresh_rising_en
What:		/sys/.../iio:deviceX/events/in_magn_z_thresh_falling_en
What:		/sys/.../iio:deviceX/events/in_rot_from_north_magnetic_thresh_rising_en
What:		/sys/.../iio:deviceX/events/in_rot_from_north_magnetic_thresh_falling_en
What:		/sys/.../iio:deviceX/events/in_rot_from_north_true_thresh_rising_en
What:		/sys/.../iio:deviceX/events/in_rot_from_north_true_thresh_falling_en
What:		/sys/.../iio:deviceX/events/in_rot_from_north_magnetic_tilt_comp_thresh_rising_en
What:		/sys/.../iio:deviceX/events/in_rot_from_north_magnetic_tilt_comp_thresh_falling_en
What:		/sys/.../iio:deviceX/events/in_rot_from_north_true_tilt_comp_thresh_rising_en
What:		/sys/.../iio:deviceX/events/in_rot_from_north_true_tilt_comp_thresh_falling_en
What:		/sys/.../iio:deviceX/events/in_voltageY_supply_thresh_rising_en
What:		/sys/.../iio:deviceX/events/in_voltageY_supply_thresh_falling_en
What:		/sys/.../iio:deviceX/events/in_voltageY_thresh_rising_en
What:		/sys/.../iio:deviceX/events/in_voltageY_thresh_falling_en
What:		/sys/.../iio:deviceX/events/in_voltageY_thresh_either_en
What:		/sys/.../iio:deviceX/events/in_tempY_thresh_rising_en
What:		/sys/.../iio:deviceX/events/in_tempY_thresh_falling_en
What:		/sys/.../iio:deviceX/events/in_capacitanceY_thresh_rising_en
What:		/sys/.../iio:deviceX/events/in_capacitanceY_thresh_falling_en
KernelVersion:	2.6.37
Contact:	linux-iio@vger.kernel.org
Description:
		Event generated when channel passes a threshold in the specified
		(_rising|_falling) direction. If the direction is not specified,
		then either the device will report an event which ever direction
		a single threshold value is passed in (e.g.
		<type>[Y][_name]_<raw|input>_thresh_value) or
		<type>[Y][_name]_<raw|input>_thresh_rising_value and
		<type>[Y][_name]_<raw|input>_thresh_falling_value may take
		different values, but the device can only enable both thresholds
		or neither.

		Note the driver will assume the last p events requested are
		to be enabled where p is how many it supports (which may vary
		depending on the exact set requested. So if you want to be
		sure you have set what you think you have, check the contents of
		these attributes after everything is configured. Drivers may
		have to buffer any parameters so that they are consistent when
		a given event type is enabled at a future point (and not those for
		whatever event was previously enabled).

What:		/sys/.../iio:deviceX/events/in_accel_x_roc_rising_en
What:		/sys/.../iio:deviceX/events/in_accel_x_roc_falling_en
What:		/sys/.../iio:deviceX/events/in_accel_y_roc_rising_en
What:		/sys/.../iio:deviceX/events/in_accel_y_roc_falling_en
What:		/sys/.../iio:deviceX/events/in_accel_z_roc_rising_en
What:		/sys/.../iio:deviceX/events/in_accel_z_roc_falling_en
What:		/sys/.../iio:deviceX/events/in_anglvel_x_roc_rising_en
What:		/sys/.../iio:deviceX/events/in_anglvel_x_roc_falling_en
What:		/sys/.../iio:deviceX/events/in_anglvel_y_roc_rising_en
What:		/sys/.../iio:deviceX/events/in_anglvel_y_roc_falling_en
What:		/sys/.../iio:deviceX/events/in_anglvel_z_roc_rising_en
What:		/sys/.../iio:deviceX/events/in_anglvel_z_roc_falling_en
What:		/sys/.../iio:deviceX/events/in_magn_x_roc_rising_en
What:		/sys/.../iio:deviceX/events/in_magn_x_roc_falling_en
What:		/sys/.../iio:deviceX/events/in_magn_y_roc_rising_en
What:		/sys/.../iio:deviceX/events/in_magn_y_roc_falling_en
What:		/sys/.../iio:deviceX/events/in_magn_z_roc_rising_en
What:		/sys/.../iio:deviceX/events/in_magn_z_roc_falling_en
What:		/sys/.../iio:deviceX/events/in_rot_from_north_magnetic_roc_rising_en
What:		/sys/.../iio:deviceX/events/in_rot_from_north_magnetic_roc_falling_en
What:		/sys/.../iio:deviceX/events/in_rot_from_north_true_roc_rising_en
What:		/sys/.../iio:deviceX/events/in_rot_from_north_true_roc_falling_en
What:		/sys/.../iio:deviceX/events/in_rot_from_north_magnetic_tilt_comp_roc_rising_en
What:		/sys/.../iio:deviceX/events/in_rot_from_north_magnetic_tilt_comp_roc_falling_en
What:		/sys/.../iio:deviceX/events/in_rot_from_north_true_tilt_comp_roc_rising_en
What:		/sys/.../iio:deviceX/events/in_rot_from_north_true_tilt_comp_roc_falling_en
What:		/sys/.../iio:deviceX/events/in_voltageY_supply_roc_rising_en
What:		/sys/.../iio:deviceX/events/in_voltageY_supply_roc_falling_en
What:		/sys/.../iio:deviceX/events/in_voltageY_roc_rising_en
What:		/sys/.../iio:deviceX/events/in_voltageY_roc_falling_en
What:		/sys/.../iio:deviceX/events/in_tempY_roc_rising_en
What:		/sys/.../iio:deviceX/events/in_tempY_roc_falling_en
KernelVersion:	2.6.37
Contact:	linux-iio@vger.kernel.org
Description:
		Event generated when channel passes a threshold on the rate of
		change (1st differential) in the specified (_rising|_falling)
		direction. If the direction is not specified, then either the
		device will report an event which ever direction a single
		threshold value is passed in (e.g.
		<type>[Y][_name]_<raw|input>_roc_value) or
		<type>[Y][_name]_<raw|input>_roc_rising_value and
		<type>[Y][_name]_<raw|input>_roc_falling_value may take
		different values, but the device can only enable both rate of
		change thresholds or neither.

		Note the driver will assume the last p events requested are
		to be enabled where p is however many it supports (which may
		vary depending on the exact set requested. So if you want to be
		sure you have set what you think you have, check the contents of
		these attributes after everything is configured. Drivers may
		have to buffer any parameters so that they are consistent when
		a given event type is enabled a future point (and not those for
		whatever event was previously enabled).

What:		/sys/.../events/in_capacitanceY_adaptive_thresh_rising_en
What:		/sys/.../events/in_capacitanceY_adaptive_thresh_falling_en
KernelVersion:	5.13
Contact:	linux-iio@vger.kernel.org
Description:
		Adaptive thresholds are similar to normal fixed thresholds
		but the value is expressed as an offset from a value which
		provides a low frequency approximation of the channel itself.
		Thus these detect if a rapid change occurs in the specified
		direction which crosses tracking value + offset.
		Tracking value calculation is devices specific.

What:		/sys/.../in_capacitanceY_adaptive_thresh_rising_timeout
What:		/sys/.../in_capacitanceY_adaptive_thresh_falling_timeout
KernelVersion:	5.11
Contact:	linux-iio@vger.kernel.org
Description:
		When adaptive thresholds are used, the tracking signal
		may adjust too slowly to step changes in the raw signal.
		Thus these specify the time in seconds for which the
		difference between the slow tracking signal and the raw
		signal is allowed to remain out-of-range before a reset
		event occurs in which the tracking signal is made equal
		to the raw signal, allowing slow tracking to resume and the
		adaptive threshold event detection to function as expected.

What:		/sys/.../events/in_accel_thresh_rising_value
What:		/sys/.../events/in_accel_thresh_falling_value
What:		/sys/.../events/in_accel_x_raw_thresh_rising_value
What:		/sys/.../events/in_accel_x_raw_thresh_falling_value
What:		/sys/.../events/in_accel_y_raw_thresh_rising_value
What:		/sys/.../events/in_accel_y_raw_thresh_falling_value
What:		/sys/.../events/in_accel_z_raw_thresh_rising_value
What:		/sys/.../events/in_accel_z_raw_thresh_falling_value
What:		/sys/.../events/in_anglvel_x_raw_thresh_rising_value
What:		/sys/.../events/in_anglvel_x_raw_thresh_falling_value
What:		/sys/.../events/in_anglvel_y_raw_thresh_rising_value
What:		/sys/.../events/in_anglvel_y_raw_thresh_falling_value
What:		/sys/.../events/in_anglvel_z_raw_thresh_rising_value
What:		/sys/.../events/in_anglvel_z_raw_thresh_falling_value
What:		/sys/.../events/in_magn_x_raw_thresh_rising_value
What:		/sys/.../events/in_magn_x_raw_thresh_falling_value
What:		/sys/.../events/in_magn_y_raw_thresh_rising_value
What:		/sys/.../events/in_magn_y_raw_thresh_falling_value
What:		/sys/.../events/in_magn_z_raw_thresh_rising_value
What:		/sys/.../events/in_magn_z_raw_thresh_falling_value
What:		/sys/.../events/in_rot_from_north_magnetic_raw_thresh_rising_value
What:		/sys/.../events/in_rot_from_north_magnetic_raw_thresh_falling_value
What:		/sys/.../events/in_rot_from_north_true_raw_thresh_rising_value
What:		/sys/.../events/in_rot_from_north_true_raw_thresh_falling_value
What:		/sys/.../events/in_rot_from_north_magnetic_tilt_comp_raw_thresh_rising_value
What:		/sys/.../events/in_rot_from_north_magnetic_tilt_comp_raw_thresh_falling_value
What:		/sys/.../events/in_rot_from_north_true_tilt_comp_raw_thresh_rising_value
What:		/sys/.../events/in_rot_from_north_true_tilt_comp_raw_thresh_falling_value
What:		/sys/.../events/in_voltageY_supply_raw_thresh_rising_value
What:		/sys/.../events/in_voltageY_supply_raw_thresh_falling_value
What:		/sys/.../events/in_voltageY_raw_thresh_rising_value
What:		/sys/.../events/in_voltageY_raw_thresh_falling_value
What:		/sys/.../events/in_tempY_raw_thresh_rising_value
What:		/sys/.../events/in_tempY_raw_thresh_falling_value
What:		/sys/.../events/in_illuminance0_thresh_falling_value
What:		/sys/.../events/in_illuminance0_thresh_rising_value
What:		/sys/.../events/in_proximity0_thresh_falling_value
What:		/sys/.../events/in_proximity0_thresh_rising_value
What:		/sys/.../events/in_illuminance_thresh_rising_value
What:		/sys/.../events/in_illuminance_thresh_falling_value
What:		/sys/.../events/in_capacitanceY_thresh_rising_value
What:		/sys/.../events/in_capacitanceY_thresh_falling_value
What:		/sys/.../events/in_capacitanceY_thresh_adaptive_rising_value
What:		/sys/.../events/in_capacitanceY_thresh_falling_rising_value
KernelVersion:	2.6.37
Contact:	linux-iio@vger.kernel.org
Description:
		Specifies the value of threshold that the device is comparing
		against for the events enabled by
		<type>Y[_name]_thresh[_rising|falling]_en.

		If separate attributes exist for the two directions, but
		direction is not specified for this attribute, then a single
		threshold value applies to both directions.

		The raw or input element of the name indicates whether the
		value is in raw device units or in processed units (as _raw
		and _input do on sysfs direct channel read attributes).

What:		/sys/.../events/in_accel_scale
What:		/sys/.../events/in_accel_peak_scale
What:		/sys/.../events/in_anglvel_scale
What:		/sys/.../events/in_magn_scale
What:		/sys/.../events/in_rot_from_north_magnetic_scale
What:		/sys/.../events/in_rot_from_north_true_scale
What:		/sys/.../events/in_voltage_scale
What:		/sys/.../events/in_voltage_supply_scale
What:		/sys/.../events/in_temp_scale
What:		/sys/.../events/in_illuminance_scale
What:		/sys/.../events/in_proximity_scale
KernelVersion:	3.21
Contact:	linux-iio@vger.kernel.org
Description:
                Specifies the conversion factor from the standard units
                to device specific units used to set the event trigger
                threshold.

What:		/sys/.../events/in_accel_x_thresh_rising_hysteresis
What:		/sys/.../events/in_accel_x_thresh_falling_hysteresis
What:		/sys/.../events/in_accel_x_thresh_either_hysteresis
What:		/sys/.../events/in_accel_y_thresh_rising_hysteresis
What:		/sys/.../events/in_accel_y_thresh_falling_hysteresis
What:		/sys/.../events/in_accel_y_thresh_either_hysteresis
What:		/sys/.../events/in_accel_z_thresh_rising_hysteresis
What:		/sys/.../events/in_accel_z_thresh_falling_hysteresis
What:		/sys/.../events/in_accel_z_thresh_either_hysteresis
What:		/sys/.../events/in_anglvel_x_thresh_rising_hysteresis
What:		/sys/.../events/in_anglvel_x_thresh_falling_hysteresis
What:		/sys/.../events/in_anglvel_x_thresh_either_hysteresis
What:		/sys/.../events/in_anglvel_y_thresh_rising_hysteresis
What:		/sys/.../events/in_anglvel_y_thresh_falling_hysteresis
What:		/sys/.../events/in_anglvel_y_thresh_either_hysteresis
What:		/sys/.../events/in_anglvel_z_thresh_rising_hysteresis
What:		/sys/.../events/in_anglvel_z_thresh_falling_hysteresis
What:		/sys/.../events/in_anglvel_z_thresh_either_hysteresis
What:		/sys/.../events/in_magn_x_thresh_rising_hysteresis
What:		/sys/.../events/in_magn_x_thresh_falling_hysteresis
What:		/sys/.../events/in_magn_x_thresh_either_hysteresis
What:		/sys/.../events/in_magn_y_thresh_rising_hysteresis
What:		/sys/.../events/in_magn_y_thresh_falling_hysteresis
What:		/sys/.../events/in_magn_y_thresh_either_hysteresis
What:		/sys/.../events/in_magn_z_thresh_rising_hysteresis
What:		/sys/.../events/in_magn_z_thresh_falling_hysteresis
What:		/sys/.../events/in_magn_z_thresh_either_hysteresis
What:		/sys/.../events/in_rot_from_north_magnetic_thresh_rising_hysteresis
What:		/sys/.../events/in_rot_from_north_magnetic_thresh_falling_hysteresis
What:		/sys/.../events/in_rot_from_north_magnetic_thresh_either_hysteresis
What:		/sys/.../events/in_rot_from_north_true_thresh_rising_hysteresis
What:		/sys/.../events/in_rot_from_north_true_thresh_falling_hysteresis
What:		/sys/.../events/in_rot_from_north_true_thresh_either_hysteresis
What:		/sys/.../events/in_rot_from_north_magnetic_tilt_comp_thresh_rising_hysteresis
What:		/sys/.../events/in_rot_from_north_magnetic_tilt_comp_thresh_falling_hysteresis
What:		/sys/.../events/in_rot_from_north_magnetic_tilt_comp_thresh_either_hysteresis
What:		/sys/.../events/in_rot_from_north_true_tilt_comp_thresh_rising_hysteresis
What:		/sys/.../events/in_rot_from_north_true_tilt_comp_thresh_falling_hysteresis
What:		/sys/.../events/in_rot_from_north_true_tilt_comp_thresh_either_hysteresis
What:		/sys/.../events/in_voltageY_thresh_rising_hysteresis
What:		/sys/.../events/in_voltageY_thresh_falling_hysteresis
What:		/sys/.../events/in_voltageY_thresh_either_hysteresis
What:		/sys/.../events/in_tempY_thresh_rising_hysteresis
What:		/sys/.../events/in_tempY_thresh_falling_hysteresis
What:		/sys/.../events/in_tempY_thresh_either_hysteresis
What:		/sys/.../events/in_illuminance0_thresh_falling_hysteresis
What:		/sys/.../events/in_illuminance0_thresh_rising_hysteresis
What:		/sys/.../events/in_illuminance0_thresh_either_hysteresis
What:		/sys/.../events/in_proximity0_thresh_falling_hysteresis
What:		/sys/.../events/in_proximity0_thresh_rising_hysteresis
What:		/sys/.../events/in_proximity0_thresh_either_hysteresis
KernelVersion:	3.13
Contact:	linux-iio@vger.kernel.org
Description:
		Specifies the hysteresis of threshold that the device is comparing
		against for the events enabled by
		<type>Y[_name]_thresh[_(rising|falling)]_hysteresis.
		If separate attributes exist for the two directions, but
		direction is not specified for this attribute, then a single
		hysteresis value applies to both directions.

		For falling events the hysteresis is added to the _value attribute for
		this event to get the upper threshold for when the event goes back to
		normal, for rising events the hysteresis is subtracted from the _value
		attribute. E.g. if in_voltage0_raw_thresh_rising_value is set to 1200
		and in_voltage0_raw_thresh_rising_hysteresis is set to 50. The event
		will get activated once in_voltage0_raw goes above 1200 and will become
		deactivated again once the value falls below 1150.

What:		/sys/.../events/in_accel_x_raw_roc_rising_value
What:		/sys/.../events/in_accel_x_raw_roc_falling_value
What:		/sys/.../events/in_accel_y_raw_roc_rising_value
What:		/sys/.../events/in_accel_y_raw_roc_falling_value
What:		/sys/.../events/in_accel_z_raw_roc_rising_value
What:		/sys/.../events/in_accel_z_raw_roc_falling_value
What:		/sys/.../events/in_anglvel_x_raw_roc_rising_value
What:		/sys/.../events/in_anglvel_x_raw_roc_falling_value
What:		/sys/.../events/in_anglvel_y_raw_roc_rising_value
What:		/sys/.../events/in_anglvel_y_raw_roc_falling_value
What:		/sys/.../events/in_anglvel_z_raw_roc_rising_value
What:		/sys/.../events/in_anglvel_z_raw_roc_falling_value
What:		/sys/.../events/in_magn_x_raw_roc_rising_value
What:		/sys/.../events/in_magn_x_raw_roc_falling_value
What:		/sys/.../events/in_magn_y_raw_roc_rising_value
What:		/sys/.../events/in_magn_y_raw_roc_falling_value
What:		/sys/.../events/in_magn_z_raw_roc_rising_value
What:		/sys/.../events/in_magn_z_raw_roc_falling_value
What:		/sys/.../events/in_rot_from_north_magnetic_raw_roc_rising_value
What:		/sys/.../events/in_rot_from_north_magnetic_raw_roc_falling_value
What:		/sys/.../events/in_rot_from_north_true_raw_roc_rising_value
What:		/sys/.../events/in_rot_from_north_true_raw_roc_falling_value
What:		/sys/.../events/in_rot_from_north_magnetic_tilt_comp_raw_roc_rising_value
What:		/sys/.../events/in_rot_from_north_magnetic_tilt_comp_raw_roc_falling_value
What:		/sys/.../events/in_rot_from_north_true_tilt_comp_raw_roc_rising_value
What:		/sys/.../events/in_rot_from_north_true_tilt_comp_raw_roc_falling_value
What:		/sys/.../events/in_voltageY_supply_raw_roc_rising_value
What:		/sys/.../events/in_voltageY_supply_raw_roc_falling_value
What:		/sys/.../events/in_voltageY_raw_roc_rising_value
What:		/sys/.../events/in_voltageY_raw_roc_falling_value
What:		/sys/.../events/in_tempY_raw_roc_rising_value
What:		/sys/.../events/in_tempY_raw_roc_falling_value
KernelVersion:	2.6.37
Contact:	linux-iio@vger.kernel.org
Description:
		Specifies the value of rate of change threshold that the
		device is comparing against for the events enabled by
		<type>[Y][_name]_roc[_rising|falling]_en.

		If separate attributes exist for the two directions,
		but direction is not specified for this attribute,
		then a single threshold value applies to both directions.
		The raw or input element of the name indicates whether the
		value is in raw device units or in processed units (as _raw
		and _input do on sysfs direct channel read attributes).

What:		/sys/.../events/in_accel_x_thresh_rising_period
What:		/sys/.../events/in_accel_x_thresh_falling_period
What:		/sys/.../events/in_accel_x_roc_rising_period
What:		/sys/.../events/in_accel_x_roc_falling_period
What:		/sys/.../events/in_accel_y_thresh_rising_period
What:		/sys/.../events/in_accel_y_thresh_falling_period
What:		/sys/.../events/in_accel_y_roc_rising_period
What:		/sys/.../events/in_accel_y_roc_falling_period
What:		/sys/.../events/in_accel_z_thresh_rising_period
What:		/sys/.../events/in_accel_z_thresh_falling_period
What:		/sys/.../events/in_accel_z_roc_rising_period
What:		/sys/.../events/in_accel_z_roc_falling_period
What:		/sys/.../events/in_anglvel_x_thresh_rising_period
What:		/sys/.../events/in_anglvel_x_thresh_falling_period
What:		/sys/.../events/in_anglvel_x_roc_rising_period
What:		/sys/.../events/in_anglvel_x_roc_falling_period
What:		/sys/.../events/in_anglvel_y_thresh_rising_period
What:		/sys/.../events/in_anglvel_y_thresh_falling_period
What:		/sys/.../events/in_anglvel_y_roc_rising_period
What:		/sys/.../events/in_anglvel_y_roc_falling_period
What:		/sys/.../events/in_anglvel_z_thresh_rising_period
What:		/sys/.../events/in_anglvel_z_thresh_falling_period
What:		/sys/.../events/in_anglvel_z_roc_rising_period
What:		/sys/.../events/in_anglvel_z_roc_falling_period
What:		/sys/.../events/in_magn_x_thresh_rising_period
What:		/sys/.../events/in_magn_x_thresh_falling_period
What:		/sys/.../events/in_magn_x_roc_rising_period
What:		/sys/.../events/in_magn_x_roc_falling_period
What:		/sys/.../events/in_magn_y_thresh_rising_period
What:		/sys/.../events/in_magn_y_thresh_falling_period
What:		/sys/.../events/in_magn_y_roc_rising_period
What:		/sys/.../events/in_magn_y_roc_falling_period
What:		/sys/.../events/in_magn_z_thresh_rising_period
What:		/sys/.../events/in_magn_z_thresh_falling_period
What:		/sys/.../events/in_magn_z_roc_rising_period
What:		/sys/.../events/in_magn_z_roc_falling_period
What:		/sys/.../events/in_rot_from_north_magnetic_thresh_rising_period
What:		/sys/.../events/in_rot_from_north_magnetic_thresh_falling_period
What:		/sys/.../events/in_rot_from_north_magnetic_roc_rising_period
What:		/sys/.../events/in_rot_from_north_magnetic_roc_falling_period
What:		/sys/.../events/in_rot_from_north_true_thresh_rising_period
What:		/sys/.../events/in_rot_from_north_true_thresh_falling_period
What:		/sys/.../events/in_rot_from_north_true_roc_rising_period
What:		/sys/.../events/in_rot_from_north_true_roc_falling_period
What:		/sys/.../events/in_rot_from_north_magnetic_tilt_comp_thresh_rising_period
What:		/sys/.../events/in_rot_from_north_magnetic_tilt_comp_thresh_falling_period
What:		/sys/.../events/in_rot_from_north_magnetic_tilt_comp_roc_rising_period
What:		/sys/.../events/in_rot_from_north_magnetic_tilt_comp_roc_falling_period
What:		/sys/.../events/in_rot_from_north_true_tilt_comp_thresh_rising_period
What:		/sys/.../events/in_rot_from_north_true_tilt_comp_thresh_falling_period
What:		/sys/.../events/in_rot_from_north_true_tilt_comp_roc_rising_period
What:		/sys/.../events/in_rot_from_north_true_tilt_comp_roc_falling_period
What:		/sys/.../events/in_voltageY_supply_thresh_rising_period
What:		/sys/.../events/in_voltageY_supply_thresh_falling_period
What:		/sys/.../events/in_voltageY_supply_roc_rising_period
What:		/sys/.../events/in_voltageY_supply_roc_falling_period
What:		/sys/.../events/in_voltageY_thresh_rising_period
What:		/sys/.../events/in_voltageY_thresh_falling_period
What:		/sys/.../events/in_voltageY_roc_rising_period
What:		/sys/.../events/in_voltageY_roc_falling_period
What:		/sys/.../events/in_tempY_thresh_rising_period
What:		/sys/.../events/in_tempY_thresh_falling_period
What:		/sys/.../events/in_tempY_roc_rising_period
What:		/sys/.../events/in_tempY_roc_falling_period
What:		/sys/.../events/in_accel_x&y&z_mag_falling_period
What:		/sys/.../events/in_intensity0_thresh_period
What:		/sys/.../events/in_proximity0_thresh_period
What:		/sys/.../events/in_activity_still_thresh_rising_period
What:		/sys/.../events/in_activity_still_thresh_falling_period
What:		/sys/.../events/in_activity_walking_thresh_rising_period
What:		/sys/.../events/in_activity_walking_thresh_falling_period
What:		/sys/.../events/in_activity_jogging_thresh_rising_period
What:		/sys/.../events/in_activity_jogging_thresh_falling_period
What:		/sys/.../events/in_activity_running_thresh_rising_period
What:		/sys/.../events/in_activity_running_thresh_falling_period
What:		/sys/.../events/in_illuminance_thresh_either_period
KernelVersion:	2.6.37
Contact:	linux-iio@vger.kernel.org
Description:
		Period of time (in seconds) for which the condition must be
		met before an event is generated. If direction is not
		specified then this period applies to both directions.

What:		/sys/.../events/in_accel_thresh_rising_low_pass_filter_3db
What:		/sys/.../events/in_anglvel_thresh_rising_low_pass_filter_3db
What:		/sys/.../events/in_magn_thresh_rising_low_pass_filter_3db
KernelVersion:	4.2
Contact:	linux-iio@vger.kernel.org
Description:
		If a low pass filter can be applied to the event generation
		this property gives its 3db frequency in Hz.
		A value of zero disables the filter.

What:		/sys/.../events/in_accel_thresh_rising_high_pass_filter_3db
What:		/sys/.../events/in_anglvel_thresh_rising_high_pass_filter_3db
What:		/sys/.../events/in_magn_thresh_rising_high_pass_filter_3db
KernelVersion:	4.2
Contact:	linux-iio@vger.kernel.org
Description:
		If a high pass filter can be applied to the event generation
		this property gives its 3db frequency in Hz.
		A value of zero disables the filter.

What:		/sys/.../events/in_activity_still_thresh_rising_en
What:		/sys/.../events/in_activity_still_thresh_falling_en
What:		/sys/.../events/in_activity_walking_thresh_rising_en
What:		/sys/.../events/in_activity_walking_thresh_falling_en
What:		/sys/.../events/in_activity_jogging_thresh_rising_en
What:		/sys/.../events/in_activity_jogging_thresh_falling_en
What:		/sys/.../events/in_activity_running_thresh_rising_en
What:		/sys/.../events/in_activity_running_thresh_falling_en
KernelVersion:	3.19
Contact:	linux-iio@vger.kernel.org
Description:
		Enables or disables activity events. Depending on direction
		an event is generated when sensor ENTERS or LEAVES a given state.

What:		/sys/.../events/in_activity_still_thresh_rising_value
What:		/sys/.../events/in_activity_still_thresh_falling_value
What:		/sys/.../events/in_activity_walking_thresh_rising_value
What:		/sys/.../events/in_activity_walking_thresh_falling_value
What:		/sys/.../events/in_activity_jogging_thresh_rising_value
What:		/sys/.../events/in_activity_jogging_thresh_falling_value
What:		/sys/.../events/in_activity_running_thresh_rising_value
What:		/sys/.../events/in_activity_running_thresh_falling_value
KernelVersion:	3.19
Contact:	linux-iio@vger.kernel.org
Description:
		Confidence value (in units as percentage) to be used
		for deciding when an event should be generated. E.g for
		running: If the confidence value reported by the sensor
		is greater than in_activity_running_thresh_rising_value
		then the sensor ENTERS running state. Conversely, if the
		confidence value reported by the sensor is lower than
		in_activity_running_thresh_falling_value then the sensor
		is LEAVING running state.

What:		/sys/.../iio:deviceX/events/in_accel_mag_en
What:		/sys/.../iio:deviceX/events/in_accel_mag_rising_en
What:		/sys/.../iio:deviceX/events/in_accel_mag_falling_en
What:		/sys/.../iio:deviceX/events/in_accel_x_mag_en
What:		/sys/.../iio:deviceX/events/in_accel_x_mag_rising_en
What:		/sys/.../iio:deviceX/events/in_accel_x_mag_falling_en
What:		/sys/.../iio:deviceX/events/in_accel_y_mag_en
What:		/sys/.../iio:deviceX/events/in_accel_y_mag_rising_en
What:		/sys/.../iio:deviceX/events/in_accel_y_mag_falling_en
What:		/sys/.../iio:deviceX/events/in_accel_z_mag_en
What:		/sys/.../iio:deviceX/events/in_accel_z_mag_rising_en
What:		/sys/.../iio:deviceX/events/in_accel_z_mag_falling_en
What:		/sys/.../iio:deviceX/events/in_accel_x&y&z_mag_rising_en
What:		/sys/.../iio:deviceX/events/in_accel_x&y&z_mag_falling_en
KernelVersion:	2.6.37
Contact:	linux-iio@vger.kernel.org
Description:
		Similar to in_accel_x_thresh[_rising|_falling]_en, but here the
		magnitude of the channel is compared to the threshold, not its
		signed value.

What:		/sys/.../events/in_accel_raw_mag_value
What:		/sys/.../events/in_accel_x_raw_mag_rising_value
What:		/sys/.../events/in_accel_y_raw_mag_rising_value
What:		/sys/.../events/in_accel_z_raw_mag_rising_value
KernelVersion:	2.6.37
Contact:	linux-iio@vger.kernel.org
Description:
		The value to which the magnitude of the channel is compared. If
		number or direction is not specified, applies to all channels of
		this type.

What:		/sys/.../iio:deviceX/events/in_accel_mag_referenced_en
What:		/sys/.../iio:deviceX/events/in_accel_mag_referenced_rising_en
What:		/sys/.../iio:deviceX/events/in_accel_mag_referenced_falling_en
What:		/sys/.../iio:deviceX/events/in_accel_y_mag_referenced_en
What:		/sys/.../iio:deviceX/events/in_accel_y_mag_referenced_rising_en
What:		/sys/.../iio:deviceX/events/in_accel_y_mag_referenced_falling_en
KernelVersion:	5.18
Contact:	linux-iio@vger.kernel.org
Description:
		Similar to in_accel_mag[_y][_rising|_falling]_en, but the event
		value is relative to a reference magnitude. The reference magnitude
		includes the graviational acceleration.

What:		/sys/.../iio:deviceX/events/in_accel_mag_referenced_value
What:		/sys/.../iio:deviceX/events/in_accel_mag_referenced_rising_value
What:		/sys/.../iio:deviceX/events/in_accel_mag_referenced_falling_value
What:		/sys/.../iio:deviceX/events/in_accel_y_mag_referenced_value
What:		/sys/.../iio:deviceX/events/in_accel_y_mag_referenced_rising_value
What:		/sys/.../iio:deviceX/events/in_accel_y_mag_referenced_falling_value
KernelVersion:	5.18
Contact:	linux-iio@vger.kernel.org
Description:
		The value to which the reference magnitude of the channel is
		compared. If the axis is not specified, it applies to all channels
		of this type.

What:		/sys/.../events/in_steps_change_en
KernelVersion:	4.0
Contact:	linux-iio@vger.kernel.org
Description:
		Event generated when channel passes a threshold on the absolute
		change in value. E.g. for steps: a step change event is
		generated each time the user takes N steps, where N is set using
		in_steps_change_value.

What:		/sys/.../events/in_steps_change_value
KernelVersion:	4.0
Contact:	linux-iio@vger.kernel.org
Description:
		Specifies the value of change threshold that the
		device is comparing against for the events enabled by
		<type>[Y][_name]_roc[_rising|falling|]_en. E.g. for steps:
		if set to 3, a step change event will be generated every 3
		steps.

What:		/sys/bus/iio/devices/iio:deviceX/trigger/current_trigger
KernelVersion:	2.6.35
Contact:	linux-iio@vger.kernel.org
Description:
		The name of the trigger source being used, as per string given
		in /sys/class/iio/triggerY/name.

What:		/sys/bus/iio/devices/iio:deviceX/bufferY/length
KernelVersion:	5.11
Contact:	linux-iio@vger.kernel.org
Description:
		Number of scans contained by the buffer.

What:		/sys/bus/iio/devices/iio:deviceX/bufferY/enable
KernelVersion:	5.11
Contact:	linux-iio@vger.kernel.org
Description:
		Actually start the buffer capture up.  Will start trigger
		if first device and appropriate.

<<<<<<< HEAD
<<<<<<< HEAD
=======
>>>>>>> cb1f2dbc
		Note that it might be impossible to configure other attributes,
		(e.g.: events, scale, sampling rate) if they impact the currently
		active buffer capture session.

<<<<<<< HEAD
What:		/sys/bus/iio/devices/iio:deviceX/scan_elements
KernelVersion:	2.6.37
=======
=======
>>>>>>> cb1f2dbc
What:		/sys/bus/iio/devices/iio:deviceX/bufferY
KernelVersion:	5.11
>>>>>>> 6d30a037f8ecb0ca43cad118a545d9954a7da7e8
Contact:	linux-iio@vger.kernel.org
Description:
		Directory containing interfaces for elements that will be
		captured for a single triggered sample set in the buffer.

		Since kernel 5.11 the scan_elements attributes are merged into
		the bufferY directory, to be configurable per buffer.

What:		/sys/.../iio:deviceX/bufferY/in_accel_x_en
What:		/sys/.../iio:deviceX/bufferY/in_accel_y_en
What:		/sys/.../iio:deviceX/bufferY/in_accel_z_en
What:		/sys/.../iio:deviceX/bufferY/in_anglvel_x_en
What:		/sys/.../iio:deviceX/bufferY/in_anglvel_y_en
What:		/sys/.../iio:deviceX/bufferY/in_anglvel_z_en
What:		/sys/.../iio:deviceX/bufferY/in_magn_x_en
What:		/sys/.../iio:deviceX/bufferY/in_magn_y_en
What:		/sys/.../iio:deviceX/bufferY/in_magn_z_en
What:		/sys/.../iio:deviceX/bufferY/in_rot_from_north_magnetic_en
What:		/sys/.../iio:deviceX/bufferY/in_rot_from_north_true_en
What:		/sys/.../iio:deviceX/bufferY/in_rot_from_north_magnetic_tilt_comp_en
What:		/sys/.../iio:deviceX/bufferY/in_rot_from_north_true_tilt_comp_en
What:		/sys/.../iio:deviceX/bufferY/in_timestamp_en
What:		/sys/.../iio:deviceX/bufferY/in_voltageY_supply_en
What:		/sys/.../iio:deviceX/bufferY/in_voltageY_en
What:		/sys/.../iio:deviceX/bufferY/in_voltageY-voltageZ_en
What:		/sys/.../iio:deviceX/bufferY/in_voltageY_i_en
What:		/sys/.../iio:deviceX/bufferY/in_voltageY_q_en
What:		/sys/.../iio:deviceX/bufferY/in_voltage_i_en
What:		/sys/.../iio:deviceX/bufferY/in_voltage_q_en
What:		/sys/.../iio:deviceX/bufferY/in_incli_x_en
What:		/sys/.../iio:deviceX/bufferY/in_incli_y_en
What:		/sys/.../iio:deviceX/bufferY/in_pressureY_en
What:		/sys/.../iio:deviceX/bufferY/in_pressure_en
What:		/sys/.../iio:deviceX/bufferY/in_rot_quaternion_en
What:		/sys/.../iio:deviceX/bufferY/in_proximity_en
KernelVersion:	5.11
Contact:	linux-iio@vger.kernel.org
Description:
		Scan element control for triggered data capture.

What:		/sys/.../iio:deviceX/bufferY/in_accel_type
What:		/sys/.../iio:deviceX/bufferY/in_anglvel_type
What:		/sys/.../iio:deviceX/bufferY/in_magn_type
What:		/sys/.../iio:deviceX/bufferY/in_incli_type
What:		/sys/.../iio:deviceX/bufferY/in_voltageY_type
What:		/sys/.../iio:deviceX/bufferY/in_voltage_type
What:		/sys/.../iio:deviceX/bufferY/in_voltageY_supply_type
What:		/sys/.../iio:deviceX/bufferY/in_voltageY_i_type
What:		/sys/.../iio:deviceX/bufferY/in_voltageY_q_type
What:		/sys/.../iio:deviceX/bufferY/in_voltage_i_type
What:		/sys/.../iio:deviceX/bufferY/in_voltage_q_type
What:		/sys/.../iio:deviceX/bufferY/in_timestamp_type
What:		/sys/.../iio:deviceX/bufferY/in_pressureY_type
What:		/sys/.../iio:deviceX/bufferY/in_pressure_type
What:		/sys/.../iio:deviceX/bufferY/in_rot_quaternion_type
What:		/sys/.../iio:deviceX/bufferY/in_proximity_type
KernelVersion:	5.11
Contact:	linux-iio@vger.kernel.org
Description:
		Description of the scan element data storage within the buffer
		and hence the form in which it is read from user-space.
		Form is [be|le]:[s|u]bits/storagebits[>>shift].
		be or le specifies big or little endian. s or u specifies if
		signed (2's complement) or unsigned. bits is the number of bits
		of data and storagebits is the space (after padding) that it
		occupies in the buffer. shift if specified, is the shift that
		needs to be applied prior to masking out unused bits. Some
		devices put their data in the middle of the transferred elements
		with additional information on both sides.  Note that some
		devices will have additional information in the unused bits
		so to get a clean value, the bits value must be used to mask
		the buffer output value appropriately.  The storagebits value
		also specifies the data alignment.  So s48/64>>2 will be a
		signed 48 bit integer stored in a 64 bit location aligned to
		a 64 bit boundary. To obtain the clean value, shift right 2
		and apply a mask to zero the top 16 bits of the result.
		For other storage combinations this attribute will be extended
		appropriately.

What:		/sys/.../iio:deviceX/scan_elements/in_accel_type_available
KernelVersion:	2.6.37
Contact:	linux-iio@vger.kernel.org
Description:
		If the type parameter can take one of a small set of values,
		this attribute lists them.

What:		/sys/.../iio:deviceX/bufferY/in_voltageY_index
What:		/sys/.../iio:deviceX/bufferY/in_voltageY_supply_index
What:		/sys/.../iio:deviceX/bufferY/in_voltageY_i_index
What:		/sys/.../iio:deviceX/bufferY/in_voltageY_q_index
What:		/sys/.../iio:deviceX/bufferY/in_voltage_i_index
What:		/sys/.../iio:deviceX/bufferY/in_voltage_q_index
What:		/sys/.../iio:deviceX/bufferY/in_accel_x_index
What:		/sys/.../iio:deviceX/bufferY/in_accel_y_index
What:		/sys/.../iio:deviceX/bufferY/in_accel_z_index
What:		/sys/.../iio:deviceX/bufferY/in_anglvel_x_index
What:		/sys/.../iio:deviceX/bufferY/in_anglvel_y_index
What:		/sys/.../iio:deviceX/bufferY/in_anglvel_z_index
What:		/sys/.../iio:deviceX/bufferY/in_magn_x_index
What:		/sys/.../iio:deviceX/bufferY/in_magn_y_index
What:		/sys/.../iio:deviceX/bufferY/in_magn_z_index
What:		/sys/.../iio:deviceX/bufferY/in_rot_from_north_magnetic_index
What:		/sys/.../iio:deviceX/bufferY/in_rot_from_north_true_index
What:		/sys/.../iio:deviceX/bufferY/in_rot_from_north_magnetic_tilt_comp_index
What:		/sys/.../iio:deviceX/bufferY/in_rot_from_north_true_tilt_comp_index
What:		/sys/.../iio:deviceX/bufferY/in_incli_x_index
What:		/sys/.../iio:deviceX/bufferY/in_incli_y_index
What:		/sys/.../iio:deviceX/bufferY/in_timestamp_index
What:		/sys/.../iio:deviceX/bufferY/in_pressureY_index
What:		/sys/.../iio:deviceX/bufferY/in_pressure_index
What:		/sys/.../iio:deviceX/bufferY/in_rot_quaternion_index
What:		/sys/.../iio:deviceX/bufferY/in_proximity_index
KernelVersion:	5.11
Contact:	linux-iio@vger.kernel.org
Description:
		A single positive integer specifying the position of this
		scan element in the buffer. Note these are not dependent on
		what is enabled and may not be contiguous. Thus for user-space
		to establish the full layout these must be used in conjunction
		with all _en attributes to establish which channels are present,
		and the relevant _type attributes to establish the data storage
		format.

What:		/sys/.../iio:deviceX/in_activity_still_input
What:		/sys/.../iio:deviceX/in_activity_walking_input
What:		/sys/.../iio:deviceX/in_activity_jogging_input
What:		/sys/.../iio:deviceX/in_activity_running_input
KernelVersion:	3.19
Contact:	linux-iio@vger.kernel.org
Description:
		This attribute is used to read the confidence for an activity
		expressed in units as percentage.

What:		/sys/.../iio:deviceX/in_anglvel_z_quadrature_correction_raw
KernelVersion:	2.6.38
Contact:	linux-iio@vger.kernel.org
Description:
		This attribute is used to read the amount of quadrature error
		present in the device at a given time.

What:		/sys/.../iio:deviceX/in_accelX_power_mode
KernelVersion:	3.11
Contact:	linux-iio@vger.kernel.org
Description:
		Specifies the chip power mode.
		low_noise: reduce noise level from ADC,
		low_power: enable low current consumption.
		For a list of available output power modes read
		in_accel_power_mode_available.

What:		/sys/.../iio:deviceX/in_energy_input
What:		/sys/.../iio:deviceX/in_energy_raw
KernelVersion:	4.0
Contact:	linux-iio@vger.kernel.org
Description:
		This attribute is used to read the energy value reported by the
		device (e.g.: human activity sensors report energy burnt by the
		user). Units after application of scale are Joules.

What:		/sys/.../iio:deviceX/in_distance_input
What:		/sys/.../iio:deviceX/in_distance_raw
KernelVersion:	4.0
Contact:	linux-iio@vger.kernel.org
Description:
		This attribute is used to read the measured distance to an object
		or the distance covered by the user since the last reboot while
		activated. Units after application of scale are meters.

What:		/sys/bus/iio/devices/iio:deviceX/store_eeprom
KernelVersion:	3.4.0
Contact:	linux-iio@vger.kernel.org
Description:
		Writing '1' stores the current device configuration into
		on-chip EEPROM. After power-up or chip reset the device will
		automatically load the saved configuration.

What:		/sys/.../iio:deviceX/in_proximity_raw
What:		/sys/.../iio:deviceX/in_proximity_input
What:		/sys/.../iio:deviceX/in_proximityY_raw
KernelVersion:	3.4
Contact:	linux-iio@vger.kernel.org
Description:
		Proximity measurement indicating that some
		object is near the sensor, usually by observing
		reflectivity of infrared or ultrasound emitted.

		Often these sensors are unit less and as such conversion
		to SI units is not possible. Higher proximity measurements
		indicate closer objects, and vice versa. Units after
		application of scale and offset are meters.

What:		/sys/.../iio:deviceX/in_illuminance_input
What:		/sys/.../iio:deviceX/in_illuminance_raw
What:		/sys/.../iio:deviceX/in_illuminanceY_input
What:		/sys/.../iio:deviceX/in_illuminanceY_raw
What:		/sys/.../iio:deviceX/in_illuminanceY_mean_raw
What:		/sys/.../iio:deviceX/in_illuminance_ir_raw
What:		/sys/.../iio:deviceX/in_illuminance_clear_raw
KernelVersion:	3.4
Contact:	linux-iio@vger.kernel.org
Description:
		Illuminance measurement, units after application of scale
		and offset are lux.

What:		/sys/.../iio:deviceX/in_intensityY_raw
What:		/sys/.../iio:deviceX/in_intensityY_ir_raw
What:		/sys/.../iio:deviceX/in_intensityY_both_raw
What:		/sys/.../iio:deviceX/in_intensityY_uv_raw
What:		/sys/.../iio:deviceX/in_intensityY_duv_raw
KernelVersion:	3.4
Contact:	linux-iio@vger.kernel.org
Description:
		Unit-less light intensity. Modifiers both and ir indicate
		that measurements contain visible and infrared light
		components or just infrared light, respectively. Modifier
		uv indicates that measurements contain ultraviolet light
		components. Modifier duv indicates that measurements
		contain deep ultraviolet light components.

What:		/sys/.../iio:deviceX/in_uvindex_input
KernelVersion:	4.6
Contact:	linux-iio@vger.kernel.org
Description:
		UV light intensity index measuring the human skin's response to
		different wavelength of sunlight weighted according to the
		standardised CIE Erythemal Action Spectrum. UV index values range
		from 0 (low) to >=11 (extreme).

What:		/sys/.../iio:deviceX/in_intensity_integration_time
What:		/sys/.../iio:deviceX/in_intensity_red_integration_time
What:		/sys/.../iio:deviceX/in_intensity_green_integration_time
What:		/sys/.../iio:deviceX/in_intensity_blue_integration_time
What:		/sys/.../iio:deviceX/in_intensity_clear_integration_time
What:		/sys/.../iio:deviceX/in_illuminance_integration_time
KernelVersion:	3.12
Contact:	linux-iio@vger.kernel.org
Description:
		This attribute is used to get/set the integration time in
		seconds. If shared across all channels of a given type,
		<type>_integration_time is used.

What:		/sys/.../iio:deviceX/in_velocity_sqrt(x^2+y^2+z^2)_integration_time
KernelVersion:	4.0
Contact:	linux-iio@vger.kernel.org
Description:
		Number of seconds in which to compute speed.

What:		/sys/bus/iio/devices/iio:deviceX/in_rot_quaternion_raw
KernelVersion:	3.15
Contact:	linux-iio@vger.kernel.org
Description:
		Raw value of quaternion components using a format
		x y z w. Here x, y, and z component represents the axis about
		which a rotation will occur and w component represents the
		amount of rotation.

What:		/sys/bus/iio/devices/iio:deviceX/in_rot_from_north_magnetic_tilt_comp_raw
What:		/sys/bus/iio/devices/iio:deviceX/in_rot_from_north_true_tilt_comp_raw
What:		/sys/bus/iio/devices/iio:deviceX/in_rot_from_north_magnetic_raw
What:		/sys/bus/iio/devices/iio:deviceX/in_rot_from_north_true_raw
KernelVersion:	3.15
Contact:	linux-iio@vger.kernel.org
Description:
		Raw value of rotation from true/magnetic north measured with
		or without compensation from tilt sensors.

What:		/sys/bus/iio/devices/iio:deviceX/in_currentX_raw
What:		/sys/bus/iio/devices/iio:deviceX/in_currentX_i_raw
What:		/sys/bus/iio/devices/iio:deviceX/in_currentX_q_raw
KernelVersion:	3.18
Contact:	linux-iio@vger.kernel.org
Description:
		Raw current measurement from channel X. Units are in milliamps
		after application of scale and offset. If no offset or scale is
		present, output should be considered as processed with the
		unit in milliamps.

		Channels with 'i' and 'q' modifiers always exist in pairs and both
		channels refer to the same signal. The 'i' channel contains the in-phase
		component of the signal while the 'q' channel contains the quadrature
		component.

What:		/sys/.../iio:deviceX/in_energy_en
What:		/sys/.../iio:deviceX/in_distance_en
What:		/sys/.../iio:deviceX/in_velocity_sqrt(x^2+y^2+z^2)_en
What:		/sys/.../iio:deviceX/in_steps_en
KernelVersion:	3.19
Contact:	linux-iio@vger.kernel.org
Description:
		Activates a device feature that runs in firmware/hardware.
		E.g. for steps: the pedometer saves power while not used;
		when activated, it will count the steps taken by the user in
		firmware and export them through in_steps_input.

What:		/sys/.../iio:deviceX/in_steps_input
KernelVersion:	3.19
Contact:	linux-iio@vger.kernel.org
Description:
		This attribute is used to read the number of steps taken by the user
		since the last reboot while activated.

What:		/sys/.../iio:deviceX/in_velocity_sqrt(x^2+y^2+z^2)_input
What:		/sys/.../iio:deviceX/in_velocity_sqrt(x^2+y^2+z^2)_raw
KernelVersion:	3.19
Contact:	linux-iio@vger.kernel.org
Description:
		This attribute is used to read the current speed value of the
		user (which is the norm or magnitude of the velocity vector).
		Units after application of scale are m/s.

What:		/sys/.../iio:deviceX/in_steps_debounce_count
KernelVersion:	4.0
Contact:	linux-iio@vger.kernel.org
Description:
		Specifies the number of steps that must occur within
		in_steps_filter_debounce_time for the pedometer to decide the
		consumer is making steps.

What:		/sys/.../iio:deviceX/in_steps_debounce_time
KernelVersion:	4.0
Contact:	linux-iio@vger.kernel.org
Description:
		Specifies number of seconds in which we compute the steps
		that occur in order to decide if the consumer is making steps.

What:		/sys/bus/iio/devices/iio:deviceX/bufferY/watermark
KernelVersion:	5.11
Contact:	linux-iio@vger.kernel.org
Description:
		A single positive integer specifying the maximum number of scan
		elements to wait for.

		Poll will block until the watermark is reached.

		Blocking read will wait until the minimum between the requested
		read amount or the low water mark is available.

		Non-blocking read will retrieve the available samples from the
		buffer even if there are less samples then watermark level. This
		allows the application to block on poll with a timeout and read
		the available samples after the timeout expires and thus have a
		maximum delay guarantee.

What:		/sys/bus/iio/devices/iio:deviceX/bufferY/data_available
KernelVersion:	5.11
Contact:	linux-iio@vger.kernel.org
Description:
		A read-only value indicating the bytes of data available in the
		buffer. In the case of an output buffer, this indicates the
		amount of empty space available to write data to. In the case of
		an input buffer, this indicates the amount of data available for
		reading.

What:		/sys/bus/iio/devices/iio:deviceX/buffer/hwfifo_enabled
KernelVersion: 4.2
Contact:	linux-iio@vger.kernel.org
Description:
		A read-only boolean value that indicates if the hardware fifo is
		currently enabled or disabled. If the device does not have a
		hardware fifo this entry is not present.
		The hardware fifo is enabled when the buffer is enabled if the
		current hardware fifo watermark level is set and other current
		device settings allows it (e.g. if a trigger is set that samples
		data differently that the hardware fifo does then hardware fifo
		will not enabled).

		If the hardware fifo is enabled and the level of the hardware
		fifo reaches the hardware fifo watermark level the device will
		flush its hardware fifo to the device buffer. Doing a non
		blocking read on the device when no samples are present in the
		device buffer will also force a flush.

		When the hardware fifo is enabled there is no need to use a
		trigger to use buffer mode since the watermark settings
		guarantees that the hardware fifo is flushed to the device
		buffer.

What:		/sys/bus/iio/devices/iio:device*/buffer/hwfifo_timeout
KernelVersion:	4.12
Contact:	linux-iio@vger.kernel.org
Description:
		A read/write property to provide capability to delay reporting of
		samples till a timeout is reached. This allows host processors to
		sleep, while the sensor is storing samples in its internal fifo.
		The maximum timeout in seconds can be specified by setting
		hwfifo_timeout.The current delay can be read by reading
		hwfifo_timeout. A value of 0 means that there is no timeout.

What:		/sys/bus/iio/devices/iio:deviceX/buffer/hwfifo_watermark
KernelVersion: 4.2
Contact:	linux-iio@vger.kernel.org
Description:
		Read-only entry that contains a single integer specifying the
		current watermark level for the hardware fifo. If the device
		does not have a hardware fifo this entry is not present.
		The watermark level for the hardware fifo is set by the driver
		based on the value set by the user in buffer/watermark but
		taking into account hardware limitations (e.g. most hardware
		buffers are limited to 32-64 samples, some hardware buffers
		watermarks are fixed or have minimum levels).  A value of 0
		means that the hardware watermark is unset.

What:		/sys/bus/iio/devices/iio:deviceX/buffer/hwfifo_watermark_min
KernelVersion: 4.2
Contact:       linux-iio@vger.kernel.org
Description:
		A single positive integer specifying the minimum watermark level
		for the hardware fifo of this device. If the device does not
		have a hardware fifo this entry is not present.

		If the user sets buffer/watermark to a value less than this one,
		then the hardware watermark will remain unset.

What:	       /sys/bus/iio/devices/iio:deviceX/buffer/hwfifo_watermark_max
KernelVersion: 4.2
Contact:       linux-iio@vger.kernel.org
Description:
		A single positive integer specifying the maximum watermark level
		for the hardware fifo of this device. If the device does not
		have a hardware fifo this entry is not present.

		If the user sets buffer/watermark to a value greater than this
		one, then the hardware watermark will be capped at this value.

What:	       /sys/bus/iio/devices/iio:deviceX/buffer/hwfifo_watermark_available
KernelVersion: 4.2
Contact:       linux-iio@vger.kernel.org
Description:
		A list of positive integers specifying the available watermark
		levels for the hardware fifo. This entry is optional and if it
		is not present it means that all the values between
		hwfifo_watermark_min and hwfifo_watermark_max are supported.

		If the user sets buffer/watermark to a value greater than
		hwfifo_watermak_min but not equal to any of the values in this
		list, the driver will chose an appropriate value for the
		hardware fifo watermark level.

What:		/sys/bus/iio/devices/iio:deviceX/in_temp_calibemissivity
What:		/sys/bus/iio/devices/iio:deviceX/in_tempX_calibemissivity
What:		/sys/bus/iio/devices/iio:deviceX/in_temp_object_calibemissivity
What:		/sys/bus/iio/devices/iio:deviceX/in_tempX_object_calibemissivity
KernelVersion:	4.1
Contact:	linux-iio@vger.kernel.org
Description:
		The emissivity ratio of the surface in the field of view of the
		contactless temperature sensor.  Emissivity varies from 0 to 1,
		with 1 being the emissivity of a black body.

What:		/sys/bus/iio/devices/iio:deviceX/in_magn_x_oversampling_ratio
What:		/sys/bus/iio/devices/iio:deviceX/in_magn_y_oversampling_ratio
What:		/sys/bus/iio/devices/iio:deviceX/in_magn_z_oversampling_ratio
KernelVersion:	4.2
Contact:	linux-iio@vger.kernel.org
Description:
		Hardware applied number of measurements for acquiring one
		data point. The HW will do <type>[_name]_oversampling_ratio
		measurements and return the average value as output data. Each
		value resulted from <type>[_name]_oversampling_ratio measurements
		is considered as one sample for <type>[_name]_sampling_frequency.

What:		/sys/bus/iio/devices/iio:deviceX/in_concentration_raw
What:		/sys/bus/iio/devices/iio:deviceX/in_concentrationX_raw
What:		/sys/bus/iio/devices/iio:deviceX/in_concentration_co2_raw
What:		/sys/bus/iio/devices/iio:deviceX/in_concentrationX_co2_raw
What:		/sys/bus/iio/devices/iio:deviceX/in_concentration_ethanol_raw
What:		/sys/bus/iio/devices/iio:deviceX/in_concentrationX_ethanol_raw
What:		/sys/bus/iio/devices/iio:deviceX/in_concentration_h2_raw
What:		/sys/bus/iio/devices/iio:deviceX/in_concentrationX_h2_raw
What:		/sys/bus/iio/devices/iio:deviceX/in_concentration_o2_raw
What:		/sys/bus/iio/devices/iio:deviceX/in_concentrationX_o2_raw
What:		/sys/bus/iio/devices/iio:deviceX/in_concentration_voc_raw
What:		/sys/bus/iio/devices/iio:deviceX/in_concentrationX_voc_raw
KernelVersion:	4.3
Contact:	linux-iio@vger.kernel.org
Description:
		Raw (unscaled no offset etc.) reading of a substance. Units
		after application of scale and offset are percents.

What:		/sys/bus/iio/devices/iio:deviceX/in_resistance_raw
What:		/sys/bus/iio/devices/iio:deviceX/in_resistanceX_raw
What:		/sys/bus/iio/devices/iio:deviceX/out_resistance_raw
What:		/sys/bus/iio/devices/iio:deviceX/out_resistanceX_raw
KernelVersion:	4.3
Contact:	linux-iio@vger.kernel.org
Description:
		Raw (unscaled no offset etc.) resistance reading that can be processed
		into an ohm value.

What:		/sys/bus/iio/devices/iio:deviceX/heater_enable
KernelVersion:	4.1.0
Contact:	linux-iio@vger.kernel.org
Description:
		'1' (enable) or '0' (disable) specifying the enable
		of heater function. Same reading values apply.

		This ABI is especially applicable for humidity sensors
		to heatup the device and get rid of any condensation
		in some humidity environment

What:		/sys/bus/iio/devices/iio:deviceX/in_ph_raw
KernelVersion:	4.5
Contact:	linux-iio@vger.kernel.org
Description:
		Raw (unscaled no offset etc.) pH reading of a substance as a negative
		base-10 logarithm of hydrodium ions in a litre of water.

What:           /sys/bus/iio/devices/iio:deviceX/mount_matrix
What:           /sys/bus/iio/devices/iio:deviceX/in_mount_matrix
What:           /sys/bus/iio/devices/iio:deviceX/out_mount_matrix
What:           /sys/bus/iio/devices/iio:deviceX/in_anglvel_mount_matrix
What:           /sys/bus/iio/devices/iio:deviceX/in_accel_mount_matrix
KernelVersion:  4.6
Contact:        linux-iio@vger.kernel.org
Description:
		Mounting matrix for IIO sensors. This is a rotation matrix which
		informs userspace about sensor chip's placement relative to the
		main hardware it is mounted on.

		Main hardware placement is defined according to the local
		reference frame related to the physical quantity the sensor
		measures.

		Given that the rotation matrix is defined in a board specific
		way (platform data and / or device-tree), the main hardware
		reference frame definition is left to the implementor's choice
		(see below for a magnetometer example).

		Applications should apply this rotation matrix to samples so
		that when main hardware reference frame is aligned onto local
		reference frame, then sensor chip reference frame is also
		perfectly aligned with it.

		Matrix is a 3x3 unitary matrix and typically looks like
		[0, 1, 0; 1, 0, 0; 0, 0, -1]. Identity matrix
		[1, 0, 0; 0, 1, 0; 0, 0, 1] means sensor chip and main hardware
		are perfectly aligned with each other.

		For example, a mounting matrix for a magnetometer sensor informs
		userspace about sensor chip's ORIENTATION relative to the main
		hardware.

		More specifically, main hardware orientation is defined with
		respect to the LOCAL EARTH GEOMAGNETIC REFERENCE FRAME where :

		* Y is in the ground plane and positive towards magnetic North ;
		* X is in the ground plane, perpendicular to the North axis and
		  positive towards the East ;
		* Z is perpendicular to the ground plane and positive upwards.

		An implementor might consider that for a hand-held device, a
		'natural' orientation would be 'front facing camera at the top'.
		The main hardware reference frame could then be described as :

		* Y is in the plane of the screen and is positive towards the
		  top of the screen ;
		* X is in the plane of the screen, perpendicular to Y axis, and
		  positive towards the right hand side of the screen ;
		* Z is perpendicular to the screen plane and positive out of the
		  screen.

		Another example for a quadrotor UAV might be :

		* Y is in the plane of the propellers and positive towards the
		  front-view camera;
		* X is in the plane of the propellers, perpendicular to Y axis,
		  and positive towards the starboard side of the UAV ;
		* Z is perpendicular to propellers plane and positive upwards.

What:		/sys/bus/iio/devices/iio:deviceX/in_electricalconductivity_raw
KernelVersion:	4.8
Contact:	linux-iio@vger.kernel.org
Description:
		Raw (unscaled no offset etc.) electric conductivity reading that
		can be processed to siemens per meter.

What:		/sys/bus/iio/devices/iio:deviceX/in_countY_raw
KernelVersion:	4.10
Contact:	linux-iio@vger.kernel.org
Description:
		This interface is deprecated; please use the Counter subsystem.

		Raw counter device counts from channel Y. For quadrature
		counters, multiplication by an available [Y]_scale results in
		the counts of a single quadrature signal phase from channel Y.

What:		/sys/bus/iio/devices/iio:deviceX/in_indexY_raw
KernelVersion:	4.10
Contact:	linux-iio@vger.kernel.org
Description:
		This interface is deprecated; please use the Counter subsystem.

		Raw counter device index value from channel Y. This attribute
		provides an absolute positional reference (e.g. a pulse once per
		revolution) which may be used to home positional systems as
		required.

What:		/sys/bus/iio/devices/iio:deviceX/in_count_count_direction_available
KernelVersion:	4.12
Contact:	linux-iio@vger.kernel.org
Description:
		This interface is deprecated; please use the Counter subsystem.

		A list of possible counting directions which are:

		- "up"	: counter device is increasing.
		- "down": counter device is decreasing.

What:		/sys/bus/iio/devices/iio:deviceX/in_countY_count_direction
KernelVersion:	4.12
Contact:	linux-iio@vger.kernel.org
Description:
		This interface is deprecated; please use the Counter subsystem.

		Raw counter device counters direction for channel Y.

What:		/sys/bus/iio/devices/iio:deviceX/in_voltageY_label
What:		/sys/bus/iio/devices/iio:deviceX/out_voltageY_label
KernelVersion:	5.8
Contact:	linux-iio@vger.kernel.org
Description:
		Optional symbolic label to a device channel.
		If a label is defined for this channel add that to the channel
		specific attributes. This is useful for userspace to be able to
		better identify an individual channel.

What:		/sys/bus/iio/devices/iio:deviceX/in_phaseY_raw
KernelVersion:	4.18
Contact:	linux-iio@vger.kernel.org
Description:
		Raw (unscaled) phase difference reading from channel Y
		that can be processed to radians.

What:		/sys/bus/iio/devices/iio:deviceX/in_massconcentration_pm1_input
What:		/sys/bus/iio/devices/iio:deviceX/in_massconcentrationY_pm1_input
What:		/sys/bus/iio/devices/iio:deviceX/in_massconcentration_pm2p5_input
What:		/sys/bus/iio/devices/iio:deviceX/in_massconcentrationY_pm2p5_input
What:		/sys/bus/iio/devices/iio:deviceX/in_massconcentration_pm4_input
What:		/sys/bus/iio/devices/iio:deviceX/in_massconcentrationY_pm4_input
What:		/sys/bus/iio/devices/iio:deviceX/in_massconcentration_pm10_input
What:		/sys/bus/iio/devices/iio:deviceX/in_massconcentrationY_pm10_input
KernelVersion:	4.22
Contact:	linux-iio@vger.kernel.org
Description:
		Mass concentration reading of particulate matter in ug / m3.
		pmX consists of particles with aerodynamic diameter less or
		equal to X micrometers.

What:		/sys/bus/iio/devices/iio:deviceX/events/in_illuminance_period_available
Date:		November 2019
KernelVersion:	5.4
Contact:	linux-iio@vger.kernel.org
Description:
		List of valid periods (in seconds) for which the light intensity
		must be above the threshold level before interrupt is asserted.

What:		/sys/bus/iio/devices/iio:deviceX/in_filter_notch_center_frequency
KernelVersion:	5.5
Contact:	linux-iio@vger.kernel.org
Description:
		Center frequency in Hz for a notch filter. Used i.e. for line
		noise suppression.

What:		/sys/bus/iio/devices/iio:deviceX/in_temp_thermocouple_type
KernelVersion:	5.5
Contact:	linux-iio@vger.kernel.org
Description:
		One of the following thermocouple types: B, E, J, K, N, R, S, T.

What:		/sys/bus/iio/devices/iio:deviceX/in_temp_object_calibambient
What:		/sys/bus/iio/devices/iio:deviceX/in_tempX_object_calibambient
KernelVersion:	5.10
Contact:	linux-iio@vger.kernel.org
Description:
		Calibrated ambient temperature for object temperature
		calculation in milli degrees Celsius.

What:		/sys/bus/iio/devices/iio:deviceX/in_intensity_x_raw
What:		/sys/bus/iio/devices/iio:deviceX/in_intensity_y_raw
What:		/sys/bus/iio/devices/iio:deviceX/in_intensity_z_raw
KernelVersion:	5.10
Contact:	linux-iio@vger.kernel.org
Description:
		Unscaled light intensity according to CIE 1931/DIN 5033 color space.
		Units after application of scale are nano nanowatts per square meter.

What:		/sys/bus/iio/devices/iio:deviceX/in_anglY_label
KernelVersion:	5.12
Contact:	linux-iio@vger.kernel.org
Description:
		Optional symbolic label for channel Y.
		For Intel hid hinge sensor, the label values are:
		hinge, keyboard, screen. It means the three channels
		each correspond respectively to hinge angle, keyboard angle,
		and screen angle.

What:		/sys/bus/iio/devices/iio:deviceX/in_illuminance_hysteresis_relative
What:		/sys/bus/iio/devices/iio:deviceX/in_intensity_hysteresis_relative
KernelVersion:	5.12
Contact:	linux-iio@vger.kernel.org
Description:
		Specify the percent for light sensor relative to the channel
		absolute value that a data field should change before an event
		is generated. Units are a percentage of the prior reading.

What:		/sys/bus/iio/devices/iio:deviceX/calibration_auto_enable
Date:		June 2020
KernelVersion:	5.8
Contact:	linux-iio@vger.kernel.org
Description:
		Some sensors have the ability to apply auto calibration at
		runtime. For example, it may be necessary to compensate for
		contaminant build-up in a measurement chamber or optical
		element deterioration that would otherwise lead to sensor drift.

		Writing 1 or 0 to this attribute will respectively activate or
		deactivate this auto calibration function.

		Upon reading, the current status is returned.

What:		/sys/bus/iio/devices/iio:deviceX/calibration_forced_value
Date:		June 2020
KernelVersion:	5.8
Contact:	linux-iio@vger.kernel.org
Description:
		Some sensors have the ability to apply a manual calibration using
		a known measurement value, perhaps obtained from an external
		reference device.

		Writing a value to this function will force such a calibration
		change. For the scd30 the value should be from the range
		[400 1 2000].

		Note for the scd30 that a valid value may only be obtained once
		it is has been written. Until then any read back of this value
		should be ignored. As for the scd4x an error will be returned
		immediately if the manual calibration has failed.

What:		/sys/bus/iio/devices/iio:deviceX/calibration_forced_value_available
KernelVersion:  5.15
Contact:        linux-iio@vger.kernel.org
Description:
		Available range for the forced calibration value, expressed as:

		- a range specified as "[min step max]"

What:		/sys/bus/iio/devices/iio:deviceX/in_voltageX_sampling_frequency
What:		/sys/bus/iio/devices/iio:deviceX/in_powerY_sampling_frequency
What:		/sys/bus/iio/devices/iio:deviceX/in_currentZ_sampling_frequency
KernelVersion:	5.20
Contact:	linux-iio@vger.kernel.org
Description:
		Some devices have separate controls of sampling frequency for
		individual channels. If multiple channels are enabled in a scan,
		then the sampling_frequency of the scan may be computed from the
		per channel sampling frequencies.

What:		/sys/.../events/in_accel_gesture_singletap_en
What:		/sys/.../events/in_accel_gesture_doubletap_en
KernelVersion:	6.1
Contact:	linux-iio@vger.kernel.org
Description:
		Device generates an event on a single or double tap.

What:		/sys/.../events/in_accel_gesture_singletap_value
What:		/sys/.../events/in_accel_gesture_doubletap_value
KernelVersion:	6.1
Contact:	linux-iio@vger.kernel.org
Description:
		Specifies the threshold value that the device is comparing
		against to generate the tap gesture event. The lower
		threshold value increases the sensitivity of tap detection.
		Units and the exact meaning of value are device-specific.

What:		/sys/.../events/in_accel_gesture_tap_value_available
KernelVersion:	6.1
Contact:	linux-iio@vger.kernel.org
Description:
		Lists all available threshold values which can be used to
		modify the sensitivity of the tap detection.

What:		/sys/.../events/in_accel_gesture_singletap_reset_timeout
What:		/sys/.../events/in_accel_gesture_doubletap_reset_timeout
KernelVersion:	6.1
Contact:	linux-iio@vger.kernel.org
Description:
		Specifies the timeout value in seconds for the tap detector
		to not to look for another tap event after the event as
		occurred. Basically the minimum quiet time between the two
		single-tap's or two double-tap's.

What:		/sys/.../events/in_accel_gesture_tap_reset_timeout_available
KernelVersion:	6.1
Contact:	linux-iio@vger.kernel.org
Description:
		Lists all available tap reset timeout values. Units in seconds.

What:		/sys/.../events/in_accel_gesture_doubletap_tap2_min_delay
KernelVersion:	6.1
Contact:	linux-iio@vger.kernel.org
Description:
		Specifies the minimum quiet time in seconds between the two
		taps of a double tap.

What:		/sys/.../events/in_accel_gesture_doubletap_tap2_min_delay_available
KernelVersion:	6.1
Contact:	linux-iio@vger.kernel.org
Description:
		Lists all available delay values between two taps in the double
		tap. Units in seconds.

What:		/sys/.../events/in_accel_gesture_tap_maxtomin_time
KernelVersion:	6.1
Contact:	linux-iio@vger.kernel.org
Description:
		Specifies the maximum time difference allowed between upper
		and lower peak of tap to consider it as the valid tap event.
		Units in seconds.

What:		/sys/.../events/in_accel_gesture_tap_maxtomin_time_available
KernelVersion:	6.1
Contact:	linux-iio@vger.kernel.org
Description:
		Lists all available time values between upper peak to lower
		peak. Units in seconds.

What:		/sys/bus/iio/devices/iio:deviceX/in_rot_yaw_raw
What:		/sys/bus/iio/devices/iio:deviceX/in_rot_pitch_raw
What:		/sys/bus/iio/devices/iio:deviceX/in_rot_roll_raw
KernelVersion:	6.1
Contact:	linux-iio@vger.kernel.org
Description:
		Raw (unscaled) euler angles readings. Units after
		application of scale are deg.

What:		/sys/bus/iio/devices/iio:deviceX/serialnumber
KernelVersion:	6.1
Contact:	linux-iio@vger.kernel.org
Description:
		An example format is 16-bytes, 2-digits-per-byte, HEX-string
		representing the sensor unique ID number.<|MERGE_RESOLUTION|>--- conflicted
+++ resolved
@@ -78,11 +78,6 @@
 
 		* "accel-base"
 		* "accel-display"
-
-		For devices where an accelerometer is housed in the swivel camera subassembly
-		(for AR application), the following standardized label is used:
-
-		* "accel-camera"
 
 What:		/sys/bus/iio/devices/iio:deviceX/current_timestamp_clock
 KernelVersion:	4.5
@@ -107,9 +102,6 @@
 		relevant directories.  If it affects all of the above
 		then it is to be found in the base device directory.
 
-		The stm32-timer-trigger has the additional characteristic that
-		a sampling_frequency of 0 is defined to stop sampling.
-
 What:		/sys/bus/iio/devices/iio:deviceX/sampling_frequency_available
 What:		/sys/bus/iio/devices/iio:deviceX/in_intensity_sampling_frequency_available
 What:		/sys/bus/iio/devices/iio:deviceX/in_proximity_sampling_frequency_available
@@ -196,7 +188,7 @@
 		Raw capacitance measurement from channel Y. Units after
 		application of scale and offset are nanofarads.
 
-What:		/sys/.../iio:deviceX/in_capacitanceY-capacitanceZ_raw
+What:		/sys/.../iio:deviceX/in_capacitanceY-in_capacitanceZ_raw
 KernelVersion:	3.2
 Contact:	linux-iio@vger.kernel.org
 Description:
@@ -206,25 +198,6 @@
 		separately available. In differential only parts, then all that
 		is required is a consistent labeling.  Units after application
 		of scale and offset are nanofarads.
-
-What:		/sys/.../iio:deviceX/in_capacitanceY-capacitanceZ_zeropoint
-KernelVersion:	6.1
-Contact:	linux-iio@vger.kernel.org
-Description:
-		For differential channels, this an offset that is applied
-		equally to both inputs. As the reading is of the difference
-		between the two inputs, this should not be applied to the _raw
-		reading by userspace (unlike _offset) and unlike calibbias
-		it does not affect the differential value measured because
-		the effect of _zeropoint cancels out across the two inputs
-		that make up the differential pair. It's purpose is to bring
-		the individual signals, before the differential is measured,
-		within the measurement range of the device. The naming is
-		chosen because if the separate inputs that make the
-		differential pair are drawn on a graph in their
-		_raw  units, this is the value that the zero point on the
-		measurement axis represents. It is expressed with the
-		same scaling as _raw.
 
 What:		/sys/bus/iio/devices/iio:deviceX/in_temp_raw
 What:		/sys/bus/iio/devices/iio:deviceX/in_tempX_raw
@@ -259,15 +232,6 @@
 		but should match other such assignments on device).
 		Has all of the equivalent parameters as per voltageY. Units
 		after application of scale and offset are m/s^2.
-
-What:		/sys/bus/iio/devices/iio:deviceX/in_accel_linear_x_raw
-What:		/sys/bus/iio/devices/iio:deviceX/in_accel_linear_y_raw
-What:		/sys/bus/iio/devices/iio:deviceX/in_accel_linear_z_raw
-KernelVersion:	6.1
-Contact:	linux-iio@vger.kernel.org
-Description:
-		As per in_accel_X_raw attributes, but minus the
-		acceleration due to gravity.
 
 What:		/sys/bus/iio/devices/iio:deviceX/in_gravity_x_raw
 What:		/sys/bus/iio/devices/iio:deviceX/in_gravity_y_raw
@@ -465,7 +429,6 @@
 What:		/sys/bus/iio/devices/iio:deviceX/in_intensity_x_scale
 What:		/sys/bus/iio/devices/iio:deviceX/in_intensity_y_scale
 What:		/sys/bus/iio/devices/iio:deviceX/in_intensity_z_scale
-What:		/sys/bus/iio/devices/iio:deviceX/in_concentration_co2_scale
 KernelVersion:	2.6.35
 Contact:	linux-iio@vger.kernel.org
 Description:
@@ -512,7 +475,6 @@
 What:		/sys/bus/iio/devices/iio:deviceX/in_voltageY_q_calibscale
 What:		/sys/bus/iio/devices/iio:deviceX/in_voltage_i_calibscale
 What:		/sys/bus/iio/devices/iio:deviceX/in_voltage_q_calibscale
-What:		/sys/bus/iio/devices/iio:deviceX/in_altvoltage_calibscale
 What:		/sys/bus/iio/devices/iio:deviceX/in_voltage_calibscale
 What:		/sys/bus/iio/devices/iio:deviceX/in_accel_x_calibscale
 What:		/sys/bus/iio/devices/iio:deviceX/in_accel_y_calibscale
@@ -1315,23 +1277,12 @@
 		Actually start the buffer capture up.  Will start trigger
 		if first device and appropriate.
 
-<<<<<<< HEAD
-<<<<<<< HEAD
-=======
->>>>>>> cb1f2dbc
 		Note that it might be impossible to configure other attributes,
 		(e.g.: events, scale, sampling rate) if they impact the currently
 		active buffer capture session.
 
-<<<<<<< HEAD
-What:		/sys/bus/iio/devices/iio:deviceX/scan_elements
-KernelVersion:	2.6.37
-=======
-=======
->>>>>>> cb1f2dbc
 What:		/sys/bus/iio/devices/iio:deviceX/bufferY
 KernelVersion:	5.11
->>>>>>> 6d30a037f8ecb0ca43cad118a545d9954a7da7e8
 Contact:	linux-iio@vger.kernel.org
 Description:
 		Directory containing interfaces for elements that will be
@@ -2035,141 +1986,4 @@
 Description:
 		Specify the percent for light sensor relative to the channel
 		absolute value that a data field should change before an event
-		is generated. Units are a percentage of the prior reading.
-
-What:		/sys/bus/iio/devices/iio:deviceX/calibration_auto_enable
-Date:		June 2020
-KernelVersion:	5.8
-Contact:	linux-iio@vger.kernel.org
-Description:
-		Some sensors have the ability to apply auto calibration at
-		runtime. For example, it may be necessary to compensate for
-		contaminant build-up in a measurement chamber or optical
-		element deterioration that would otherwise lead to sensor drift.
-
-		Writing 1 or 0 to this attribute will respectively activate or
-		deactivate this auto calibration function.
-
-		Upon reading, the current status is returned.
-
-What:		/sys/bus/iio/devices/iio:deviceX/calibration_forced_value
-Date:		June 2020
-KernelVersion:	5.8
-Contact:	linux-iio@vger.kernel.org
-Description:
-		Some sensors have the ability to apply a manual calibration using
-		a known measurement value, perhaps obtained from an external
-		reference device.
-
-		Writing a value to this function will force such a calibration
-		change. For the scd30 the value should be from the range
-		[400 1 2000].
-
-		Note for the scd30 that a valid value may only be obtained once
-		it is has been written. Until then any read back of this value
-		should be ignored. As for the scd4x an error will be returned
-		immediately if the manual calibration has failed.
-
-What:		/sys/bus/iio/devices/iio:deviceX/calibration_forced_value_available
-KernelVersion:  5.15
-Contact:        linux-iio@vger.kernel.org
-Description:
-		Available range for the forced calibration value, expressed as:
-
-		- a range specified as "[min step max]"
-
-What:		/sys/bus/iio/devices/iio:deviceX/in_voltageX_sampling_frequency
-What:		/sys/bus/iio/devices/iio:deviceX/in_powerY_sampling_frequency
-What:		/sys/bus/iio/devices/iio:deviceX/in_currentZ_sampling_frequency
-KernelVersion:	5.20
-Contact:	linux-iio@vger.kernel.org
-Description:
-		Some devices have separate controls of sampling frequency for
-		individual channels. If multiple channels are enabled in a scan,
-		then the sampling_frequency of the scan may be computed from the
-		per channel sampling frequencies.
-
-What:		/sys/.../events/in_accel_gesture_singletap_en
-What:		/sys/.../events/in_accel_gesture_doubletap_en
-KernelVersion:	6.1
-Contact:	linux-iio@vger.kernel.org
-Description:
-		Device generates an event on a single or double tap.
-
-What:		/sys/.../events/in_accel_gesture_singletap_value
-What:		/sys/.../events/in_accel_gesture_doubletap_value
-KernelVersion:	6.1
-Contact:	linux-iio@vger.kernel.org
-Description:
-		Specifies the threshold value that the device is comparing
-		against to generate the tap gesture event. The lower
-		threshold value increases the sensitivity of tap detection.
-		Units and the exact meaning of value are device-specific.
-
-What:		/sys/.../events/in_accel_gesture_tap_value_available
-KernelVersion:	6.1
-Contact:	linux-iio@vger.kernel.org
-Description:
-		Lists all available threshold values which can be used to
-		modify the sensitivity of the tap detection.
-
-What:		/sys/.../events/in_accel_gesture_singletap_reset_timeout
-What:		/sys/.../events/in_accel_gesture_doubletap_reset_timeout
-KernelVersion:	6.1
-Contact:	linux-iio@vger.kernel.org
-Description:
-		Specifies the timeout value in seconds for the tap detector
-		to not to look for another tap event after the event as
-		occurred. Basically the minimum quiet time between the two
-		single-tap's or two double-tap's.
-
-What:		/sys/.../events/in_accel_gesture_tap_reset_timeout_available
-KernelVersion:	6.1
-Contact:	linux-iio@vger.kernel.org
-Description:
-		Lists all available tap reset timeout values. Units in seconds.
-
-What:		/sys/.../events/in_accel_gesture_doubletap_tap2_min_delay
-KernelVersion:	6.1
-Contact:	linux-iio@vger.kernel.org
-Description:
-		Specifies the minimum quiet time in seconds between the two
-		taps of a double tap.
-
-What:		/sys/.../events/in_accel_gesture_doubletap_tap2_min_delay_available
-KernelVersion:	6.1
-Contact:	linux-iio@vger.kernel.org
-Description:
-		Lists all available delay values between two taps in the double
-		tap. Units in seconds.
-
-What:		/sys/.../events/in_accel_gesture_tap_maxtomin_time
-KernelVersion:	6.1
-Contact:	linux-iio@vger.kernel.org
-Description:
-		Specifies the maximum time difference allowed between upper
-		and lower peak of tap to consider it as the valid tap event.
-		Units in seconds.
-
-What:		/sys/.../events/in_accel_gesture_tap_maxtomin_time_available
-KernelVersion:	6.1
-Contact:	linux-iio@vger.kernel.org
-Description:
-		Lists all available time values between upper peak to lower
-		peak. Units in seconds.
-
-What:		/sys/bus/iio/devices/iio:deviceX/in_rot_yaw_raw
-What:		/sys/bus/iio/devices/iio:deviceX/in_rot_pitch_raw
-What:		/sys/bus/iio/devices/iio:deviceX/in_rot_roll_raw
-KernelVersion:	6.1
-Contact:	linux-iio@vger.kernel.org
-Description:
-		Raw (unscaled) euler angles readings. Units after
-		application of scale are deg.
-
-What:		/sys/bus/iio/devices/iio:deviceX/serialnumber
-KernelVersion:	6.1
-Contact:	linux-iio@vger.kernel.org
-Description:
-		An example format is 16-bytes, 2-digits-per-byte, HEX-string
-		representing the sensor unique ID number.+		is generated. Units are a percentage of the prior reading.