What:		/sys/bus/coresight/devices/<memory_map>.etb/enable_sink
Date:		November 2014
KernelVersion:	3.19
Contact:	Mathieu Poirier <mathieu.poirier@linaro.org>
Description:	(RW) Add/remove a sink from a trace path.  There can be multiple
		source for a single sink.

<<<<<<< HEAD
=======
		ex::

		  echo 1 > /sys/bus/coresight/devices/20010000.etb/enable_sink

>>>>>>> 24b8d41d
What:		/sys/bus/coresight/devices/<memory_map>.etb/trigger_cntr
Date:		November 2014
KernelVersion:	3.19
Contact:	Mathieu Poirier <mathieu.poirier@linaro.org>
Description:	(RW) Disables write access to the Trace RAM by stopping the
		formatter after a defined number of words have been stored
		following the trigger event. The number of 32-bit words written
		into the Trace RAM following the trigger event is equal to the
		value stored in this register+1 (from ARM ETB-TRM).

What:		/sys/bus/coresight/devices/<memory_map>.etb/mgmt/rdp
Date:		March 2016
KernelVersion:	4.7
Contact:	Mathieu Poirier <mathieu.poirier@linaro.org>
<<<<<<< HEAD
Description:	(R) Defines the depth, in words, of the trace RAM in powers of
=======
Description:	(Read) Defines the depth, in words, of the trace RAM in powers of
>>>>>>> 24b8d41d
		2.  The value is read directly from HW register RDP, 0x004.

What:		/sys/bus/coresight/devices/<memory_map>.etb/mgmt/sts
Date:		March 2016
KernelVersion:	4.7
Contact:	Mathieu Poirier <mathieu.poirier@linaro.org>
<<<<<<< HEAD
Description:	(R) Shows the value held by the ETB status register.  The value
=======
Description:	(Read) Shows the value held by the ETB status register.  The value
>>>>>>> 24b8d41d
		is read directly from HW register STS, 0x00C.

What:		/sys/bus/coresight/devices/<memory_map>.etb/mgmt/rrp
Date:		March 2016
KernelVersion:	4.7
Contact:	Mathieu Poirier <mathieu.poirier@linaro.org>
<<<<<<< HEAD
Description:	(R) Shows the value held by the ETB RAM Read Pointer register
=======
Description:	(Read) Shows the value held by the ETB RAM Read Pointer register
>>>>>>> 24b8d41d
		that is used to read entries from the Trace RAM over the APB
		interface.  The value is read directly from HW register RRP,
		0x014.

What:		/sys/bus/coresight/devices/<memory_map>.etb/mgmt/rwp
Date:		March 2016
KernelVersion:	4.7
Contact:	Mathieu Poirier <mathieu.poirier@linaro.org>
<<<<<<< HEAD
Description:	(R) Shows the value held by the ETB RAM Write Pointer register
=======
Description:	(Read) Shows the value held by the ETB RAM Write Pointer register
>>>>>>> 24b8d41d
		that is used to sets the write pointer to write entries from
		the CoreSight bus into the Trace RAM. The value is read directly
		from HW register RWP, 0x018.

What:		/sys/bus/coresight/devices/<memory_map>.etb/mgmt/trg
Date:		March 2016
KernelVersion:	4.7
Contact:	Mathieu Poirier <mathieu.poirier@linaro.org>
<<<<<<< HEAD
Description:	(R) Similar to "trigger_cntr" above except that this value is
=======
Description:	(Read) Similar to "trigger_cntr" above except that this value is
>>>>>>> 24b8d41d
		read directly from HW register TRG, 0x01C.

What:		/sys/bus/coresight/devices/<memory_map>.etb/mgmt/ctl
Date:		March 2016
KernelVersion:	4.7
Contact:	Mathieu Poirier <mathieu.poirier@linaro.org>
<<<<<<< HEAD
Description:	(R) Shows the value held by the ETB Control register. The value
=======
Description:	(Read) Shows the value held by the ETB Control register. The value
>>>>>>> 24b8d41d
		is read directly from HW register CTL, 0x020.

What:		/sys/bus/coresight/devices/<memory_map>.etb/mgmt/ffsr
Date:		March 2016
KernelVersion:	4.7
Contact:	Mathieu Poirier <mathieu.poirier@linaro.org>
<<<<<<< HEAD
Description:	(R) Shows the value held by the ETB Formatter and Flush Status
=======
Description:	(Read) Shows the value held by the ETB Formatter and Flush Status
>>>>>>> 24b8d41d
		register.  The value is read directly from HW register FFSR,
		0x300.

What:		/sys/bus/coresight/devices/<memory_map>.etb/mgmt/ffcr
Date:		March 2016
KernelVersion:	4.7
Contact:	Mathieu Poirier <mathieu.poirier@linaro.org>
<<<<<<< HEAD
Description:	(R) Shows the value held by the ETB Formatter and Flush Control
=======
Description:	(Read) Shows the value held by the ETB Formatter and Flush Control
>>>>>>> 24b8d41d
		register.  The value is read directly from HW register FFCR,
		0x304.<|MERGE_RESOLUTION|>--- conflicted
+++ resolved
@@ -5,13 +5,10 @@
 Description:	(RW) Add/remove a sink from a trace path.  There can be multiple
 		source for a single sink.
 
-<<<<<<< HEAD
-=======
 		ex::
 
 		  echo 1 > /sys/bus/coresight/devices/20010000.etb/enable_sink
 
->>>>>>> 24b8d41d
 What:		/sys/bus/coresight/devices/<memory_map>.etb/trigger_cntr
 Date:		November 2014
 KernelVersion:	3.19
@@ -26,33 +23,21 @@
 Date:		March 2016
 KernelVersion:	4.7
 Contact:	Mathieu Poirier <mathieu.poirier@linaro.org>
-<<<<<<< HEAD
-Description:	(R) Defines the depth, in words, of the trace RAM in powers of
-=======
 Description:	(Read) Defines the depth, in words, of the trace RAM in powers of
->>>>>>> 24b8d41d
 		2.  The value is read directly from HW register RDP, 0x004.
 
 What:		/sys/bus/coresight/devices/<memory_map>.etb/mgmt/sts
 Date:		March 2016
 KernelVersion:	4.7
 Contact:	Mathieu Poirier <mathieu.poirier@linaro.org>
-<<<<<<< HEAD
-Description:	(R) Shows the value held by the ETB status register.  The value
-=======
 Description:	(Read) Shows the value held by the ETB status register.  The value
->>>>>>> 24b8d41d
 		is read directly from HW register STS, 0x00C.
 
 What:		/sys/bus/coresight/devices/<memory_map>.etb/mgmt/rrp
 Date:		March 2016
 KernelVersion:	4.7
 Contact:	Mathieu Poirier <mathieu.poirier@linaro.org>
-<<<<<<< HEAD
-Description:	(R) Shows the value held by the ETB RAM Read Pointer register
-=======
 Description:	(Read) Shows the value held by the ETB RAM Read Pointer register
->>>>>>> 24b8d41d
 		that is used to read entries from the Trace RAM over the APB
 		interface.  The value is read directly from HW register RRP,
 		0x014.
@@ -61,11 +46,7 @@
 Date:		March 2016
 KernelVersion:	4.7
 Contact:	Mathieu Poirier <mathieu.poirier@linaro.org>
-<<<<<<< HEAD
-Description:	(R) Shows the value held by the ETB RAM Write Pointer register
-=======
 Description:	(Read) Shows the value held by the ETB RAM Write Pointer register
->>>>>>> 24b8d41d
 		that is used to sets the write pointer to write entries from
 		the CoreSight bus into the Trace RAM. The value is read directly
 		from HW register RWP, 0x018.
@@ -74,33 +55,21 @@
 Date:		March 2016
 KernelVersion:	4.7
 Contact:	Mathieu Poirier <mathieu.poirier@linaro.org>
-<<<<<<< HEAD
-Description:	(R) Similar to "trigger_cntr" above except that this value is
-=======
 Description:	(Read) Similar to "trigger_cntr" above except that this value is
->>>>>>> 24b8d41d
 		read directly from HW register TRG, 0x01C.
 
 What:		/sys/bus/coresight/devices/<memory_map>.etb/mgmt/ctl
 Date:		March 2016
 KernelVersion:	4.7
 Contact:	Mathieu Poirier <mathieu.poirier@linaro.org>
-<<<<<<< HEAD
-Description:	(R) Shows the value held by the ETB Control register. The value
-=======
 Description:	(Read) Shows the value held by the ETB Control register. The value
->>>>>>> 24b8d41d
 		is read directly from HW register CTL, 0x020.
 
 What:		/sys/bus/coresight/devices/<memory_map>.etb/mgmt/ffsr
 Date:		March 2016
 KernelVersion:	4.7
 Contact:	Mathieu Poirier <mathieu.poirier@linaro.org>
-<<<<<<< HEAD
-Description:	(R) Shows the value held by the ETB Formatter and Flush Status
-=======
 Description:	(Read) Shows the value held by the ETB Formatter and Flush Status
->>>>>>> 24b8d41d
 		register.  The value is read directly from HW register FFSR,
 		0x300.
 
@@ -108,10 +77,6 @@
 Date:		March 2016
 KernelVersion:	4.7
 Contact:	Mathieu Poirier <mathieu.poirier@linaro.org>
-<<<<<<< HEAD
-Description:	(R) Shows the value held by the ETB Formatter and Flush Control
-=======
 Description:	(Read) Shows the value held by the ETB Formatter and Flush Control
->>>>>>> 24b8d41d
 		register.  The value is read directly from HW register FFCR,
 		0x304.