What:		/sys/bus/iio/devices/iio:deviceX/in_intensityY_raw
Date:		May 2016
KernelVersion:
Contact:	Andrew F. Davis <afd@ti.com>
Description:
		Get measured values from the ADC for these stages. Y is the
		specific stage number corresponding to datasheet stage names
		as follows:
<<<<<<< HEAD
		1 -> LED2
		2 -> ALED2/LED3
		3 -> LED1
		4 -> ALED1/LED4
=======

		== ==========
		1  LED2
		2  ALED2/LED3
		3  LED1
		4  ALED1/LED4
		== ==========

>>>>>>> 24b8d41d
		Note that channels 5 and 6 represent LED2-ALED2 and LED1-ALED1
		respectively which simply helper channels containing the
		calculated difference in the value of stage 1 - 2 and 3 - 4.
		The values are expressed in 24-bit twos complement.

What:		/sys/bus/iio/devices/iio:deviceX/in_intensityY_offset
Date:		May 2016
KernelVersion:
Contact:	Andrew F. Davis <afd@ti.com>
Description:
		Get and set the offset cancellation DAC setting for these
		stages. The values are expressed in 5-bit sign-magnitude.

What:		/sys/bus/iio/devices/iio:deviceX/in_intensityY_resistance
What:		/sys/bus/iio/devices/iio:deviceX/in_intensityY_capacitance
Date:		May 2016
KernelVersion:
Contact:	Andrew F. Davis <afd@ti.com>
Description:
		Get and set the resistance and the capacitance settings for the
		Transimpedance Amplifier during the associated stage.

What:		/sys/bus/iio/devices/iio:deviceX/out_currentY_raw
Date:		May 2016
KernelVersion:
Contact:	Andrew F. Davis <afd@ti.com>
Description:
		Get and set the LED current for the specified LED active during
		this stage. Y is the specific stage number.<|MERGE_RESOLUTION|>--- conflicted
+++ resolved
@@ -6,12 +6,6 @@
 		Get measured values from the ADC for these stages. Y is the
 		specific stage number corresponding to datasheet stage names
 		as follows:
-<<<<<<< HEAD
-		1 -> LED2
-		2 -> ALED2/LED3
-		3 -> LED1
-		4 -> ALED1/LED4
-=======
 
 		== ==========
 		1  LED2
@@ -20,7 +14,6 @@
 		4  ALED1/LED4
 		== ==========
 
->>>>>>> 24b8d41d
 		Note that channels 5 and 6 represent LED2-ALED2 and LED1-ALED1
 		respectively which simply helper channels containing the
 		calculated difference in the value of stage 1 - 2 and 3 - 4.
