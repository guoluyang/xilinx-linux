What:		/sys/bus/rbd/add
Date:		Oct, 2010
KernelVersion:	v2.6.37
Contact:	Sage Weil <sage@newdream.net>
Description:
		(WO) Add rbd block device.

		Usage: <mon ip addr> <options> <pool name> <rbd image name> [<snap name>]

<<<<<<< HEAD
Usage: <mon ip addr> <options> <pool name> <rbd image name> [<snap name>]
=======
		Example::
>>>>>>> 24b8d41d

		 $ echo "192.168.0.1 name=admin rbd foo" > /sys/bus/rbd/add

		The snapshot name can be "-" or omitted to map the image
		read/write. A <dev-id> will be assigned for any registered block
		device. If snapshot is used, it will be mapped read-only.

<<<<<<< HEAD
Usage: <dev-id> [force]

 $ echo 2 > /sys/bus/rbd/remove

Optional "force" argument which when passed will wait for running requests and
then unmap the image. Requests sent to the driver after initiating the removal
will be failed.  (August 2016, since 4.9.)
=======

What:		/sys/bus/rbd/remove
Date:		Oct, 2010
KernelVersion:	v2.6.37
Contact:	Sage Weil <sage@newdream.net>
Description:
		(WO) Remove rbd block device.

		Usage: <dev-id> [force]

		Example::

		 $ echo 2 > /sys/bus/rbd/remove

		Optional "force" argument which when passed will wait for
		running requests and then unmap the image. Requests sent to the
		driver after initiating the removal will be failed. (August
		2016, since 4.9.)

>>>>>>> 24b8d41d

What:		/sys/bus/rbd/add_single_major
Date:		Dec, 2013
KernelVersion:	v3.14
Contact:	Sage Weil <sage@newdream.net>
Description:
		(WO) Available only if rbd module is inserted with single_major
		parameter set to true.

		Usage is the same as for /sys/bus/rbd/add. If present, this
		should be used instead of the latter: any attempts to use
		/sys/bus/rbd/add if /sys/bus/rbd/add_single_major is available
		will fail for backwards compatibility reasons.


What:		/sys/bus/rbd/remove_single_major
Date:		Dec, 2013
KernelVersion:	v3.14
Contact:	Sage Weil <sage@newdream.net>
Description:
		(WO) Available only if rbd module is inserted with single_major
		parameter set to true.

		Usage is the same as for /sys/bus/rbd/remove. If present, this
		should be used instead of the latter: any attempts to use
		/sys/bus/rbd/remove if /sys/bus/rbd/remove_single_major is
		available will fail for backwards compatibility reasons.

<<<<<<< HEAD
Entries under /sys/bus/rbd/devices/<dev-id>/
--------------------------------------------

client_addr

	The ceph unique client entity_addr_t (address + nonce).
	The format is <address>:<port>/<nonce>: '1.2.3.4:1234/5678' or
	'[1:2:3:4:5:6:7:8]:1234/5678'.  (August 2016, since 4.9.)

client_id

	The ceph unique client id that was assigned for this specific session.

cluster_fsid

	The ceph cluster UUID.  (August 2016, since 4.9.)

config_info

	The string written into /sys/bus/rbd/add{,_single_major}.  (August
	2016, since 4.9.)

features
=======

What:		/sys/bus/rbd/supported_features
Date:		Mar, 2017
KernelVersion:	v4.11
Contact:	Sage Weil <sage@newdream.net>
Description:
		(RO) Displays the features supported by the rbd module so that
		userspace can generate meaningful error messages and spell out
		unsupported features that need to be disabled.


What:		/sys/bus/rbd/devices/<dev-id>/size
What:		/sys/bus/rbd/devices/<dev-id>/major
What:		/sys/bus/rbd/devices/<dev-id>/client_id
What:		/sys/bus/rbd/devices/<dev-id>/pool
What:		/sys/bus/rbd/devices/<dev-id>/name
What:		/sys/bus/rbd/devices/<dev-id>/refresh
What:		/sys/bus/rbd/devices/<dev-id>/current_snap
Date:		Oct, 2010
KernelVersion:	v2.6.37
Contact:	Sage Weil <sage@newdream.net>
Description:
>>>>>>> 24b8d41d

		==============	================================================
		size		(RO) The size (in bytes) of the mapped block
				device.

		major		(RO) The block device major number.

		client_id	(RO) The ceph unique client id that was assigned
				for this specific session.

		pool		(RO) The name of the storage pool where this rbd
				image resides. An rbd image name is unique
				within its pool.

		name		(RO) The name of the rbd image.

		refresh		(WO) Writing to this file will reread the image
				header data and set all relevant data structures
				accordingly.

		current_snap	(RO) The current snapshot for which the device
				is mapped.
		==============	================================================


What:		/sys/bus/rbd/devices/<dev-id>/pool_id
Date:		Jul, 2012
KernelVersion:	v3.6
Contact:	Sage Weil <sage@newdream.net>
Description:
		(RO) The unique identifier for the rbd image's pool. This is a
		permanent attribute of the pool. A pool's id will never change.


What:		/sys/bus/rbd/devices/<dev-id>/image_id
What:		/sys/bus/rbd/devices/<dev-id>/features
Date:		Oct, 2012
KernelVersion:	v3.7
Contact:	Sage Weil <sage@newdream.net>
Description:
		=========	===============================================
		image_id	(RO) The unique id for the rbd image. (For rbd
				image format 1 this is empty.)

		features	(RO) A hexadecimal encoding of the feature bits
				for this image.
		=========	===============================================


What:		/sys/bus/rbd/devices/<dev-id>/parent
Date:		Nov, 2012
KernelVersion:	v3.8
Contact:	Sage Weil <sage@newdream.net>
Description:
		(RO) Information identifying the chain of parent images in a
		layered rbd image. Entries are separated by empty lines.


What:		/sys/bus/rbd/devices/<dev-id>/minor
Date:		Dec, 2013
KernelVersion:	v3.14
Contact:	Sage Weil <sage@newdream.net>
Description:
		(RO) The block device minor number.


What:		/sys/bus/rbd/devices/<dev-id>/snap_id
What:		/sys/bus/rbd/devices/<dev-id>/config_info
What:		/sys/bus/rbd/devices/<dev-id>/cluster_fsid
What:		/sys/bus/rbd/devices/<dev-id>/client_addr
Date:		Aug, 2016
KernelVersion:	v4.9
Contact:	Sage Weil <sage@newdream.net>
Description:
		============	================================================
		snap_id		(RO) The current snapshot's id.

		config_info	(RO) The string written into
				/sys/bus/rbd/add{,_single_major}.

<<<<<<< HEAD
snap_id

	The current snapshot's id.  (August 2016, since 4.9.)

parent
=======
		cluster_fsid	(RO) The ceph cluster UUID.
>>>>>>> 24b8d41d

		client_addr	(RO) The ceph unique client
				entity_addr_t (address + nonce). The format is
				<address>:<port>/<nonce>: '1.2.3.4:1234/5678' or
				'[1:2:3:4:5:6:7:8]:1234/5678'.
		============	================================================<|MERGE_RESOLUTION|>--- conflicted
+++ resolved
@@ -7,11 +7,7 @@
 
 		Usage: <mon ip addr> <options> <pool name> <rbd image name> [<snap name>]
 
-<<<<<<< HEAD
-Usage: <mon ip addr> <options> <pool name> <rbd image name> [<snap name>]
-=======
 		Example::
->>>>>>> 24b8d41d
 
 		 $ echo "192.168.0.1 name=admin rbd foo" > /sys/bus/rbd/add
 
@@ -19,15 +15,6 @@
 		read/write. A <dev-id> will be assigned for any registered block
 		device. If snapshot is used, it will be mapped read-only.
 
-<<<<<<< HEAD
-Usage: <dev-id> [force]
-
- $ echo 2 > /sys/bus/rbd/remove
-
-Optional "force" argument which when passed will wait for running requests and
-then unmap the image. Requests sent to the driver after initiating the removal
-will be failed.  (August 2016, since 4.9.)
-=======
 
 What:		/sys/bus/rbd/remove
 Date:		Oct, 2010
@@ -47,7 +34,6 @@
 		driver after initiating the removal will be failed. (August
 		2016, since 4.9.)
 
->>>>>>> 24b8d41d
 
 What:		/sys/bus/rbd/add_single_major
 Date:		Dec, 2013
@@ -76,31 +62,6 @@
 		/sys/bus/rbd/remove if /sys/bus/rbd/remove_single_major is
 		available will fail for backwards compatibility reasons.
 
-<<<<<<< HEAD
-Entries under /sys/bus/rbd/devices/<dev-id>/
---------------------------------------------
-
-client_addr
-
-	The ceph unique client entity_addr_t (address + nonce).
-	The format is <address>:<port>/<nonce>: '1.2.3.4:1234/5678' or
-	'[1:2:3:4:5:6:7:8]:1234/5678'.  (August 2016, since 4.9.)
-
-client_id
-
-	The ceph unique client id that was assigned for this specific session.
-
-cluster_fsid
-
-	The ceph cluster UUID.  (August 2016, since 4.9.)
-
-config_info
-
-	The string written into /sys/bus/rbd/add{,_single_major}.  (August
-	2016, since 4.9.)
-
-features
-=======
 
 What:		/sys/bus/rbd/supported_features
 Date:		Mar, 2017
@@ -123,7 +84,6 @@
 KernelVersion:	v2.6.37
 Contact:	Sage Weil <sage@newdream.net>
 Description:
->>>>>>> 24b8d41d
 
 		==============	================================================
 		size		(RO) The size (in bytes) of the mapped block
@@ -204,15 +164,7 @@
 		config_info	(RO) The string written into
 				/sys/bus/rbd/add{,_single_major}.
 
-<<<<<<< HEAD
-snap_id
-
-	The current snapshot's id.  (August 2016, since 4.9.)
-
-parent
-=======
 		cluster_fsid	(RO) The ceph cluster UUID.
->>>>>>> 24b8d41d
 
 		client_addr	(RO) The ceph unique client
 				entity_addr_t (address + nonce). The format is
