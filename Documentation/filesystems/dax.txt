Direct Access for files
-----------------------

Motivation
----------

The page cache is usually used to buffer reads and writes to files.
It is also used to provide the pages which are mapped into userspace
by a call to mmap.

For block devices that are memory-like, the page cache pages would be
unnecessary copies of the original storage.  The DAX code removes the
extra copy by performing reads and writes directly to the storage device.
For file mappings, the storage device is mapped directly into userspace.


Usage
-----

If you have a block device which supports DAX, you can make a filesystem
on it as usual.  The DAX code currently only supports files with a block
size equal to your kernel's PAGE_SIZE, so you may need to specify a block
size when creating the filesystem.

Currently 3 filesystems support DAX: ext2, ext4 and xfs.  Enabling DAX on them
is different.

Enabling DAX on ext2
-----------------------------

When mounting the filesystem, use the "-o dax" option on the command line or
add 'dax' to the options in /etc/fstab.  This works to enable DAX on all files
within the filesystem.  It is equivalent to the '-o dax=always' behavior below.


Enabling DAX on xfs and ext4
----------------------------

Summary
-------

 1. There exists an in-kernel file access mode flag S_DAX that corresponds to
    the statx flag STATX_ATTR_DAX.  See the manpage for statx(2) for details
    about this access mode.

 2. There exists a persistent flag FS_XFLAG_DAX that can be applied to regular
    files and directories. This advisory flag can be set or cleared at any
    time, but doing so does not immediately affect the S_DAX state.

 3. If the persistent FS_XFLAG_DAX flag is set on a directory, this flag will
    be inherited by all regular files and subdirectories that are subsequently
    created in this directory. Files and subdirectories that exist at the time
    this flag is set or cleared on the parent directory are not modified by
    this modification of the parent directory.

 4. There exist dax mount options which can override FS_XFLAG_DAX in the
    setting of the S_DAX flag.  Given underlying storage which supports DAX the
    following hold:

    "-o dax=inode"  means "follow FS_XFLAG_DAX" and is the default.

    "-o dax=never"  means "never set S_DAX, ignore FS_XFLAG_DAX."

    "-o dax=always" means "always set S_DAX ignore FS_XFLAG_DAX."

    "-o dax"        is a legacy option which is an alias for "dax=always".
		    This may be removed in the future so "-o dax=always" is
		    the preferred method for specifying this behavior.

    NOTE: Modifications to and the inheritance behavior of FS_XFLAG_DAX remain
    the same even when the filesystem is mounted with a dax option.  However,
    in-core inode state (S_DAX) will be overridden until the filesystem is
    remounted with dax=inode and the inode is evicted from kernel memory.

 5. The S_DAX policy can be changed via:

    a) Setting the parent directory FS_XFLAG_DAX as needed before files are
       created

    b) Setting the appropriate dax="foo" mount option

    c) Changing the FS_XFLAG_DAX flag on existing regular files and
       directories.  This has runtime constraints and limitations that are
       described in 6) below.

 6. When changing the S_DAX policy via toggling the persistent FS_XFLAG_DAX flag,
    the change in behaviour for existing regular files may not occur
    immediately.  If the change must take effect immediately, the administrator
    needs to:

    a) stop the application so there are no active references to the data set
       the policy change will affect

    b) evict the data set from kernel caches so it will be re-instantiated when
       the application is restarted. This can be achieved by:

       i. drop-caches
       ii. a filesystem unmount and mount cycle
       iii. a system reboot


Details
-------

There are 2 per-file dax flags.  One is a persistent inode setting (FS_XFLAG_DAX)
and the other is a volatile flag indicating the active state of the feature
(S_DAX).

FS_XFLAG_DAX is preserved within the filesystem.  This persistent config
setting can be set, cleared and/or queried using the FS_IOC_FS[GS]ETXATTR ioctl
(see ioctl_xfs_fsgetxattr(2)) or an utility such as 'xfs_io'.

New files and directories automatically inherit FS_XFLAG_DAX from
their parent directory _when_ _created_.  Therefore, setting FS_XFLAG_DAX at
directory creation time can be used to set a default behavior for an entire
sub-tree.

To clarify inheritance, here are 3 examples:

Example A:

mkdir -p a/b/c
xfs_io -c 'chattr +x' a
mkdir a/b/c/d
mkdir a/e

	dax: a,e
	no dax: b,c,d

Example B:

mkdir a
xfs_io -c 'chattr +x' a
mkdir -p a/b/c/d

	dax: a,b,c,d
	no dax:

Example C:

mkdir -p a/b/c
xfs_io -c 'chattr +x' c
mkdir a/b/c/d

	dax: c,d
	no dax: a,b


The current enabled state (S_DAX) is set when a file inode is instantiated in
memory by the kernel.  It is set based on the underlying media support, the
value of FS_XFLAG_DAX and the filesystem's dax mount option.

statx can be used to query S_DAX.  NOTE that only regular files will ever have
S_DAX set and therefore statx will never indicate that S_DAX is set on
directories.

Setting the FS_XFLAG_DAX flag (specifically or through inheritance) occurs even
if the underlying media does not support dax and/or the filesystem is
overridden with a mount option.



Implementation Tips for Block Driver Writers
--------------------------------------------

To support DAX in your block driver, implement the 'direct_access'
block device operation.  It is used to translate the sector number
(expressed in units of 512-byte sectors) to a page frame number (pfn)
that identifies the physical page for the memory.  It also returns a
kernel virtual address that can be used to access the memory.

The direct_access method takes a 'size' parameter that indicates the
number of bytes being requested.  The function should return the number
of bytes that can be contiguously accessed at that offset.  It may also
return a negative errno if an error occurs.

In order to support this method, the storage must be byte-accessible by
the CPU at all times.  If your device uses paging techniques to expose
a large amount of memory through a smaller window, then you cannot
implement direct_access.  Equally, if your device can occasionally
stall the CPU for an extended period, you should also not attempt to
implement direct_access.

These block devices may be used for inspiration:
- brd: RAM backed block device driver
- dcssblk: s390 dcss block device driver
- pmem: NVDIMM persistent memory driver


Implementation Tips for Filesystem Writers
------------------------------------------

Filesystem support consists of
- adding support to mark inodes as being DAX by setting the S_DAX flag in
  i_flags
- implementing ->read_iter and ->write_iter operations which use dax_iomap_rw()
  when inode has S_DAX flag set
- implementing an mmap file operation for DAX files which sets the
  VM_MIXEDMAP and VM_HUGEPAGE flags on the VMA, and setting the vm_ops to
  include handlers for fault, pmd_fault, page_mkwrite, pfn_mkwrite. These
  handlers should probably call dax_iomap_fault() passing the appropriate
  fault size and iomap operations.
- calling iomap_zero_range() passing appropriate iomap operations instead of
  block_truncate_page() for DAX files
- ensuring that there is sufficient locking between reads, writes,
  truncates and page faults

The iomap handlers for allocating blocks must make sure that allocated blocks
are zeroed out and converted to written extents before being returned to avoid
exposure of uninitialized data through mmap.

These filesystems may be used for inspiration:
<<<<<<< HEAD
- ext2: see Documentation/filesystems/ext2.txt
- ext4: see Documentation/filesystems/ext4.txt
- xfs:  see Documentation/filesystems/xfs.txt
=======
- ext2: see Documentation/filesystems/ext2.rst
- ext4: see Documentation/filesystems/ext4/
- xfs:  see Documentation/admin-guide/xfs.rst
>>>>>>> 24b8d41d


Handling Media Errors
---------------------

The libnvdimm subsystem stores a record of known media error locations for
each pmem block device (in gendisk->badblocks). If we fault at such location,
or one with a latent error not yet discovered, the application can expect
to receive a SIGBUS. Libnvdimm also allows clearing of these errors by simply
writing the affected sectors (through the pmem driver, and if the underlying
NVDIMM supports the clear_poison DSM defined by ACPI).

Since DAX IO normally doesn't go through the driver/bio path, applications or
sysadmins have an option to restore the lost data from a prior backup/inbuilt
redundancy in the following ways:

1. Delete the affected file, and restore from a backup (sysadmin route):
<<<<<<< HEAD
   This will free the file system blocks that were being used by the file,
=======
   This will free the filesystem blocks that were being used by the file,
>>>>>>> 24b8d41d
   and the next time they're allocated, they will be zeroed first, which
   happens through the driver, and will clear bad sectors.

2. Truncate or hole-punch the part of the file that has a bad-block (at least
   an entire aligned sector has to be hole-punched, but not necessarily an
   entire filesystem block).

These are the two basic paths that allow DAX filesystems to continue operating
in the presence of media errors. More robust error recovery mechanisms can be
built on top of this in the future, for example, involving redundancy/mirroring
provided at the block layer through DM, or additionally, at the filesystem
level. These would have to rely on the above two tenets, that error clearing
can happen either by sending an IO through the driver, or zeroing (also through
the driver).


Shortcomings
------------

Even if the kernel or its modules are stored on a filesystem that supports
DAX on a block device that supports DAX, they will still be copied into RAM.

The DAX code does not work correctly on architectures which have virtually
mapped caches such as ARM, MIPS and SPARC.

Calling get_user_pages() on a range of user memory that has been mmaped
from a DAX file will fail when there are no 'struct page' to describe
those pages.  This problem has been addressed in some device drivers
by adding optional struct page support for pages under the control of
the driver (see CONFIG_NVDIMM_PFN in drivers/nvdimm for an example of
how to do this). In the non struct page cases O_DIRECT reads/writes to
those memory ranges from a non-DAX file will fail (note that O_DIRECT
reads/writes _of a DAX file_ do work, it is the memory that is being
accessed that is key here).  Other things that will not work in the
non struct page case include RDMA, sendfile() and splice().<|MERGE_RESOLUTION|>--- conflicted
+++ resolved
@@ -210,15 +210,9 @@
 exposure of uninitialized data through mmap.
 
 These filesystems may be used for inspiration:
-<<<<<<< HEAD
-- ext2: see Documentation/filesystems/ext2.txt
-- ext4: see Documentation/filesystems/ext4.txt
-- xfs:  see Documentation/filesystems/xfs.txt
-=======
 - ext2: see Documentation/filesystems/ext2.rst
 - ext4: see Documentation/filesystems/ext4/
 - xfs:  see Documentation/admin-guide/xfs.rst
->>>>>>> 24b8d41d
 
 
 Handling Media Errors
@@ -236,11 +230,7 @@
 redundancy in the following ways:
 
 1. Delete the affected file, and restore from a backup (sysadmin route):
-<<<<<<< HEAD
-   This will free the file system blocks that were being used by the file,
-=======
    This will free the filesystem blocks that were being used by the file,
->>>>>>> 24b8d41d
    and the next time they're allocated, they will be zeroed first, which
    happens through the driver, and will clear bad sectors.
 
