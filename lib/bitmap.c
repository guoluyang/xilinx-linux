--- conflicted
+++ resolved
@@ -628,141 +628,19 @@
  * Syntax: range:used_size/group_size
  * Example: 0-1023:2/256 ==> 0,1,256,257,512,513,768,769
  *
-<<<<<<< HEAD
- * Returns 0 on success, -errno on invalid input strings.
- * Error values:
- *    %-EINVAL: second number in range smaller than first
- *    %-EINVAL: invalid character in string
- *    %-ERANGE: bit number specified too large for mask
-=======
  * Returns: 0 on success, -errno on invalid input strings. Error values:
  *
  *   - ``-EINVAL``: wrong region format
  *   - ``-EINVAL``: invalid character in string
  *   - ``-ERANGE``: bit number specified too large for mask
  *   - ``-EOVERFLOW``: integer overflow in the input parameters
->>>>>>> 24b8d41d
  */
 int bitmap_parselist(const char *buf, unsigned long *maskp, int nmaskbits)
 {
-<<<<<<< HEAD
-	unsigned int a, b, old_a, old_b;
-	unsigned int group_size, used_size;
-	int c, old_c, totaldigits, ndigits;
-	const char __user __force *ubuf = (const char __user __force *)buf;
-	int at_start, in_range, in_partial_range;
-
-	totaldigits = c = 0;
-	old_a = old_b = 0;
-	group_size = used_size = 0;
-	bitmap_zero(maskp, nmaskbits);
-	do {
-		at_start = 1;
-		in_range = 0;
-		in_partial_range = 0;
-		a = b = 0;
-		ndigits = totaldigits;
-
-		/* Get the next cpu# or a range of cpu#'s */
-		while (buflen) {
-			old_c = c;
-			if (is_user) {
-				if (__get_user(c, ubuf++))
-					return -EFAULT;
-			} else
-				c = *buf++;
-			buflen--;
-			if (isspace(c))
-				continue;
-
-			/* A '\0' or a ',' signal the end of a cpu# or range */
-			if (c == '\0' || c == ',')
-				break;
-			/*
-			* whitespaces between digits are not allowed,
-			* but it's ok if whitespaces are on head or tail.
-			* when old_c is whilespace,
-			* if totaldigits == ndigits, whitespace is on head.
-			* if whitespace is on tail, it should not run here.
-			* as c was ',' or '\0',
-			* the last code line has broken the current loop.
-			*/
-			if ((totaldigits != ndigits) && isspace(old_c))
-				return -EINVAL;
-
-			if (c == '/') {
-				used_size = a;
-				at_start = 1;
-				in_range = 0;
-				a = b = 0;
-				continue;
-			}
-
-			if (c == ':') {
-				old_a = a;
-				old_b = b;
-				at_start = 1;
-				in_range = 0;
-				in_partial_range = 1;
-				a = b = 0;
-				continue;
-			}
-
-			if (c == '-') {
-				if (at_start || in_range)
-					return -EINVAL;
-				b = 0;
-				in_range = 1;
-				at_start = 1;
-				continue;
-			}
-
-			if (!isdigit(c))
-				return -EINVAL;
-
-			b = b * 10 + (c - '0');
-			if (!in_range)
-				a = b;
-			at_start = 0;
-			totaldigits++;
-		}
-		if (ndigits == totaldigits)
-			continue;
-		if (in_partial_range) {
-			group_size = a;
-			a = old_a;
-			b = old_b;
-			old_a = old_b = 0;
-		}
-		/* if no digit is after '-', it's wrong*/
-		if (at_start && in_range)
-			return -EINVAL;
-		if (!(a <= b) || !(used_size <= group_size))
-			return -EINVAL;
-		if (b >= nmaskbits)
-			return -ERANGE;
-		while (a <= b) {
-			if (in_partial_range) {
-				static int pos_in_group = 1;
-
-				if (pos_in_group <= used_size)
-					set_bit(a, maskp);
-
-				if (a == b || ++pos_in_group > group_size)
-					pos_in_group = 1;
-			} else
-				set_bit(a, maskp);
-			a++;
-		}
-	} while (buflen && c == ',');
-	return 0;
-}
-=======
 	struct region r;
 	long ret;
 
 	bitmap_zero(maskp, nmaskbits);
->>>>>>> 24b8d41d
 
 	while (buf) {
 		buf = bitmap_find_region(buf);
