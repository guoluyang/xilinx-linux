# SPDX-License-Identifier: GPL-2.0-only
mktables
altivec*.c
int*.c
tables.c
neon?.c
<<<<<<< HEAD
s390vx?.c
=======
s390vx?.c
vpermxor*.c
>>>>>>> 24b8d41d
<|MERGE_RESOLUTION|>--- conflicted
+++ resolved
@@ -4,9 +4,5 @@
 int*.c
 tables.c
 neon?.c
-<<<<<<< HEAD
 s390vx?.c
-=======
-s390vx?.c
-vpermxor*.c
->>>>>>> 24b8d41d
+vpermxor*.c