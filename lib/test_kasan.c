--- conflicted
+++ resolved
@@ -9,28 +9,13 @@
 #include <linux/delay.h>
 #include <linux/kasan.h>
 #include <linux/kernel.h>
-<<<<<<< HEAD
-#include <linux/mman.h>
-#include <linux/mm.h>
-=======
 #include <linux/mm.h>
 #include <linux/mman.h>
 #include <linux/module.h>
->>>>>>> 24b8d41d
 #include <linux/printk.h>
 #include <linux/slab.h>
 #include <linux/string.h>
 #include <linux/uaccess.h>
-<<<<<<< HEAD
-#include <linux/module.h>
-
-/*
- * Note: test functions are marked noinline so that their names appear in
- * reports.
- */
-
-static noinline void __init kmalloc_oob_right(void)
-=======
 #include <linux/io.h>
 #include <linux/vmalloc.h>
 
@@ -91,7 +76,6 @@
 } while (0)
 
 static void kmalloc_oob_right(struct kunit *test)
->>>>>>> 24b8d41d
 {
 	char *ptr;
 	size_t size = 123;
@@ -620,98 +604,7 @@
 	kfree(ptr);
 }
 
-<<<<<<< HEAD
-static noinline void __init ksize_unpoisons_memory(void)
-{
-	char *ptr;
-	size_t size = 123, real_size = size;
-
-	pr_info("ksize() unpoisons the whole allocated chunk\n");
-	ptr = kmalloc(size, GFP_KERNEL);
-	if (!ptr) {
-		pr_err("Allocation failed\n");
-		return;
-	}
-	real_size = ksize(ptr);
-	/* This access doesn't trigger an error. */
-	ptr[size] = 'x';
-	/* This one does. */
-	ptr[real_size] = 'y';
-	kfree(ptr);
-}
-
-static noinline void __init copy_user_test(void)
-{
-	char *kmem;
-	char __user *usermem;
-	size_t size = 10;
-	int unused;
-
-	kmem = kmalloc(size, GFP_KERNEL);
-	if (!kmem)
-		return;
-
-	usermem = (char __user *)vm_mmap(NULL, 0, PAGE_SIZE,
-			    PROT_READ | PROT_WRITE | PROT_EXEC,
-			    MAP_ANONYMOUS | MAP_PRIVATE, 0);
-	if (IS_ERR(usermem)) {
-		pr_err("Failed to allocate user memory\n");
-		kfree(kmem);
-		return;
-	}
-
-	pr_info("out-of-bounds in copy_from_user()\n");
-	unused = copy_from_user(kmem, usermem, size + 1);
-
-	pr_info("out-of-bounds in copy_to_user()\n");
-	unused = copy_to_user(usermem, kmem, size + 1);
-
-	pr_info("out-of-bounds in __copy_from_user()\n");
-	unused = __copy_from_user(kmem, usermem, size + 1);
-
-	pr_info("out-of-bounds in __copy_to_user()\n");
-	unused = __copy_to_user(usermem, kmem, size + 1);
-
-	pr_info("out-of-bounds in __copy_from_user_inatomic()\n");
-	unused = __copy_from_user_inatomic(kmem, usermem, size + 1);
-
-	pr_info("out-of-bounds in __copy_to_user_inatomic()\n");
-	unused = __copy_to_user_inatomic(usermem, kmem, size + 1);
-
-	pr_info("out-of-bounds in strncpy_from_user()\n");
-	unused = strncpy_from_user(kmem, usermem, size + 1);
-
-	vm_munmap((unsigned long)usermem, PAGE_SIZE);
-	kfree(kmem);
-}
-
-static noinline void __init use_after_scope_test(void)
-{
-	volatile char *volatile p;
-
-	pr_info("use-after-scope on int\n");
-	{
-		int local = 0;
-
-		p = (char *)&local;
-	}
-	p[0] = 1;
-	p[3] = 1;
-
-	pr_info("use-after-scope on array\n");
-	{
-		char local[1024] = {0};
-
-		p = local;
-	}
-	p[0] = 1;
-	p[1023] = 1;
-}
-
-static int __init kmalloc_tests_init(void)
-=======
 static void kasan_memcmp(struct kunit *test)
->>>>>>> 24b8d41d
 {
 	char *ptr;
 	size_t size = 24;
@@ -800,30 +693,6 @@
 	KUNIT_EXPECT_KASAN_FAIL(test, kasan_int_result =
 				clear_bit_unlock_is_negative_byte(nr, addr));
 #endif
-<<<<<<< HEAD
-	kmalloc_large_oob_right();
-	kmalloc_oob_krealloc_more();
-	kmalloc_oob_krealloc_less();
-	kmalloc_oob_16();
-	kmalloc_oob_in_memset();
-	kmalloc_oob_memset_2();
-	kmalloc_oob_memset_4();
-	kmalloc_oob_memset_8();
-	kmalloc_oob_memset_16();
-	kmalloc_uaf();
-	kmalloc_uaf_memset();
-	kmalloc_uaf2();
-	kmem_cache_oob();
-	kasan_stack_oob();
-	kasan_global_oob();
-	ksize_unpoisons_memory();
-	copy_user_test();
-	use_after_scope_test();
-	return -EAGAIN;
-}
-
-module_init(kmalloc_tests_init);
-=======
 }
 
 static void kasan_bitops_generic(struct kunit *test)
@@ -962,5 +831,4 @@
 
 kunit_test_suite(kasan_kunit_test_suite);
 
->>>>>>> 24b8d41d
 MODULE_LICENSE("GPL");