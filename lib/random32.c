--- conflicted
+++ resolved
@@ -40,20 +40,7 @@
 #include <linux/sched.h>
 #include <linux/bitops.h>
 #include <asm/unaligned.h>
-<<<<<<< HEAD
-
-#ifdef CONFIG_RANDOM32_SELFTEST
-static void __init prandom_state_selftest(void);
-#else
-static inline void prandom_state_selftest(void)
-{
-}
-#endif
-
-static DEFINE_PER_CPU(struct rnd_state, net_rand_state) __latent_entropy;
-=======
 #include <trace/events/random.h>
->>>>>>> 24b8d41d
 
 /**
  *	prandom_u32_state - seeded pseudo-random number generator.
@@ -75,28 +62,6 @@
 EXPORT_SYMBOL(prandom_u32_state);
 
 /**
-<<<<<<< HEAD
- *	prandom_u32 - pseudo random number generator
- *
- *	A 32 bit pseudo-random number is generated using a fast
- *	algorithm suitable for simulation. This algorithm is NOT
- *	considered safe for cryptographic use.
- */
-u32 prandom_u32(void)
-{
-	struct rnd_state *state = &get_cpu_var(net_rand_state);
-	u32 res;
-
-	res = prandom_u32_state(state);
-	put_cpu_var(net_rand_state);
-
-	return res;
-}
-EXPORT_SYMBOL(prandom_u32);
-
-/**
-=======
->>>>>>> 24b8d41d
  *	prandom_bytes_state - get the requested number of pseudo-random bytes
  *
  *	@state: pointer to state structure holding seeded state.
@@ -127,23 +92,6 @@
 }
 EXPORT_SYMBOL(prandom_bytes_state);
 
-<<<<<<< HEAD
-/**
- *	prandom_bytes - get the requested number of pseudo-random bytes
- *	@buf: where to copy the pseudo-random bytes to
- *	@bytes: the requested number of bytes
- */
-void prandom_bytes(void *buf, size_t bytes)
-{
-	struct rnd_state *state = &get_cpu_var(net_rand_state);
-
-	prandom_bytes_state(state, buf, bytes);
-	put_cpu_var(net_rand_state);
-}
-EXPORT_SYMBOL(prandom_bytes);
-
-=======
->>>>>>> 24b8d41d
 static void prandom_warmup(struct rnd_state *state)
 {
 	/* Calling RNG ten times to satisfy recurrence condition */
@@ -159,99 +107,6 @@
 	prandom_u32_state(state);
 }
 
-<<<<<<< HEAD
-static u32 __extract_hwseed(void)
-{
-	unsigned int val = 0;
-
-	(void)(arch_get_random_seed_int(&val) ||
-	       arch_get_random_int(&val));
-
-	return val;
-}
-
-static void prandom_seed_early(struct rnd_state *state, u32 seed,
-			       bool mix_with_hwseed)
-{
-#define LCG(x)	 ((x) * 69069U)	/* super-duper LCG */
-#define HWSEED() (mix_with_hwseed ? __extract_hwseed() : 0)
-	state->s1 = __seed(HWSEED() ^ LCG(seed),        2U);
-	state->s2 = __seed(HWSEED() ^ LCG(state->s1),   8U);
-	state->s3 = __seed(HWSEED() ^ LCG(state->s2),  16U);
-	state->s4 = __seed(HWSEED() ^ LCG(state->s3), 128U);
-}
-
-/**
- *	prandom_seed - add entropy to pseudo random number generator
- *	@seed: seed value
- *
- *	Add some additional seeding to the prandom pool.
- */
-void prandom_seed(u32 entropy)
-{
-	int i;
-	/*
-	 * No locking on the CPUs, but then somewhat random results are, well,
-	 * expected.
-	 */
-	for_each_possible_cpu(i) {
-		struct rnd_state *state = &per_cpu(net_rand_state, i);
-
-		state->s1 = __seed(state->s1 ^ entropy, 2U);
-		prandom_warmup(state);
-	}
-}
-EXPORT_SYMBOL(prandom_seed);
-
-/*
- *	Generate some initially weak seeding values to allow
- *	to start the prandom_u32() engine.
- */
-static int __init prandom_init(void)
-{
-	int i;
-
-	prandom_state_selftest();
-
-	for_each_possible_cpu(i) {
-		struct rnd_state *state = &per_cpu(net_rand_state, i);
-		u32 weak_seed = (i + jiffies) ^ random_get_entropy();
-
-		prandom_seed_early(state, weak_seed, true);
-		prandom_warmup(state);
-	}
-
-	return 0;
-}
-core_initcall(prandom_init);
-
-static void __prandom_timer(unsigned long dontcare);
-
-static DEFINE_TIMER(seed_timer, __prandom_timer, 0, 0);
-
-static void __prandom_timer(unsigned long dontcare)
-{
-	u32 entropy;
-	unsigned long expires;
-
-	get_random_bytes(&entropy, sizeof(entropy));
-	prandom_seed(entropy);
-
-	/* reseed every ~60 seconds, in [40 .. 80) interval with slack */
-	expires = 40 + prandom_u32_max(40);
-	seed_timer.expires = jiffies + msecs_to_jiffies(expires * MSEC_PER_SEC);
-
-	add_timer(&seed_timer);
-}
-
-static void __init __prandom_start_seed_timer(void)
-{
-	seed_timer.expires = jiffies + msecs_to_jiffies(40 * MSEC_PER_SEC);
-	add_timer(&seed_timer);
-}
-
-=======
->>>>>>> 24b8d41d
 void prandom_seed_full_state(struct rnd_state __percpu *pcpu_state)
 {
 	int i;
