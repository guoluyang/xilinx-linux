--- conflicted
+++ resolved
@@ -5353,17 +5353,6 @@
 		{ { 1, 0xbee } },
 		.fill_helper = bpf_fill_ld_abs_get_processor_id,
 	},
-<<<<<<< HEAD
-	{
-		"BPF_MAXINSNS: ld_abs+vlan_push/pop",
-		{ },
-		INTERNAL,
-		{ 0x34 },
-		{ { ETH_HLEN, 0xbef } },
-		.fill_helper = bpf_fill_ld_abs_vlan_push_pop,
-	},
-=======
->>>>>>> 24b8d41d
 	/*
 	 * LD_IND / LD_ABS on fragmented SKBs
 	 */
@@ -6477,13 +6466,9 @@
 	skb->hash = SKB_HASH;
 	skb->queue_mapping = SKB_QUEUE_MAP;
 	skb->vlan_tci = SKB_VLAN_TCI;
-<<<<<<< HEAD
-	skb->vlan_proto = htons(ETH_P_IP);
-=======
 	skb->vlan_present = SKB_VLAN_PRESENT;
 	skb->vlan_proto = htons(ETH_P_IP);
 	dev_net_set(&dev, &init_net);
->>>>>>> 24b8d41d
 	skb->dev = &dev;
 	skb->dev->ifindex = SKB_DEV_IFINDEX;
 	skb->dev->type = SKB_DEV_TYPE;
@@ -6624,13 +6609,10 @@
 		 * checks.
 		 */
 		fp = bpf_prog_select_runtime(fp, err);
-<<<<<<< HEAD
-=======
 		if (*err) {
 			pr_cont("FAIL to select_runtime err=%d\n", *err);
 			return NULL;
 		}
->>>>>>> 24b8d41d
 		break;
 	}
 
