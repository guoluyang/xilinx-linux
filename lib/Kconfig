# SPDX-License-Identifier: GPL-2.0-only
#
# Library configuration
#

config BINARY_PRINTF
	def_bool n

menu "Library routines"

config RAID6_PQ
	tristate

config RAID6_PQ_BENCHMARK
	bool "Automatically choose fastest RAID6 PQ functions"
	depends on RAID6_PQ
	default y
	help
	  Benchmark all available RAID6 PQ functions on init and choose the
	  fastest one.

config LINEAR_RANGES
	tristate

config PACKING
	bool "Generic bitfield packing and unpacking"
	default n
	help
	  This option provides the packing() helper function, which permits
	  converting bitfields between a CPU-usable representation and a
	  memory representation that can have any combination of these quirks:
	    - Is little endian (bytes are reversed within a 32-bit group)
	    - The least-significant 32-bit word comes first (within a 64-bit
	      group)
	    - The most significant bit of a byte is at its right (bit 0 of a
	      register description is numerically 2^7).
	  Drivers may use these helpers to match the bit indices as described
	  in the data sheets of the peripherals they are in control of.

	  When in doubt, say N.

config BITREVERSE
	tristate

config HAVE_ARCH_BITREVERSE
	bool
	default n
	depends on BITREVERSE
	help
	  This option enables the use of hardware bit-reversal instructions on
	  architectures which support such operations.

config GENERIC_STRNCPY_FROM_USER
	bool

config GENERIC_STRNLEN_USER
	bool

config GENERIC_NET_UTILS
	bool

config GENERIC_FIND_FIRST_BIT
	bool

source "lib/math/Kconfig"

config NO_GENERIC_PCI_IOPORT_MAP
	bool

config GENERIC_PCI_IOMAP
	bool

config GENERIC_IOMAP
	bool
	select GENERIC_PCI_IOMAP

config STMP_DEVICE
	bool

config ARCH_USE_CMPXCHG_LOCKREF
	bool

config ARCH_HAS_FAST_MULTIPLIER
	bool

config ARCH_USE_SYM_ANNOTATIONS
	bool

config INDIRECT_PIO
	bool "Access I/O in non-MMIO mode"
	depends on ARM64
	help
	  On some platforms where no separate I/O space exists, there are I/O
	  hosts which can not be accessed in MMIO mode. Using the logical PIO
	  mechanism, the host-local I/O resource can be mapped into system
	  logic PIO space shared with MMIO hosts, such as PCI/PCIe, then the
	  system can access the I/O devices with the mapped-logic PIO through
	  I/O accessors.

	  This way has relatively little I/O performance cost. Please make
	  sure your devices really need this configure item enabled.

	  When in doubt, say N.

config CRC_CCITT
	tristate "CRC-CCITT functions"
	help
	  This option is provided for the case where no in-kernel-tree
	  modules require CRC-CCITT functions, but a module built outside
	  the kernel tree does. Such modules that use library CRC-CCITT
	  functions require M here.

config CRC16
	tristate "CRC16 functions"
	help
	  This option is provided for the case where no in-kernel-tree
	  modules require CRC16 functions, but a module built outside
	  the kernel tree does. Such modules that use library CRC16
	  functions require M here.

config CRC_T10DIF
	tristate "CRC calculation for the T10 Data Integrity Field"
	select CRYPTO
	select CRYPTO_CRCT10DIF
	help
	  This option is only needed if a module that's not in the
	  kernel tree needs to calculate CRC checks for use with the
	  SCSI data integrity subsystem.

config CRC_ITU_T
	tristate "CRC ITU-T V.41 functions"
	help
	  This option is provided for the case where no in-kernel-tree
	  modules require CRC ITU-T V.41 functions, but a module built outside
	  the kernel tree does. Such modules that use library CRC ITU-T V.41
	  functions require M here.

config CRC32
	tristate "CRC32/CRC32c functions"
	default y
	select BITREVERSE
	help
	  This option is provided for the case where no in-kernel-tree
	  modules require CRC32/CRC32c functions, but a module built outside
	  the kernel tree does. Such modules that use library CRC32/CRC32c
	  functions require M here.

config CRC32_SELFTEST
	tristate "CRC32 perform self test on init"
	depends on CRC32
	help
	  This option enables the CRC32 library functions to perform a
	  self test on initialization. The self test computes crc32_le
	  and crc32_be over byte strings with random alignment and length
	  and computes the total elapsed time and number of bytes processed.

choice
	prompt "CRC32 implementation"
	depends on CRC32
	default CRC32_SLICEBY8
	help
	  This option allows a kernel builder to override the default choice
	  of CRC32 algorithm.  Choose the default ("slice by 8") unless you
	  know that you need one of the others.

config CRC32_SLICEBY8
	bool "Slice by 8 bytes"
	help
	  Calculate checksum 8 bytes at a time with a clever slicing algorithm.
	  This is the fastest algorithm, but comes with a 8KiB lookup table.
	  Most modern processors have enough cache to hold this table without
	  thrashing the cache.

	  This is the default implementation choice.  Choose this one unless
	  you have a good reason not to.

config CRC32_SLICEBY4
	bool "Slice by 4 bytes"
	help
	  Calculate checksum 4 bytes at a time with a clever slicing algorithm.
	  This is a bit slower than slice by 8, but has a smaller 4KiB lookup
	  table.

	  Only choose this option if you know what you are doing.

config CRC32_SARWATE
	bool "Sarwate's Algorithm (one byte at a time)"
	help
	  Calculate checksum a byte at a time using Sarwate's algorithm.  This
	  is not particularly fast, but has a small 256 byte lookup table.

	  Only choose this option if you know what you are doing.

config CRC32_BIT
	bool "Classic Algorithm (one bit at a time)"
	help
	  Calculate checksum one bit at a time.  This is VERY slow, but has
	  no lookup table.  This is provided as a debugging option.

	  Only choose this option if you are debugging crc32.

endchoice

config CRC64
	tristate "CRC64 functions"
	help
	  This option is provided for the case where no in-kernel-tree
	  modules require CRC64 functions, but a module built outside
	  the kernel tree does. Such modules that use library CRC64
	  functions require M here.

config CRC4
	tristate "CRC4 functions"
	help
	  This option is provided for the case where no in-kernel-tree
	  modules require CRC4 functions, but a module built outside
	  the kernel tree does. Such modules that use library CRC4
	  functions require M here.

config CRC7
	tristate "CRC7 functions"
	help
	  This option is provided for the case where no in-kernel-tree
	  modules require CRC7 functions, but a module built outside
	  the kernel tree does. Such modules that use library CRC7
	  functions require M here.

config LIBCRC32C
	tristate "CRC32c (Castagnoli, et al) Cyclic Redundancy-Check"
	select CRYPTO
	select CRYPTO_CRC32C
	help
	  This option is provided for the case where no in-kernel-tree
	  modules require CRC32c functions, but a module built outside the
	  kernel tree does. Such modules that use library CRC32c functions
	  require M here.  See Castagnoli93.
	  Module will be libcrc32c.

config CRC8
	tristate "CRC8 function"
	help
	  This option provides CRC8 function. Drivers may select this
	  when they need to do cyclic redundancy check according CRC8
	  algorithm. Module will be called crc8.

config XXHASH
	tristate

config AUDIT_GENERIC
	bool
	depends on AUDIT && !AUDIT_ARCH
	default y

config AUDIT_ARCH_COMPAT_GENERIC
	bool
	default n

config AUDIT_COMPAT_GENERIC
	bool
	depends on AUDIT_GENERIC && AUDIT_ARCH_COMPAT_GENERIC && COMPAT
	default y

config RANDOM32_SELFTEST
	bool "PRNG perform self test on init"
	help
	  This option enables the 32 bit PRNG library functions to perform a
	  self test on initialization.

#
# compression support is select'ed if needed
#
config 842_COMPRESS
	select CRC32
	tristate

config 842_DECOMPRESS
	select CRC32
	tristate

config ZLIB_INFLATE
	tristate

config ZLIB_DEFLATE
	tristate
	select BITREVERSE

config ZLIB_DFLTCC
	def_bool y
	depends on S390
	prompt "Enable s390x DEFLATE CONVERSION CALL support for kernel zlib"
	help
	 Enable s390x hardware support for zlib in the kernel.

config LZO_COMPRESS
	tristate

config LZO_DECOMPRESS
	tristate

config LZ4_COMPRESS
	tristate

config LZ4HC_COMPRESS
	tristate

config LZ4_DECOMPRESS
	tristate

config ZSTD_COMPRESS
	select XXHASH
	tristate

config ZSTD_DECOMPRESS
	select XXHASH
	tristate

source "lib/xz/Kconfig"

#
# These all provide a common interface (hence the apparent duplication with
# ZLIB_INFLATE; DECOMPRESS_GZIP is just a wrapper.)
#
config DECOMPRESS_GZIP
	select ZLIB_INFLATE
	tristate

config DECOMPRESS_BZIP2
	tristate

config DECOMPRESS_LZMA
	tristate

config DECOMPRESS_XZ
	select XZ_DEC
	tristate

config DECOMPRESS_LZO
	select LZO_DECOMPRESS
	tristate

config DECOMPRESS_LZ4
	select LZ4_DECOMPRESS
	tristate

config DECOMPRESS_ZSTD
	select ZSTD_DECOMPRESS
	tristate

#
# Generic allocator support is selected if needed
#
config GENERIC_ALLOCATOR
	bool

#
# reed solomon support is select'ed if needed
#
config REED_SOLOMON
	tristate
	
config REED_SOLOMON_ENC8
	bool

config REED_SOLOMON_DEC8
	bool

config REED_SOLOMON_ENC16
	bool

config REED_SOLOMON_DEC16
	bool

#
# BCH support is selected if needed
#
config BCH
	tristate

config BCH_CONST_PARAMS
	bool
	help
	  Drivers may select this option to force specific constant
	  values for parameters 'm' (Galois field order) and 't'
	  (error correction capability). Those specific values must
	  be set by declaring default values for symbols BCH_CONST_M
	  and BCH_CONST_T.
	  Doing so will enable extra compiler optimizations,
	  improving encoding and decoding performance up to 2x for
	  usual (m,t) values (typically such that m*t < 200).
	  When this option is selected, the BCH library supports
	  only a single (m,t) configuration. This is mainly useful
	  for NAND flash board drivers requiring known, fixed BCH
	  parameters.

config BCH_CONST_M
	int
	range 5 15
	help
	  Constant value for Galois field order 'm'. If 'k' is the
	  number of data bits to protect, 'm' should be chosen such
	  that (k + m*t) <= 2**m - 1.
	  Drivers should declare a default value for this symbol if
	  they select option BCH_CONST_PARAMS.

config BCH_CONST_T
	int
	help
	  Constant value for error correction capability in bits 't'.
	  Drivers should declare a default value for this symbol if
	  they select option BCH_CONST_PARAMS.

#
# Textsearch support is select'ed if needed
#
config TEXTSEARCH
	bool

config TEXTSEARCH_KMP
	tristate

config TEXTSEARCH_BM
	tristate

config TEXTSEARCH_FSM
	tristate

config BTREE
	bool

config INTERVAL_TREE
	bool
	help
	  Simple, embeddable, interval-tree. Can find the start of an
	  overlapping range in log(n) time and then iterate over all
	  overlapping nodes. The algorithm is implemented as an
	  augmented rbtree.

	  See:

		Documentation/core-api/rbtree.rst

	  for more information.

<<<<<<< HEAD
config RADIX_TREE_MULTIORDER
	bool
=======
config XARRAY_MULTI
	bool
	help
	  Support entries which occupy multiple consecutive indices in the
	  XArray.
>>>>>>> 24b8d41d

config ASSOCIATIVE_ARRAY
	bool
	help
	  Generic associative array.  Can be searched and iterated over whilst
	  it is being modified.  It is also reasonably quick to search and
	  modify.  The algorithms are non-recursive, and the trees are highly
	  capacious.

	  See:

		Documentation/core-api/assoc_array.rst

	  for more information.

config HAS_IOMEM
	bool
	depends on !NO_IOMEM
	default y

config HAS_IOPORT_MAP
	bool
	depends on HAS_IOMEM && !NO_IOPORT_MAP
	default y

source "kernel/dma/Kconfig"

config SGL_ALLOC
	bool
	default n

config IOMMU_HELPER
	bool

config CHECK_SIGNATURE
	bool

config CPUMASK_OFFSTACK
	bool "Force CPU masks off stack" if DEBUG_PER_CPU_MAPS
	help
	  Use dynamic allocation for cpumask_var_t, instead of putting
	  them on the stack.  This is a bit more expensive, but avoids
	  stack overflow.

config CPU_RMAP
	bool
	depends on SMP

config DQL
	bool

config GLOB
	bool
#	This actually supports modular compilation, but the module overhead
#	is ridiculous for the amount of code involved.	Until an out-of-tree
#	driver asks for it, we'll just link it directly it into the kernel
#	when required.  Since we're ignoring out-of-tree users,	there's also
#	no need bother prompting for a manual decision:
#	prompt "glob_match() function"
	help
	  This option provides a glob_match function for performing
	  simple text pattern matching.  It originated in the ATA code
	  to blacklist particular drive models, but other device drivers
	  may need similar functionality.

	  All drivers in the Linux kernel tree that require this function
	  should automatically select this option.  Say N unless you
	  are compiling an out-of tree driver which tells you that it
	  depends on this.

config GLOB_SELFTEST
	tristate "glob self-test on init"
	depends on GLOB
	help
	  This option enables a simple self-test of the glob_match
	  function on startup.	It is primarily useful for people
	  working on the code to ensure they haven't introduced any
	  regressions.

	  It only adds a little bit of code and slows kernel boot (or
	  module load) by a small amount, so you're welcome to play with
	  it, but you probably don't need it.

#
# Netlink attribute parsing support is select'ed if needed
#
config NLATTR
	bool

#
# Generic 64-bit atomic support is selected if needed
#
config GENERIC_ATOMIC64
       bool

config LRU_CACHE
	tristate

config CLZ_TAB
	bool

config IRQ_POLL
	bool "IRQ polling library"
	help
	  Helper library to poll interrupt mitigation using polling.

config MPILIB
	tristate
	select CLZ_TAB
	help
	  Multiprecision maths library from GnuPG.
	  It is used to implement RSA digital signature verification,
	  which is used by IMA/EVM digital signature extension.

config SIGNATURE
	tristate
	depends on KEYS
	select CRYPTO
	select CRYPTO_SHA1
	select MPILIB
	help
	  Digital signature verification. Currently only RSA is supported.
	  Implementation is done using GnuPG MPI library

config DIMLIB
	bool
	help
	  Dynamic Interrupt Moderation library.
	  Implements an algorithm for dynamically changing CQ moderation values
	  according to run time performance.

#
# libfdt files, only selected if needed.
#
config LIBFDT
	bool

config OID_REGISTRY
	tristate
	help
	  Enable fast lookup object identifier registry.

config UCS2_STRING
	tristate

#
# generic vdso
#
source "lib/vdso/Kconfig"

source "lib/fonts/Kconfig"

config SG_SPLIT
	def_bool n
	help
	 Provides a helper to split scatterlists into chunks, each chunk being
	 a scatterlist. This should be selected by a driver or an API which
	 whishes to split a scatterlist amongst multiple DMA channels.

config SG_POOL
	def_bool n
	help
	 Provides a helper to allocate chained scatterlists. This should be
	 selected by a driver or an API which whishes to allocate chained
	 scatterlist.

#
# sg chaining option
#

config ARCH_NO_SG_CHAIN
	def_bool n

config ARCH_HAS_PMEM_API
	bool

config MEMREGION
	bool

config ARCH_HAS_MEMREMAP_COMPAT_ALIGN
	bool

# use memcpy to implement user copies for nommu architectures
config UACCESS_MEMCPY
	bool

config ARCH_HAS_UACCESS_FLUSHCACHE
	bool

# arch has a concept of a recoverable synchronous exception due to a
# memory-read error like x86 machine-check or ARM data-abort, and
# implements copy_mc_to_{user,kernel} to abort and report
# 'bytes-transferred' if that exception fires when accessing the source
# buffer.
config ARCH_HAS_COPY_MC
	bool

# Temporary. Goes away when all archs are cleaned up
config ARCH_STACKWALK
       bool

config STACKDEPOT
	bool
	select STACKTRACE

config SBITMAP
	bool

<<<<<<< HEAD
endmenu
=======
config PARMAN
	tristate "parman" if COMPILE_TEST

config OBJAGG
	tristate "objagg" if COMPILE_TEST

config STRING_SELFTEST
	tristate "Test string functions"

endmenu

config GENERIC_IOREMAP
	bool

config GENERIC_LIB_ASHLDI3
	bool

config GENERIC_LIB_ASHRDI3
	bool

config GENERIC_LIB_LSHRDI3
	bool

config GENERIC_LIB_MULDI3
	bool

config GENERIC_LIB_CMPDI2
	bool

config GENERIC_LIB_UCMPDI2
	bool

config PLDMFW
	bool
	default n
>>>>>>> 24b8d41d
<|MERGE_RESOLUTION|>--- conflicted
+++ resolved
@@ -441,16 +441,11 @@
 
 	  for more information.
 
-<<<<<<< HEAD
-config RADIX_TREE_MULTIORDER
-	bool
-=======
 config XARRAY_MULTI
 	bool
 	help
 	  Support entries which occupy multiple consecutive indices in the
 	  XArray.
->>>>>>> 24b8d41d
 
 config ASSOCIATIVE_ARRAY
 	bool
@@ -659,9 +654,6 @@
 config SBITMAP
 	bool
 
-<<<<<<< HEAD
-endmenu
-=======
 config PARMAN
 	tristate "parman" if COMPILE_TEST
 
@@ -696,5 +688,4 @@
 
 config PLDMFW
 	bool
-	default n
->>>>>>> 24b8d41d
+	default n