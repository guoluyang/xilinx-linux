--- conflicted
+++ resolved
@@ -95,15 +95,10 @@
 
 	atomic_long_set(&data->count, start_count);
 
-<<<<<<< HEAD
-	ref->release = release;
-	ref->confirm_switch = NULL;
-=======
 	data->release = release;
 	data->confirm_switch = NULL;
 	data->ref = ref;
 	ref->data = data;
->>>>>>> 24b8d41d
 	return 0;
 }
 EXPORT_SYMBOL_GPL(percpu_ref_init);
@@ -135,14 +130,6 @@
 	struct percpu_ref_data *data = ref->data;
 	unsigned long flags;
 
-<<<<<<< HEAD
-	if (percpu_count) {
-		/* non-NULL confirm_switch indicates switching in progress */
-		WARN_ON_ONCE(ref->confirm_switch);
-		free_percpu(percpu_count);
-		ref->percpu_count_ptr = __PERCPU_REF_ATOMIC_DEAD;
-	}
-=======
 	__percpu_ref_exit(ref);
 
 	if (!data)
@@ -155,7 +142,6 @@
 	spin_unlock_irqrestore(&percpu_ref_switch_lock, flags);
 
 	kfree(data);
->>>>>>> 24b8d41d
 }
 EXPORT_SYMBOL_GPL(percpu_ref_exit);
 
@@ -225,33 +211,6 @@
 			confirm_switch(ref);
 		return;
 	}
-<<<<<<< HEAD
-
-	/* switching from percpu to atomic */
-	ref->percpu_count_ptr |= __PERCPU_REF_ATOMIC;
-
-	/*
-	 * Non-NULL ->confirm_switch is used to indicate that switching is
-	 * in progress.  Use noop one if unspecified.
-	 */
-	ref->confirm_switch = confirm_switch ?: percpu_ref_noop_confirm_switch;
-
-	percpu_ref_get(ref);	/* put after confirmation */
-	call_rcu_sched(&ref->rcu, percpu_ref_switch_to_atomic_rcu);
-}
-
-static void __percpu_ref_switch_to_percpu(struct percpu_ref *ref)
-{
-	unsigned long __percpu *percpu_count = percpu_count_ptr(ref);
-	int cpu;
-
-	BUG_ON(!percpu_count);
-
-	if (!(ref->percpu_count_ptr & __PERCPU_REF_ATOMIC))
-		return;
-
-	atomic_long_add(PERCPU_COUNT_BIAS, &ref->count);
-=======
 
 	/* switching from percpu to atomic */
 	ref->percpu_count_ptr |= __PERCPU_REF_ATOMIC;
@@ -345,7 +304,6 @@
 
 	ref->data->force_atomic = true;
 	__percpu_ref_switch_mode(ref, confirm_switch);
->>>>>>> 24b8d41d
 
 	spin_unlock_irqrestore(&percpu_ref_switch_lock, flags);
 }
@@ -365,58 +323,6 @@
 	wait_event(percpu_ref_switch_waitq, !ref->data->confirm_switch);
 }
 EXPORT_SYMBOL_GPL(percpu_ref_switch_to_atomic_sync);
-
-static void __percpu_ref_switch_mode(struct percpu_ref *ref,
-				     percpu_ref_func_t *confirm_switch)
-{
-	lockdep_assert_held(&percpu_ref_switch_lock);
-
-	/*
-	 * If the previous ATOMIC switching hasn't finished yet, wait for
-	 * its completion.  If the caller ensures that ATOMIC switching
-	 * isn't in progress, this function can be called from any context.
-	 */
-	wait_event_lock_irq(percpu_ref_switch_waitq, !ref->confirm_switch,
-			    percpu_ref_switch_lock);
-
-	if (ref->force_atomic || (ref->percpu_count_ptr & __PERCPU_REF_DEAD))
-		__percpu_ref_switch_to_atomic(ref, confirm_switch);
-	else
-		__percpu_ref_switch_to_percpu(ref);
-}
-
-/**
- * percpu_ref_switch_to_atomic - switch a percpu_ref to atomic mode
- * @ref: percpu_ref to switch to atomic mode
- * @confirm_switch: optional confirmation callback
- *
- * There's no reason to use this function for the usual reference counting.
- * Use percpu_ref_kill[_and_confirm]().
- *
- * Schedule switching of @ref to atomic mode.  All its percpu counts will
- * be collected to the main atomic counter.  On completion, when all CPUs
- * are guaraneed to be in atomic mode, @confirm_switch, which may not
- * block, is invoked.  This function may be invoked concurrently with all
- * the get/put operations and can safely be mixed with kill and reinit
- * operations.  Note that @ref will stay in atomic mode across kill/reinit
- * cycles until percpu_ref_switch_to_percpu() is called.
- *
- * This function may block if @ref is in the process of switching to atomic
- * mode.  If the caller ensures that @ref is not in the process of
- * switching to atomic mode, this function can be called from any context.
- */
-void percpu_ref_switch_to_atomic(struct percpu_ref *ref,
-				 percpu_ref_func_t *confirm_switch)
-{
-	unsigned long flags;
-
-	spin_lock_irqsave(&percpu_ref_switch_lock, flags);
-
-	ref->force_atomic = true;
-	__percpu_ref_switch_mode(ref, confirm_switch);
-
-	spin_unlock_irqrestore(&percpu_ref_switch_lock, flags);
-}
 
 /**
  * percpu_ref_switch_to_percpu - switch a percpu_ref to percpu mode
@@ -439,21 +345,12 @@
 void percpu_ref_switch_to_percpu(struct percpu_ref *ref)
 {
 	unsigned long flags;
-<<<<<<< HEAD
-
-	spin_lock_irqsave(&percpu_ref_switch_lock, flags);
-
-	ref->force_atomic = false;
-	__percpu_ref_switch_mode(ref, NULL);
-
-=======
 
 	spin_lock_irqsave(&percpu_ref_switch_lock, flags);
 
 	ref->data->force_atomic = false;
 	__percpu_ref_switch_mode(ref, NULL);
 
->>>>>>> 24b8d41d
 	spin_unlock_irqrestore(&percpu_ref_switch_lock, flags);
 }
 EXPORT_SYMBOL_GPL(percpu_ref_switch_to_percpu);
@@ -472,11 +369,8 @@
  * This function normally doesn't block and can be called from any context
  * but it may block if @confirm_kill is specified and @ref is in the
  * process of switching to atomic mode by percpu_ref_switch_to_atomic().
-<<<<<<< HEAD
-=======
  *
  * There are no implied RCU grace periods between kill and release.
->>>>>>> 24b8d41d
  */
 void percpu_ref_kill_and_confirm(struct percpu_ref *ref,
 				 percpu_ref_func_t *confirm_kill)
@@ -538,10 +432,6 @@
  */
 void percpu_ref_reinit(struct percpu_ref *ref)
 {
-	unsigned long flags;
-
-	spin_lock_irqsave(&percpu_ref_switch_lock, flags);
-
 	WARN_ON_ONCE(!percpu_ref_is_zero(ref));
 
 	percpu_ref_resurrect(ref);
