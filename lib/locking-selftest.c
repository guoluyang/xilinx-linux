// SPDX-License-Identifier: GPL-2.0
/*
 * lib/locking-selftest.c
 *
 * Testsuite for various locking APIs: spinlocks, rwlocks,
 * mutexes and rw-semaphores.
 *
 * It is checking both false positives and false negatives.
 *
 * Started by Ingo Molnar:
 *
 *  Copyright (C) 2006 Red Hat, Inc., Ingo Molnar <mingo@redhat.com>
 */
#include <linux/rwsem.h>
#include <linux/mutex.h>
#include <linux/ww_mutex.h>
#include <linux/sched.h>
#include <linux/delay.h>
#include <linux/lockdep.h>
#include <linux/spinlock.h>
#include <linux/kallsyms.h>
#include <linux/interrupt.h>
#include <linux/debug_locks.h>
#include <linux/irqflags.h>
#include <linux/rtmutex.h>

/*
 * Change this to 1 if you want to see the failure printouts:
 */
static unsigned int debug_locks_verbose;
unsigned int force_read_lock_recursive;

static DEFINE_WD_CLASS(ww_lockdep);

static int __init setup_debug_locks_verbose(char *str)
{
	get_option(&str, &debug_locks_verbose);

	return 1;
}

__setup("debug_locks_verbose=", setup_debug_locks_verbose);

#define FAILURE		0
#define SUCCESS		1

#define LOCKTYPE_SPIN	0x1
#define LOCKTYPE_RWLOCK	0x2
#define LOCKTYPE_MUTEX	0x4
#define LOCKTYPE_RWSEM	0x8
#define LOCKTYPE_WW	0x10
#define LOCKTYPE_RTMUTEX 0x20

static struct ww_acquire_ctx t, t2;
static struct ww_mutex o, o2, o3;

/*
 * Normal standalone locks, for the circular and irq-context
 * dependency tests:
 */
static DEFINE_RAW_SPINLOCK(lock_A);
static DEFINE_RAW_SPINLOCK(lock_B);
static DEFINE_RAW_SPINLOCK(lock_C);
static DEFINE_RAW_SPINLOCK(lock_D);

static DEFINE_RWLOCK(rwlock_A);
static DEFINE_RWLOCK(rwlock_B);
static DEFINE_RWLOCK(rwlock_C);
static DEFINE_RWLOCK(rwlock_D);

static DEFINE_MUTEX(mutex_A);
static DEFINE_MUTEX(mutex_B);
static DEFINE_MUTEX(mutex_C);
static DEFINE_MUTEX(mutex_D);

static DECLARE_RWSEM(rwsem_A);
static DECLARE_RWSEM(rwsem_B);
static DECLARE_RWSEM(rwsem_C);
static DECLARE_RWSEM(rwsem_D);

#ifdef CONFIG_RT_MUTEXES

static DEFINE_RT_MUTEX(rtmutex_A);
static DEFINE_RT_MUTEX(rtmutex_B);
static DEFINE_RT_MUTEX(rtmutex_C);
static DEFINE_RT_MUTEX(rtmutex_D);

#endif

/*
 * Locks that we initialize dynamically as well so that
 * e.g. X1 and X2 becomes two instances of the same class,
 * but X* and Y* are different classes. We do this so that
 * we do not trigger a real lockup:
 */
static DEFINE_RAW_SPINLOCK(lock_X1);
static DEFINE_RAW_SPINLOCK(lock_X2);
static DEFINE_RAW_SPINLOCK(lock_Y1);
static DEFINE_RAW_SPINLOCK(lock_Y2);
static DEFINE_RAW_SPINLOCK(lock_Z1);
static DEFINE_RAW_SPINLOCK(lock_Z2);

static DEFINE_RWLOCK(rwlock_X1);
static DEFINE_RWLOCK(rwlock_X2);
static DEFINE_RWLOCK(rwlock_Y1);
static DEFINE_RWLOCK(rwlock_Y2);
static DEFINE_RWLOCK(rwlock_Z1);
static DEFINE_RWLOCK(rwlock_Z2);

static DEFINE_MUTEX(mutex_X1);
static DEFINE_MUTEX(mutex_X2);
static DEFINE_MUTEX(mutex_Y1);
static DEFINE_MUTEX(mutex_Y2);
static DEFINE_MUTEX(mutex_Z1);
static DEFINE_MUTEX(mutex_Z2);

static DECLARE_RWSEM(rwsem_X1);
static DECLARE_RWSEM(rwsem_X2);
static DECLARE_RWSEM(rwsem_Y1);
static DECLARE_RWSEM(rwsem_Y2);
static DECLARE_RWSEM(rwsem_Z1);
static DECLARE_RWSEM(rwsem_Z2);

#ifdef CONFIG_RT_MUTEXES

static DEFINE_RT_MUTEX(rtmutex_X1);
static DEFINE_RT_MUTEX(rtmutex_X2);
static DEFINE_RT_MUTEX(rtmutex_Y1);
static DEFINE_RT_MUTEX(rtmutex_Y2);
static DEFINE_RT_MUTEX(rtmutex_Z1);
static DEFINE_RT_MUTEX(rtmutex_Z2);

#endif

/*
 * non-inlined runtime initializers, to let separate locks share
 * the same lock-class:
 */
#define INIT_CLASS_FUNC(class) 				\
static noinline void					\
init_class_##class(raw_spinlock_t *lock, rwlock_t *rwlock, \
	struct mutex *mutex, struct rw_semaphore *rwsem)\
{							\
	raw_spin_lock_init(lock);			\
	rwlock_init(rwlock);				\
	mutex_init(mutex);				\
	init_rwsem(rwsem);				\
}

INIT_CLASS_FUNC(X)
INIT_CLASS_FUNC(Y)
INIT_CLASS_FUNC(Z)

static void init_shared_classes(void)
{
#ifdef CONFIG_RT_MUTEXES
	static struct lock_class_key rt_X, rt_Y, rt_Z;

	__rt_mutex_init(&rtmutex_X1, __func__, &rt_X);
	__rt_mutex_init(&rtmutex_X2, __func__, &rt_X);
	__rt_mutex_init(&rtmutex_Y1, __func__, &rt_Y);
	__rt_mutex_init(&rtmutex_Y2, __func__, &rt_Y);
	__rt_mutex_init(&rtmutex_Z1, __func__, &rt_Z);
	__rt_mutex_init(&rtmutex_Z2, __func__, &rt_Z);
#endif

	init_class_X(&lock_X1, &rwlock_X1, &mutex_X1, &rwsem_X1);
	init_class_X(&lock_X2, &rwlock_X2, &mutex_X2, &rwsem_X2);

	init_class_Y(&lock_Y1, &rwlock_Y1, &mutex_Y1, &rwsem_Y1);
	init_class_Y(&lock_Y2, &rwlock_Y2, &mutex_Y2, &rwsem_Y2);

	init_class_Z(&lock_Z1, &rwlock_Z1, &mutex_Z1, &rwsem_Z1);
	init_class_Z(&lock_Z2, &rwlock_Z2, &mutex_Z2, &rwsem_Z2);
}

/*
 * For spinlocks and rwlocks we also do hardirq-safe / softirq-safe tests.
 * The following functions use a lock from a simulated hardirq/softirq
 * context, causing the locks to be marked as hardirq-safe/softirq-safe:
 */

#define HARDIRQ_DISABLE		local_irq_disable
#define HARDIRQ_ENABLE		local_irq_enable

#define HARDIRQ_ENTER()				\
	local_irq_disable();			\
	__irq_enter();				\
	WARN_ON(!in_irq());

#define HARDIRQ_EXIT()				\
	__irq_exit();				\
	local_irq_enable();

#define SOFTIRQ_DISABLE		local_bh_disable
#define SOFTIRQ_ENABLE		local_bh_enable

#define SOFTIRQ_ENTER()				\
		local_bh_disable();		\
		local_irq_disable();		\
		lockdep_softirq_enter();	\
		WARN_ON(!in_softirq());

#define SOFTIRQ_EXIT()				\
		lockdep_softirq_exit();		\
		local_irq_enable();		\
		local_bh_enable();

/*
 * Shortcuts for lock/unlock API variants, to keep
 * the testcases compact:
 */
#define L(x)			raw_spin_lock(&lock_##x)
#define U(x)			raw_spin_unlock(&lock_##x)
#define LU(x)			L(x); U(x)
#define SI(x)			raw_spin_lock_init(&lock_##x)

#define WL(x)			write_lock(&rwlock_##x)
#define WU(x)			write_unlock(&rwlock_##x)
#define WLU(x)			WL(x); WU(x)

#define RL(x)			read_lock(&rwlock_##x)
#define RU(x)			read_unlock(&rwlock_##x)
#define RLU(x)			RL(x); RU(x)
#define RWI(x)			rwlock_init(&rwlock_##x)

#define ML(x)			mutex_lock(&mutex_##x)
#define MU(x)			mutex_unlock(&mutex_##x)
#define MI(x)			mutex_init(&mutex_##x)

#define RTL(x)			rt_mutex_lock(&rtmutex_##x)
#define RTU(x)			rt_mutex_unlock(&rtmutex_##x)
#define RTI(x)			rt_mutex_init(&rtmutex_##x)

#define WSL(x)			down_write(&rwsem_##x)
#define WSU(x)			up_write(&rwsem_##x)

#define RSL(x)			down_read(&rwsem_##x)
#define RSU(x)			up_read(&rwsem_##x)
#define RWSI(x)			init_rwsem(&rwsem_##x)

#ifndef CONFIG_DEBUG_WW_MUTEX_SLOWPATH
#define WWAI(x)			ww_acquire_init(x, &ww_lockdep)
#else
#define WWAI(x)			do { ww_acquire_init(x, &ww_lockdep); (x)->deadlock_inject_countdown = ~0U; } while (0)
#endif
#define WWAD(x)			ww_acquire_done(x)
#define WWAF(x)			ww_acquire_fini(x)

#define WWL(x, c)		ww_mutex_lock(x, c)
#define WWT(x)			ww_mutex_trylock(x)
#define WWL1(x)			ww_mutex_lock(x, NULL)
#define WWU(x)			ww_mutex_unlock(x)


#define LOCK_UNLOCK_2(x,y)	LOCK(x); LOCK(y); UNLOCK(y); UNLOCK(x)

/*
 * Generate different permutations of the same testcase, using
 * the same basic lock-dependency/state events:
 */

#define GENERATE_TESTCASE(name)			\
						\
static void name(void) { E(); }

#define GENERATE_PERMUTATIONS_2_EVENTS(name)	\
						\
static void name##_12(void) { E1(); E2(); }	\
static void name##_21(void) { E2(); E1(); }

#define GENERATE_PERMUTATIONS_3_EVENTS(name)		\
							\
static void name##_123(void) { E1(); E2(); E3(); }	\
static void name##_132(void) { E1(); E3(); E2(); }	\
static void name##_213(void) { E2(); E1(); E3(); }	\
static void name##_231(void) { E2(); E3(); E1(); }	\
static void name##_312(void) { E3(); E1(); E2(); }	\
static void name##_321(void) { E3(); E2(); E1(); }

/*
 * AA deadlock:
 */

#define E()					\
						\
	LOCK(X1);				\
	LOCK(X2); /* this one should fail */

/*
 * 6 testcases:
 */
#include "locking-selftest-spin.h"
GENERATE_TESTCASE(AA_spin)
#include "locking-selftest-wlock.h"
GENERATE_TESTCASE(AA_wlock)
#include "locking-selftest-rlock.h"
GENERATE_TESTCASE(AA_rlock)
#include "locking-selftest-mutex.h"
GENERATE_TESTCASE(AA_mutex)
#include "locking-selftest-wsem.h"
GENERATE_TESTCASE(AA_wsem)
#include "locking-selftest-rsem.h"
GENERATE_TESTCASE(AA_rsem)

#ifdef CONFIG_RT_MUTEXES
#include "locking-selftest-rtmutex.h"
GENERATE_TESTCASE(AA_rtmutex);
#endif

#undef E

/*
 * Special-case for read-locking, they are
 * allowed to recurse on the same lock class:
 */
static void rlock_AA1(void)
{
	RL(X1);
	RL(X1); // this one should NOT fail
}

static void rlock_AA1B(void)
{
	RL(X1);
	RL(X2); // this one should NOT fail
}

static void rsem_AA1(void)
{
	RSL(X1);
	RSL(X1); // this one should fail
}

static void rsem_AA1B(void)
{
	RSL(X1);
	RSL(X2); // this one should fail
}
/*
 * The mixing of read and write locks is not allowed:
 */
static void rlock_AA2(void)
{
	RL(X1);
	WL(X2); // this one should fail
}

static void rsem_AA2(void)
{
	RSL(X1);
	WSL(X2); // this one should fail
}

static void rlock_AA3(void)
{
	WL(X1);
	RL(X2); // this one should fail
}

static void rsem_AA3(void)
{
	WSL(X1);
	RSL(X2); // this one should fail
}

/*
 * read_lock(A)
 * spin_lock(B)
 *		spin_lock(B)
 *		write_lock(A)
 */
static void rlock_ABBA1(void)
{
	RL(X1);
	L(Y1);
	U(Y1);
	RU(X1);

	L(Y1);
	WL(X1);
	WU(X1);
	U(Y1); // should fail
}

static void rwsem_ABBA1(void)
{
	RSL(X1);
	ML(Y1);
	MU(Y1);
	RSU(X1);

	ML(Y1);
	WSL(X1);
	WSU(X1);
	MU(Y1); // should fail
}

/*
 * read_lock(A)
 * spin_lock(B)
 *		spin_lock(B)
 *		write_lock(A)
 *
 * This test case is aimed at poking whether the chain cache prevents us from
 * detecting a read-lock/lock-write deadlock: if the chain cache doesn't differ
 * read/write locks, the following case may happen
 *
 * 	{ read_lock(A)->lock(B) dependency exists }
 *
 * 	P0:
 * 	lock(B);
 * 	read_lock(A);
 *
 *	{ Not a deadlock, B -> A is added in the chain cache }
 *
 *	P1:
 *	lock(B);
 *	write_lock(A);
 *
 *	{ B->A found in chain cache, not reported as a deadlock }
 *
 */
static void rlock_chaincache_ABBA1(void)
{
	RL(X1);
	L(Y1);
	U(Y1);
	RU(X1);

	L(Y1);
	RL(X1);
	RU(X1);
	U(Y1);

	L(Y1);
	WL(X1);
	WU(X1);
	U(Y1); // should fail
}

/*
 * read_lock(A)
 * spin_lock(B)
 *		spin_lock(B)
 *		read_lock(A)
 */
static void rlock_ABBA2(void)
{
	RL(X1);
	L(Y1);
	U(Y1);
	RU(X1);

	L(Y1);
	RL(X1);
	RU(X1);
	U(Y1); // should NOT fail
}

static void rwsem_ABBA2(void)
{
	RSL(X1);
	ML(Y1);
	MU(Y1);
	RSU(X1);

	ML(Y1);
	RSL(X1);
	RSU(X1);
	MU(Y1); // should fail
}


/*
 * write_lock(A)
 * spin_lock(B)
 *		spin_lock(B)
 *		write_lock(A)
 */
static void rlock_ABBA3(void)
{
	WL(X1);
	L(Y1);
	U(Y1);
	WU(X1);

	L(Y1);
	WL(X1);
	WU(X1);
	U(Y1); // should fail
}

static void rwsem_ABBA3(void)
{
	WSL(X1);
	ML(Y1);
	MU(Y1);
	WSU(X1);

	ML(Y1);
	WSL(X1);
	WSU(X1);
	MU(Y1); // should fail
}

/*
 * ABBA deadlock:
 */

#define E()					\
						\
	LOCK_UNLOCK_2(A, B);			\
	LOCK_UNLOCK_2(B, A); /* fail */

/*
 * 6 testcases:
 */
#include "locking-selftest-spin.h"
GENERATE_TESTCASE(ABBA_spin)
#include "locking-selftest-wlock.h"
GENERATE_TESTCASE(ABBA_wlock)
#include "locking-selftest-rlock.h"
GENERATE_TESTCASE(ABBA_rlock)
#include "locking-selftest-mutex.h"
GENERATE_TESTCASE(ABBA_mutex)
#include "locking-selftest-wsem.h"
GENERATE_TESTCASE(ABBA_wsem)
#include "locking-selftest-rsem.h"
GENERATE_TESTCASE(ABBA_rsem)

#ifdef CONFIG_RT_MUTEXES
#include "locking-selftest-rtmutex.h"
GENERATE_TESTCASE(ABBA_rtmutex);
#endif

#undef E

/*
 * AB BC CA deadlock:
 */

#define E()					\
						\
	LOCK_UNLOCK_2(A, B);			\
	LOCK_UNLOCK_2(B, C);			\
	LOCK_UNLOCK_2(C, A); /* fail */

/*
 * 6 testcases:
 */
#include "locking-selftest-spin.h"
GENERATE_TESTCASE(ABBCCA_spin)
#include "locking-selftest-wlock.h"
GENERATE_TESTCASE(ABBCCA_wlock)
#include "locking-selftest-rlock.h"
GENERATE_TESTCASE(ABBCCA_rlock)
#include "locking-selftest-mutex.h"
GENERATE_TESTCASE(ABBCCA_mutex)
#include "locking-selftest-wsem.h"
GENERATE_TESTCASE(ABBCCA_wsem)
#include "locking-selftest-rsem.h"
GENERATE_TESTCASE(ABBCCA_rsem)

#ifdef CONFIG_RT_MUTEXES
#include "locking-selftest-rtmutex.h"
GENERATE_TESTCASE(ABBCCA_rtmutex);
#endif

#undef E

/*
 * AB CA BC deadlock:
 */

#define E()					\
						\
	LOCK_UNLOCK_2(A, B);			\
	LOCK_UNLOCK_2(C, A);			\
	LOCK_UNLOCK_2(B, C); /* fail */

/*
 * 6 testcases:
 */
#include "locking-selftest-spin.h"
GENERATE_TESTCASE(ABCABC_spin)
#include "locking-selftest-wlock.h"
GENERATE_TESTCASE(ABCABC_wlock)
#include "locking-selftest-rlock.h"
GENERATE_TESTCASE(ABCABC_rlock)
#include "locking-selftest-mutex.h"
GENERATE_TESTCASE(ABCABC_mutex)
#include "locking-selftest-wsem.h"
GENERATE_TESTCASE(ABCABC_wsem)
#include "locking-selftest-rsem.h"
GENERATE_TESTCASE(ABCABC_rsem)

#ifdef CONFIG_RT_MUTEXES
#include "locking-selftest-rtmutex.h"
GENERATE_TESTCASE(ABCABC_rtmutex);
#endif

#undef E

/*
 * AB BC CD DA deadlock:
 */

#define E()					\
						\
	LOCK_UNLOCK_2(A, B);			\
	LOCK_UNLOCK_2(B, C);			\
	LOCK_UNLOCK_2(C, D);			\
	LOCK_UNLOCK_2(D, A); /* fail */

/*
 * 6 testcases:
 */
#include "locking-selftest-spin.h"
GENERATE_TESTCASE(ABBCCDDA_spin)
#include "locking-selftest-wlock.h"
GENERATE_TESTCASE(ABBCCDDA_wlock)
#include "locking-selftest-rlock.h"
GENERATE_TESTCASE(ABBCCDDA_rlock)
#include "locking-selftest-mutex.h"
GENERATE_TESTCASE(ABBCCDDA_mutex)
#include "locking-selftest-wsem.h"
GENERATE_TESTCASE(ABBCCDDA_wsem)
#include "locking-selftest-rsem.h"
GENERATE_TESTCASE(ABBCCDDA_rsem)

#ifdef CONFIG_RT_MUTEXES
#include "locking-selftest-rtmutex.h"
GENERATE_TESTCASE(ABBCCDDA_rtmutex);
#endif

#undef E

/*
 * AB CD BD DA deadlock:
 */
#define E()					\
						\
	LOCK_UNLOCK_2(A, B);			\
	LOCK_UNLOCK_2(C, D);			\
	LOCK_UNLOCK_2(B, D);			\
	LOCK_UNLOCK_2(D, A); /* fail */

/*
 * 6 testcases:
 */
#include "locking-selftest-spin.h"
GENERATE_TESTCASE(ABCDBDDA_spin)
#include "locking-selftest-wlock.h"
GENERATE_TESTCASE(ABCDBDDA_wlock)
#include "locking-selftest-rlock.h"
GENERATE_TESTCASE(ABCDBDDA_rlock)
#include "locking-selftest-mutex.h"
GENERATE_TESTCASE(ABCDBDDA_mutex)
#include "locking-selftest-wsem.h"
GENERATE_TESTCASE(ABCDBDDA_wsem)
#include "locking-selftest-rsem.h"
GENERATE_TESTCASE(ABCDBDDA_rsem)

#ifdef CONFIG_RT_MUTEXES
#include "locking-selftest-rtmutex.h"
GENERATE_TESTCASE(ABCDBDDA_rtmutex);
#endif

#undef E

/*
 * AB CD BC DA deadlock:
 */
#define E()					\
						\
	LOCK_UNLOCK_2(A, B);			\
	LOCK_UNLOCK_2(C, D);			\
	LOCK_UNLOCK_2(B, C);			\
	LOCK_UNLOCK_2(D, A); /* fail */

/*
 * 6 testcases:
 */
#include "locking-selftest-spin.h"
GENERATE_TESTCASE(ABCDBCDA_spin)
#include "locking-selftest-wlock.h"
GENERATE_TESTCASE(ABCDBCDA_wlock)
#include "locking-selftest-rlock.h"
GENERATE_TESTCASE(ABCDBCDA_rlock)
#include "locking-selftest-mutex.h"
GENERATE_TESTCASE(ABCDBCDA_mutex)
#include "locking-selftest-wsem.h"
GENERATE_TESTCASE(ABCDBCDA_wsem)
#include "locking-selftest-rsem.h"
GENERATE_TESTCASE(ABCDBCDA_rsem)

#ifdef CONFIG_RT_MUTEXES
#include "locking-selftest-rtmutex.h"
GENERATE_TESTCASE(ABCDBCDA_rtmutex);
#endif

#undef E

/*
 * Double unlock:
 */
#define E()					\
						\
	LOCK(A);				\
	UNLOCK(A);				\
	UNLOCK(A); /* fail */

/*
 * 6 testcases:
 */
#include "locking-selftest-spin.h"
GENERATE_TESTCASE(double_unlock_spin)
#include "locking-selftest-wlock.h"
GENERATE_TESTCASE(double_unlock_wlock)
#include "locking-selftest-rlock.h"
GENERATE_TESTCASE(double_unlock_rlock)
#include "locking-selftest-mutex.h"
GENERATE_TESTCASE(double_unlock_mutex)
#include "locking-selftest-wsem.h"
GENERATE_TESTCASE(double_unlock_wsem)
#include "locking-selftest-rsem.h"
GENERATE_TESTCASE(double_unlock_rsem)

#ifdef CONFIG_RT_MUTEXES
#include "locking-selftest-rtmutex.h"
GENERATE_TESTCASE(double_unlock_rtmutex);
#endif

#undef E

/*
 * initializing a held lock:
 */
#define E()					\
						\
	LOCK(A);				\
	INIT(A); /* fail */

/*
 * 6 testcases:
 */
#include "locking-selftest-spin.h"
GENERATE_TESTCASE(init_held_spin)
#include "locking-selftest-wlock.h"
GENERATE_TESTCASE(init_held_wlock)
#include "locking-selftest-rlock.h"
GENERATE_TESTCASE(init_held_rlock)
#include "locking-selftest-mutex.h"
GENERATE_TESTCASE(init_held_mutex)
#include "locking-selftest-wsem.h"
GENERATE_TESTCASE(init_held_wsem)
#include "locking-selftest-rsem.h"
GENERATE_TESTCASE(init_held_rsem)

#ifdef CONFIG_RT_MUTEXES
#include "locking-selftest-rtmutex.h"
GENERATE_TESTCASE(init_held_rtmutex);
#endif

#undef E

/*
 * locking an irq-safe lock with irqs enabled:
 */
#define E1()				\
					\
	IRQ_ENTER();			\
	LOCK(A);			\
	UNLOCK(A);			\
	IRQ_EXIT();

#define E2()				\
					\
	LOCK(A);			\
	UNLOCK(A);

/*
 * Generate 24 testcases:
 */
#include "locking-selftest-spin-hardirq.h"
GENERATE_PERMUTATIONS_2_EVENTS(irqsafe1_hard_spin)

#include "locking-selftest-rlock-hardirq.h"
GENERATE_PERMUTATIONS_2_EVENTS(irqsafe1_hard_rlock)

#include "locking-selftest-wlock-hardirq.h"
GENERATE_PERMUTATIONS_2_EVENTS(irqsafe1_hard_wlock)

#include "locking-selftest-spin-softirq.h"
GENERATE_PERMUTATIONS_2_EVENTS(irqsafe1_soft_spin)

#include "locking-selftest-rlock-softirq.h"
GENERATE_PERMUTATIONS_2_EVENTS(irqsafe1_soft_rlock)

#include "locking-selftest-wlock-softirq.h"
GENERATE_PERMUTATIONS_2_EVENTS(irqsafe1_soft_wlock)

#undef E1
#undef E2

/*
 * Enabling hardirqs with a softirq-safe lock held:
 */
#define E1()				\
					\
	SOFTIRQ_ENTER();		\
	LOCK(A);			\
	UNLOCK(A);			\
	SOFTIRQ_EXIT();

#define E2()				\
					\
	HARDIRQ_DISABLE();		\
	LOCK(A);			\
	HARDIRQ_ENABLE();		\
	UNLOCK(A);

/*
 * Generate 12 testcases:
 */
#include "locking-selftest-spin.h"
GENERATE_PERMUTATIONS_2_EVENTS(irqsafe2A_spin)

#include "locking-selftest-wlock.h"
GENERATE_PERMUTATIONS_2_EVENTS(irqsafe2A_wlock)

#include "locking-selftest-rlock.h"
GENERATE_PERMUTATIONS_2_EVENTS(irqsafe2A_rlock)

#undef E1
#undef E2

/*
 * Enabling irqs with an irq-safe lock held:
 */
#define E1()				\
					\
	IRQ_ENTER();			\
	LOCK(A);			\
	UNLOCK(A);			\
	IRQ_EXIT();

#define E2()				\
					\
	IRQ_DISABLE();			\
	LOCK(A);			\
	IRQ_ENABLE();			\
	UNLOCK(A);

/*
 * Generate 24 testcases:
 */
#include "locking-selftest-spin-hardirq.h"
GENERATE_PERMUTATIONS_2_EVENTS(irqsafe2B_hard_spin)

#include "locking-selftest-rlock-hardirq.h"
GENERATE_PERMUTATIONS_2_EVENTS(irqsafe2B_hard_rlock)

#include "locking-selftest-wlock-hardirq.h"
GENERATE_PERMUTATIONS_2_EVENTS(irqsafe2B_hard_wlock)

#include "locking-selftest-spin-softirq.h"
GENERATE_PERMUTATIONS_2_EVENTS(irqsafe2B_soft_spin)

#include "locking-selftest-rlock-softirq.h"
GENERATE_PERMUTATIONS_2_EVENTS(irqsafe2B_soft_rlock)

#include "locking-selftest-wlock-softirq.h"
GENERATE_PERMUTATIONS_2_EVENTS(irqsafe2B_soft_wlock)

#undef E1
#undef E2

/*
 * Acquiring a irq-unsafe lock while holding an irq-safe-lock:
 */
#define E1()				\
					\
	LOCK(A);			\
	LOCK(B);			\
	UNLOCK(B);			\
	UNLOCK(A);			\

#define E2()				\
					\
	LOCK(B);			\
	UNLOCK(B);

#define E3()				\
					\
	IRQ_ENTER();			\
	LOCK(A);			\
	UNLOCK(A);			\
	IRQ_EXIT();

/*
 * Generate 36 testcases:
 */
#include "locking-selftest-spin-hardirq.h"
GENERATE_PERMUTATIONS_3_EVENTS(irqsafe3_hard_spin)

#include "locking-selftest-rlock-hardirq.h"
GENERATE_PERMUTATIONS_3_EVENTS(irqsafe3_hard_rlock)

#include "locking-selftest-wlock-hardirq.h"
GENERATE_PERMUTATIONS_3_EVENTS(irqsafe3_hard_wlock)

#include "locking-selftest-spin-softirq.h"
GENERATE_PERMUTATIONS_3_EVENTS(irqsafe3_soft_spin)

#include "locking-selftest-rlock-softirq.h"
GENERATE_PERMUTATIONS_3_EVENTS(irqsafe3_soft_rlock)

#include "locking-selftest-wlock-softirq.h"
GENERATE_PERMUTATIONS_3_EVENTS(irqsafe3_soft_wlock)

#undef E1
#undef E2
#undef E3

/*
 * If a lock turns into softirq-safe, but earlier it took
 * a softirq-unsafe lock:
 */

#define E1()				\
	IRQ_DISABLE();			\
	LOCK(A);			\
	LOCK(B);			\
	UNLOCK(B);			\
	UNLOCK(A);			\
	IRQ_ENABLE();

#define E2()				\
	LOCK(B);			\
	UNLOCK(B);

#define E3()				\
	IRQ_ENTER();			\
	LOCK(A);			\
	UNLOCK(A);			\
	IRQ_EXIT();

/*
 * Generate 36 testcases:
 */
#include "locking-selftest-spin-hardirq.h"
GENERATE_PERMUTATIONS_3_EVENTS(irqsafe4_hard_spin)

#include "locking-selftest-rlock-hardirq.h"
GENERATE_PERMUTATIONS_3_EVENTS(irqsafe4_hard_rlock)

#include "locking-selftest-wlock-hardirq.h"
GENERATE_PERMUTATIONS_3_EVENTS(irqsafe4_hard_wlock)

#include "locking-selftest-spin-softirq.h"
GENERATE_PERMUTATIONS_3_EVENTS(irqsafe4_soft_spin)

#include "locking-selftest-rlock-softirq.h"
GENERATE_PERMUTATIONS_3_EVENTS(irqsafe4_soft_rlock)

#include "locking-selftest-wlock-softirq.h"
GENERATE_PERMUTATIONS_3_EVENTS(irqsafe4_soft_wlock)

#undef E1
#undef E2
#undef E3

/*
 * read-lock / write-lock irq inversion.
 *
 * Deadlock scenario:
 *
 * CPU#1 is at #1, i.e. it has write-locked A, but has not
 * taken B yet.
 *
 * CPU#2 is at #2, i.e. it has locked B.
 *
 * Hardirq hits CPU#2 at point #2 and is trying to read-lock A.
 *
 * The deadlock occurs because CPU#1 will spin on B, and CPU#2
 * will spin on A.
 */

#define E1()				\
					\
	IRQ_DISABLE();			\
	WL(A);				\
	LOCK(B);			\
	UNLOCK(B);			\
	WU(A);				\
	IRQ_ENABLE();

#define E2()				\
					\
	LOCK(B);			\
	UNLOCK(B);

#define E3()				\
					\
	IRQ_ENTER();			\
	RL(A);				\
	RU(A);				\
	IRQ_EXIT();

/*
 * Generate 36 testcases:
 */
#include "locking-selftest-spin-hardirq.h"
GENERATE_PERMUTATIONS_3_EVENTS(irq_inversion_hard_spin)

#include "locking-selftest-rlock-hardirq.h"
GENERATE_PERMUTATIONS_3_EVENTS(irq_inversion_hard_rlock)

#include "locking-selftest-wlock-hardirq.h"
GENERATE_PERMUTATIONS_3_EVENTS(irq_inversion_hard_wlock)

#include "locking-selftest-spin-softirq.h"
GENERATE_PERMUTATIONS_3_EVENTS(irq_inversion_soft_spin)

#include "locking-selftest-rlock-softirq.h"
GENERATE_PERMUTATIONS_3_EVENTS(irq_inversion_soft_rlock)

#include "locking-selftest-wlock-softirq.h"
GENERATE_PERMUTATIONS_3_EVENTS(irq_inversion_soft_wlock)

#undef E1
#undef E2
#undef E3

/*
 * write-read / write-read / write-read deadlock even if read is recursive
 */

#define E1()				\
					\
	WL(X1);				\
	RL(Y1);				\
	RU(Y1);				\
	WU(X1);

#define E2()				\
					\
	WL(Y1);				\
	RL(Z1);				\
	RU(Z1);				\
	WU(Y1);

#define E3()				\
					\
	WL(Z1);				\
	RL(X1);				\
	RU(X1);				\
	WU(Z1);

#include "locking-selftest-rlock.h"
GENERATE_PERMUTATIONS_3_EVENTS(W1R2_W2R3_W3R1)

#undef E1
#undef E2
#undef E3

/*
 * write-write / read-read / write-read deadlock even if read is recursive
 */

#define E1()				\
					\
	WL(X1);				\
	WL(Y1);				\
	WU(Y1);				\
	WU(X1);

#define E2()				\
					\
	RL(Y1);				\
	RL(Z1);				\
	RU(Z1);				\
	RU(Y1);

#define E3()				\
					\
	WL(Z1);				\
	RL(X1);				\
	RU(X1);				\
	WU(Z1);

#include "locking-selftest-rlock.h"
GENERATE_PERMUTATIONS_3_EVENTS(W1W2_R2R3_W3R1)

#undef E1
#undef E2
#undef E3

/*
 * write-write / read-read / read-write is not deadlock when read is recursive
 */

#define E1()				\
					\
	WL(X1);				\
	WL(Y1);				\
	WU(Y1);				\
	WU(X1);

#define E2()				\
					\
	RL(Y1);				\
	RL(Z1);				\
	RU(Z1);				\
	RU(Y1);

#define E3()				\
					\
	RL(Z1);				\
	WL(X1);				\
	WU(X1);				\
	RU(Z1);

#include "locking-selftest-rlock.h"
GENERATE_PERMUTATIONS_3_EVENTS(W1R2_R2R3_W3W1)

#undef E1
#undef E2
#undef E3

/*
 * write-read / read-read / write-write is not deadlock when read is recursive
 */

#define E1()				\
					\
	WL(X1);				\
	RL(Y1);				\
	RU(Y1);				\
	WU(X1);

#define E2()				\
					\
	RL(Y1);				\
	RL(Z1);				\
	RU(Z1);				\
	RU(Y1);

#define E3()				\
					\
	WL(Z1);				\
	WL(X1);				\
	WU(X1);				\
	WU(Z1);

#include "locking-selftest-rlock.h"
GENERATE_PERMUTATIONS_3_EVENTS(W1W2_R2R3_R3W1)

#undef E1
#undef E2
#undef E3
/*
 * read-lock / write-lock recursion that is actually safe.
 */

#define E1()				\
					\
	IRQ_DISABLE();			\
	WL(A);				\
	WU(A);				\
	IRQ_ENABLE();

#define E2()				\
					\
	RL(A);				\
	RU(A);				\

#define E3()				\
					\
	IRQ_ENTER();			\
	LOCK(A);			\
	L(B);				\
	U(B);				\
	UNLOCK(A);			\
	IRQ_EXIT();

/*
 * Generate 24 testcases:
 */
#include "locking-selftest-hardirq.h"
#include "locking-selftest-rlock.h"
GENERATE_PERMUTATIONS_3_EVENTS(irq_read_recursion_hard_rlock)

#include "locking-selftest-wlock.h"
GENERATE_PERMUTATIONS_3_EVENTS(irq_read_recursion_hard_wlock)

#include "locking-selftest-softirq.h"
#include "locking-selftest-rlock.h"
GENERATE_PERMUTATIONS_3_EVENTS(irq_read_recursion_soft_rlock)

#include "locking-selftest-wlock.h"
GENERATE_PERMUTATIONS_3_EVENTS(irq_read_recursion_soft_wlock)

#undef E1
#undef E2
#undef E3

/*
 * read-lock / write-lock recursion that is unsafe.
 */

#define E1()				\
					\
	IRQ_DISABLE();			\
	L(B);				\
	LOCK(A);			\
	UNLOCK(A);			\
	U(B);				\
	IRQ_ENABLE();

#define E2()				\
					\
	RL(A);				\
	RU(A);				\

#define E3()				\
					\
	IRQ_ENTER();			\
	L(B);				\
	U(B);				\
	IRQ_EXIT();

/*
 * Generate 24 testcases:
 */
#include "locking-selftest-hardirq.h"
#include "locking-selftest-rlock.h"
GENERATE_PERMUTATIONS_3_EVENTS(irq_read_recursion2_hard_rlock)

#include "locking-selftest-wlock.h"
GENERATE_PERMUTATIONS_3_EVENTS(irq_read_recursion2_hard_wlock)

#include "locking-selftest-softirq.h"
#include "locking-selftest-rlock.h"
GENERATE_PERMUTATIONS_3_EVENTS(irq_read_recursion2_soft_rlock)

#include "locking-selftest-wlock.h"
GENERATE_PERMUTATIONS_3_EVENTS(irq_read_recursion2_soft_wlock)

#undef E1
#undef E2
#undef E3
/*
 * read-lock / write-lock recursion that is unsafe.
 *
 * A is a ENABLED_*_READ lock
 * B is a USED_IN_*_READ lock
 *
 * read_lock(A);
 *			write_lock(B);
 * <interrupt>
 * read_lock(B);
 * 			write_lock(A); // if this one is read_lock(), no deadlock
 */

#define E1()				\
					\
	IRQ_DISABLE();			\
	WL(B);				\
	LOCK(A);			\
	UNLOCK(A);			\
	WU(B);				\
	IRQ_ENABLE();

#define E2()				\
					\
	RL(A);				\
	RU(A);				\

#define E3()				\
					\
	IRQ_ENTER();			\
	RL(B);				\
	RU(B);				\
	IRQ_EXIT();

/*
 * Generate 24 testcases:
 */
#include "locking-selftest-hardirq.h"
#include "locking-selftest-rlock.h"
GENERATE_PERMUTATIONS_3_EVENTS(irq_read_recursion3_hard_rlock)

#include "locking-selftest-wlock.h"
GENERATE_PERMUTATIONS_3_EVENTS(irq_read_recursion3_hard_wlock)

#include "locking-selftest-softirq.h"
#include "locking-selftest-rlock.h"
GENERATE_PERMUTATIONS_3_EVENTS(irq_read_recursion3_soft_rlock)

#include "locking-selftest-wlock.h"
GENERATE_PERMUTATIONS_3_EVENTS(irq_read_recursion3_soft_wlock)

#ifdef CONFIG_DEBUG_LOCK_ALLOC
# define I_SPINLOCK(x)	lockdep_reset_lock(&lock_##x.dep_map)
# define I_RWLOCK(x)	lockdep_reset_lock(&rwlock_##x.dep_map)
# define I_MUTEX(x)	lockdep_reset_lock(&mutex_##x.dep_map)
# define I_RWSEM(x)	lockdep_reset_lock(&rwsem_##x.dep_map)
# define I_WW(x)	lockdep_reset_lock(&x.dep_map)
#ifdef CONFIG_RT_MUTEXES
# define I_RTMUTEX(x)	lockdep_reset_lock(&rtmutex_##x.dep_map)
#endif
#else
# define I_SPINLOCK(x)
# define I_RWLOCK(x)
# define I_MUTEX(x)
# define I_RWSEM(x)
# define I_WW(x)
#endif

#ifndef I_RTMUTEX
# define I_RTMUTEX(x)
#endif

#ifdef CONFIG_RT_MUTEXES
#define I2_RTMUTEX(x)	rt_mutex_init(&rtmutex_##x)
#else
#define I2_RTMUTEX(x)
#endif

#define I1(x)					\
	do {					\
		I_SPINLOCK(x);			\
		I_RWLOCK(x);			\
		I_MUTEX(x);			\
		I_RWSEM(x);			\
		I_RTMUTEX(x);			\
	} while (0)

#define I2(x)					\
	do {					\
		raw_spin_lock_init(&lock_##x);	\
		rwlock_init(&rwlock_##x);	\
		mutex_init(&mutex_##x);		\
		init_rwsem(&rwsem_##x);		\
		I2_RTMUTEX(x);			\
	} while (0)

static void reset_locks(void)
{
	local_irq_disable();
	lockdep_free_key_range(&ww_lockdep.acquire_key, 1);
	lockdep_free_key_range(&ww_lockdep.mutex_key, 1);

	I1(A); I1(B); I1(C); I1(D);
	I1(X1); I1(X2); I1(Y1); I1(Y2); I1(Z1); I1(Z2);
	I_WW(t); I_WW(t2); I_WW(o.base); I_WW(o2.base); I_WW(o3.base);
	lockdep_reset();
	I2(A); I2(B); I2(C); I2(D);
	init_shared_classes();

	ww_mutex_init(&o, &ww_lockdep); ww_mutex_init(&o2, &ww_lockdep); ww_mutex_init(&o3, &ww_lockdep);
	memset(&t, 0, sizeof(t)); memset(&t2, 0, sizeof(t2));
	memset(&ww_lockdep.acquire_key, 0, sizeof(ww_lockdep.acquire_key));
	memset(&ww_lockdep.mutex_key, 0, sizeof(ww_lockdep.mutex_key));
	local_irq_enable();
}

#undef I

static int testcase_total;
static int testcase_successes;
static int expected_testcase_failures;
static int unexpected_testcase_failures;

static void dotest(void (*testcase_fn)(void), int expected, int lockclass_mask)
{
	unsigned long saved_preempt_count = preempt_count();

	WARN_ON(irqs_disabled());

	testcase_fn();
	/*
	 * Filter out expected failures:
	 */
#ifndef CONFIG_PROVE_LOCKING
	if (expected == FAILURE && debug_locks) {
		expected_testcase_failures++;
		pr_cont("failed|");
	}
	else
#endif
	if (debug_locks != expected) {
		unexpected_testcase_failures++;
		pr_cont("FAILED|");
<<<<<<< HEAD

		dump_stack();
=======
>>>>>>> 24b8d41d
	} else {
		testcase_successes++;
		pr_cont("  ok  |");
	}
	testcase_total++;

	if (debug_locks_verbose)
		pr_cont(" lockclass mask: %x, debug_locks: %d, expected: %d\n",
			lockclass_mask, debug_locks, expected);
	/*
	 * Some tests (e.g. double-unlock) might corrupt the preemption
	 * count, so restore it:
	 */
	preempt_count_set(saved_preempt_count);
#ifdef CONFIG_TRACE_IRQFLAGS
	if (softirq_count())
		current->softirqs_enabled = 0;
	else
		current->softirqs_enabled = 1;
#endif

	reset_locks();
}

#ifdef CONFIG_RT_MUTEXES
#define dotest_rt(fn, e, m)	dotest((fn), (e), (m))
#else
#define dotest_rt(fn, e, m)
#endif

static inline void print_testname(const char *testname)
{
	printk("%33s:", testname);
}

#define DO_TESTCASE_1(desc, name, nr)				\
	print_testname(desc"/"#nr);				\
	dotest(name##_##nr, SUCCESS, LOCKTYPE_RWLOCK);		\
	pr_cont("\n");

#define DO_TESTCASE_1B(desc, name, nr)				\
	print_testname(desc"/"#nr);				\
	dotest(name##_##nr, FAILURE, LOCKTYPE_RWLOCK);		\
	pr_cont("\n");
<<<<<<< HEAD
=======

#define DO_TESTCASE_1RR(desc, name, nr)				\
	print_testname(desc"/"#nr);				\
	pr_cont("             |");				\
	dotest(name##_##nr, SUCCESS, LOCKTYPE_RWLOCK);		\
	pr_cont("\n");

#define DO_TESTCASE_1RRB(desc, name, nr)			\
	print_testname(desc"/"#nr);				\
	pr_cont("             |");				\
	dotest(name##_##nr, FAILURE, LOCKTYPE_RWLOCK);		\
	pr_cont("\n");

>>>>>>> 24b8d41d

#define DO_TESTCASE_3(desc, name, nr)				\
	print_testname(desc"/"#nr);				\
	dotest(name##_spin_##nr, FAILURE, LOCKTYPE_SPIN);	\
	dotest(name##_wlock_##nr, FAILURE, LOCKTYPE_RWLOCK);	\
	dotest(name##_rlock_##nr, SUCCESS, LOCKTYPE_RWLOCK);	\
	pr_cont("\n");

#define DO_TESTCASE_3RW(desc, name, nr)				\
	print_testname(desc"/"#nr);				\
	dotest(name##_spin_##nr, FAILURE, LOCKTYPE_SPIN|LOCKTYPE_RWLOCK);\
	dotest(name##_wlock_##nr, FAILURE, LOCKTYPE_RWLOCK);	\
	dotest(name##_rlock_##nr, SUCCESS, LOCKTYPE_RWLOCK);	\
	pr_cont("\n");
<<<<<<< HEAD
=======

#define DO_TESTCASE_2RW(desc, name, nr)				\
	print_testname(desc"/"#nr);				\
	pr_cont("      |");					\
	dotest(name##_wlock_##nr, FAILURE, LOCKTYPE_RWLOCK);	\
	dotest(name##_rlock_##nr, SUCCESS, LOCKTYPE_RWLOCK);	\
	pr_cont("\n");

#define DO_TESTCASE_2x2RW(desc, name, nr)			\
	DO_TESTCASE_2RW("hard-"desc, name##_hard, nr)		\
	DO_TESTCASE_2RW("soft-"desc, name##_soft, nr)		\

#define DO_TESTCASE_6x2x2RW(desc, name)				\
	DO_TESTCASE_2x2RW(desc, name, 123);			\
	DO_TESTCASE_2x2RW(desc, name, 132);			\
	DO_TESTCASE_2x2RW(desc, name, 213);			\
	DO_TESTCASE_2x2RW(desc, name, 231);			\
	DO_TESTCASE_2x2RW(desc, name, 312);			\
	DO_TESTCASE_2x2RW(desc, name, 321);
>>>>>>> 24b8d41d

#define DO_TESTCASE_6(desc, name)				\
	print_testname(desc);					\
	dotest(name##_spin, FAILURE, LOCKTYPE_SPIN);		\
	dotest(name##_wlock, FAILURE, LOCKTYPE_RWLOCK);		\
	dotest(name##_rlock, FAILURE, LOCKTYPE_RWLOCK);		\
	dotest(name##_mutex, FAILURE, LOCKTYPE_MUTEX);		\
	dotest(name##_wsem, FAILURE, LOCKTYPE_RWSEM);		\
	dotest(name##_rsem, FAILURE, LOCKTYPE_RWSEM);		\
<<<<<<< HEAD
=======
	dotest_rt(name##_rtmutex, FAILURE, LOCKTYPE_RTMUTEX);	\
>>>>>>> 24b8d41d
	pr_cont("\n");

#define DO_TESTCASE_6_SUCCESS(desc, name)			\
	print_testname(desc);					\
	dotest(name##_spin, SUCCESS, LOCKTYPE_SPIN);		\
	dotest(name##_wlock, SUCCESS, LOCKTYPE_RWLOCK);		\
	dotest(name##_rlock, SUCCESS, LOCKTYPE_RWLOCK);		\
	dotest(name##_mutex, SUCCESS, LOCKTYPE_MUTEX);		\
	dotest(name##_wsem, SUCCESS, LOCKTYPE_RWSEM);		\
	dotest(name##_rsem, SUCCESS, LOCKTYPE_RWSEM);		\
<<<<<<< HEAD
=======
	dotest_rt(name##_rtmutex, SUCCESS, LOCKTYPE_RTMUTEX);	\
>>>>>>> 24b8d41d
	pr_cont("\n");

/*
 * 'read' variant: rlocks must not trigger.
 */
#define DO_TESTCASE_6R(desc, name)				\
	print_testname(desc);					\
	dotest(name##_spin, FAILURE, LOCKTYPE_SPIN);		\
	dotest(name##_wlock, FAILURE, LOCKTYPE_RWLOCK);		\
	dotest(name##_rlock, SUCCESS, LOCKTYPE_RWLOCK);		\
	dotest(name##_mutex, FAILURE, LOCKTYPE_MUTEX);		\
	dotest(name##_wsem, FAILURE, LOCKTYPE_RWSEM);		\
	dotest(name##_rsem, FAILURE, LOCKTYPE_RWSEM);		\
<<<<<<< HEAD
=======
	dotest_rt(name##_rtmutex, FAILURE, LOCKTYPE_RTMUTEX);	\
>>>>>>> 24b8d41d
	pr_cont("\n");

#define DO_TESTCASE_2I(desc, name, nr)				\
	DO_TESTCASE_1("hard-"desc, name##_hard, nr);		\
	DO_TESTCASE_1("soft-"desc, name##_soft, nr);

#define DO_TESTCASE_2IB(desc, name, nr)				\
	DO_TESTCASE_1B("hard-"desc, name##_hard, nr);		\
	DO_TESTCASE_1B("soft-"desc, name##_soft, nr);

#define DO_TESTCASE_6I(desc, name, nr)				\
	DO_TESTCASE_3("hard-"desc, name##_hard, nr);		\
	DO_TESTCASE_3("soft-"desc, name##_soft, nr);

#define DO_TESTCASE_6IRW(desc, name, nr)			\
	DO_TESTCASE_3RW("hard-"desc, name##_hard, nr);		\
	DO_TESTCASE_3RW("soft-"desc, name##_soft, nr);

#define DO_TESTCASE_2x3(desc, name)				\
	DO_TESTCASE_3(desc, name, 12);				\
	DO_TESTCASE_3(desc, name, 21);

#define DO_TESTCASE_2x6(desc, name)				\
	DO_TESTCASE_6I(desc, name, 12);				\
	DO_TESTCASE_6I(desc, name, 21);

#define DO_TESTCASE_6x2(desc, name)				\
	DO_TESTCASE_2I(desc, name, 123);			\
	DO_TESTCASE_2I(desc, name, 132);			\
	DO_TESTCASE_2I(desc, name, 213);			\
	DO_TESTCASE_2I(desc, name, 231);			\
	DO_TESTCASE_2I(desc, name, 312);			\
	DO_TESTCASE_2I(desc, name, 321);

#define DO_TESTCASE_6x2B(desc, name)				\
	DO_TESTCASE_2IB(desc, name, 123);			\
	DO_TESTCASE_2IB(desc, name, 132);			\
	DO_TESTCASE_2IB(desc, name, 213);			\
	DO_TESTCASE_2IB(desc, name, 231);			\
	DO_TESTCASE_2IB(desc, name, 312);			\
	DO_TESTCASE_2IB(desc, name, 321);

#define DO_TESTCASE_6x1RR(desc, name)				\
	DO_TESTCASE_1RR(desc, name, 123);			\
	DO_TESTCASE_1RR(desc, name, 132);			\
	DO_TESTCASE_1RR(desc, name, 213);			\
	DO_TESTCASE_1RR(desc, name, 231);			\
	DO_TESTCASE_1RR(desc, name, 312);			\
	DO_TESTCASE_1RR(desc, name, 321);

#define DO_TESTCASE_6x1RRB(desc, name)				\
	DO_TESTCASE_1RRB(desc, name, 123);			\
	DO_TESTCASE_1RRB(desc, name, 132);			\
	DO_TESTCASE_1RRB(desc, name, 213);			\
	DO_TESTCASE_1RRB(desc, name, 231);			\
	DO_TESTCASE_1RRB(desc, name, 312);			\
	DO_TESTCASE_1RRB(desc, name, 321);

#define DO_TESTCASE_6x6(desc, name)				\
	DO_TESTCASE_6I(desc, name, 123);			\
	DO_TESTCASE_6I(desc, name, 132);			\
	DO_TESTCASE_6I(desc, name, 213);			\
	DO_TESTCASE_6I(desc, name, 231);			\
	DO_TESTCASE_6I(desc, name, 312);			\
	DO_TESTCASE_6I(desc, name, 321);

#define DO_TESTCASE_6x6RW(desc, name)				\
	DO_TESTCASE_6IRW(desc, name, 123);			\
	DO_TESTCASE_6IRW(desc, name, 132);			\
	DO_TESTCASE_6IRW(desc, name, 213);			\
	DO_TESTCASE_6IRW(desc, name, 231);			\
	DO_TESTCASE_6IRW(desc, name, 312);			\
	DO_TESTCASE_6IRW(desc, name, 321);

static void ww_test_fail_acquire(void)
{
	int ret;

	WWAI(&t);
	t.stamp++;

	ret = WWL(&o, &t);

	if (WARN_ON(!o.ctx) ||
	    WARN_ON(ret))
		return;

	/* No lockdep test, pure API */
	ret = WWL(&o, &t);
	WARN_ON(ret != -EALREADY);

	ret = WWT(&o);
	WARN_ON(ret);

	t2 = t;
	t2.stamp++;
	ret = WWL(&o, &t2);
	WARN_ON(ret != -EDEADLK);
	WWU(&o);

	if (WWT(&o))
		WWU(&o);
#ifdef CONFIG_DEBUG_LOCK_ALLOC
	else
		DEBUG_LOCKS_WARN_ON(1);
#endif
}

static void ww_test_normal(void)
{
	int ret;

	WWAI(&t);

	/*
	 * None of the ww_mutex codepaths should be taken in the 'normal'
	 * mutex calls. The easiest way to verify this is by using the
	 * normal mutex calls, and making sure o.ctx is unmodified.
	 */

	/* mutex_lock (and indirectly, mutex_lock_nested) */
	o.ctx = (void *)~0UL;
	mutex_lock(&o.base);
	mutex_unlock(&o.base);
	WARN_ON(o.ctx != (void *)~0UL);

	/* mutex_lock_interruptible (and *_nested) */
	o.ctx = (void *)~0UL;
	ret = mutex_lock_interruptible(&o.base);
	if (!ret)
		mutex_unlock(&o.base);
	else
		WARN_ON(1);
	WARN_ON(o.ctx != (void *)~0UL);

	/* mutex_lock_killable (and *_nested) */
	o.ctx = (void *)~0UL;
	ret = mutex_lock_killable(&o.base);
	if (!ret)
		mutex_unlock(&o.base);
	else
		WARN_ON(1);
	WARN_ON(o.ctx != (void *)~0UL);

	/* trylock, succeeding */
	o.ctx = (void *)~0UL;
	ret = mutex_trylock(&o.base);
	WARN_ON(!ret);
	if (ret)
		mutex_unlock(&o.base);
	else
		WARN_ON(1);
	WARN_ON(o.ctx != (void *)~0UL);

	/* trylock, failing */
	o.ctx = (void *)~0UL;
	mutex_lock(&o.base);
	ret = mutex_trylock(&o.base);
	WARN_ON(ret);
	mutex_unlock(&o.base);
	WARN_ON(o.ctx != (void *)~0UL);

	/* nest_lock */
	o.ctx = (void *)~0UL;
	mutex_lock_nest_lock(&o.base, &t);
	mutex_unlock(&o.base);
	WARN_ON(o.ctx != (void *)~0UL);
}

static void ww_test_two_contexts(void)
{
	WWAI(&t);
	WWAI(&t2);
}

static void ww_test_diff_class(void)
{
	WWAI(&t);
#ifdef CONFIG_DEBUG_MUTEXES
	t.ww_class = NULL;
#endif
	WWL(&o, &t);
}

static void ww_test_context_done_twice(void)
{
	WWAI(&t);
	WWAD(&t);
	WWAD(&t);
	WWAF(&t);
}

static void ww_test_context_unlock_twice(void)
{
	WWAI(&t);
	WWAD(&t);
	WWAF(&t);
	WWAF(&t);
}

static void ww_test_context_fini_early(void)
{
	WWAI(&t);
	WWL(&o, &t);
	WWAD(&t);
	WWAF(&t);
}

static void ww_test_context_lock_after_done(void)
{
	WWAI(&t);
	WWAD(&t);
	WWL(&o, &t);
}

static void ww_test_object_unlock_twice(void)
{
	WWL1(&o);
	WWU(&o);
	WWU(&o);
}

static void ww_test_object_lock_unbalanced(void)
{
	WWAI(&t);
	WWL(&o, &t);
	t.acquired = 0;
	WWU(&o);
	WWAF(&t);
}

static void ww_test_object_lock_stale_context(void)
{
	WWAI(&t);
	o.ctx = &t2;
	WWL(&o, &t);
}

static void ww_test_edeadlk_normal(void)
{
	int ret;

	mutex_lock(&o2.base);
	o2.ctx = &t2;
	mutex_release(&o2.base.dep_map, _THIS_IP_);

	WWAI(&t);
	t2 = t;
	t2.stamp--;

	ret = WWL(&o, &t);
	WARN_ON(ret);

	ret = WWL(&o2, &t);
	WARN_ON(ret != -EDEADLK);

	o2.ctx = NULL;
	mutex_acquire(&o2.base.dep_map, 0, 1, _THIS_IP_);
	mutex_unlock(&o2.base);
	WWU(&o);

	WWL(&o2, &t);
}

static void ww_test_edeadlk_normal_slow(void)
{
	int ret;

	mutex_lock(&o2.base);
	mutex_release(&o2.base.dep_map, _THIS_IP_);
	o2.ctx = &t2;

	WWAI(&t);
	t2 = t;
	t2.stamp--;

	ret = WWL(&o, &t);
	WARN_ON(ret);

	ret = WWL(&o2, &t);
	WARN_ON(ret != -EDEADLK);

	o2.ctx = NULL;
	mutex_acquire(&o2.base.dep_map, 0, 1, _THIS_IP_);
	mutex_unlock(&o2.base);
	WWU(&o);

	ww_mutex_lock_slow(&o2, &t);
}

static void ww_test_edeadlk_no_unlock(void)
{
	int ret;

	mutex_lock(&o2.base);
	o2.ctx = &t2;
	mutex_release(&o2.base.dep_map, _THIS_IP_);

	WWAI(&t);
	t2 = t;
	t2.stamp--;

	ret = WWL(&o, &t);
	WARN_ON(ret);

	ret = WWL(&o2, &t);
	WARN_ON(ret != -EDEADLK);

	o2.ctx = NULL;
	mutex_acquire(&o2.base.dep_map, 0, 1, _THIS_IP_);
	mutex_unlock(&o2.base);

	WWL(&o2, &t);
}

static void ww_test_edeadlk_no_unlock_slow(void)
{
	int ret;

	mutex_lock(&o2.base);
	mutex_release(&o2.base.dep_map, _THIS_IP_);
	o2.ctx = &t2;

	WWAI(&t);
	t2 = t;
	t2.stamp--;

	ret = WWL(&o, &t);
	WARN_ON(ret);

	ret = WWL(&o2, &t);
	WARN_ON(ret != -EDEADLK);

	o2.ctx = NULL;
	mutex_acquire(&o2.base.dep_map, 0, 1, _THIS_IP_);
	mutex_unlock(&o2.base);

	ww_mutex_lock_slow(&o2, &t);
}

static void ww_test_edeadlk_acquire_more(void)
{
	int ret;

	mutex_lock(&o2.base);
	mutex_release(&o2.base.dep_map, _THIS_IP_);
	o2.ctx = &t2;

	WWAI(&t);
	t2 = t;
	t2.stamp--;

	ret = WWL(&o, &t);
	WARN_ON(ret);

	ret = WWL(&o2, &t);
	WARN_ON(ret != -EDEADLK);

	ret = WWL(&o3, &t);
}

static void ww_test_edeadlk_acquire_more_slow(void)
{
	int ret;

	mutex_lock(&o2.base);
	mutex_release(&o2.base.dep_map, _THIS_IP_);
	o2.ctx = &t2;

	WWAI(&t);
	t2 = t;
	t2.stamp--;

	ret = WWL(&o, &t);
	WARN_ON(ret);

	ret = WWL(&o2, &t);
	WARN_ON(ret != -EDEADLK);

	ww_mutex_lock_slow(&o3, &t);
}

static void ww_test_edeadlk_acquire_more_edeadlk(void)
{
	int ret;

	mutex_lock(&o2.base);
	mutex_release(&o2.base.dep_map, _THIS_IP_);
	o2.ctx = &t2;

	mutex_lock(&o3.base);
	mutex_release(&o3.base.dep_map, _THIS_IP_);
	o3.ctx = &t2;

	WWAI(&t);
	t2 = t;
	t2.stamp--;

	ret = WWL(&o, &t);
	WARN_ON(ret);

	ret = WWL(&o2, &t);
	WARN_ON(ret != -EDEADLK);

	ret = WWL(&o3, &t);
	WARN_ON(ret != -EDEADLK);
}

static void ww_test_edeadlk_acquire_more_edeadlk_slow(void)
{
	int ret;

	mutex_lock(&o2.base);
	mutex_release(&o2.base.dep_map, _THIS_IP_);
	o2.ctx = &t2;

	mutex_lock(&o3.base);
	mutex_release(&o3.base.dep_map, _THIS_IP_);
	o3.ctx = &t2;

	WWAI(&t);
	t2 = t;
	t2.stamp--;

	ret = WWL(&o, &t);
	WARN_ON(ret);

	ret = WWL(&o2, &t);
	WARN_ON(ret != -EDEADLK);

	ww_mutex_lock_slow(&o3, &t);
}

static void ww_test_edeadlk_acquire_wrong(void)
{
	int ret;

	mutex_lock(&o2.base);
	mutex_release(&o2.base.dep_map, _THIS_IP_);
	o2.ctx = &t2;

	WWAI(&t);
	t2 = t;
	t2.stamp--;

	ret = WWL(&o, &t);
	WARN_ON(ret);

	ret = WWL(&o2, &t);
	WARN_ON(ret != -EDEADLK);
	if (!ret)
		WWU(&o2);

	WWU(&o);

	ret = WWL(&o3, &t);
}

static void ww_test_edeadlk_acquire_wrong_slow(void)
{
	int ret;

	mutex_lock(&o2.base);
	mutex_release(&o2.base.dep_map, _THIS_IP_);
	o2.ctx = &t2;

	WWAI(&t);
	t2 = t;
	t2.stamp--;

	ret = WWL(&o, &t);
	WARN_ON(ret);

	ret = WWL(&o2, &t);
	WARN_ON(ret != -EDEADLK);
	if (!ret)
		WWU(&o2);

	WWU(&o);

	ww_mutex_lock_slow(&o3, &t);
}

static void ww_test_spin_nest_unlocked(void)
{
	raw_spin_lock_nest_lock(&lock_A, &o.base);
	U(A);
}

static void ww_test_unneeded_slow(void)
{
	WWAI(&t);

	ww_mutex_lock_slow(&o, &t);
}

static void ww_test_context_block(void)
{
	int ret;

	WWAI(&t);

	ret = WWL(&o, &t);
	WARN_ON(ret);
	WWL1(&o2);
}

static void ww_test_context_try(void)
{
	int ret;

	WWAI(&t);

	ret = WWL(&o, &t);
	WARN_ON(ret);

	ret = WWT(&o2);
	WARN_ON(!ret);
	WWU(&o2);
	WWU(&o);
}

static void ww_test_context_context(void)
{
	int ret;

	WWAI(&t);

	ret = WWL(&o, &t);
	WARN_ON(ret);

	ret = WWL(&o2, &t);
	WARN_ON(ret);

	WWU(&o2);
	WWU(&o);
}

static void ww_test_try_block(void)
{
	bool ret;

	ret = WWT(&o);
	WARN_ON(!ret);

	WWL1(&o2);
	WWU(&o2);
	WWU(&o);
}

static void ww_test_try_try(void)
{
	bool ret;

	ret = WWT(&o);
	WARN_ON(!ret);
	ret = WWT(&o2);
	WARN_ON(!ret);
	WWU(&o2);
	WWU(&o);
}

static void ww_test_try_context(void)
{
	int ret;

	ret = WWT(&o);
	WARN_ON(!ret);

	WWAI(&t);

	ret = WWL(&o2, &t);
	WARN_ON(ret);
}

static void ww_test_block_block(void)
{
	WWL1(&o);
	WWL1(&o2);
}

static void ww_test_block_try(void)
{
	bool ret;

	WWL1(&o);
	ret = WWT(&o2);
	WARN_ON(!ret);
}

static void ww_test_block_context(void)
{
	int ret;

	WWL1(&o);
	WWAI(&t);

	ret = WWL(&o2, &t);
	WARN_ON(ret);
}

static void ww_test_spin_block(void)
{
	L(A);
	U(A);

	WWL1(&o);
	L(A);
	U(A);
	WWU(&o);

	L(A);
	WWL1(&o);
	WWU(&o);
	U(A);
}

static void ww_test_spin_try(void)
{
	bool ret;

	L(A);
	U(A);

	ret = WWT(&o);
	WARN_ON(!ret);
	L(A);
	U(A);
	WWU(&o);

	L(A);
	ret = WWT(&o);
	WARN_ON(!ret);
	WWU(&o);
	U(A);
}

static void ww_test_spin_context(void)
{
	int ret;

	L(A);
	U(A);

	WWAI(&t);

	ret = WWL(&o, &t);
	WARN_ON(ret);
	L(A);
	U(A);
	WWU(&o);

	L(A);
	ret = WWL(&o, &t);
	WARN_ON(ret);
	WWU(&o);
	U(A);
}

static void ww_tests(void)
{
	printk("  --------------------------------------------------------------------------\n");
	printk("  | Wound/wait tests |\n");
	printk("  ---------------------\n");

	print_testname("ww api failures");
	dotest(ww_test_fail_acquire, SUCCESS, LOCKTYPE_WW);
	dotest(ww_test_normal, SUCCESS, LOCKTYPE_WW);
	dotest(ww_test_unneeded_slow, FAILURE, LOCKTYPE_WW);
	pr_cont("\n");

	print_testname("ww contexts mixing");
	dotest(ww_test_two_contexts, FAILURE, LOCKTYPE_WW);
	dotest(ww_test_diff_class, FAILURE, LOCKTYPE_WW);
	pr_cont("\n");

	print_testname("finishing ww context");
	dotest(ww_test_context_done_twice, FAILURE, LOCKTYPE_WW);
	dotest(ww_test_context_unlock_twice, FAILURE, LOCKTYPE_WW);
	dotest(ww_test_context_fini_early, FAILURE, LOCKTYPE_WW);
	dotest(ww_test_context_lock_after_done, FAILURE, LOCKTYPE_WW);
	pr_cont("\n");

	print_testname("locking mismatches");
	dotest(ww_test_object_unlock_twice, FAILURE, LOCKTYPE_WW);
	dotest(ww_test_object_lock_unbalanced, FAILURE, LOCKTYPE_WW);
	dotest(ww_test_object_lock_stale_context, FAILURE, LOCKTYPE_WW);
	pr_cont("\n");

	print_testname("EDEADLK handling");
	dotest(ww_test_edeadlk_normal, SUCCESS, LOCKTYPE_WW);
	dotest(ww_test_edeadlk_normal_slow, SUCCESS, LOCKTYPE_WW);
	dotest(ww_test_edeadlk_no_unlock, FAILURE, LOCKTYPE_WW);
	dotest(ww_test_edeadlk_no_unlock_slow, FAILURE, LOCKTYPE_WW);
	dotest(ww_test_edeadlk_acquire_more, FAILURE, LOCKTYPE_WW);
	dotest(ww_test_edeadlk_acquire_more_slow, FAILURE, LOCKTYPE_WW);
	dotest(ww_test_edeadlk_acquire_more_edeadlk, FAILURE, LOCKTYPE_WW);
	dotest(ww_test_edeadlk_acquire_more_edeadlk_slow, FAILURE, LOCKTYPE_WW);
	dotest(ww_test_edeadlk_acquire_wrong, FAILURE, LOCKTYPE_WW);
	dotest(ww_test_edeadlk_acquire_wrong_slow, FAILURE, LOCKTYPE_WW);
	pr_cont("\n");

	print_testname("spinlock nest unlocked");
	dotest(ww_test_spin_nest_unlocked, FAILURE, LOCKTYPE_WW);
	pr_cont("\n");

	printk("  -----------------------------------------------------\n");
	printk("                                 |block | try  |context|\n");
	printk("  -----------------------------------------------------\n");

	print_testname("context");
	dotest(ww_test_context_block, FAILURE, LOCKTYPE_WW);
	dotest(ww_test_context_try, SUCCESS, LOCKTYPE_WW);
	dotest(ww_test_context_context, SUCCESS, LOCKTYPE_WW);
	pr_cont("\n");

	print_testname("try");
	dotest(ww_test_try_block, FAILURE, LOCKTYPE_WW);
	dotest(ww_test_try_try, SUCCESS, LOCKTYPE_WW);
	dotest(ww_test_try_context, FAILURE, LOCKTYPE_WW);
	pr_cont("\n");

	print_testname("block");
	dotest(ww_test_block_block, FAILURE, LOCKTYPE_WW);
	dotest(ww_test_block_try, SUCCESS, LOCKTYPE_WW);
	dotest(ww_test_block_context, FAILURE, LOCKTYPE_WW);
	pr_cont("\n");

	print_testname("spinlock");
	dotest(ww_test_spin_block, FAILURE, LOCKTYPE_WW);
	dotest(ww_test_spin_try, SUCCESS, LOCKTYPE_WW);
	dotest(ww_test_spin_context, FAILURE, LOCKTYPE_WW);
	pr_cont("\n");
<<<<<<< HEAD
=======
}


/*
 * <in hardirq handler>
 * read_lock(&A);
 *			<hardirq disable>
 *			spin_lock(&B);
 * spin_lock(&B);
 *			read_lock(&A);
 *
 * is a deadlock.
 */
static void queued_read_lock_hardirq_RE_Er(void)
{
	HARDIRQ_ENTER();
	read_lock(&rwlock_A);
	LOCK(B);
	UNLOCK(B);
	read_unlock(&rwlock_A);
	HARDIRQ_EXIT();

	HARDIRQ_DISABLE();
	LOCK(B);
	read_lock(&rwlock_A);
	read_unlock(&rwlock_A);
	UNLOCK(B);
	HARDIRQ_ENABLE();
}

/*
 * <in hardirq handler>
 * spin_lock(&B);
 *			<hardirq disable>
 *			read_lock(&A);
 * read_lock(&A);
 *			spin_lock(&B);
 *
 * is not a deadlock.
 */
static void queued_read_lock_hardirq_ER_rE(void)
{
	HARDIRQ_ENTER();
	LOCK(B);
	read_lock(&rwlock_A);
	read_unlock(&rwlock_A);
	UNLOCK(B);
	HARDIRQ_EXIT();

	HARDIRQ_DISABLE();
	read_lock(&rwlock_A);
	LOCK(B);
	UNLOCK(B);
	read_unlock(&rwlock_A);
	HARDIRQ_ENABLE();
}

/*
 * <hardirq disable>
 * spin_lock(&B);
 *			read_lock(&A);
 *			<in hardirq handler>
 *			spin_lock(&B);
 * read_lock(&A);
 *
 * is a deadlock. Because the two read_lock()s are both non-recursive readers.
 */
static void queued_read_lock_hardirq_inversion(void)
{

	HARDIRQ_ENTER();
	LOCK(B);
	UNLOCK(B);
	HARDIRQ_EXIT();

	HARDIRQ_DISABLE();
	LOCK(B);
	read_lock(&rwlock_A);
	read_unlock(&rwlock_A);
	UNLOCK(B);
	HARDIRQ_ENABLE();

	read_lock(&rwlock_A);
	read_unlock(&rwlock_A);
}

static void queued_read_lock_tests(void)
{
	printk("  --------------------------------------------------------------------------\n");
	printk("  | queued read lock tests |\n");
	printk("  ---------------------------\n");
	print_testname("hardirq read-lock/lock-read");
	dotest(queued_read_lock_hardirq_RE_Er, FAILURE, LOCKTYPE_RWLOCK);
	pr_cont("\n");

	print_testname("hardirq lock-read/read-lock");
	dotest(queued_read_lock_hardirq_ER_rE, SUCCESS, LOCKTYPE_RWLOCK);
	pr_cont("\n");

	print_testname("hardirq inversion");
	dotest(queued_read_lock_hardirq_inversion, FAILURE, LOCKTYPE_RWLOCK);
	pr_cont("\n");
>>>>>>> 24b8d41d
}

void locking_selftest(void)
{
	/*
	 * Got a locking failure before the selftest ran?
	 */
	if (!debug_locks) {
		printk("----------------------------------\n");
		printk("| Locking API testsuite disabled |\n");
		printk("----------------------------------\n");
		return;
	}

	/*
	 * treats read_lock() as recursive read locks for testing purpose
	 */
	force_read_lock_recursive = 1;

	/*
	 * Run the testsuite:
	 */
	printk("------------------------\n");
	printk("| Locking API testsuite:\n");
	printk("----------------------------------------------------------------------------\n");
	printk("                                 | spin |wlock |rlock |mutex | wsem | rsem |\n");
	printk("  --------------------------------------------------------------------------\n");

	init_shared_classes();
	debug_locks_silent = !debug_locks_verbose;
	lockdep_set_selftest_task(current);

	DO_TESTCASE_6R("A-A deadlock", AA);
	DO_TESTCASE_6R("A-B-B-A deadlock", ABBA);
	DO_TESTCASE_6R("A-B-B-C-C-A deadlock", ABBCCA);
	DO_TESTCASE_6R("A-B-C-A-B-C deadlock", ABCABC);
	DO_TESTCASE_6R("A-B-B-C-C-D-D-A deadlock", ABBCCDDA);
	DO_TESTCASE_6R("A-B-C-D-B-D-D-A deadlock", ABCDBDDA);
	DO_TESTCASE_6R("A-B-C-D-B-C-D-A deadlock", ABCDBCDA);
	DO_TESTCASE_6("double unlock", double_unlock);
	DO_TESTCASE_6("initialize held", init_held);

	printk("  --------------------------------------------------------------------------\n");
	print_testname("recursive read-lock");
	pr_cont("             |");
	dotest(rlock_AA1, SUCCESS, LOCKTYPE_RWLOCK);
	pr_cont("             |");
	dotest(rsem_AA1, FAILURE, LOCKTYPE_RWSEM);
	pr_cont("\n");

	print_testname("recursive read-lock #2");
	pr_cont("             |");
	dotest(rlock_AA1B, SUCCESS, LOCKTYPE_RWLOCK);
	pr_cont("             |");
	dotest(rsem_AA1B, FAILURE, LOCKTYPE_RWSEM);
	pr_cont("\n");

	print_testname("mixed read-write-lock");
	pr_cont("             |");
	dotest(rlock_AA2, FAILURE, LOCKTYPE_RWLOCK);
	pr_cont("             |");
	dotest(rsem_AA2, FAILURE, LOCKTYPE_RWSEM);
	pr_cont("\n");

	print_testname("mixed write-read-lock");
	pr_cont("             |");
	dotest(rlock_AA3, FAILURE, LOCKTYPE_RWLOCK);
	pr_cont("             |");
	dotest(rsem_AA3, FAILURE, LOCKTYPE_RWSEM);
	pr_cont("\n");
<<<<<<< HEAD
=======

	print_testname("mixed read-lock/lock-write ABBA");
	pr_cont("             |");
	dotest(rlock_ABBA1, FAILURE, LOCKTYPE_RWLOCK);
	pr_cont("             |");
	dotest(rwsem_ABBA1, FAILURE, LOCKTYPE_RWSEM);

	print_testname("mixed read-lock/lock-read ABBA");
	pr_cont("             |");
	dotest(rlock_ABBA2, SUCCESS, LOCKTYPE_RWLOCK);
	pr_cont("             |");
	dotest(rwsem_ABBA2, FAILURE, LOCKTYPE_RWSEM);

	print_testname("mixed write-lock/lock-write ABBA");
	pr_cont("             |");
	dotest(rlock_ABBA3, FAILURE, LOCKTYPE_RWLOCK);
	pr_cont("             |");
	dotest(rwsem_ABBA3, FAILURE, LOCKTYPE_RWSEM);

	print_testname("chain cached mixed R-L/L-W ABBA");
	pr_cont("             |");
	dotest(rlock_chaincache_ABBA1, FAILURE, LOCKTYPE_RWLOCK);

	DO_TESTCASE_6x1RRB("rlock W1R2/W2R3/W3R1", W1R2_W2R3_W3R1);
	DO_TESTCASE_6x1RRB("rlock W1W2/R2R3/W3R1", W1W2_R2R3_W3R1);
	DO_TESTCASE_6x1RR("rlock W1W2/R2R3/R3W1", W1W2_R2R3_R3W1);
	DO_TESTCASE_6x1RR("rlock W1R2/R2R3/W3W1", W1R2_R2R3_W3W1);
>>>>>>> 24b8d41d

	printk("  --------------------------------------------------------------------------\n");

	/*
	 * irq-context testcases:
	 */
	DO_TESTCASE_2x6("irqs-on + irq-safe-A", irqsafe1);
	DO_TESTCASE_2x3("sirq-safe-A => hirqs-on", irqsafe2A);
	DO_TESTCASE_2x6("safe-A + irqs-on", irqsafe2B);
	DO_TESTCASE_6x6("safe-A + unsafe-B #1", irqsafe3);
	DO_TESTCASE_6x6("safe-A + unsafe-B #2", irqsafe4);
	DO_TESTCASE_6x6RW("irq lock-inversion", irq_inversion);

	DO_TESTCASE_6x2x2RW("irq read-recursion", irq_read_recursion);
	DO_TESTCASE_6x2x2RW("irq read-recursion #2", irq_read_recursion2);
	DO_TESTCASE_6x2x2RW("irq read-recursion #3", irq_read_recursion3);

	ww_tests();

	force_read_lock_recursive = 0;
	/*
	 * queued_read_lock() specific test cases can be put here
	 */
	if (IS_ENABLED(CONFIG_QUEUED_RWLOCKS))
		queued_read_lock_tests();

	if (unexpected_testcase_failures) {
		printk("-----------------------------------------------------------------\n");
		debug_locks = 0;
		printk("BUG: %3d unexpected failures (out of %3d) - debugging disabled! |\n",
			unexpected_testcase_failures, testcase_total);
		printk("-----------------------------------------------------------------\n");
	} else if (expected_testcase_failures && testcase_successes) {
		printk("--------------------------------------------------------\n");
		printk("%3d out of %3d testcases failed, as expected. |\n",
			expected_testcase_failures, testcase_total);
		printk("----------------------------------------------------\n");
		debug_locks = 1;
	} else if (expected_testcase_failures && !testcase_successes) {
		printk("--------------------------------------------------------\n");
		printk("All %3d testcases failed, as expected. |\n",
			expected_testcase_failures);
		printk("----------------------------------------\n");
		debug_locks = 1;
	} else {
		printk("-------------------------------------------------------\n");
		printk("Good, all %3d testcases passed! |\n",
			testcase_successes);
		printk("---------------------------------\n");
		debug_locks = 1;
	}
	lockdep_set_selftest_task(NULL);
	debug_locks_silent = 0;
}<|MERGE_RESOLUTION|>--- conflicted
+++ resolved
@@ -1395,11 +1395,6 @@
 	if (debug_locks != expected) {
 		unexpected_testcase_failures++;
 		pr_cont("FAILED|");
-<<<<<<< HEAD
-
-		dump_stack();
-=======
->>>>>>> 24b8d41d
 	} else {
 		testcase_successes++;
 		pr_cont("  ok  |");
@@ -1444,8 +1439,6 @@
 	print_testname(desc"/"#nr);				\
 	dotest(name##_##nr, FAILURE, LOCKTYPE_RWLOCK);		\
 	pr_cont("\n");
-<<<<<<< HEAD
-=======
 
 #define DO_TESTCASE_1RR(desc, name, nr)				\
 	print_testname(desc"/"#nr);				\
@@ -1459,7 +1452,6 @@
 	dotest(name##_##nr, FAILURE, LOCKTYPE_RWLOCK);		\
 	pr_cont("\n");
 
->>>>>>> 24b8d41d
 
 #define DO_TESTCASE_3(desc, name, nr)				\
 	print_testname(desc"/"#nr);				\
@@ -1474,8 +1466,6 @@
 	dotest(name##_wlock_##nr, FAILURE, LOCKTYPE_RWLOCK);	\
 	dotest(name##_rlock_##nr, SUCCESS, LOCKTYPE_RWLOCK);	\
 	pr_cont("\n");
-<<<<<<< HEAD
-=======
 
 #define DO_TESTCASE_2RW(desc, name, nr)				\
 	print_testname(desc"/"#nr);				\
@@ -1495,7 +1485,6 @@
 	DO_TESTCASE_2x2RW(desc, name, 231);			\
 	DO_TESTCASE_2x2RW(desc, name, 312);			\
 	DO_TESTCASE_2x2RW(desc, name, 321);
->>>>>>> 24b8d41d
 
 #define DO_TESTCASE_6(desc, name)				\
 	print_testname(desc);					\
@@ -1505,10 +1494,7 @@
 	dotest(name##_mutex, FAILURE, LOCKTYPE_MUTEX);		\
 	dotest(name##_wsem, FAILURE, LOCKTYPE_RWSEM);		\
 	dotest(name##_rsem, FAILURE, LOCKTYPE_RWSEM);		\
-<<<<<<< HEAD
-=======
 	dotest_rt(name##_rtmutex, FAILURE, LOCKTYPE_RTMUTEX);	\
->>>>>>> 24b8d41d
 	pr_cont("\n");
 
 #define DO_TESTCASE_6_SUCCESS(desc, name)			\
@@ -1519,10 +1505,7 @@
 	dotest(name##_mutex, SUCCESS, LOCKTYPE_MUTEX);		\
 	dotest(name##_wsem, SUCCESS, LOCKTYPE_RWSEM);		\
 	dotest(name##_rsem, SUCCESS, LOCKTYPE_RWSEM);		\
-<<<<<<< HEAD
-=======
 	dotest_rt(name##_rtmutex, SUCCESS, LOCKTYPE_RTMUTEX);	\
->>>>>>> 24b8d41d
 	pr_cont("\n");
 
 /*
@@ -1536,10 +1519,7 @@
 	dotest(name##_mutex, FAILURE, LOCKTYPE_MUTEX);		\
 	dotest(name##_wsem, FAILURE, LOCKTYPE_RWSEM);		\
 	dotest(name##_rsem, FAILURE, LOCKTYPE_RWSEM);		\
-<<<<<<< HEAD
-=======
 	dotest_rt(name##_rtmutex, FAILURE, LOCKTYPE_RTMUTEX);	\
->>>>>>> 24b8d41d
 	pr_cont("\n");
 
 #define DO_TESTCASE_2I(desc, name, nr)				\
@@ -2273,8 +2253,6 @@
 	dotest(ww_test_spin_try, SUCCESS, LOCKTYPE_WW);
 	dotest(ww_test_spin_context, FAILURE, LOCKTYPE_WW);
 	pr_cont("\n");
-<<<<<<< HEAD
-=======
 }
 
 
@@ -2377,7 +2355,6 @@
 	print_testname("hardirq inversion");
 	dotest(queued_read_lock_hardirq_inversion, FAILURE, LOCKTYPE_RWLOCK);
 	pr_cont("\n");
->>>>>>> 24b8d41d
 }
 
 void locking_selftest(void)
@@ -2448,8 +2425,6 @@
 	pr_cont("             |");
 	dotest(rsem_AA3, FAILURE, LOCKTYPE_RWSEM);
 	pr_cont("\n");
-<<<<<<< HEAD
-=======
 
 	print_testname("mixed read-lock/lock-write ABBA");
 	pr_cont("             |");
@@ -2477,7 +2452,6 @@
 	DO_TESTCASE_6x1RRB("rlock W1W2/R2R3/W3R1", W1W2_R2R3_W3R1);
 	DO_TESTCASE_6x1RR("rlock W1W2/R2R3/R3W1", W1W2_R2R3_R3W1);
 	DO_TESTCASE_6x1RR("rlock W1R2/R2R3/W3W1", W1R2_R2R3_W3W1);
->>>>>>> 24b8d41d
 
 	printk("  --------------------------------------------------------------------------\n");
 
