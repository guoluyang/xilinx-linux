--- conflicted
+++ resolved
@@ -202,170 +202,9 @@
 	.tfmsize = offsetof(struct crypto_aead, base),
 };
 
-<<<<<<< HEAD
-static int aead_geniv_setkey(struct crypto_aead *tfm,
-			     const u8 *key, unsigned int keylen)
-{
-	struct aead_geniv_ctx *ctx = crypto_aead_ctx(tfm);
-
-	return crypto_aead_setkey(ctx->child, key, keylen);
-}
-
-static int aead_geniv_setauthsize(struct crypto_aead *tfm,
-				  unsigned int authsize)
-{
-	struct aead_geniv_ctx *ctx = crypto_aead_ctx(tfm);
-
-	return crypto_aead_setauthsize(ctx->child, authsize);
-}
-
-struct aead_instance *aead_geniv_alloc(struct crypto_template *tmpl,
-				       struct rtattr **tb, u32 type, u32 mask)
-{
-	const char *name;
-	struct crypto_aead_spawn *spawn;
-	struct crypto_attr_type *algt;
-	struct aead_instance *inst;
-	struct aead_alg *alg;
-	unsigned int ivsize;
-	unsigned int maxauthsize;
-	int err;
-
-	algt = crypto_get_attr_type(tb);
-	if (IS_ERR(algt))
-		return ERR_CAST(algt);
-
-	if ((algt->type ^ CRYPTO_ALG_TYPE_AEAD) & algt->mask)
-		return ERR_PTR(-EINVAL);
-
-	name = crypto_attr_alg_name(tb[1]);
-	if (IS_ERR(name))
-		return ERR_CAST(name);
-
-	inst = kzalloc(sizeof(*inst) + sizeof(*spawn), GFP_KERNEL);
-	if (!inst)
-		return ERR_PTR(-ENOMEM);
-
-	spawn = aead_instance_ctx(inst);
-
-	/* Ignore async algorithms if necessary. */
-	mask |= crypto_requires_sync(algt->type, algt->mask);
-
-	crypto_set_aead_spawn(spawn, aead_crypto_instance(inst));
-	err = crypto_grab_aead(spawn, name, type, mask);
-	if (err)
-		goto err_free_inst;
-
-	alg = crypto_spawn_aead_alg(spawn);
-
-	ivsize = crypto_aead_alg_ivsize(alg);
-	maxauthsize = crypto_aead_alg_maxauthsize(alg);
-
-	err = -EINVAL;
-	if (ivsize < sizeof(u64))
-		goto err_drop_alg;
-
-	err = -ENAMETOOLONG;
-	if (snprintf(inst->alg.base.cra_name, CRYPTO_MAX_ALG_NAME,
-		     "%s(%s)", tmpl->name, alg->base.cra_name) >=
-	    CRYPTO_MAX_ALG_NAME)
-		goto err_drop_alg;
-	if (snprintf(inst->alg.base.cra_driver_name, CRYPTO_MAX_ALG_NAME,
-		     "%s(%s)", tmpl->name, alg->base.cra_driver_name) >=
-	    CRYPTO_MAX_ALG_NAME)
-		goto err_drop_alg;
-
-	inst->alg.base.cra_flags = alg->base.cra_flags & CRYPTO_ALG_ASYNC;
-	inst->alg.base.cra_priority = alg->base.cra_priority;
-	inst->alg.base.cra_blocksize = alg->base.cra_blocksize;
-	inst->alg.base.cra_alignmask = alg->base.cra_alignmask;
-	inst->alg.base.cra_ctxsize = sizeof(struct aead_geniv_ctx);
-
-	inst->alg.setkey = aead_geniv_setkey;
-	inst->alg.setauthsize = aead_geniv_setauthsize;
-
-	inst->alg.ivsize = ivsize;
-	inst->alg.maxauthsize = maxauthsize;
-
-out:
-	return inst;
-
-err_drop_alg:
-	crypto_drop_aead(spawn);
-err_free_inst:
-	kfree(inst);
-	inst = ERR_PTR(err);
-	goto out;
-}
-EXPORT_SYMBOL_GPL(aead_geniv_alloc);
-
-void aead_geniv_free(struct aead_instance *inst)
-{
-	crypto_drop_aead(aead_instance_ctx(inst));
-	kfree(inst);
-}
-EXPORT_SYMBOL_GPL(aead_geniv_free);
-
-int aead_init_geniv(struct crypto_aead *aead)
-{
-	struct aead_geniv_ctx *ctx = crypto_aead_ctx(aead);
-	struct aead_instance *inst = aead_alg_instance(aead);
-	struct crypto_aead *child;
-	int err;
-
-	spin_lock_init(&ctx->lock);
-
-	err = crypto_get_default_rng();
-	if (err)
-		goto out;
-
-	err = crypto_rng_get_bytes(crypto_default_rng, ctx->salt,
-				   crypto_aead_ivsize(aead));
-	crypto_put_default_rng();
-	if (err)
-		goto out;
-
-	ctx->sknull = crypto_get_default_null_skcipher2();
-	err = PTR_ERR(ctx->sknull);
-	if (IS_ERR(ctx->sknull))
-		goto out;
-
-	child = crypto_spawn_aead(aead_instance_ctx(inst));
-	err = PTR_ERR(child);
-	if (IS_ERR(child))
-		goto drop_null;
-
-	ctx->child = child;
-	crypto_aead_set_reqsize(aead, crypto_aead_reqsize(child) +
-				      sizeof(struct aead_request));
-
-	err = 0;
-
-out:
-	return err;
-
-drop_null:
-	crypto_put_default_null_skcipher2();
-	goto out;
-}
-EXPORT_SYMBOL_GPL(aead_init_geniv);
-
-void aead_exit_geniv(struct crypto_aead *tfm)
-{
-	struct aead_geniv_ctx *ctx = crypto_aead_ctx(tfm);
-
-	crypto_free_aead(ctx->child);
-	crypto_put_default_null_skcipher2();
-}
-EXPORT_SYMBOL_GPL(aead_exit_geniv);
-
-int crypto_grab_aead(struct crypto_aead_spawn *spawn, const char *name,
-		     u32 type, u32 mask)
-=======
 int crypto_grab_aead(struct crypto_aead_spawn *spawn,
 		     struct crypto_instance *inst,
 		     const char *name, u32 type, u32 mask)
->>>>>>> 24b8d41d
 {
 	spawn->base.frontend = &crypto_aead_type;
 	return crypto_grab_spawn(&spawn->base, inst, name, type, mask);
