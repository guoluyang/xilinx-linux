--- conflicted
+++ resolved
@@ -108,8 +108,6 @@
 
 	cert->pub->keylen = ctx->key_size;
 
-<<<<<<< HEAD
-=======
 	cert->pub->params = kmemdup(ctx->params, ctx->params_size, GFP_KERNEL);
 	if (!cert->pub->params)
 		goto error_decode;
@@ -117,7 +115,6 @@
 	cert->pub->paramlen = ctx->params_size;
 	cert->pub->algo = ctx->key_algo;
 
->>>>>>> 24b8d41d
 	/* Grab the signature bits */
 	ret = x509_get_sig_params(cert);
 	if (ret < 0)
@@ -208,35 +205,6 @@
 
 	case OID_md4WithRSAEncryption:
 		ctx->cert->sig->hash_algo = "md4";
-<<<<<<< HEAD
-		ctx->cert->sig->pkey_algo = "rsa";
-		break;
-
-	case OID_sha1WithRSAEncryption:
-		ctx->cert->sig->hash_algo = "sha1";
-		ctx->cert->sig->pkey_algo = "rsa";
-		break;
-
-	case OID_sha256WithRSAEncryption:
-		ctx->cert->sig->hash_algo = "sha256";
-		ctx->cert->sig->pkey_algo = "rsa";
-		break;
-
-	case OID_sha384WithRSAEncryption:
-		ctx->cert->sig->hash_algo = "sha384";
-		ctx->cert->sig->pkey_algo = "rsa";
-		break;
-
-	case OID_sha512WithRSAEncryption:
-		ctx->cert->sig->hash_algo = "sha512";
-		ctx->cert->sig->pkey_algo = "rsa";
-		break;
-
-	case OID_sha224WithRSAEncryption:
-		ctx->cert->sig->hash_algo = "sha224";
-		ctx->cert->sig->pkey_algo = "rsa";
-		break;
-=======
 		goto rsa_pkcs1;
 
 	case OID_sha1WithRSAEncryption:
@@ -270,7 +238,6 @@
 	case OID_SM2_with_SM3:
 		ctx->cert->sig->hash_algo = "sm3";
 		goto sm2;
->>>>>>> 24b8d41d
 	}
 
 rsa_pkcs1:
