--- conflicted
+++ resolved
@@ -54,11 +54,8 @@
 	char *req, *p;
 	int len;
 
-<<<<<<< HEAD
-=======
 	BUG_ON(!id_0 && !id_1);
 
->>>>>>> 24b8d41d
 	if (id_0) {
 		lookup = id_0->data;
 		len = id_0->len;
@@ -86,11 +83,7 @@
 	pr_debug("Look up: \"%s\"\n", req);
 
 	ref = keyring_search(make_key_ref(keyring, 1),
-<<<<<<< HEAD
-			     &key_type_asymmetric, req);
-=======
 			     &key_type_asymmetric, req, true);
->>>>>>> 24b8d41d
 	if (IS_ERR(ref))
 		pr_debug("Request for key '%s' err %ld\n", req, PTR_ERR(ref));
 	kfree(req);
@@ -111,11 +104,7 @@
 	if (id_0 && id_1) {
 		const struct asymmetric_key_ids *kids = asymmetric_key_ids(key);
 
-<<<<<<< HEAD
-		if (!kids->id[0]) {
-=======
 		if (!kids->id[1]) {
->>>>>>> 24b8d41d
 			pr_debug("First ID matches, but second is missing\n");
 			goto reject;
 		}
