--- conflicted
+++ resolved
@@ -15,10 +15,7 @@
 	select MPILIB
 	select CRYPTO_HASH_INFO
 	select CRYPTO_AKCIPHER
-<<<<<<< HEAD
-=======
 	select CRYPTO_HASH
->>>>>>> 24b8d41d
 	help
 	  This option provides support for asymmetric public key type handling.
 	  If signature generation and/or verification are to be used,
@@ -92,10 +89,7 @@
 	bool "Support for PE file signature verification"
 	depends on PKCS7_MESSAGE_PARSER=y
 	depends on SYSTEM_DATA_VERIFICATION
-<<<<<<< HEAD
-=======
 	select CRYPTO_HASH
->>>>>>> 24b8d41d
 	select ASN1
 	select OID_REGISTRY
 	help
