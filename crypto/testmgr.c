--- conflicted
+++ resolved
@@ -32,11 +32,8 @@
 #include <crypto/drbg.h>
 #include <crypto/akcipher.h>
 #include <crypto/kpp.h>
-<<<<<<< HEAD
-=======
 #include <crypto/acompress.h>
 #include <crypto/internal/simd.h>
->>>>>>> 24b8d41d
 
 #include "internal.h"
 
@@ -44,8 +41,6 @@
 module_param(notests, bool, 0644);
 MODULE_PARM_DESC(notests, "disable crypto self-tests");
 
-<<<<<<< HEAD
-=======
 static bool panic_on_fail;
 module_param(panic_on_fail, bool, 0444);
 
@@ -62,7 +57,6 @@
 EXPORT_PER_CPU_SYMBOL_GPL(crypto_simd_disabled_for_test);
 #endif
 
->>>>>>> 24b8d41d
 #ifdef CONFIG_CRYPTO_MANAGER_DISABLE_TESTS
 
 /* a perfect nop */
@@ -139,11 +133,6 @@
 
 struct kpp_test_suite {
 	const struct kpp_testvec *vecs;
-	unsigned int count;
-};
-
-struct kpp_test_suite {
-	struct kpp_testvec *vecs;
 	unsigned int count;
 };
 
@@ -210,71 +199,12 @@
 	__testmgr_free_buf(buf, 0);
 }
 
-<<<<<<< HEAD
-static int ahash_partial_update(struct ahash_request **preq,
-	struct crypto_ahash *tfm, struct hash_testvec *template,
-	void *hash_buff, int k, int temp, struct scatterlist *sg,
-	const char *algo, char *result, struct tcrypt_result *tresult)
-{
-	char *state;
-	struct ahash_request *req;
-	int statesize, ret = -EINVAL;
-	const char guard[] = { 0x00, 0xba, 0xad, 0x00 };
-
-	req = *preq;
-	statesize = crypto_ahash_statesize(
-			crypto_ahash_reqtfm(req));
-	state = kmalloc(statesize + sizeof(guard), GFP_KERNEL);
-	if (!state) {
-		pr_err("alt: hash: Failed to alloc state for %s\n", algo);
-		goto out_nostate;
-	}
-	memcpy(state + statesize, guard, sizeof(guard));
-	ret = crypto_ahash_export(req, state);
-	WARN_ON(memcmp(state + statesize, guard, sizeof(guard)));
-	if (ret) {
-		pr_err("alt: hash: Failed to export() for %s\n", algo);
-		goto out;
-	}
-	ahash_request_free(req);
-	req = ahash_request_alloc(tfm, GFP_KERNEL);
-	if (!req) {
-		pr_err("alg: hash: Failed to alloc request for %s\n", algo);
-		goto out_noreq;
-	}
-	ahash_request_set_callback(req,
-		CRYPTO_TFM_REQ_MAY_BACKLOG,
-		tcrypt_complete, tresult);
-
-	memcpy(hash_buff, template->plaintext + temp,
-		template->tap[k]);
-	sg_init_one(&sg[0], hash_buff, template->tap[k]);
-	ahash_request_set_crypt(req, sg, result, template->tap[k]);
-	ret = crypto_ahash_import(req, state);
-	if (ret) {
-		pr_err("alg: hash: Failed to import() for %s\n", algo);
-		goto out;
-	}
-	ret = wait_async_op(tresult, crypto_ahash_update(req));
-	if (ret)
-		goto out;
-	*preq = req;
-	ret = 0;
-	goto out_noreq;
-out:
-	ahash_request_free(req);
-out_noreq:
-	kfree(state);
-out_nostate:
-	return ret;
-=======
 #define TESTMGR_POISON_BYTE	0xfe
 #define TESTMGR_POISON_LEN	16
 
 static inline void testmgr_poison(void *addr, size_t len)
 {
 	memset(addr, TESTMGR_POISON_BYTE, len);
->>>>>>> 24b8d41d
 }
 
 /* Is the memory region still fully poisoned? */
@@ -782,20 +712,10 @@
 	if (!tsgls)
 		return NULL;
 
-<<<<<<< HEAD
-		ret = crypto_aead_setkey(tfm, key, template[i].klen);
-		if (template[i].fail == !ret) {
-			pr_err("alg: aead%s: setkey failed on test %d for %s: flags=%x\n",
-			       d, j, algo, crypto_aead_get_flags(tfm));
-			goto out;
-		} else if (ret)
-			continue;
-=======
 	if (init_test_sglist(&tsgls->src) != 0)
 		goto fail_kfree;
 	if (init_test_sglist(&tsgls->dst) != 0)
 		goto fail_destroy_src;
->>>>>>> 24b8d41d
 
 	return tsgls;
 
@@ -2270,22 +2190,12 @@
 	}
 }
 
-<<<<<<< HEAD
-		ret = crypto_aead_setkey(tfm, key, template[i].klen);
-		if (template[i].fail == !ret) {
-			pr_err("alg: aead%s: setkey failed on chunk test %d for %s: flags=%x\n",
-			       d, j, algo, crypto_aead_get_flags(tfm));
-			goto out;
-		} else if (ret)
-			continue;
-=======
 /*
  * Minimum authentication tag size in bytes at which we assume that we can
  * reliably generate inauthentic messages, i.e. not generate an authentic
  * message by chance.
  */
 #define MIN_COLLISION_FREE_AUTHSIZE 8
->>>>>>> 24b8d41d
 
 static void generate_aead_message(struct aead_request *req,
 				  const struct aead_test_suite *suite,
@@ -2725,14 +2635,8 @@
 		if (fips_enabled && template[i].fips_skip)
 			continue;
 
-<<<<<<< HEAD
-		if (fips_enabled && template[i].fips_skip)
-			continue;
-
-=======
 		input  = enc ? template[i].ptext : template[i].ctext;
 		result = enc ? template[i].ctext : template[i].ptext;
->>>>>>> 24b8d41d
 		j++;
 
 		ret = -EINVAL;
@@ -2748,19 +2652,12 @@
 
 		ret = crypto_cipher_setkey(tfm, template[i].key,
 					   template[i].klen);
-<<<<<<< HEAD
-		if (template[i].fail == !ret) {
-			printk(KERN_ERR "alg: cipher: setkey failed "
-			       "on test %d for %s: flags=%x\n", j,
-			       algo, crypto_cipher_get_flags(tfm));
-=======
 		if (ret) {
 			if (ret == template[i].setkey_error)
 				continue;
 			pr_err("alg: cipher: %s setkey failed on test vector %u; expected_error=%d, actual_error=%d, flags=%#x\n",
 			       algo, j, template[i].setkey_error, ret,
 			       crypto_cipher_get_flags(tfm));
->>>>>>> 24b8d41d
 			goto out;
 		}
 		if (template[i].setkey_error) {
@@ -2923,15 +2820,6 @@
 		return -EINVAL;
 	}
 
-<<<<<<< HEAD
-		if (fips_enabled && template[i].fips_skip)
-			continue;
-
-		if (template[i].iv)
-			memcpy(iv, template[i].iv, ivsize);
-		else
-			memset(iv, 0, MAX_IVLEN);
-=======
 	/* Check for success or failure */
 	if (err) {
 		if (err == vec->crypt_error)
@@ -2945,7 +2833,6 @@
 		       driver, op, vec_name, vec->crypt_error, cfg->name);
 		return -EINVAL;
 	}
->>>>>>> 24b8d41d
 
 	/* Check for the correct output (ciphertext or plaintext) */
 	err = verify_correct_output(&tsgls->dst, enc ? vec->ctext : vec->ptext,
@@ -2969,24 +2856,8 @@
 		return -EINVAL;
 	}
 
-<<<<<<< HEAD
-		crypto_skcipher_clear_flags(tfm, ~0);
-		if (template[i].wk)
-			crypto_skcipher_set_flags(tfm,
-						  CRYPTO_TFM_REQ_WEAK_KEY);
-
-		ret = crypto_skcipher_setkey(tfm, template[i].key,
-					     template[i].klen);
-		if (template[i].fail == !ret) {
-			pr_err("alg: skcipher%s: setkey failed on test %d for %s: flags=%x\n",
-			       d, j, algo, crypto_skcipher_get_flags(tfm));
-			goto out;
-		} else if (ret)
-			continue;
-=======
 	return 0;
 }
->>>>>>> 24b8d41d
 
 static int test_skcipher_vec(const char *driver, int enc,
 			     const struct cipher_testvec *vec,
@@ -3086,30 +2957,6 @@
 		 vec->len, vec->klen);
 }
 
-<<<<<<< HEAD
-		if (fips_enabled && template[i].fips_skip)
-			continue;
-
-		if (template[i].iv)
-			memcpy(iv, template[i].iv, ivsize);
-		else
-			memset(iv, 0, MAX_IVLEN);
-
-		j++;
-		crypto_skcipher_clear_flags(tfm, ~0);
-		if (template[i].wk)
-			crypto_skcipher_set_flags(tfm,
-						  CRYPTO_TFM_REQ_WEAK_KEY);
-
-		ret = crypto_skcipher_setkey(tfm, template[i].key,
-					     template[i].klen);
-		if (template[i].fail == !ret) {
-			pr_err("alg: skcipher%s: setkey failed on chunk test %d for %s: flags=%x\n",
-			       d, j, algo, crypto_skcipher_get_flags(tfm));
-			goto out;
-		} else if (ret)
-			continue;
-=======
 /*
  * Test the skcipher algorithm represented by @req against the corresponding
  * generic implementation, if one is available.
@@ -3137,7 +2984,6 @@
 
 	if (noextratests)
 		return 0;
->>>>>>> 24b8d41d
 
 	/* Keywrap isn't supported here yet as it handles its IV differently. */
 	if (strncmp(algname, "kw(", 3) == 0)
@@ -3897,24 +3743,16 @@
 
 }
 
-<<<<<<< HEAD
-static int do_test_kpp(struct crypto_kpp *tfm, struct kpp_testvec *vec,
-=======
 static int do_test_kpp(struct crypto_kpp *tfm, const struct kpp_testvec *vec,
->>>>>>> 24b8d41d
 		       const char *alg)
 {
 	struct kpp_request *req;
 	void *input_buf = NULL;
 	void *output_buf = NULL;
-<<<<<<< HEAD
-	struct tcrypt_result result;
-=======
 	void *a_public = NULL;
 	void *a_ss = NULL;
 	void *shared_secret = NULL;
 	struct crypto_wait wait;
->>>>>>> 24b8d41d
 	unsigned int out_len_max;
 	int err = -ENOMEM;
 	struct scatterlist src, dst;
@@ -3923,11 +3761,7 @@
 	if (!req)
 		return err;
 
-<<<<<<< HEAD
-	init_completion(&result.completion);
-=======
 	crypto_init_wait(&wait);
->>>>>>> 24b8d41d
 
 	err = crypto_kpp_set_secret(tfm, vec->secret, vec->secret_size);
 	if (err < 0)
@@ -3945,28 +3779,6 @@
 	sg_init_one(&dst, output_buf, out_len_max);
 	kpp_request_set_output(req, &dst, out_len_max);
 	kpp_request_set_callback(req, CRYPTO_TFM_REQ_MAY_BACKLOG,
-<<<<<<< HEAD
-				 tcrypt_complete, &result);
-
-	/* Compute public key */
-	err = wait_async_op(&result, crypto_kpp_generate_public_key(req));
-	if (err) {
-		pr_err("alg: %s: generate public key test failed. err %d\n",
-		       alg, err);
-		goto free_output;
-	}
-	/* Verify calculated public key */
-	if (memcmp(vec->expected_a_public, sg_virt(req->dst),
-		   vec->expected_a_public_size)) {
-		pr_err("alg: %s: generate public key test failed. Invalid output\n",
-		       alg);
-		err = -EINVAL;
-		goto free_output;
-	}
-
-	/* Calculate shared secret key by using counter part (b) public key. */
-	input_buf = kzalloc(vec->b_public_size, GFP_KERNEL);
-=======
 				 crypto_req_done, &wait);
 
 	/* Compute party A's public key */
@@ -3997,30 +3809,16 @@
 
 	/* Calculate shared secret key by using counter part (b) public key. */
 	input_buf = kmemdup(vec->b_public, vec->b_public_size, GFP_KERNEL);
->>>>>>> 24b8d41d
 	if (!input_buf) {
 		err = -ENOMEM;
 		goto free_output;
 	}
 
-<<<<<<< HEAD
-	memcpy(input_buf, vec->b_public, vec->b_public_size);
-=======
->>>>>>> 24b8d41d
 	sg_init_one(&src, input_buf, vec->b_public_size);
 	sg_init_one(&dst, output_buf, out_len_max);
 	kpp_request_set_input(req, &src, vec->b_public_size);
 	kpp_request_set_output(req, &dst, out_len_max);
 	kpp_request_set_callback(req, CRYPTO_TFM_REQ_MAY_BACKLOG,
-<<<<<<< HEAD
-				 tcrypt_complete, &result);
-	err = wait_async_op(&result, crypto_kpp_compute_shared_secret(req));
-	if (err) {
-		pr_err("alg: %s: compute shard secret test failed. err %d\n",
-		       alg, err);
-		goto free_all;
-	}
-=======
 				 crypto_req_done, &wait);
 	err = crypto_wait_req(crypto_kpp_compute_shared_secret(req), &wait);
 	if (err) {
@@ -4065,16 +3863,11 @@
 		shared_secret = (void *)vec->expected_ss;
 	}
 
->>>>>>> 24b8d41d
 	/*
 	 * verify shared secret from which the user will derive
 	 * secret key by executing whatever hash it has chosen
 	 */
-<<<<<<< HEAD
-	if (memcmp(vec->expected_ss, sg_virt(req->dst),
-=======
 	if (memcmp(shared_secret, sg_virt(req->dst),
->>>>>>> 24b8d41d
 		   vec->expected_ss_size)) {
 		pr_err("alg: %s: compute shared secret test failed. Invalid output\n",
 		       alg);
@@ -4082,15 +3875,10 @@
 	}
 
 free_all:
-<<<<<<< HEAD
-	kfree(input_buf);
-free_output:
-=======
 	kfree(a_ss);
 	kfree(input_buf);
 free_output:
 	kfree(a_public);
->>>>>>> 24b8d41d
 	kfree(output_buf);
 free_req:
 	kpp_request_free(req);
@@ -4098,11 +3886,7 @@
 }
 
 static int test_kpp(struct crypto_kpp *tfm, const char *alg,
-<<<<<<< HEAD
-		    struct kpp_testvec *vecs, unsigned int tcount)
-=======
 		    const struct kpp_testvec *vecs, unsigned int tcount)
->>>>>>> 24b8d41d
 {
 	int ret, i;
 
@@ -4123,11 +3907,7 @@
 	struct crypto_kpp *tfm;
 	int err = 0;
 
-<<<<<<< HEAD
-	tfm = crypto_alloc_kpp(driver, type | CRYPTO_ALG_INTERNAL, mask);
-=======
 	tfm = crypto_alloc_kpp(driver, type, mask);
->>>>>>> 24b8d41d
 	if (IS_ERR(tfm)) {
 		pr_err("alg: kpp: Failed to load tfm for %s: %ld\n",
 		       driver, PTR_ERR(tfm));
@@ -4141,10 +3921,6 @@
 	return err;
 }
 
-<<<<<<< HEAD
-static int test_akcipher_one(struct crypto_akcipher *tfm,
-			     struct akcipher_testvec *vecs)
-=======
 static u8 *test_pack_u32(u8 *dst, u32 val)
 {
 	memcpy(dst, &val, sizeof(val));
@@ -4153,7 +3929,6 @@
 
 static int test_akcipher_one(struct crypto_akcipher *tfm,
 			     const struct akcipher_testvec *vecs)
->>>>>>> 24b8d41d
 {
 	char *xbuf[XBUFSIZE];
 	struct akcipher_request *req;
@@ -4194,13 +3969,10 @@
 	if (err)
 		goto free_key;
 
-<<<<<<< HEAD
-=======
 	/*
 	 * First run test which do not require a private key, such as
 	 * encrypt or verify.
 	 */
->>>>>>> 24b8d41d
 	err = -ENOMEM;
 	out_len_max = crypto_akcipher_maxsize(tfm);
 	outbuf_enc = kzalloc(out_len_max, GFP_KERNEL);
@@ -4252,22 +4024,6 @@
 			      /* Run asymmetric encrypt */
 			      crypto_akcipher_encrypt(req), &wait);
 	if (err) {
-<<<<<<< HEAD
-		pr_err("alg: akcipher: encrypt test failed. err %d\n", err);
-		goto free_all;
-	}
-	if (req->dst_len != vecs->c_size) {
-		pr_err("alg: akcipher: encrypt test failed. Invalid output len\n");
-		err = -EINVAL;
-		goto free_all;
-	}
-	/* verify that encrypted message is equal to expected */
-	if (memcmp(vecs->c, outbuf_enc, vecs->c_size)) {
-		pr_err("alg: akcipher: encrypt test failed. Invalid output\n");
-		hexdump(outbuf_enc, vecs->c_size);
-		err = -EINVAL;
-		goto free_all;
-=======
 		pr_err("alg: akcipher: %s test failed. err %d\n", op, err);
 		goto free_all;
 	}
@@ -4286,7 +4042,6 @@
 			err = -EINVAL;
 			goto free_all;
 		}
->>>>>>> 24b8d41d
 	}
 
 	/*
@@ -4325,15 +4080,6 @@
 			      /* Run asymmetric decrypt */
 			      crypto_akcipher_decrypt(req), &wait);
 	if (err) {
-<<<<<<< HEAD
-		pr_err("alg: akcipher: decrypt test failed. err %d\n", err);
-		goto free_all;
-	}
-	out_len = req->dst_len;
-	if (out_len < vecs->m_size) {
-		pr_err("alg: akcipher: decrypt test failed. "
-		       "Invalid output len %u\n", out_len);
-=======
 		pr_err("alg: akcipher: %s test failed. err %d\n", op, err);
 		goto free_all;
 	}
@@ -4341,21 +4087,13 @@
 	if (out_len < m_size) {
 		pr_err("alg: akcipher: %s test failed. Invalid output len %u\n",
 		       op, out_len);
->>>>>>> 24b8d41d
 		err = -EINVAL;
 		goto free_all;
 	}
 	/* verify that decrypted message is equal to the original msg */
-<<<<<<< HEAD
-	if (memchr_inv(outbuf_dec, 0, out_len - vecs->m_size) ||
-	    memcmp(vecs->m, outbuf_dec + out_len - vecs->m_size,
-		   vecs->m_size)) {
-		pr_err("alg: akcipher: decrypt test failed. Invalid output\n");
-=======
 	if (memchr_inv(outbuf_dec, 0, out_len - m_size) ||
 	    memcmp(m, outbuf_dec + out_len - m_size, m_size)) {
 		pr_err("alg: akcipher: %s test failed. Invalid output\n", op);
->>>>>>> 24b8d41d
 		hexdump(outbuf_dec, out_len);
 		err = -EINVAL;
 	}
@@ -4372,12 +4110,8 @@
 }
 
 static int test_akcipher(struct crypto_akcipher *tfm, const char *alg,
-<<<<<<< HEAD
-			 struct akcipher_testvec *vecs, unsigned int tcount)
-=======
 			 const struct akcipher_testvec *vecs,
 			 unsigned int tcount)
->>>>>>> 24b8d41d
 {
 	const char *algo =
 		crypto_tfm_alg_driver_name(crypto_akcipher_tfm(tfm));
@@ -4919,14 +4653,7 @@
 		.test = alg_test_kpp,
 		.fips_allowed = 1,
 		.suite = {
-<<<<<<< HEAD
-			.kpp = {
-				.vecs = dh_tv_template,
-				.count = DH_TEST_VECTORS
-			}
-=======
 			.kpp = __VECS(dh_tv_template)
->>>>>>> 24b8d41d
 		}
 	}, {
 		.alg = "digest_null",
@@ -5220,16 +4947,6 @@
 			.cipher = __VECS(essiv_aes_cbc_tv_template)
 		}
 	}, {
-		.alg = "ecdh",
-		.test = alg_test_kpp,
-		.fips_allowed = 1,
-		.suite = {
-			.kpp = {
-				.vecs = ecdh_tv_template,
-				.count = ECDH_TEST_VECTORS
-			}
-		}
-	}, {
 		.alg = "gcm(aes)",
 		.generic_driver = "gcm_base(ctr(aes-generic),ghash-generic)",
 		.test = alg_test_aead,
@@ -5310,46 +5027,6 @@
 		.fips_allowed = 1,
 		.suite = {
 			.hash = __VECS(hmac_sha3_512_tv_template)
-		}
-	}, {
-		.alg = "hmac(sha3-224)",
-		.test = alg_test_hash,
-		.fips_allowed = 1,
-		.suite = {
-			.hash = {
-				.vecs = hmac_sha3_224_tv_template,
-				.count = HMAC_SHA3_224_TEST_VECTORS
-			}
-		}
-	}, {
-		.alg = "hmac(sha3-256)",
-		.test = alg_test_hash,
-		.fips_allowed = 1,
-		.suite = {
-			.hash = {
-				.vecs = hmac_sha3_256_tv_template,
-				.count = HMAC_SHA3_256_TEST_VECTORS
-			}
-		}
-	}, {
-		.alg = "hmac(sha3-384)",
-		.test = alg_test_hash,
-		.fips_allowed = 1,
-		.suite = {
-			.hash = {
-				.vecs = hmac_sha3_384_tv_template,
-				.count = HMAC_SHA3_384_TEST_VECTORS
-			}
-		}
-	}, {
-		.alg = "hmac(sha3-512)",
-		.test = alg_test_hash,
-		.fips_allowed = 1,
-		.suite = {
-			.hash = {
-				.vecs = hmac_sha3_512_tv_template,
-				.count = HMAC_SHA3_512_TEST_VECTORS
-			}
 		}
 	}, {
 		.alg = "hmac(sha384)",
@@ -5695,46 +5372,6 @@
 			.hash = __VECS(sha3_512_tv_template)
 		}
 	}, {
-		.alg = "sha3-224",
-		.test = alg_test_hash,
-		.fips_allowed = 1,
-		.suite = {
-			.hash = {
-				.vecs = sha3_224_tv_template,
-				.count = SHA3_224_TEST_VECTORS
-			}
-		}
-	}, {
-		.alg = "sha3-256",
-		.test = alg_test_hash,
-		.fips_allowed = 1,
-		.suite = {
-			.hash = {
-				.vecs = sha3_256_tv_template,
-				.count = SHA3_256_TEST_VECTORS
-			}
-		}
-	}, {
-		.alg = "sha3-384",
-		.test = alg_test_hash,
-		.fips_allowed = 1,
-		.suite = {
-			.hash = {
-				.vecs = sha3_384_tv_template,
-				.count = SHA3_384_TEST_VECTORS
-			}
-		}
-	}, {
-		.alg = "sha3-512",
-		.test = alg_test_hash,
-		.fips_allowed = 1,
-		.suite = {
-			.hash = {
-				.vecs = sha3_512_tv_template,
-				.count = SHA3_512_TEST_VECTORS
-			}
-		}
-	}, {
 		.alg = "sha384",
 		.test = alg_test_hash,
 		.fips_allowed = 1,
@@ -6002,11 +5639,7 @@
 		return 0;
 	}
 
-<<<<<<< HEAD
-	alg_test_descs_check_order();
-=======
 	DO_ONCE(testmgr_onetime_init);
->>>>>>> 24b8d41d
 
 	if ((type & CRYPTO_ALG_TYPE_MASK) == CRYPTO_ALG_TYPE_CIPHER) {
 		char nalg[CRYPTO_MAX_ALG_NAME];
