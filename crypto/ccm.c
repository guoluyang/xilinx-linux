--- conflicted
+++ resolved
@@ -21,11 +21,7 @@
 };
 
 struct crypto_ccm_ctx {
-<<<<<<< HEAD
-	struct crypto_cipher *cipher;
-=======
 	struct crypto_ahash *mac;
->>>>>>> 24b8d41d
 	struct crypto_skcipher *ctr;
 };
 
@@ -47,9 +43,6 @@
 	u32 flags;
 	struct scatterlist src[3];
 	struct scatterlist dst[3];
-<<<<<<< HEAD
-	struct skcipher_request skreq;
-=======
 	union {
 		struct ahash_request ahreq;
 		struct skcipher_request skreq;
@@ -62,7 +55,6 @@
 
 struct cbcmac_desc_ctx {
 	unsigned int len;
->>>>>>> 24b8d41d
 };
 
 static inline struct crypto_ccm_req_priv_ctx *crypto_ccm_reqctx(
@@ -96,23 +88,13 @@
 {
 	struct crypto_ccm_ctx *ctx = crypto_aead_ctx(aead);
 	struct crypto_skcipher *ctr = ctx->ctr;
-<<<<<<< HEAD
-	struct crypto_cipher *tfm = ctx->cipher;
-	int err = 0;
-=======
 	struct crypto_ahash *mac = ctx->mac;
 	int err;
->>>>>>> 24b8d41d
 
 	crypto_skcipher_clear_flags(ctr, CRYPTO_TFM_REQ_MASK);
 	crypto_skcipher_set_flags(ctr, crypto_aead_get_flags(aead) &
 				       CRYPTO_TFM_REQ_MASK);
 	err = crypto_skcipher_setkey(ctr, key, keylen);
-<<<<<<< HEAD
-	crypto_aead_set_flags(aead, crypto_skcipher_get_flags(ctr) &
-			      CRYPTO_TFM_RES_MASK);
-=======
->>>>>>> 24b8d41d
 	if (err)
 		return err;
 
@@ -386,11 +368,8 @@
 	if (req->src != req->dst)
 		dst = pctx->dst;
 
-<<<<<<< HEAD
-=======
 	memcpy(iv, req->iv, 16);
 
->>>>>>> 24b8d41d
 	skcipher_request_set_tfm(skreq, ctx->ctr);
 	skcipher_request_set_callback(skreq, pctx->flags,
 				      crypto_ccm_decrypt_done, req);
@@ -415,11 +394,7 @@
 	struct aead_instance *inst = aead_alg_instance(tfm);
 	struct ccm_instance_ctx *ictx = aead_instance_ctx(inst);
 	struct crypto_ccm_ctx *ctx = crypto_aead_ctx(tfm);
-<<<<<<< HEAD
-	struct crypto_cipher *cipher;
-=======
 	struct crypto_ahash *mac;
->>>>>>> 24b8d41d
 	struct crypto_skcipher *ctr;
 	unsigned long align;
 	int err;
@@ -428,7 +403,7 @@
 	if (IS_ERR(mac))
 		return PTR_ERR(mac);
 
-	ctr = crypto_spawn_skcipher2(&ictx->ctr);
+	ctr = crypto_spawn_skcipher(&ictx->ctr);
 	err = PTR_ERR(ctr);
 	if (IS_ERR(ctr))
 		goto err_free_mac;
@@ -441,11 +416,7 @@
 	crypto_aead_set_reqsize(
 		tfm,
 		align + sizeof(struct crypto_ccm_req_priv_ctx) +
-<<<<<<< HEAD
-		crypto_skcipher_reqsize(ctr));
-=======
 		max(crypto_ahash_reqsize(mac), crypto_skcipher_reqsize(ctr)));
->>>>>>> 24b8d41d
 
 	return 0;
 
@@ -458,11 +429,7 @@
 {
 	struct crypto_ccm_ctx *ctx = crypto_aead_ctx(tfm);
 
-<<<<<<< HEAD
-	crypto_free_cipher(ctx->cipher);
-=======
 	crypto_free_ahash(ctx->mac);
->>>>>>> 24b8d41d
 	crypto_free_skcipher(ctx->ctr);
 }
 
@@ -482,11 +449,6 @@
 {
 	u32 mask;
 	struct aead_instance *inst;
-<<<<<<< HEAD
-	struct skcipher_alg *ctr;
-	struct crypto_alg *cipher;
-=======
->>>>>>> 24b8d41d
 	struct ccm_instance_ctx *ictx;
 	struct skcipher_alg *ctr;
 	struct hash_alg_common *mac;
@@ -507,15 +469,6 @@
 		goto err_free_inst;
 	mac = crypto_spawn_ahash_alg(&ictx->mac);
 
-<<<<<<< HEAD
-	crypto_set_skcipher_spawn(&ictx->ctr, aead_crypto_instance(inst));
-	err = crypto_grab_skcipher2(&ictx->ctr, ctr_name, 0,
-				    crypto_requires_sync(algt->type,
-							 algt->mask));
-	if (err)
-		goto err_drop_cipher;
-
-=======
 	err = -EINVAL;
 	if (strncmp(mac->base.cra_name, "cbcmac(", 7) != 0 ||
 	    mac->digestsize != 16)
@@ -525,25 +478,10 @@
 				   ctr_name, 0, mask);
 	if (err)
 		goto err_free_inst;
->>>>>>> 24b8d41d
 	ctr = crypto_spawn_skcipher_alg(&ictx->ctr);
 
 	/* The skcipher algorithm must be CTR mode, using 16-byte blocks. */
 	err = -EINVAL;
-<<<<<<< HEAD
-	if (ctr->base.cra_blocksize != 1)
-		goto err_drop_ctr;
-
-	/* We want the real thing! */
-	if (crypto_skcipher_alg_ivsize(ctr) != 16)
-		goto err_drop_ctr;
-
-	err = -ENAMETOOLONG;
-	if (snprintf(inst->alg.base.cra_driver_name, CRYPTO_MAX_ALG_NAME,
-		     "ccm_base(%s,%s)", ctr->base.cra_driver_name,
-		     cipher->cra_driver_name) >= CRYPTO_MAX_ALG_NAME)
-		goto err_drop_ctr;
-=======
 	if (strncmp(ctr->base.cra_name, "ctr(", 4) != 0 ||
 	    crypto_skcipher_alg_ivsize(ctr) != 16 ||
 	    ctr->base.cra_blocksize != 1)
@@ -557,28 +495,17 @@
 	if (snprintf(inst->alg.base.cra_name, CRYPTO_MAX_ALG_NAME,
 		     "ccm(%s", ctr->base.cra_name + 4) >= CRYPTO_MAX_ALG_NAME)
 		goto err_free_inst;
->>>>>>> 24b8d41d
 
 	if (snprintf(inst->alg.base.cra_driver_name, CRYPTO_MAX_ALG_NAME,
 		     "ccm_base(%s,%s)", ctr->base.cra_driver_name,
 		     mac->base.cra_driver_name) >= CRYPTO_MAX_ALG_NAME)
 		goto err_free_inst;
 
-<<<<<<< HEAD
-	inst->alg.base.cra_flags = ctr->base.cra_flags & CRYPTO_ALG_ASYNC;
-	inst->alg.base.cra_priority = (cipher->cra_priority +
-				       ctr->base.cra_priority) / 2;
-	inst->alg.base.cra_blocksize = 1;
-	inst->alg.base.cra_alignmask = cipher->cra_alignmask |
-				       ctr->base.cra_alignmask |
-				       (__alignof__(u32) - 1);
-=======
 	inst->alg.base.cra_priority = (mac->base.cra_priority +
 				       ctr->base.cra_priority) / 2;
 	inst->alg.base.cra_blocksize = 1;
 	inst->alg.base.cra_alignmask = mac->base.cra_alignmask |
 				       ctr->base.cra_alignmask;
->>>>>>> 24b8d41d
 	inst->alg.ivsize = 16;
 	inst->alg.chunksize = crypto_skcipher_alg_chunksize(ctr);
 	inst->alg.maxauthsize = 16;
