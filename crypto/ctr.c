// SPDX-License-Identifier: GPL-2.0-or-later
/*
 * CTR: Counter mode
 *
 * (C) Copyright IBM Corp. 2007 - Joy Latten <latten@us.ibm.com>
 */

#include <crypto/algapi.h>
#include <crypto/ctr.h>
#include <crypto/internal/skcipher.h>
#include <linux/err.h>
#include <linux/init.h>
#include <linux/kernel.h>
#include <linux/module.h>
#include <linux/slab.h>

struct crypto_rfc3686_ctx {
	struct crypto_skcipher *child;
	u8 nonce[CTR_RFC3686_NONCE_SIZE];
};

struct crypto_rfc3686_req_ctx {
	u8 iv[CTR_RFC3686_BLOCK_SIZE];
	struct skcipher_request subreq CRYPTO_MINALIGN_ATTR;
};

static void crypto_ctr_crypt_final(struct skcipher_walk *walk,
				   struct crypto_cipher *tfm)
{
	unsigned int bsize = crypto_cipher_blocksize(tfm);
	unsigned long alignmask = crypto_cipher_alignmask(tfm);
	u8 *ctrblk = walk->iv;
	u8 tmp[MAX_CIPHER_BLOCKSIZE + MAX_CIPHER_ALIGNMASK];
	u8 *keystream = PTR_ALIGN(tmp + 0, alignmask + 1);
	u8 *src = walk->src.virt.addr;
	u8 *dst = walk->dst.virt.addr;
	unsigned int nbytes = walk->nbytes;

	crypto_cipher_encrypt_one(tfm, keystream, ctrblk);
	crypto_xor_cpy(dst, keystream, src, nbytes);

	crypto_inc(ctrblk, bsize);
}

static int crypto_ctr_crypt_segment(struct skcipher_walk *walk,
				    struct crypto_cipher *tfm)
{
	void (*fn)(struct crypto_tfm *, u8 *, const u8 *) =
		   crypto_cipher_alg(tfm)->cia_encrypt;
	unsigned int bsize = crypto_cipher_blocksize(tfm);
	u8 *ctrblk = walk->iv;
	u8 *src = walk->src.virt.addr;
	u8 *dst = walk->dst.virt.addr;
	unsigned int nbytes = walk->nbytes;

	do {
		/* create keystream */
		fn(crypto_cipher_tfm(tfm), dst, ctrblk);
		crypto_xor(dst, src, bsize);

		/* increment counter in counterblock */
		crypto_inc(ctrblk, bsize);

		src += bsize;
		dst += bsize;
	} while ((nbytes -= bsize) >= bsize);

	return nbytes;
}

static int crypto_ctr_crypt_inplace(struct skcipher_walk *walk,
				    struct crypto_cipher *tfm)
{
	void (*fn)(struct crypto_tfm *, u8 *, const u8 *) =
		   crypto_cipher_alg(tfm)->cia_encrypt;
	unsigned int bsize = crypto_cipher_blocksize(tfm);
	unsigned long alignmask = crypto_cipher_alignmask(tfm);
	unsigned int nbytes = walk->nbytes;
	u8 *ctrblk = walk->iv;
	u8 *src = walk->src.virt.addr;
	u8 tmp[MAX_CIPHER_BLOCKSIZE + MAX_CIPHER_ALIGNMASK];
	u8 *keystream = PTR_ALIGN(tmp + 0, alignmask + 1);

	do {
		/* create keystream */
		fn(crypto_cipher_tfm(tfm), keystream, ctrblk);
		crypto_xor(src, keystream, bsize);

		/* increment counter in counterblock */
		crypto_inc(ctrblk, bsize);

		src += bsize;
	} while ((nbytes -= bsize) >= bsize);

	return nbytes;
}

static int crypto_ctr_crypt(struct skcipher_request *req)
{
	struct crypto_skcipher *tfm = crypto_skcipher_reqtfm(req);
	struct crypto_cipher *cipher = skcipher_cipher_simple(tfm);
	const unsigned int bsize = crypto_cipher_blocksize(cipher);
	struct skcipher_walk walk;
	unsigned int nbytes;
	int err;

	err = skcipher_walk_virt(&walk, req, false);

	while (walk.nbytes >= bsize) {
		if (walk.src.virt.addr == walk.dst.virt.addr)
			nbytes = crypto_ctr_crypt_inplace(&walk, cipher);
		else
			nbytes = crypto_ctr_crypt_segment(&walk, cipher);

		err = skcipher_walk_done(&walk, nbytes);
	}

	if (walk.nbytes) {
		crypto_ctr_crypt_final(&walk, cipher);
		err = skcipher_walk_done(&walk, 0);
	}

	return err;
}

static int crypto_ctr_create(struct crypto_template *tmpl, struct rtattr **tb)
{
	struct skcipher_instance *inst;
	struct crypto_alg *alg;
	int err;

	inst = skcipher_alloc_instance_simple(tmpl, tb);
	if (IS_ERR(inst))
		return PTR_ERR(inst);

	alg = skcipher_ialg_simple(inst);

	/* Block size must be >= 4 bytes. */
	err = -EINVAL;
	if (alg->cra_blocksize < 4)
		goto out_free_inst;

	/* If this is false we'd fail the alignment of crypto_inc. */
	if (alg->cra_blocksize % 4)
		goto out_free_inst;

	/* CTR mode is a stream cipher. */
	inst->alg.base.cra_blocksize = 1;

	/*
	 * To simplify the implementation, configure the skcipher walk to only
	 * give a partial block at the very end, never earlier.
	 */
	inst->alg.chunksize = alg->cra_blocksize;

	inst->alg.encrypt = crypto_ctr_crypt;
	inst->alg.decrypt = crypto_ctr_crypt;

	err = skcipher_register_instance(tmpl, inst);
	if (err) {
out_free_inst:
		inst->free(inst);
	}

	return err;
}

<<<<<<< HEAD
static struct crypto_template crypto_ctr_tmpl = {
	.name = "ctr",
	.alloc = crypto_ctr_alloc,
	.free = crypto_ctr_free,
	.module = THIS_MODULE,
};

=======
>>>>>>> 24b8d41d
static int crypto_rfc3686_setkey(struct crypto_skcipher *parent,
				 const u8 *key, unsigned int keylen)
{
	struct crypto_rfc3686_ctx *ctx = crypto_skcipher_ctx(parent);
	struct crypto_skcipher *child = ctx->child;
<<<<<<< HEAD
	int err;
=======
>>>>>>> 24b8d41d

	/* the nonce is stored in bytes at end of key */
	if (keylen < CTR_RFC3686_NONCE_SIZE)
		return -EINVAL;

	memcpy(ctx->nonce, key + (keylen - CTR_RFC3686_NONCE_SIZE),
	       CTR_RFC3686_NONCE_SIZE);

	keylen -= CTR_RFC3686_NONCE_SIZE;

	crypto_skcipher_clear_flags(child, CRYPTO_TFM_REQ_MASK);
	crypto_skcipher_set_flags(child, crypto_skcipher_get_flags(parent) &
					 CRYPTO_TFM_REQ_MASK);
<<<<<<< HEAD
	err = crypto_skcipher_setkey(child, key, keylen);
	crypto_skcipher_set_flags(parent, crypto_skcipher_get_flags(child) &
					  CRYPTO_TFM_RES_MASK);

	return err;
=======
	return crypto_skcipher_setkey(child, key, keylen);
>>>>>>> 24b8d41d
}

static int crypto_rfc3686_crypt(struct skcipher_request *req)
{
	struct crypto_skcipher *tfm = crypto_skcipher_reqtfm(req);
	struct crypto_rfc3686_ctx *ctx = crypto_skcipher_ctx(tfm);
	struct crypto_skcipher *child = ctx->child;
	unsigned long align = crypto_skcipher_alignmask(tfm);
	struct crypto_rfc3686_req_ctx *rctx =
		(void *)PTR_ALIGN((u8 *)skcipher_request_ctx(req), align + 1);
	struct skcipher_request *subreq = &rctx->subreq;
	u8 *iv = rctx->iv;

	/* set up counter block */
	memcpy(iv, ctx->nonce, CTR_RFC3686_NONCE_SIZE);
	memcpy(iv + CTR_RFC3686_NONCE_SIZE, req->iv, CTR_RFC3686_IV_SIZE);

	/* initialize counter portion of counter block */
	*(__be32 *)(iv + CTR_RFC3686_NONCE_SIZE + CTR_RFC3686_IV_SIZE) =
		cpu_to_be32(1);

	skcipher_request_set_tfm(subreq, child);
	skcipher_request_set_callback(subreq, req->base.flags,
				      req->base.complete, req->base.data);
	skcipher_request_set_crypt(subreq, req->src, req->dst,
				   req->cryptlen, iv);

	return crypto_skcipher_encrypt(subreq);
}

static int crypto_rfc3686_init_tfm(struct crypto_skcipher *tfm)
{
	struct skcipher_instance *inst = skcipher_alg_instance(tfm);
	struct crypto_skcipher_spawn *spawn = skcipher_instance_ctx(inst);
	struct crypto_rfc3686_ctx *ctx = crypto_skcipher_ctx(tfm);
	struct crypto_skcipher *cipher;
	unsigned long align;
	unsigned int reqsize;

	cipher = crypto_spawn_skcipher2(spawn);
	if (IS_ERR(cipher))
		return PTR_ERR(cipher);

	ctx->child = cipher;

	align = crypto_skcipher_alignmask(tfm);
	align &= ~(crypto_tfm_ctx_alignment() - 1);
	reqsize = align + sizeof(struct crypto_rfc3686_req_ctx) +
		  crypto_skcipher_reqsize(cipher);
	crypto_skcipher_set_reqsize(tfm, reqsize);

	return 0;
}

static void crypto_rfc3686_exit_tfm(struct crypto_skcipher *tfm)
{
	struct crypto_rfc3686_ctx *ctx = crypto_skcipher_ctx(tfm);
<<<<<<< HEAD

	crypto_free_skcipher(ctx->child);
}

static void crypto_rfc3686_free(struct skcipher_instance *inst)
{
	struct crypto_skcipher_spawn *spawn = skcipher_instance_ctx(inst);

	crypto_drop_skcipher(spawn);
	kfree(inst);
}

static int crypto_rfc3686_create(struct crypto_template *tmpl,
				 struct rtattr **tb)
{
	struct crypto_attr_type *algt;
	struct skcipher_instance *inst;
	struct skcipher_alg *alg;
	struct crypto_skcipher_spawn *spawn;
	const char *cipher_name;
	int err;

	algt = crypto_get_attr_type(tb);
	if (IS_ERR(algt))
		return PTR_ERR(algt);

	if ((algt->type ^ CRYPTO_ALG_TYPE_SKCIPHER) & algt->mask)
		return -EINVAL;

	cipher_name = crypto_attr_alg_name(tb[1]);
	if (IS_ERR(cipher_name))
		return PTR_ERR(cipher_name);
=======

	crypto_free_skcipher(ctx->child);
}

static void crypto_rfc3686_free(struct skcipher_instance *inst)
{
	struct crypto_skcipher_spawn *spawn = skcipher_instance_ctx(inst);

	crypto_drop_skcipher(spawn);
	kfree(inst);
}

static int crypto_rfc3686_create(struct crypto_template *tmpl,
				 struct rtattr **tb)
{
	struct skcipher_instance *inst;
	struct skcipher_alg *alg;
	struct crypto_skcipher_spawn *spawn;
	u32 mask;
	int err;

	err = crypto_check_attr_type(tb, CRYPTO_ALG_TYPE_SKCIPHER, &mask);
	if (err)
		return err;
>>>>>>> 24b8d41d

	inst = kzalloc(sizeof(*inst) + sizeof(*spawn), GFP_KERNEL);
	if (!inst)
		return -ENOMEM;

	spawn = skcipher_instance_ctx(inst);

<<<<<<< HEAD
	crypto_set_skcipher_spawn(spawn, skcipher_crypto_instance(inst));
	err = crypto_grab_skcipher2(spawn, cipher_name, 0,
				    crypto_requires_sync(algt->type,
							 algt->mask));
=======
	err = crypto_grab_skcipher(spawn, skcipher_crypto_instance(inst),
				   crypto_attr_alg_name(tb[1]), 0, mask);
>>>>>>> 24b8d41d
	if (err)
		goto err_free_inst;

	alg = crypto_spawn_skcipher_alg(spawn);

	/* We only support 16-byte blocks. */
	err = -EINVAL;
	if (crypto_skcipher_alg_ivsize(alg) != CTR_RFC3686_BLOCK_SIZE)
<<<<<<< HEAD
		goto err_drop_spawn;

	/* Not a stream cipher? */
	if (alg->base.cra_blocksize != 1)
		goto err_drop_spawn;
=======
		goto err_free_inst;

	/* Not a stream cipher? */
	if (alg->base.cra_blocksize != 1)
		goto err_free_inst;
>>>>>>> 24b8d41d

	err = -ENAMETOOLONG;
	if (snprintf(inst->alg.base.cra_name, CRYPTO_MAX_ALG_NAME,
		     "rfc3686(%s)", alg->base.cra_name) >= CRYPTO_MAX_ALG_NAME)
<<<<<<< HEAD
		goto err_drop_spawn;
	if (snprintf(inst->alg.base.cra_driver_name, CRYPTO_MAX_ALG_NAME,
		     "rfc3686(%s)", alg->base.cra_driver_name) >=
	    CRYPTO_MAX_ALG_NAME)
		goto err_drop_spawn;

	inst->alg.base.cra_priority = alg->base.cra_priority;
	inst->alg.base.cra_blocksize = 1;
	inst->alg.base.cra_alignmask = alg->base.cra_alignmask;

	inst->alg.base.cra_flags = alg->base.cra_flags & CRYPTO_ALG_ASYNC;

	inst->alg.ivsize = CTR_RFC3686_IV_SIZE;
	inst->alg.chunksize = crypto_skcipher_alg_chunksize(alg);
	inst->alg.min_keysize = crypto_skcipher_alg_min_keysize(alg) +
				CTR_RFC3686_NONCE_SIZE;
	inst->alg.max_keysize = crypto_skcipher_alg_max_keysize(alg) +
				CTR_RFC3686_NONCE_SIZE;

	inst->alg.setkey = crypto_rfc3686_setkey;
	inst->alg.encrypt = crypto_rfc3686_crypt;
	inst->alg.decrypt = crypto_rfc3686_crypt;

	inst->alg.base.cra_ctxsize = sizeof(struct crypto_rfc3686_ctx);

	inst->alg.init = crypto_rfc3686_init_tfm;
	inst->alg.exit = crypto_rfc3686_exit_tfm;

	inst->free = crypto_rfc3686_free;

	err = skcipher_register_instance(tmpl, inst);
	if (err)
		goto err_drop_spawn;

out:
	return err;
=======
		goto err_free_inst;
	if (snprintf(inst->alg.base.cra_driver_name, CRYPTO_MAX_ALG_NAME,
		     "rfc3686(%s)", alg->base.cra_driver_name) >=
	    CRYPTO_MAX_ALG_NAME)
		goto err_free_inst;

	inst->alg.base.cra_priority = alg->base.cra_priority;
	inst->alg.base.cra_blocksize = 1;
	inst->alg.base.cra_alignmask = alg->base.cra_alignmask;

	inst->alg.ivsize = CTR_RFC3686_IV_SIZE;
	inst->alg.chunksize = crypto_skcipher_alg_chunksize(alg);
	inst->alg.min_keysize = crypto_skcipher_alg_min_keysize(alg) +
				CTR_RFC3686_NONCE_SIZE;
	inst->alg.max_keysize = crypto_skcipher_alg_max_keysize(alg) +
				CTR_RFC3686_NONCE_SIZE;

	inst->alg.setkey = crypto_rfc3686_setkey;
	inst->alg.encrypt = crypto_rfc3686_crypt;
	inst->alg.decrypt = crypto_rfc3686_crypt;

	inst->alg.base.cra_ctxsize = sizeof(struct crypto_rfc3686_ctx);

	inst->alg.init = crypto_rfc3686_init_tfm;
	inst->alg.exit = crypto_rfc3686_exit_tfm;

	inst->free = crypto_rfc3686_free;
>>>>>>> 24b8d41d

	err = skcipher_register_instance(tmpl, inst);
	if (err) {
err_free_inst:
<<<<<<< HEAD
	kfree(inst);
	goto out;
}

static struct crypto_template crypto_rfc3686_tmpl = {
	.name = "rfc3686",
	.create = crypto_rfc3686_create,
	.module = THIS_MODULE,
=======
		crypto_rfc3686_free(inst);
	}
	return err;
}

static struct crypto_template crypto_ctr_tmpls[] = {
	{
		.name = "ctr",
		.create = crypto_ctr_create,
		.module = THIS_MODULE,
	}, {
		.name = "rfc3686",
		.create = crypto_rfc3686_create,
		.module = THIS_MODULE,
	},
>>>>>>> 24b8d41d
};

static int __init crypto_ctr_module_init(void)
{
	return crypto_register_templates(crypto_ctr_tmpls,
					 ARRAY_SIZE(crypto_ctr_tmpls));
}

static void __exit crypto_ctr_module_exit(void)
{
	crypto_unregister_templates(crypto_ctr_tmpls,
				    ARRAY_SIZE(crypto_ctr_tmpls));
}

subsys_initcall(crypto_ctr_module_init);
module_exit(crypto_ctr_module_exit);

MODULE_LICENSE("GPL");
MODULE_DESCRIPTION("CTR block cipher mode of operation");
MODULE_ALIAS_CRYPTO("rfc3686");
MODULE_ALIAS_CRYPTO("ctr");<|MERGE_RESOLUTION|>--- conflicted
+++ resolved
@@ -165,25 +165,11 @@
 	return err;
 }
 
-<<<<<<< HEAD
-static struct crypto_template crypto_ctr_tmpl = {
-	.name = "ctr",
-	.alloc = crypto_ctr_alloc,
-	.free = crypto_ctr_free,
-	.module = THIS_MODULE,
-};
-
-=======
->>>>>>> 24b8d41d
 static int crypto_rfc3686_setkey(struct crypto_skcipher *parent,
 				 const u8 *key, unsigned int keylen)
 {
 	struct crypto_rfc3686_ctx *ctx = crypto_skcipher_ctx(parent);
 	struct crypto_skcipher *child = ctx->child;
-<<<<<<< HEAD
-	int err;
-=======
->>>>>>> 24b8d41d
 
 	/* the nonce is stored in bytes at end of key */
 	if (keylen < CTR_RFC3686_NONCE_SIZE)
@@ -197,15 +183,7 @@
 	crypto_skcipher_clear_flags(child, CRYPTO_TFM_REQ_MASK);
 	crypto_skcipher_set_flags(child, crypto_skcipher_get_flags(parent) &
 					 CRYPTO_TFM_REQ_MASK);
-<<<<<<< HEAD
-	err = crypto_skcipher_setkey(child, key, keylen);
-	crypto_skcipher_set_flags(parent, crypto_skcipher_get_flags(child) &
-					  CRYPTO_TFM_RES_MASK);
-
-	return err;
-=======
 	return crypto_skcipher_setkey(child, key, keylen);
->>>>>>> 24b8d41d
 }
 
 static int crypto_rfc3686_crypt(struct skcipher_request *req)
@@ -245,7 +223,7 @@
 	unsigned long align;
 	unsigned int reqsize;
 
-	cipher = crypto_spawn_skcipher2(spawn);
+	cipher = crypto_spawn_skcipher(spawn);
 	if (IS_ERR(cipher))
 		return PTR_ERR(cipher);
 
@@ -263,40 +241,6 @@
 static void crypto_rfc3686_exit_tfm(struct crypto_skcipher *tfm)
 {
 	struct crypto_rfc3686_ctx *ctx = crypto_skcipher_ctx(tfm);
-<<<<<<< HEAD
-
-	crypto_free_skcipher(ctx->child);
-}
-
-static void crypto_rfc3686_free(struct skcipher_instance *inst)
-{
-	struct crypto_skcipher_spawn *spawn = skcipher_instance_ctx(inst);
-
-	crypto_drop_skcipher(spawn);
-	kfree(inst);
-}
-
-static int crypto_rfc3686_create(struct crypto_template *tmpl,
-				 struct rtattr **tb)
-{
-	struct crypto_attr_type *algt;
-	struct skcipher_instance *inst;
-	struct skcipher_alg *alg;
-	struct crypto_skcipher_spawn *spawn;
-	const char *cipher_name;
-	int err;
-
-	algt = crypto_get_attr_type(tb);
-	if (IS_ERR(algt))
-		return PTR_ERR(algt);
-
-	if ((algt->type ^ CRYPTO_ALG_TYPE_SKCIPHER) & algt->mask)
-		return -EINVAL;
-
-	cipher_name = crypto_attr_alg_name(tb[1]);
-	if (IS_ERR(cipher_name))
-		return PTR_ERR(cipher_name);
-=======
 
 	crypto_free_skcipher(ctx->child);
 }
@@ -321,7 +265,6 @@
 	err = crypto_check_attr_type(tb, CRYPTO_ALG_TYPE_SKCIPHER, &mask);
 	if (err)
 		return err;
->>>>>>> 24b8d41d
 
 	inst = kzalloc(sizeof(*inst) + sizeof(*spawn), GFP_KERNEL);
 	if (!inst)
@@ -329,15 +272,8 @@
 
 	spawn = skcipher_instance_ctx(inst);
 
-<<<<<<< HEAD
-	crypto_set_skcipher_spawn(spawn, skcipher_crypto_instance(inst));
-	err = crypto_grab_skcipher2(spawn, cipher_name, 0,
-				    crypto_requires_sync(algt->type,
-							 algt->mask));
-=======
 	err = crypto_grab_skcipher(spawn, skcipher_crypto_instance(inst),
 				   crypto_attr_alg_name(tb[1]), 0, mask);
->>>>>>> 24b8d41d
 	if (err)
 		goto err_free_inst;
 
@@ -346,35 +282,24 @@
 	/* We only support 16-byte blocks. */
 	err = -EINVAL;
 	if (crypto_skcipher_alg_ivsize(alg) != CTR_RFC3686_BLOCK_SIZE)
-<<<<<<< HEAD
-		goto err_drop_spawn;
+		goto err_free_inst;
 
 	/* Not a stream cipher? */
 	if (alg->base.cra_blocksize != 1)
-		goto err_drop_spawn;
-=======
-		goto err_free_inst;
-
-	/* Not a stream cipher? */
-	if (alg->base.cra_blocksize != 1)
-		goto err_free_inst;
->>>>>>> 24b8d41d
+		goto err_free_inst;
 
 	err = -ENAMETOOLONG;
 	if (snprintf(inst->alg.base.cra_name, CRYPTO_MAX_ALG_NAME,
 		     "rfc3686(%s)", alg->base.cra_name) >= CRYPTO_MAX_ALG_NAME)
-<<<<<<< HEAD
-		goto err_drop_spawn;
+		goto err_free_inst;
 	if (snprintf(inst->alg.base.cra_driver_name, CRYPTO_MAX_ALG_NAME,
 		     "rfc3686(%s)", alg->base.cra_driver_name) >=
 	    CRYPTO_MAX_ALG_NAME)
-		goto err_drop_spawn;
+		goto err_free_inst;
 
 	inst->alg.base.cra_priority = alg->base.cra_priority;
 	inst->alg.base.cra_blocksize = 1;
 	inst->alg.base.cra_alignmask = alg->base.cra_alignmask;
-
-	inst->alg.base.cra_flags = alg->base.cra_flags & CRYPTO_ALG_ASYNC;
 
 	inst->alg.ivsize = CTR_RFC3686_IV_SIZE;
 	inst->alg.chunksize = crypto_skcipher_alg_chunksize(alg);
@@ -395,54 +320,8 @@
 	inst->free = crypto_rfc3686_free;
 
 	err = skcipher_register_instance(tmpl, inst);
-	if (err)
-		goto err_drop_spawn;
-
-out:
-	return err;
-=======
-		goto err_free_inst;
-	if (snprintf(inst->alg.base.cra_driver_name, CRYPTO_MAX_ALG_NAME,
-		     "rfc3686(%s)", alg->base.cra_driver_name) >=
-	    CRYPTO_MAX_ALG_NAME)
-		goto err_free_inst;
-
-	inst->alg.base.cra_priority = alg->base.cra_priority;
-	inst->alg.base.cra_blocksize = 1;
-	inst->alg.base.cra_alignmask = alg->base.cra_alignmask;
-
-	inst->alg.ivsize = CTR_RFC3686_IV_SIZE;
-	inst->alg.chunksize = crypto_skcipher_alg_chunksize(alg);
-	inst->alg.min_keysize = crypto_skcipher_alg_min_keysize(alg) +
-				CTR_RFC3686_NONCE_SIZE;
-	inst->alg.max_keysize = crypto_skcipher_alg_max_keysize(alg) +
-				CTR_RFC3686_NONCE_SIZE;
-
-	inst->alg.setkey = crypto_rfc3686_setkey;
-	inst->alg.encrypt = crypto_rfc3686_crypt;
-	inst->alg.decrypt = crypto_rfc3686_crypt;
-
-	inst->alg.base.cra_ctxsize = sizeof(struct crypto_rfc3686_ctx);
-
-	inst->alg.init = crypto_rfc3686_init_tfm;
-	inst->alg.exit = crypto_rfc3686_exit_tfm;
-
-	inst->free = crypto_rfc3686_free;
->>>>>>> 24b8d41d
-
-	err = skcipher_register_instance(tmpl, inst);
 	if (err) {
 err_free_inst:
-<<<<<<< HEAD
-	kfree(inst);
-	goto out;
-}
-
-static struct crypto_template crypto_rfc3686_tmpl = {
-	.name = "rfc3686",
-	.create = crypto_rfc3686_create,
-	.module = THIS_MODULE,
-=======
 		crypto_rfc3686_free(inst);
 	}
 	return err;
@@ -458,7 +337,6 @@
 		.create = crypto_rfc3686_create,
 		.module = THIS_MODULE,
 	},
->>>>>>> 24b8d41d
 };
 
 static int __init crypto_ctr_module_init(void)
