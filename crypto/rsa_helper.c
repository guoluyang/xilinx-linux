--- conflicted
+++ resolved
@@ -25,11 +25,7 @@
 		return -EINVAL;
 
 	if (fips_enabled) {
-<<<<<<< HEAD
-		while (!*ptr && n_sz) {
-=======
 		while (n_sz && !*ptr) {
->>>>>>> 24b8d41d
 			ptr++;
 			n_sz--;
 		}
@@ -70,7 +66,6 @@
 	/* invalid key provided */
 	if (!value || !key->n_sz || !vlen || vlen > key->n_sz)
 		return -EINVAL;
-<<<<<<< HEAD
 
 	key->d = value;
 	key->d_sz = vlen;
@@ -83,20 +78,6 @@
 {
 	struct rsa_key *key = context;
 
-=======
-
-	key->d = value;
-	key->d_sz = vlen;
-
-	return 0;
-}
-
-int rsa_get_p(void *context, size_t hdrlen, unsigned char tag,
-	      const void *value, size_t vlen)
-{
-	struct rsa_key *key = context;
-
->>>>>>> 24b8d41d
 	/* invalid key provided */
 	if (!value || !vlen || vlen > key->n_sz)
 		return -EINVAL;
@@ -124,7 +105,6 @@
 
 int rsa_get_dp(void *context, size_t hdrlen, unsigned char tag,
 	       const void *value, size_t vlen)
-<<<<<<< HEAD
 {
 	struct rsa_key *key = context;
 
@@ -140,8 +120,6 @@
 
 int rsa_get_dq(void *context, size_t hdrlen, unsigned char tag,
 	       const void *value, size_t vlen)
-=======
->>>>>>> 24b8d41d
 {
 	struct rsa_key *key = context;
 
@@ -149,24 +127,6 @@
 	if (!value || !vlen || vlen > key->n_sz)
 		return -EINVAL;
 
-<<<<<<< HEAD
-=======
-	key->dp = value;
-	key->dp_sz = vlen;
-
-	return 0;
-}
-
-int rsa_get_dq(void *context, size_t hdrlen, unsigned char tag,
-	       const void *value, size_t vlen)
-{
-	struct rsa_key *key = context;
-
-	/* invalid key provided */
-	if (!value || !vlen || vlen > key->n_sz)
-		return -EINVAL;
-
->>>>>>> 24b8d41d
 	key->dq = value;
 	key->dq_sz = vlen;
 
