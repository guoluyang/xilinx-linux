--- conflicted
+++ resolved
@@ -112,11 +112,7 @@
 EXPORT_SYMBOL_GPL(kvm_debugfs_dir);
 
 static int kvm_debugfs_num_entries;
-<<<<<<< HEAD
-static const struct file_operations *stat_fops_per_vm[];
-=======
 static const struct file_operations stat_fops_per_vm;
->>>>>>> 24b8d41d
 
 static long kvm_vcpu_ioctl(struct file *file, unsigned int ioctl,
 			   unsigned long arg);
@@ -241,7 +237,6 @@
 	 */
 	return mode == IN_GUEST_MODE;
 }
-EXPORT_SYMBOL_GPL(vcpu_put);
 
 static void ack_flush(void *_completed)
 {
@@ -699,56 +694,29 @@
 		return 0;
 
 	snprintf(dir_name, sizeof(dir_name), "%d-%d", task_pid_nr(current), fd);
-<<<<<<< HEAD
-	kvm->debugfs_dentry = debugfs_create_dir(dir_name,
-						 kvm_debugfs_dir);
-	if (!kvm->debugfs_dentry)
-		return -ENOMEM;
-
-	kvm->debugfs_stat_data = kcalloc(kvm_debugfs_num_entries,
-					 sizeof(*kvm->debugfs_stat_data),
-					 GFP_KERNEL);
-=======
 	kvm->debugfs_dentry = debugfs_create_dir(dir_name, kvm_debugfs_dir);
 
 	kvm->debugfs_stat_data = kcalloc(kvm_debugfs_num_entries,
 					 sizeof(*kvm->debugfs_stat_data),
 					 GFP_KERNEL_ACCOUNT);
->>>>>>> 24b8d41d
 	if (!kvm->debugfs_stat_data)
 		return -ENOMEM;
 
 	for (p = debugfs_entries; p->name; p++) {
-<<<<<<< HEAD
-		stat_data = kzalloc(sizeof(*stat_data), GFP_KERNEL);
-=======
 		stat_data = kzalloc(sizeof(*stat_data), GFP_KERNEL_ACCOUNT);
->>>>>>> 24b8d41d
 		if (!stat_data)
 			return -ENOMEM;
 
 		stat_data->kvm = kvm;
-<<<<<<< HEAD
-		stat_data->offset = p->offset;
-		kvm->debugfs_stat_data[p - debugfs_entries] = stat_data;
-		if (!debugfs_create_file(p->name, 0444,
-					 kvm->debugfs_dentry,
-					 stat_data,
-					 stat_fops_per_vm[p->kind]))
-			return -ENOMEM;
-=======
 		stat_data->dbgfs_item = p;
 		kvm->debugfs_stat_data[p - debugfs_entries] = stat_data;
 		debugfs_create_file(p->name, KVM_DBGFS_GET_MODE(p),
 				    kvm->debugfs_dentry, stat_data,
 				    &stat_fops_per_vm);
->>>>>>> 24b8d41d
-	}
-	return 0;
-}
-
-<<<<<<< HEAD
-=======
+	}
+	return 0;
+}
+
 /*
  * Called after the VM is otherwise initialized, but just before adding it to
  * the vm_list.
@@ -766,7 +734,6 @@
 {
 }
 
->>>>>>> 24b8d41d
 static struct kvm *kvm_create_vm(unsigned long type)
 {
 	struct kvm *kvm = kvm_arch_alloc_vm();
@@ -884,10 +851,7 @@
 	int i;
 	struct mm_struct *mm = kvm->mm;
 
-<<<<<<< HEAD
-=======
 	kvm_uevent_notify_change(KVM_EVENT_DESTROY_VM, kvm);
->>>>>>> 24b8d41d
 	kvm_destroy_vm_debugfs(kvm);
 	kvm_arch_sync_events(kvm);
 	mutex_lock(&kvm_lock);
@@ -1832,20 +1796,6 @@
 	return gfn_to_hva_memslot_prot(slot, gfn, writable);
 }
 
-<<<<<<< HEAD
-static int get_user_page_nowait(unsigned long start, int write,
-		struct page **page)
-{
-	int flags = FOLL_NOWAIT | FOLL_HWPOISON;
-
-	if (write)
-		flags |= FOLL_WRITE;
-
-	return get_user_pages(start, 1, flags, page, NULL);
-}
-
-=======
->>>>>>> 24b8d41d
 static inline int check_user_page_hwpoison(unsigned long addr)
 {
 	int rc, flags = FOLL_HWPOISON | FOLL_WRITE;
@@ -1899,28 +1849,12 @@
 	if (writable)
 		*writable = write_fault;
 
-<<<<<<< HEAD
-	if (async) {
-		down_read(&current->mm->mmap_sem);
-		npages = get_user_page_nowait(addr, write_fault, page);
-		up_read(&current->mm->mmap_sem);
-	} else {
-		unsigned int flags = FOLL_TOUCH | FOLL_HWPOISON;
-
-		if (write_fault)
-			flags |= FOLL_WRITE;
-
-		npages = __get_user_pages_unlocked(current, current->mm, addr, 1,
-						   page, flags);
-	}
-=======
 	if (write_fault)
 		flags |= FOLL_WRITE;
 	if (async)
 		flags |= FOLL_NOWAIT;
 
 	npages = get_user_pages_unlocked(addr, 1, &page, flags);
->>>>>>> 24b8d41d
 	if (npages != 1)
 		return npages;
 
@@ -1951,12 +1885,8 @@
 
 static int hva_to_pfn_remapped(struct vm_area_struct *vma,
 			       unsigned long addr, bool *async,
-<<<<<<< HEAD
-			       bool write_fault, kvm_pfn_t *p_pfn)
-=======
 			       bool write_fault, bool *writable,
 			       kvm_pfn_t *p_pfn)
->>>>>>> 24b8d41d
 {
 	unsigned long pfn;
 	int r;
@@ -1968,11 +1898,7 @@
 		 * not call the fault handler, so do it here.
 		 */
 		bool unlocked = false;
-<<<<<<< HEAD
-		r = fixup_user_fault(current, current->mm, addr,
-=======
 		r = fixup_user_fault(current->mm, addr,
->>>>>>> 24b8d41d
 				     (write_fault ? FAULT_FLAG_WRITE : 0),
 				     &unlocked);
 		if (unlocked)
@@ -1986,11 +1912,8 @@
 
 	}
 
-<<<<<<< HEAD
-=======
 	if (writable)
 		*writable = true;
->>>>>>> 24b8d41d
 
 	/*
 	 * Get a reference here because callers of *hva_to_pfn* and
@@ -2056,11 +1979,7 @@
 	if (vma == NULL)
 		pfn = KVM_PFN_ERR_FAULT;
 	else if (vma->vm_flags & (VM_IO | VM_PFNMAP)) {
-<<<<<<< HEAD
-		r = hva_to_pfn_remapped(vma, addr, async, write_fault, &pfn);
-=======
 		r = hva_to_pfn_remapped(vma, addr, async, write_fault, writable, &pfn);
->>>>>>> 24b8d41d
 		if (r == -EAGAIN)
 			goto retry;
 		if (r < 0)
@@ -2888,21 +2807,11 @@
 	kvm_arch_vcpu_unblocking(vcpu);
 	block_ns = ktime_to_ns(cur) - ktime_to_ns(start);
 
-<<<<<<< HEAD
-	if (!vcpu_valid_wakeup(vcpu))
-		shrink_halt_poll_ns(vcpu);
-	else if (halt_poll_ns) {
-		if (block_ns <= vcpu->halt_poll_ns)
-			;
-		/* we had a long block, shrink polling */
-		else if (vcpu->halt_poll_ns && block_ns > halt_poll_ns)
-=======
 	update_halt_poll_stats(
 		vcpu, ktime_to_ns(ktime_sub(poll_end, start)), waited);
 
 	if (!kvm_arch_no_poll(vcpu)) {
 		if (!vcpu_valid_wakeup(vcpu)) {
->>>>>>> 24b8d41d
 			shrink_halt_poll_ns(vcpu);
 		} else if (vcpu->kvm->max_halt_poll_ns) {
 			if (block_ns <= vcpu->halt_poll_ns)
@@ -2941,21 +2850,6 @@
 EXPORT_SYMBOL_GPL(kvm_vcpu_wake_up);
 
 #ifndef CONFIG_S390
-void kvm_vcpu_wake_up(struct kvm_vcpu *vcpu)
-{
-<<<<<<< HEAD
-	struct swait_queue_head *wqp;
-=======
-	int me;
-	int cpu = vcpu->cpu;
->>>>>>> 24b8d41d
-
-	if (kvm_vcpu_wake_up(vcpu))
-		return;
-
-}
-EXPORT_SYMBOL_GPL(kvm_vcpu_wake_up);
-
 /*
  * Kick a sleeping VCPU, or a guest VCPU in guest mode, into host kernel mode.
  */
@@ -2964,7 +2858,9 @@
 	int me;
 	int cpu = vcpu->cpu;
 
-	kvm_vcpu_wake_up(vcpu);
+	if (kvm_vcpu_wake_up(vcpu))
+		return;
+
 	me = get_cpu();
 	if (cpu != me && (unsigned)cpu < nr_cpu_ids && cpu_online(cpu))
 		if (kvm_arch_vcpu_should_kick(vcpu))
@@ -3148,7 +3044,6 @@
 {
 	struct kvm_vcpu *vcpu = filp->private_data;
 
-	debugfs_remove_recursive(vcpu->debugfs_dentry);
 	kvm_put_kvm(vcpu->kvm);
 	return 0;
 }
@@ -3189,32 +3084,6 @@
 #endif
 }
 
-static int kvm_create_vcpu_debugfs(struct kvm_vcpu *vcpu)
-{
-	char dir_name[ITOA_MAX_LEN * 2];
-	int ret;
-
-	if (!kvm_arch_has_vcpu_debugfs())
-		return 0;
-
-	if (!debugfs_initialized())
-		return 0;
-
-	snprintf(dir_name, sizeof(dir_name), "vcpu%d", vcpu->vcpu_id);
-	vcpu->debugfs_dentry = debugfs_create_dir(dir_name,
-								vcpu->kvm->debugfs_dentry);
-	if (!vcpu->debugfs_dentry)
-		return -ENOMEM;
-
-	ret = kvm_arch_create_vcpu_debugfs(vcpu);
-	if (ret < 0) {
-		debugfs_remove_recursive(vcpu->debugfs_dentry);
-		return ret;
-	}
-
-	return 0;
-}
-
 /*
  * Creates some virtual cpus.  Good luck creating more than one.
  */
@@ -3225,31 +3094,12 @@
 	struct page *page;
 
 	if (id >= KVM_MAX_VCPU_ID)
-<<<<<<< HEAD
 		return -EINVAL;
 
-	mutex_lock(&kvm->lock);
-	if (kvm->created_vcpus == KVM_MAX_VCPUS) {
-		mutex_unlock(&kvm->lock);
-=======
->>>>>>> 24b8d41d
-		return -EINVAL;
-	}
-
-	kvm->created_vcpus++;
-	mutex_unlock(&kvm->lock);
-
-<<<<<<< HEAD
-	vcpu = kvm_arch_vcpu_create(kvm, id);
-	if (IS_ERR(vcpu)) {
-		r = PTR_ERR(vcpu);
-		goto vcpu_decrement;
-=======
 	mutex_lock(&kvm->lock);
 	if (kvm->created_vcpus == KVM_MAX_VCPUS) {
 		mutex_unlock(&kvm->lock);
 		return -EINVAL;
->>>>>>> 24b8d41d
 	}
 
 	kvm->created_vcpus++;
@@ -3259,11 +3109,6 @@
 	if (r)
 		goto vcpu_decrement;
 
-<<<<<<< HEAD
-	r = kvm_create_vcpu_debugfs(vcpu);
-	if (r)
-		goto vcpu_destroy;
-=======
 	vcpu = kmem_cache_zalloc(kvm_vcpu_cache, GFP_KERNEL);
 	if (!vcpu) {
 		r = -ENOMEM;
@@ -3283,7 +3128,6 @@
 	r = kvm_arch_vcpu_create(vcpu);
 	if (r)
 		goto vcpu_free_run_page;
->>>>>>> 24b8d41d
 
 	mutex_lock(&kvm->lock);
 	if (kvm_get_vcpu_by_id(kvm, id)) {
@@ -3318,17 +3162,11 @@
 
 unlock_vcpu_destroy:
 	mutex_unlock(&kvm->lock);
-<<<<<<< HEAD
-	debugfs_remove_recursive(vcpu->debugfs_dentry);
-vcpu_destroy:
-	kvm_arch_vcpu_destroy(vcpu);
-=======
 	kvm_arch_vcpu_destroy(vcpu);
 vcpu_free_run_page:
 	free_page((unsigned long)vcpu->run);
 vcpu_free:
 	kmem_cache_free(kvm_vcpu_cache, vcpu);
->>>>>>> 24b8d41d
 vcpu_decrement:
 	mutex_lock(&kvm->lock);
 	kvm->created_vcpus--;
@@ -3730,11 +3568,7 @@
 	dev->kvm = kvm;
 
 	mutex_lock(&kvm->lock);
-<<<<<<< HEAD
-	ret = ops->create(dev, cd->type);
-=======
 	ret = ops->create(dev, type);
->>>>>>> 24b8d41d
 	if (ret < 0) {
 		mutex_unlock(&kvm->lock);
 		kfree(dev);
@@ -3742,12 +3576,6 @@
 	}
 	list_add(&dev->vm_node, &kvm->devices);
 	mutex_unlock(&kvm->lock);
-<<<<<<< HEAD
-
-	if (ops->init)
-		ops->init(dev);
-=======
->>>>>>> 24b8d41d
 
 	if (ops->init)
 		ops->init(dev);
@@ -3755,10 +3583,7 @@
 	kvm_get_kvm(kvm);
 	ret = anon_inode_getfd(ops->name, &kvm_device_fops, dev, O_RDWR | O_CLOEXEC);
 	if (ret < 0) {
-<<<<<<< HEAD
-=======
 		kvm_put_kvm_no_destroy(kvm);
->>>>>>> 24b8d41d
 		mutex_lock(&kvm->lock);
 		list_del(&dev->vm_node);
 		mutex_unlock(&kvm->lock);
@@ -3766,10 +3591,6 @@
 		return ret;
 	}
 
-<<<<<<< HEAD
-	kvm_get_kvm(kvm);
-=======
->>>>>>> 24b8d41d
 	cd->fd = ret;
 	return 0;
 }
@@ -3811,13 +3632,8 @@
 	case KVM_CAP_MULTI_ADDRESS_SPACE:
 		return KVM_ADDRESS_SPACE_NUM;
 #endif
-<<<<<<< HEAD
-	case KVM_CAP_MAX_VCPU_ID:
-		return KVM_MAX_VCPU_ID;
-=======
 	case KVM_CAP_NR_MEMSLOTS:
 		return KVM_USER_MEM_SLOTS;
->>>>>>> 24b8d41d
 	default:
 		break;
 	}
@@ -3995,26 +3811,10 @@
 		if (copy_from_user(&routing, argp, sizeof(routing)))
 			goto out;
 		r = -EINVAL;
-<<<<<<< HEAD
-		if (routing.nr > KVM_MAX_IRQ_ROUTES)
-=======
 		if (!kvm_arch_can_set_irq_routing(kvm))
->>>>>>> 24b8d41d
 			goto out;
 		if (routing.nr > KVM_MAX_IRQ_ROUTES)
 			goto out;
-<<<<<<< HEAD
-		if (routing.nr) {
-			r = -ENOMEM;
-			entries = vmalloc(routing.nr * sizeof(*entries));
-			if (!entries)
-				goto out;
-			r = -EFAULT;
-			urouting = argp;
-			if (copy_from_user(entries, urouting->entries,
-					   routing.nr * sizeof(*entries)))
-				goto out_free_irq_routing;
-=======
 		if (routing.flags)
 			goto out;
 		if (routing.nr) {
@@ -4026,7 +3826,6 @@
 				r = PTR_ERR(entries);
 				goto out;
 			}
->>>>>>> 24b8d41d
 		}
 		r = kvm_set_irq_routing(kvm, entries, routing.nr,
 					routing.flags);
@@ -4125,26 +3924,6 @@
 		goto put_kvm;
 #endif
 	r = get_unused_fd_flags(O_CLOEXEC);
-<<<<<<< HEAD
-	if (r < 0) {
-		kvm_put_kvm(kvm);
-		return r;
-	}
-	file = anon_inode_getfile("kvm-vm", &kvm_vm_fops, kvm, O_RDWR);
-	if (IS_ERR(file)) {
-		put_unused_fd(r);
-		kvm_put_kvm(kvm);
-		return PTR_ERR(file);
-	}
-
-	if (kvm_create_vm_debugfs(kvm, r) < 0) {
-		put_unused_fd(r);
-		fput(file);
-		return -ENOMEM;
-	}
-
-	fd_install(r, file);
-=======
 	if (r < 0)
 		goto put_kvm;
 
@@ -4173,7 +3952,6 @@
 
 put_kvm:
 	kvm_put_kvm(kvm);
->>>>>>> 24b8d41d
 	return r;
 }
 
@@ -4737,124 +4515,6 @@
 	return r;
 }
 
-<<<<<<< HEAD
-struct kvm_io_device *kvm_io_bus_get_dev(struct kvm *kvm, enum kvm_bus bus_idx,
-					 gpa_t addr)
-{
-	struct kvm_io_bus *bus;
-	int dev_idx, srcu_idx;
-	struct kvm_io_device *iodev = NULL;
-
-	srcu_idx = srcu_read_lock(&kvm->srcu);
-
-	bus = srcu_dereference(kvm->buses[bus_idx], &kvm->srcu);
-
-	dev_idx = kvm_io_bus_get_first_dev(bus, addr, 1);
-	if (dev_idx < 0)
-		goto out_unlock;
-
-	iodev = bus->range[dev_idx].dev;
-
-out_unlock:
-	srcu_read_unlock(&kvm->srcu, srcu_idx);
-
-	return iodev;
-}
-EXPORT_SYMBOL_GPL(kvm_io_bus_get_dev);
-
-static int kvm_debugfs_open(struct inode *inode, struct file *file,
-			   int (*get)(void *, u64 *), int (*set)(void *, u64),
-			   const char *fmt)
-{
-	struct kvm_stat_data *stat_data = (struct kvm_stat_data *)
-					  inode->i_private;
-
-	/* The debugfs files are a reference to the kvm struct which
-	 * is still valid when kvm_destroy_vm is called.
-	 * To avoid the race between open and the removal of the debugfs
-	 * directory we test against the users count.
-	 */
-	if (!atomic_add_unless(&stat_data->kvm->users_count, 1, 0))
-		return -ENOENT;
-
-	if (simple_attr_open(inode, file, get, set, fmt)) {
-		kvm_put_kvm(stat_data->kvm);
-		return -ENOMEM;
-	}
-
-	return 0;
-}
-
-static int kvm_debugfs_release(struct inode *inode, struct file *file)
-{
-	struct kvm_stat_data *stat_data = (struct kvm_stat_data *)
-					  inode->i_private;
-
-	simple_attr_release(inode, file);
-	kvm_put_kvm(stat_data->kvm);
-
-	return 0;
-}
-
-static int vm_stat_get_per_vm(void *data, u64 *val)
-{
-	struct kvm_stat_data *stat_data = (struct kvm_stat_data *)data;
-
-	*val = *(ulong *)((void *)stat_data->kvm + stat_data->offset);
-
-	return 0;
-}
-
-static int vm_stat_get_per_vm_open(struct inode *inode, struct file *file)
-{
-	__simple_attr_check_format("%llu\n", 0ull);
-	return kvm_debugfs_open(inode, file, vm_stat_get_per_vm,
-				NULL, "%llu\n");
-}
-
-static const struct file_operations vm_stat_get_per_vm_fops = {
-	.owner   = THIS_MODULE,
-	.open    = vm_stat_get_per_vm_open,
-	.release = kvm_debugfs_release,
-	.read    = simple_attr_read,
-	.write   = simple_attr_write,
-	.llseek  = generic_file_llseek,
-};
-
-static int vcpu_stat_get_per_vm(void *data, u64 *val)
-{
-	int i;
-	struct kvm_stat_data *stat_data = (struct kvm_stat_data *)data;
-	struct kvm_vcpu *vcpu;
-
-	*val = 0;
-
-	kvm_for_each_vcpu(i, vcpu, stat_data->kvm)
-		*val += *(u64 *)((void *)vcpu + stat_data->offset);
-
-	return 0;
-}
-
-static int vcpu_stat_get_per_vm_open(struct inode *inode, struct file *file)
-{
-	__simple_attr_check_format("%llu\n", 0ull);
-	return kvm_debugfs_open(inode, file, vcpu_stat_get_per_vm,
-				 NULL, "%llu\n");
-}
-
-static const struct file_operations vcpu_stat_get_per_vm_fops = {
-	.owner   = THIS_MODULE,
-	.open    = vcpu_stat_get_per_vm_open,
-	.release = kvm_debugfs_release,
-	.read    = simple_attr_read,
-	.write   = simple_attr_write,
-	.llseek  = generic_file_llseek,
-};
-
-static const struct file_operations *stat_fops_per_vm[] = {
-	[KVM_STAT_VCPU] = &vcpu_stat_get_per_vm_fops,
-	[KVM_STAT_VM]   = &vm_stat_get_per_vm_fops,
-=======
 static int kvm_stat_data_open(struct inode *inode, struct file *file)
 {
 	__simple_attr_check_format("%llu\n", 0ull);
@@ -4869,26 +4529,12 @@
 	.read = simple_attr_read,
 	.write = simple_attr_write,
 	.llseek = no_llseek,
->>>>>>> 24b8d41d
 };
 
 static int vm_stat_get(void *_offset, u64 *val)
 {
 	unsigned offset = (long)_offset;
 	struct kvm *kvm;
-<<<<<<< HEAD
-	struct kvm_stat_data stat_tmp = {.offset = offset};
-	u64 tmp_val;
-
-	*val = 0;
-	spin_lock(&kvm_lock);
-	list_for_each_entry(kvm, &vm_list, vm_list) {
-		stat_tmp.kvm = kvm;
-		vm_stat_get_per_vm((void *)&stat_tmp, &tmp_val);
-		*val += tmp_val;
-	}
-	spin_unlock(&kvm_lock);
-=======
 	u64 tmp_val;
 
 	*val = 0;
@@ -4915,7 +4561,6 @@
 	}
 	mutex_unlock(&kvm_lock);
 
->>>>>>> 24b8d41d
 	return 0;
 }
 
@@ -4925,19 +4570,6 @@
 {
 	unsigned offset = (long)_offset;
 	struct kvm *kvm;
-<<<<<<< HEAD
-	struct kvm_stat_data stat_tmp = {.offset = offset};
-	u64 tmp_val;
-
-	*val = 0;
-	spin_lock(&kvm_lock);
-	list_for_each_entry(kvm, &vm_list, vm_list) {
-		stat_tmp.kvm = kvm;
-		vcpu_stat_get_per_vm((void *)&stat_tmp, &tmp_val);
-		*val += tmp_val;
-	}
-	spin_unlock(&kvm_lock);
-=======
 	u64 tmp_val;
 
 	*val = 0;
@@ -4964,7 +4596,6 @@
 	}
 	mutex_unlock(&kvm_lock);
 
->>>>>>> 24b8d41d
 	return 0;
 }
 
@@ -4984,21 +4615,12 @@
 	if (!kvm_dev.this_device || !kvm)
 		return;
 
-<<<<<<< HEAD
-	kvm_debugfs_num_entries = 0;
-	for (p = debugfs_entries; p->name; ++p, kvm_debugfs_num_entries++) {
-		if (!debugfs_create_file(p->name, 0444, kvm_debugfs_dir,
-					 (void *)(long)p->offset,
-					 stat_fops[p->kind]))
-			goto out_dir;
-=======
 	mutex_lock(&kvm_lock);
 	if (type == KVM_EVENT_CREATE_VM) {
 		kvm_createvm_count++;
 		kvm_active_vms++;
 	} else if (type == KVM_EVENT_DESTROY_VM) {
 		kvm_active_vms--;
->>>>>>> 24b8d41d
 	}
 	created = kvm_createvm_count;
 	active = kvm_active_vms;
@@ -5182,11 +4804,7 @@
 			goto out_free_2;
 	}
 
-<<<<<<< HEAD
-	r = cpuhp_setup_state_nocalls(CPUHP_AP_KVM_STARTING, "AP_KVM_STARTING",
-=======
 	r = cpuhp_setup_state_nocalls(CPUHP_AP_KVM_STARTING, "kvm/cpu:starting",
->>>>>>> 24b8d41d
 				      kvm_starting_cpu, kvm_dying_cpu);
 	if (r)
 		goto out_free_2;
