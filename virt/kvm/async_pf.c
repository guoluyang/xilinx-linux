// SPDX-License-Identifier: GPL-2.0-only
/*
 * kvm asynchronous fault support
 *
 * Copyright 2010 Red Hat, Inc.
 *
 * Author:
 *      Gleb Natapov <gleb@redhat.com>
 */

#include <linux/kvm_host.h>
#include <linux/slab.h>
#include <linux/module.h>
#include <linux/mmu_context.h>
#include <linux/sched/mm.h>

#include "async_pf.h"
#include <trace/events/kvm.h>

static struct kmem_cache *async_pf_cache;

int kvm_async_pf_init(void)
{
	async_pf_cache = KMEM_CACHE(kvm_async_pf, 0);

	if (!async_pf_cache)
		return -ENOMEM;

	return 0;
}

void kvm_async_pf_deinit(void)
{
	kmem_cache_destroy(async_pf_cache);
	async_pf_cache = NULL;
}

void kvm_async_pf_vcpu_init(struct kvm_vcpu *vcpu)
{
	INIT_LIST_HEAD(&vcpu->async_pf.done);
	INIT_LIST_HEAD(&vcpu->async_pf.queue);
	spin_lock_init(&vcpu->async_pf.lock);
}

static void async_pf_execute(struct work_struct *work)
{
	struct kvm_async_pf *apf =
		container_of(work, struct kvm_async_pf, work);
	struct mm_struct *mm = apf->mm;
	struct kvm_vcpu *vcpu = apf->vcpu;
	unsigned long addr = apf->addr;
	gpa_t cr2_or_gpa = apf->cr2_or_gpa;
	int locked = 1;
	bool first;

	might_sleep();

	/*
	 * This work is run asynchronously to the task which owns
	 * mm and might be done in another context, so we must
	 * access remotely.
	 */
<<<<<<< HEAD
	__get_user_pages_unlocked(NULL, mm, addr, 1, NULL,
			FOLL_WRITE | FOLL_REMOTE);
=======
	mmap_read_lock(mm);
	get_user_pages_remote(mm, addr, 1, FOLL_WRITE, NULL, NULL,
			&locked);
	if (locked)
		mmap_read_unlock(mm);
>>>>>>> 24b8d41d

	if (IS_ENABLED(CONFIG_KVM_ASYNC_PF_SYNC))
		kvm_arch_async_page_present(vcpu, apf);

	spin_lock(&vcpu->async_pf.lock);
	first = list_empty(&vcpu->async_pf.done);
	list_add_tail(&apf->link, &vcpu->async_pf.done);
	apf->vcpu = NULL;
	spin_unlock(&vcpu->async_pf.lock);

	if (!IS_ENABLED(CONFIG_KVM_ASYNC_PF_SYNC) && first)
		kvm_arch_async_page_present_queued(vcpu);

	/*
	 * apf may be freed by kvm_check_async_pf_completion() after
	 * this point
	 */

	trace_kvm_async_pf_completed(addr, cr2_or_gpa);

	rcuwait_wake_up(&vcpu->wait);

	mmput(mm);
	kvm_put_kvm(vcpu->kvm);
}

void kvm_clear_async_pf_completion_queue(struct kvm_vcpu *vcpu)
{
	spin_lock(&vcpu->async_pf.lock);

	/* cancel outstanding work queue item */
	while (!list_empty(&vcpu->async_pf.queue)) {
		struct kvm_async_pf *work =
			list_first_entry(&vcpu->async_pf.queue,
					 typeof(*work), queue);
		list_del(&work->queue);

		/*
		 * We know it's present in vcpu->async_pf.done, do
		 * nothing here.
		 */
		if (!work->vcpu)
			continue;

		spin_unlock(&vcpu->async_pf.lock);
#ifdef CONFIG_KVM_ASYNC_PF_SYNC
		flush_work(&work->work);
#else
		if (cancel_work_sync(&work->work)) {
			mmput(work->mm);
			kvm_put_kvm(vcpu->kvm); /* == work->vcpu->kvm */
			kmem_cache_free(async_pf_cache, work);
		}
#endif
		spin_lock(&vcpu->async_pf.lock);
	}

	while (!list_empty(&vcpu->async_pf.done)) {
		struct kvm_async_pf *work =
			list_first_entry(&vcpu->async_pf.done,
					 typeof(*work), link);
		list_del(&work->link);
		kmem_cache_free(async_pf_cache, work);
	}
	spin_unlock(&vcpu->async_pf.lock);

	vcpu->async_pf.queued = 0;
}

void kvm_check_async_pf_completion(struct kvm_vcpu *vcpu)
{
	struct kvm_async_pf *work;

	while (!list_empty_careful(&vcpu->async_pf.done) &&
	      kvm_arch_can_dequeue_async_page_present(vcpu)) {
		spin_lock(&vcpu->async_pf.lock);
		work = list_first_entry(&vcpu->async_pf.done, typeof(*work),
					      link);
		list_del(&work->link);
		spin_unlock(&vcpu->async_pf.lock);

		kvm_arch_async_page_ready(vcpu, work);
		if (!IS_ENABLED(CONFIG_KVM_ASYNC_PF_SYNC))
			kvm_arch_async_page_present(vcpu, work);

		list_del(&work->queue);
		vcpu->async_pf.queued--;
		kmem_cache_free(async_pf_cache, work);
	}
}

/*
 * Try to schedule a job to handle page fault asynchronously. Returns 'true' on
 * success, 'false' on failure (page fault has to be handled synchronously).
 */
bool kvm_setup_async_pf(struct kvm_vcpu *vcpu, gpa_t cr2_or_gpa,
			unsigned long hva, struct kvm_arch_async_pf *arch)
{
	struct kvm_async_pf *work;

	if (vcpu->async_pf.queued >= ASYNC_PF_PER_VCPU)
		return false;

	/* Arch specific code should not do async PF in this case */
	if (unlikely(kvm_is_error_hva(hva)))
		return false;

	/*
	 * do alloc nowait since if we are going to sleep anyway we
	 * may as well sleep faulting in page
	 */
	work = kmem_cache_zalloc(async_pf_cache, GFP_NOWAIT | __GFP_NOWARN);
	if (!work)
		return false;

	work->wakeup_all = false;
	work->vcpu = vcpu;
	work->cr2_or_gpa = cr2_or_gpa;
	work->addr = hva;
	work->arch = *arch;
	work->mm = current->mm;
	mmget(work->mm);
	kvm_get_kvm(work->vcpu->kvm);

	INIT_WORK(&work->work, async_pf_execute);

	list_add_tail(&work->queue, &vcpu->async_pf.queue);
	vcpu->async_pf.queued++;
	work->notpresent_injected = kvm_arch_async_page_not_present(vcpu, work);

	schedule_work(&work->work);

	return true;
}

int kvm_async_pf_wakeup_all(struct kvm_vcpu *vcpu)
{
	struct kvm_async_pf *work;
	bool first;

	if (!list_empty_careful(&vcpu->async_pf.done))
		return 0;

	work = kmem_cache_zalloc(async_pf_cache, GFP_ATOMIC);
	if (!work)
		return -ENOMEM;

	work->wakeup_all = true;
	INIT_LIST_HEAD(&work->queue); /* for list_del to work */

	spin_lock(&vcpu->async_pf.lock);
	first = list_empty(&vcpu->async_pf.done);
	list_add_tail(&work->link, &vcpu->async_pf.done);
	spin_unlock(&vcpu->async_pf.lock);

	if (!IS_ENABLED(CONFIG_KVM_ASYNC_PF_SYNC) && first)
		kvm_arch_async_page_present_queued(vcpu);

	vcpu->async_pf.queued++;
	return 0;
}<|MERGE_RESOLUTION|>--- conflicted
+++ resolved
@@ -60,16 +60,11 @@
 	 * mm and might be done in another context, so we must
 	 * access remotely.
 	 */
-<<<<<<< HEAD
-	__get_user_pages_unlocked(NULL, mm, addr, 1, NULL,
-			FOLL_WRITE | FOLL_REMOTE);
-=======
 	mmap_read_lock(mm);
 	get_user_pages_remote(mm, addr, 1, FOLL_WRITE, NULL, NULL,
 			&locked);
 	if (locked)
 		mmap_read_unlock(mm);
->>>>>>> 24b8d41d
 
 	if (IS_ENABLED(CONFIG_KVM_ASYNC_PF_SYNC))
 		kvm_arch_async_page_present(vcpu, apf);
